from design_type.connection.shear_connection import ShearConnection
from design_type.connection.fin_plate_connection import FinPlateConnection
from design_type.tension_member.tension_bolted import Tension_bolted
from design_type.tension_member.tension_welded import Tension_welded
from design_type.connection.beam_cover_plate import BeamCoverPlate
from design_type.connection.beam_cover_plate_weld import BeamCoverPlateWeld
from design_type.connection.column_cover_plate import ColumnCoverPlate
from design_type.connection.column_cover_plate_weld import ColumnCoverPlateWeld
from design_type.connection.column_end_plate import ColumnEndPlate
import yaml
from utils.common.component import Bolt, Plate, Weld
from Common import *
import os
import xlsxwriter
# import pandas as pd
from openpyxl import load_workbook, Workbook

path = r'.\ResourceFiles\design_example'

files = []
# r=root, d=directories, f = files
for r, d, f in os.walk(path):
    for file in f:
        if '.osi' in file:
            files.append(os.path.join(r, file))


for f in files:
    print(f)
    with open(f, 'r') as input_file:
        d = yaml.load(input_file, Loader=yaml.FullLoader)

    module = d['Module']


<<<<<<< HEAD
    if module == KEY_DISP_COLUMNENDPLATE:
        main = ColumnEndPlate
=======
    if module == KEY_DISP_COLUMNCOVERPLATEWELD:
        main = ColumnCoverPlateWeld
>>>>>>> 1712c3a2
        main.set_osdaglogger(None)
        main.set_input_values(main, d)
        base = os.path.basename(f)
        #TODO:comment below line for fin check
        test_in_list = d
        # filename = str(os.path.splitext(base)[0])+".txt"
        # test_out_list = main.results_to_test(main)
        # f = open(filename, "w")
        # f.write(str(test_out_list))
        # f.close()

<<<<<<< HEAD
        workbook_name = 'CCEP.xlsx'
=======
        workbook_name = 'CCWP.xlsx'
>>>>>>> 1712c3a2

        sheet_name = str(os.path.splitext(base)[0])
        try:
            wb = load_workbook(workbook_name)
            print('entered try')
        except Exception as e:
            print('creatingnew')
            wb = Workbook()
        # wb.create_sheet('test2')



        # writer = ExcelWriter(workbook_name, engine='openpyxl')
        # writer.book = wb
        test_out_list = main.results_to_test(main)
        # TODO:uncomment below line for fin check
        # [test_in_list,test_out_list] = main.results_to_test(main)

        # df = pd.DataFrame.from_records(list(test_out_list.items()), columns=['Check', 'Value'])

        input_keys = list(test_in_list.keys())
        input_values = list(map(str, list(test_in_list.values())))
        output_keys = list(test_out_list.keys())
        output_values = list(map(str, list(test_out_list.values())))

        while len(input_keys) != len(output_keys):
            if len(input_keys) < len(output_keys):
                for i in range(0,len(output_keys)-len(input_keys)):
                    input_keys.append('')
                    input_values.append('')
            else:
                for i in range(0,len(input_keys)-len(output_keys)):
                    output_keys.append('')
                    output_values.append('')

        sheet_name_as_list = [sheet_name]
        for i in range(0, len(input_keys)):
            sheet_name_as_list.append('')

        for row in zip(sheet_name_as_list,input_keys,input_values,output_keys,output_values):
            wb.active.append(row)

        # df.to_excel(writer, sheet_name=sheet_name, index=False)
        wb.save(workbook_name)
        wb.close()
        # writer.save()
        # writer.close()
    #
    # elif module == KEY_DISP_TENSION_BOLTED:
    #     print('filenAME', f)
    #     main = Tension_bolted
    #     main.set_osdaglogger(None)
    #     main.set_input_values(main, d)
    #
    # elif module == KEY_DISP_TENSION_WELDED:
    #     print('filenAME', f)
    #     main = Tension_welded
    #     main.set_osdaglogger(None)
    #     main.set_input_values(main, d)
    #
    # elif module == KEY_DISP_COLUMNCOVERPLATE:
    #     print('filenAME', f)
    #     main = ColumnCoverPlate
    #     main.set_osdaglogger(None)
    #     main.set_input_values(main, d)
    #
    # elif module == KEY_DISP_COLUMNCOVERPLATEWELD:
    #     print('filenAME', f)
    #     main = ColumnCoverPlateWeld
    #     main.set_osdaglogger(None)
    #     main.set_input_values(main, d)
    #
    # elif module == KEY_DISP_BEAMCOVERPLATE:
    #     print('filenAME', f)
    #     main = BeamCoverPlate
    #     main.set_osdaglogger(None)
    #     main.set_input_values(main, d)
    #
    # elif module == KEY_DISP_BEAMCOVERPLATEWELD:
    #     print('filenAME', f)
    #     main = BeamCoverPlateWeld
    #     main.set_osdaglogger(None)
    #     main.set_input_values(main, d)


    # elif module == 'Column Coverplate Connection':
    #     self = ColumnCoverPlate
    #     self.set_osdaglogger()
    #     self.set_input_values(self, d)



<|MERGE_RESOLUTION|>--- conflicted
+++ resolved
@@ -33,13 +33,8 @@
     module = d['Module']
 
 
-<<<<<<< HEAD
-    if module == KEY_DISP_COLUMNENDPLATE:
-        main = ColumnEndPlate
-=======
     if module == KEY_DISP_COLUMNCOVERPLATEWELD:
         main = ColumnCoverPlateWeld
->>>>>>> 1712c3a2
         main.set_osdaglogger(None)
         main.set_input_values(main, d)
         base = os.path.basename(f)
@@ -51,11 +46,7 @@
         # f.write(str(test_out_list))
         # f.close()
 
-<<<<<<< HEAD
-        workbook_name = 'CCEP.xlsx'
-=======
         workbook_name = 'CCWP.xlsx'
->>>>>>> 1712c3a2
 
         sheet_name = str(os.path.splitext(base)[0])
         try:
