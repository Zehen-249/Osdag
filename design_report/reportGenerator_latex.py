"""This file is redundant. Use report_generator.py"""

'''
Created on Dec 10, 2015

@author: deepa
'''
from builtins import str
import time
from Report_functions import *
import math
from utils.common.common_calculation import *
# from Common import *
import os
import pdfkit
import configparser
# from utils.common import component
from pylatex import Document, Section, Subsection
from pylatex.utils import italic, bold
import pdflatex
import sys
import datetime
from PyQt5.QtCore import pyqtSlot,pyqtSignal, QObject
import pylatex as pyl

from pylatex import Document, Section, Subsection, Tabular, Tabularx,MultiColumn, LongTable, LongTabularx, LongTabu, MultiRow, StandAloneGraphic
from pylatex import Math, TikZ, Axis, Plot, Figure, Matrix, Alignat
from pylatex.utils import italic
from pdflatex import PDFLaTeX
import os
from pylatex.base_classes import Environment, CommandBase, Arguments
from pylatex.package import Package
from pylatex import Document, PageStyle, Head, MiniPage, Foot, LargeText, \
    MediumText, LineBreak, simple_page_number

from pylatex.utils import bold

class CreateLatex(Document):

    def __init__(self):
        super().__init__()

    @pyqtSlot()

<<<<<<< HEAD
    def save_latex(self, uiObj, Design_Check, reportsummary, filename, rel_path, Disp_3d_image):

=======
>>>>>>> 3ea5b39d
        companyname = str(reportsummary["ProfileSummary"]['CompanyName'])
        companylogo = str(reportsummary["ProfileSummary"]['CompanyLogo'])
        groupteamname = str(reportsummary["ProfileSummary"]['Group/TeamName'])
        designer = str(reportsummary["ProfileSummary"]['Designer'])
        projecttitle = str(reportsummary['ProjectTitle'])
        subtitle = str(reportsummary['Subtitle'])
        jobnumber = str(reportsummary['JobNumber'])
        client = str(reportsummary['Client'])

        # Add document header

        header = PageStyle("header")
        # Create center header
        with header.create(Head("C")):
            with header.create(Tabularx('|l|p{6cm}|l|X|')) as table:
                table.add_hline()
                # MultiColumn(4)
                table.add_row(('Company Name', companyname, 'Project Title', projecttitle), color='OsdagGreen')
                table.add_hline()
                table.add_row(('Group/Team Name', groupteamname, 'Subtitle', subtitle), color='OsdagGreen')
                table.add_hline()
                table.add_row(('Designer', designer, 'Job Number', jobnumber), color='OsdagGreen')
                table.add_hline()
                table.add_row(('Date', time.strftime("%d /%m /%Y"), 'Client', client), color='OsdagGreen')
                table.add_hline()

        # Create right footer
        with header.create(Foot("R")):
            header.append(simple_page_number())
        #
        # doc.preamble.append(header)
        # doc.change_document_style("header")

        # Add Heading
        # with doc.create(MiniPage(align='c')):
        geometry_options = {"top": "1.2in", "bottom": "1in", "left": "0.6in", "right": "0.6in", "headsep": "0.8in"}
        doc = Document(geometry_options=geometry_options, indent=False)
        doc.packages.append(Package('amsmath'))
        doc.packages.append(Package('graphicx'))
        doc.packages.append(Package('needspace'))
        doc.add_color('OsdagGreen', 'HTML', 'D5DF93')
        doc.preamble.append(header)
        doc.change_document_style("header")

        with doc.create(Section('Input Parameters')):
            with doc.create(LongTable('|p{5cm}|p{2cm}|p{2cm}|p{2cm}|p{5cm}|', row_height=1.2)) as table:
                table.add_hline()
                for i in uiObj:
                    # row_cells = ('9', MultiColumn(3, align='|c|', data='Multicolumn not on left'))

                    print(i)
                    if type(uiObj[i]) == dict:
                        table.add_hline()
                        sectiondetails = uiObj[i]
                        image_name = sectiondetails[KEY_DISP_SEC_PROFILE]
<<<<<<< HEAD
                        Img_path = r'/ResourceFiles/images/'+image_name+r'".png'
                        if (len(sectiondetails))% 2 == 0:
                        # merge_rows = int(round_up(len(sectiondetails),2)/2 + 2)
                            merge_rows = int(round_up((len(sectiondetails)/2),1,0) + 2)
                        else:
                            merge_rows = int(round_up((len(sectiondetails)/2),1,0) + 1)
                        print('Hi', len(sectiondetails)/2,round_up(len(sectiondetails),2)/2, merge_rows)
                        if merge_rows%2 != 0:
                            sectiondetails['']=''
                        a = list(sectiondetails.keys())
                        # index=0
                        for x in range(1,(merge_rows+1)):
=======
                        Img_path = r'/ResourceFiles/images/' + image_name + r'".png'
                        merge_rows = int(round_up(len(sectiondetails), 2) / 2 + 2)
                        print('Hi', len(sectiondetails) / 2, round_up(len(sectiondetails), 2) / 2, merge_rows)
                        if merge_rows % 2 != 0:
                            sectiondetails[''] = ''
                        a = list(sectiondetails.keys())
                        # index=0
                        for x in range(1, merge_rows):
>>>>>>> 3ea5b39d
                            # table.add_row("Col.Det.",i,columndetails[i])
                            if x == 1:
                                table.add_row(
                                    (MultiRow(merge_rows, data=StandAloneGraphic(image_options="width=5cm,height=5cm",
                                                                                 filename=r'"' + rel_path + Img_path)),
                                     MultiColumn(2, align='|c|', data=a[x]),
                                     MultiColumn(2, align='|c|', data=sectiondetails[a[x]]),))
                            elif x <= 4:
                                table.add_row(('', MultiColumn(2, align='|c|', data=a[x]),
                                               MultiColumn(2, align='|c|', data=sectiondetails[a[x]]),))
                            else:
                                table.add_row(('', a[x], sectiondetails[a[x]], a[merge_rows + x - 4],
                                               sectiondetails[a[merge_rows + x - 4]],))
                            table.add_hline(2, 5)
                    elif uiObj[i] == "TITLE":
                        table.add_hline()
                        table.add_row((MultiColumn(5, align='|c|', data=bold(i), ),))
                        table.add_hline()
                    else:
                        table.add_hline()
                        table.add_row(
                            (MultiColumn(3, align='|c|', data=i), MultiColumn(2, align='|c|', data=uiObj[i]),))
                        table.add_hline()
        doc.append(pyl.Command('Needspace', arguments=NoEscape(r'10\baselineskip')))
        with doc.create(Section('Design Checks')):
            for check in Design_Check:
                if check[0] == 'SubSection':
                    with doc.create(Subsection(check[1])):
                        with doc.create(LongTable(check[2], row_height=1.2)) as table:
                            table.add_hline()
                            table.add_row(('Check', 'Required', 'Provided', 'Remarks'), color='OsdagGreen')
                            table.add_hline()
                            table.end_table_header()
                            table.add_hline()
                else:
                    table.add_row((check[0], check[1], check[2], check[3]))
                    table.add_hline()
        doc.append(pyl.Command('Needspace', arguments=NoEscape(r'10\baselineskip')))
        with doc.create(Section('3D View')):
            with doc.create(Figure(position='h!')) as view_3D:
                view_3dimg_path = rel_path + Disp_3d_image
                view_3D.add_image(filename=r'"' + view_3dimg_path, width=NoEscape(r'\linewidth'))
                view_3D.add_caption('3D View')

<<<<<<< HEAD


        doc.generate_pdf(filename, compiler='pdflatex', clean_tex=False)


# reportsummary = {}
# reportsummary["ProfileSummary"] = {}
# reportsummary["ProfileSummary"]["CompanyName"] = 'a'
# reportsummary["ProfileSummary"]["CompanyLogo"] = 'a'
# reportsummary["ProfileSummary"]["Group/TeamName"] = 'a'
# reportsummary["ProfileSummary"]["Designer"] = 'a'
#
# reportsummary["ProjectTitle"] = 'a'
# reportsummary["Subtitle"] = 'a'
# reportsummary["JobNumber"] = 'a'
# reportsummary["AdditionalComments"] = 'a'
# reportsummary["Client"] = 'a'
#
# # def save_latex(outObj, uiObj, Design_Check, section_1, section_2,reportsummary, filename, folder):
# #     call_latex(outObj, uiObj, Design_Check, section_1, section_2,reportsummary, filename, folder)
# report_check =[]
# t1 = ('Bolt_shear', report_bolt_shear_check)
# report_check.append(t1)
# CreateLatex.save_latex(CreateLatex(),[],[],report_check,[],[],reportsummary,'','')
# class ReportGenerator():
#     def __init__(self):
#         self.generate_header()
#
#     def generate_header(self):
#         geometry_options = {"top" : "1in", "bottom" : "1in", "left" : "0.8in", "right" : "0.6in"}
#         doc = Document(geometry_options=geometry_options)
#         # Add document header
#         header = PageStyle("header")
#
#         # Create center header
#         with header.create(Head("C")):
#             with header.create(Tabularx('|l|p{3cm}|l|r|')) as table:
#                 table.add_hline()
#                 table.add_row(('Company Name', '', 'Project Title', ''))
#                 table.add_hline()
#                 table.add_row(('Group/Team Name', '', 'Subtitle', ''))
#                 table.add_hline()
#                 table.add_row(('Designer', '', 'Job Number', ''))
#                 table.add_hline()
#                 table.add_row(('Date', '', 'Client', ''))
#             header.append(table)
#
#
#         # Create right footer
#         with header.create(Foot("R")):
#             header.append(simple_page_number())
#
#         doc.preamble.append(header)
#         doc.change_document_style("header")
#         doc.generate_pdf("header", clean_tex=False)



    # doc = Document(documentclass='article')
    #
    # # creating a pdf with title "the simple stuff"
    #
    # with doc.create(Tabularx('|l|p{3cm}|l|l|')) as table:
    #     table.add_hline()
    #     table.add_row(('Company Name', '', 'Project Title', ''))
    #     table.add_hline()
    #     table.add_row(('Group/Team Name', '', 'Subtitle', ''))
    #     table.add_hline()
    #     table.add_row(('Designer', '', 'Job Number', ''))
    #     table.add_hline()
    #     table.add_row(('Date', '', 'Client', ''))
    #
    # # making a pdf using .generate_pdf
    # doc.generate_pdf(clean_tex=False, compiler='pdflatex')

#
# # from Connections.connection_calculations import ConnectionCalculations
#
# def save_html(outObj, uiObj, Design_Check, section_1, section_2,reportsummary, filename, folder):
#     fileName = (filename)
#     myfile = open(fileName, "w")
#     myfile.write(t('! DOCTYPE html'))
#     myfile.write(t('html'))
#     myfile.write(t('head'))
#     myfile.write(t('link type="text/css" rel="stylesheet" '))
#
# # mystyle.css is written here
#     myfile.write(t('style'))
#     myfile.write('table{width= 100% height = 100%; border-collapse:collapse; border:1px solid black collapse}')
#     myfile.write('th,td {padding:3px}')
#
# # avoid page break
#     myfile.write('table{ page-break-inside:auto }')
#     myfile.write('tr{ page-break-inside:avoid; page-break-after:auto }')
#
# #     Provides light green background color(#D5DF93), font-weight bold, font-size 20 and font-family
#     myfile.write('td.detail{background-color:#D5DF93; font-size:20; font-family:Helvetica, Arial, Sans Serif; font-weight:bold}')
# #     Provides font-weight bold, font-size 20 and font-family
#     myfile.write('td.detail1{font-size:20; font-family:Helvetica, Arial, Sans Serif; font-weight:bold}')
# #     Provides font-size 20 and font-family
#     myfile.write('td.detail2{font-size:20; font-family:Helvetica, Arial, Sans Serif}')
# #     Provides dark green background color(#8FAC3A), font-weight bold, font-size 20 and font-family
#     myfile.write('td.header0{background-color:#8fac3a; font-size:20; font-family:Helvetica, Arial, Sans Serif; font-weight:bold}')
# #     Provides grey background color(#E6E6E6), font-weight bold, font-size 20 and font-family
#     myfile.write('td.header1{background-color:#E6E6E6; font-size:20; font-family:Helvetica, Arial, Sans Serif; font-weight:bold}')
# #     Provides only font-size 20 and width of the images box
#     myfile.write('td.header2{font-size:20; width:50%}')
#     myfile.write(t('/style'))
# ##############################################################################################################################################
#
#     myfile.write(t('/head'))
#     myfile.write(t('body'))
#
# # &&&&&&&&&&&&&&&&&&&&&&&&&&&&&&&&&&&&&&&&&&&&&&&&&&&&&&&&&&&&&&&&&&&&&&&&&&&&&&&&&&&&&&&&&&&&&&&&&&&&&&&&&&&&&&&
# # Design Conclusion
#     rstr = ""
#     h = header(reportsummary)
#     rstr += h
#     rstr += t('table width = 100% border-collapse= "collapse" border="1px solid black"')
#     rstr += t('table border-collapse= "collapse" border="1px solid black" width= 100% ')
#
#     row = [0, 'Design Conclusion', "IS800:2007/Limit state design"]
#     rstr += t('tr')
#     rstr += t('td colspan="2" class="header0"') + space(row[0]) + row[1] + t('/td')
#     rstr += t('td colspan="2" class="header0"') + row[2] + t('/td')
#     # rstr += t('td colspan="2" class="header0"') + t('/td')
#     rstr += t('/tr')
#     mainfolder = "/home/darshan/Desktop/Osdag3_new/Osdag3/ResourceFiles/images"
#     mainfolder = r'C:\Users\Win10\Desktop\Osdag3-master\ResourceFiles\images'
#     for i in uiObj:
#         row1 = [0,i, uiObj[i]]
#         rstr += t('tr')
#         rstr += t('td colspan="3" class="detail1"') + space(row1[0]) + row1[1] + t('/td')
#         rstr += t('td colspan="2" class="detail2 "') + str(row1[2]) + t('/td')
#         rstr += t('/tr')
#         png = mainfolder + "/Columns_Beams.png"
#         datapng = '<object type="image/PNG" data= %s width ="450"></object>' % png
#         if i == "Column Details":
#             row = [0, datapng, ""]
#             rstr += t('tr')
#             rstr += t('td rowspan = "17" align="center" class=" header2"') + space(row[0]) + row[1] + t('/td')
#             # rstr += t('td  align="center" class=" header2"') + row[2] + t('/td')
#             spec = extract_details(section_1)
#             for k in spec:
#                 # rstr += t('tr')
#                 rstr += t('td colspan = "2" width = "300" class="detail2"') + space(k[0]) + k[1] + t('/td')
#                 rstr += t('td colspan = "2" width = "300" class="detail2 "') + k[2] + t('/td')
#                 rstr += t('/tr')
#         if i == "Beam Details":
#             png = mainfolder + "/Columns_Beams.png"
#             datapng = '<object type="image/PNG" data= %s width ="450"></object>' % png
#             row = [0, datapng, ""]
#             rstr += t('tr')
#             rstr += t('td rowspan = "17" align="center" class=" header2"') + space(row[0]) + row[1] + t('/td')
#             spec = extract_details(section_2)
#             for l in spec:
#                 # rstr += t('tr')
#                 rstr += t('td colspan = "2" width = "300" class="detail2"') + space(l[0]) + l[1] + t('/td')
#                 rstr += t('td colspan = "2" width = "300" class="detail2 "') + l[2] + t('/td')
#                 rstr += t('/tr')
#         # for k,v in subtitle:
#         #     print(k,v)
#         # for j in uiObj[i]:
#         #     if j =="Column Details":
#         #         row2 = [0, j ,""]
#         #         rstr += t('tr')
#         #         rstr += t('td colspan="3" class="detail1"') + space(row2[0]) + row2[1] + t('/td')
#         #         rstr += t('td colspan="2" class="detail1"') + row2[2] + t('/td')
#         #         rstr += t('/tr')
#         #         png = mainfolder + "/Columns_Beams.png"
#         #         datapng = '<object type="image/PNG" data= %s width ="450"></object>' % png
#         #         row = [0, datapng, ""]
#         #         rstr += t('tr')
#         #         rstr += t('td rowspan = "17" align="center" class=" header2"') + space(row[0]) + row[1] + t('/td')
#         #         # rstr += t('td  align="center" class=" header2"') + row[2] + t('/td')
#         #         spec = extract_details(section_1)
#         #         for k in spec:
#         #             # rstr += t('tr')
#         #             rstr += t('td colspan = "2" width = "300" class="detail2"') + space(k[0]) + k[1] + t('/td')
#         #             rstr += t('td colspan = "2" width = "300" class="detail2 "') + k[2] + t('/td')
#         #             rstr += t('/tr')
#         #     elif j == "Beam Details":
#         #         row2 = [0, j,""]
#         #         rstr += t('tr')
#         #         rstr += t('td colspan="3" class="detail1"') + space(row2[0]) + row2[1] + t('/td')
#         #         rstr += t('td colspan="2" class="detail1" ') + row2[2] + t('/td')
#         #         rstr += t('/tr')
#         #         png = mainfolder + "/Columns_Beams.png"
#         #         datapng = '<object type="image/PNG" data= %s width ="450"></object>' % png
#         #         row = [0, datapng, ""]
#         #         rstr += t('tr')
#         #         rstr += t('td rowspan = "17" align="center" class=" header2"') + space(row[0]) + row[1] + t('/td')
#         #         spec = extract_details(section_2)
#         #         for l in spec:
#         #             # rstr += t('tr')
#         #             rstr += t('td colspan = "2" width = "300" class="detail2"') + space(l[0]) + l[1] + t('/td')
#         #             rstr += t('td colspan = "2" width = "300" class="detail2 "') + l[2] + t('/td')
#         #             rstr += t('/tr')
#         #     else:
#         #         row2 = [1, j, str(uiObj[i][j])]
#         #         rstr += t('tr')
#         #         rstr += t('td colspan="3" class="detail2"') + space(row2[0]) + row2[1] + t('/td')
#         #         rstr += t('td colspan="2" class="detail2 "') + row2[2] + t('/td')
#         #         rstr += t('/tr')
#
# #     #
#     rstr += t('/table')
#     rstr += t('h1 style="page-break-before:always"')  # page break
#     rstr += t('/h1')
#
#     # Diagram
#     rstr += h
#     rstr += t('table width = 100% border-collapse= "collapse" border="1px solid black"')
#
#     row = [0, "Views", " "]
#     rstr += t('tr')
#     rstr += t('td colspan="2" class=" detail"') + space(row[0]) + row[1] + t('/td')
#     rstr += t('/tr')
#     png = folder + "/images_html/3D_Model.png"
#     datapng = '<object type="image/PNG" data= %s width ="450"></object>' % png
#
#     side = folder + "/finSide.png"
#     dataside = '<object type="image/PNG" data= %s width ="400"></object>' % side
#
#     top = folder + "/finTop.png"
#     datatop = '<object type="image/PNG" data= %s width ="400"></object>' % top
#
#     front = folder + "/finFront.png"
#     datafront = '<object type="image/PNG" data= %s width ="450"></object>' % front
#
#     if str(outObj[KEY_MODULE_STATUS]) == 'True':
#         row = [0, datapng, datatop]
#         rstr += t('tr')
#         rstr += t('td  align="center" class=" header2"') + space(row[0]) + row[1] + t('/td')
#         rstr += t('td  align="center" class=" header2"') + row[2] + t('/td')
#         rstr += t('/tr')
#
#         row = [0, dataside, datafront]
#         rstr += t('tr')
#         rstr += t('td align="center" class=" header2"') + space(row[0]) + row[1] + t('/td')
#         rstr += t('td align="center" class=" header2 "') + row[2] + t('/td')
#         rstr += t('/tr')
#
#     else:
#         pass
#
#     rstr += t('/table')
#     rstr += t('h1 style="page-break-before:always"')  # page break
#     rstr += t('/h1')
#
#     # # *************************************************************************************************************************
# # # &&&&&&&&&&&&&&&&&&&&&&&&&&&&&&&&&&&&&&&&&&&&&&&&&&&&&&&&&&&&&&&&&&&&&&&&&&&&&&&&&&&&&&&&&&&&&&&&&&&&&&&&&&&&&&&&&&&&&&&&&
# # # Design Check
#     rstr +=h
#     rstr += t('table width = 100% border-collapse= "collapse" border="1px solid black"')
#     row = [0, "Design Check", " "]
#     rstr += t('tr')
#     rstr += t('td colspan="4" class="detail"') + space(row[0]) + row[1] + t('/td')
#     rstr += t('/tr')
#
#     rstr += t('tr')
#     row = [0, "Check", "Required", "Provided", "Remark"]
#     rstr += t('td class="header1"') + space(row[0]) + row[1] + t('/td')
#     rstr += t('td class="header1"') + space(row[0]) + row[2] + t('/td')
#     rstr += t('td class="header1"') + space(row[0]) + row[3] + t('/td')
#     rstr += t('td class="header1"') + space(row[0]) + row[4] + t('/td')
#     rstr += t('/tr')
#
#
#     def checks(i):
#         # Design_Check = ["bolt_shear_capacity" ]
#         if i == KEY_OUT_BOLT_SHEAR:
#             const = str(round(math.pi / 4 * 0.78, 4))
#             # row =[0,"Bolt shear capacity (kN)"," ","<i>V</i><sub>dsb</sub> = ((800*0.6123*20*20)/(&#8730;3*1.25*1000) = 90.53 <br> [cl. 10.3.3]"]
#             # n_e = str(1)
#             if outObj[KEY_OUT_BOLT_BEARING] == "N/A" :
#                 i = [0, "Bolt shear capacity (kN)", " ", "<i>V</i><sub>dsf</sub> = ((" + "sf" + "*" +"ne"+ "*" + "Kh" + "*" + "F0" +
#                        ")/(1.25)) = " + str(outObj[KEY_OUT_BOLT_SHEAR]) + "<br> [cl. 10.4.3]", ""]
#             else:
#                 i = [0, "Bolt shear capacity (kN)", " ", "<i>V</i><sub>dsb</sub> = (" + "Fubo" + "*" + const + "*" + "d" + "*" + "d" +
#                    ")/(&#8730;3*1.25*1000) = " + str(outObj[KEY_OUT_BOLT_SHEAR]) + "<br> [cl. 10.3.3]", ""]
#
#         elif i == KEY_OUT_BOLT_BEARING:
#             if outObj[KEY_OUT_BOLT_BEARING] == "N/A" :
#                 i = [0, "Bolt bearing capacity (kN)", "", "N/A", ""]
#             else:
#                 i = [0, "Bolt bearing capacity (kN)", "", " <i>V</i><sub>dpb</sub> = (2.5*" + "kb" + "*" + "d" + "*" + "t"+ "*" + "Fub" + ")/(1.25*1000)  = " +
#                    str(outObj[KEY_OUT_BOLT_BEARING]) + "<br> [cl. 10.3.4]", ""]
#
#         elif i == KEY_OUT_BOLT_CAPACITY:
#             if outObj[KEY_OUT_BOLT_BEARING] == "N/A":
#                 i = [0, "Bolt capacity (kN) - bcp", "",   outObj[KEY_OUT_BOLT_CAPACITY], ""]
#             else:
#                 i = [0, "Bolt capacity (kN) - bcp", "", "Min (" + str(outObj[KEY_OUT_BOLT_SHEAR]) + ", " + str(outObj[KEY_OUT_BOLT_BEARING]) + ") = " + str(outObj[KEY_OUT_BOLT_CAPACITY]), ""]
#
#         elif i == KEY_OUT_BOLTS_REQUIRED:
#             i = [0,"No. of bolts",("" + ' Vs' + "/" + "bcp" + "=" + str(round(float(uiObj[KEY_SHEAR])/float(outObj[KEY_OUT_D_PROVIDED]), 2))+ ""),("" + str(outObj[KEY_OUT_BOLTS_REQUIRED])+ ""), "<p align=center style=color:green><b>Pass</b></p>"]
#
#         elif i == KEY_OUT_BOLTS_ONE_LINE:
#             i = [0, "No of row(s)", "", str(outObj[KEY_OUT_BOLTS_ONE_LINE]), ""]
#
#         elif i == KEY_OUT_BOLT_LINE:
#             i = [0, "No of column(s)", " &#8804; 2", str(outObj[KEY_OUT_BOLT_LINE]), ""]
#
#         elif i == KEY_OUT_PITCH:
#             minPitch = str(int(2.5 * float(outObj[KEY_OUT_D_PROVIDED])))
#             maxPitch = str(300) if 32 * float(section_2["t(mm)"]) > 300 else str(int(math.ceil(32 * float(section_2["t(mm)"]))))
#             if int(outObj[KEY_OUT_PITCH]) < int(minPitch) or int(outObj[KEY_OUT_PITCH]) > int(maxPitch):
#                 i = [0, "Bolt pitch (mm)", "&#8805;2.5*d = p, &#8804; Min(32*tmin, 300) = 300 <br> [cl. 10.2.2]",
#                               ("" + str(outObj[KEY_OUT_PITCH]) + ""),
#                               "<p align=center style=color:red><b>Fail</b></p>"]
#             else:
#                 i = [0, "Bolt pitch (mm)", "&#8805;2.5*d = p, &#8804; Min(32*tmin, 300) = 300 <br> [cl. 10.2.2]",
#                               ("" + str(outObj[KEY_OUT_PITCH]) + ""),
#                               "<p align=center style=color:green><b>Pass</b></p>"]
#
#         elif i == KEY_OUT_GAUGE:
#             minGauge = str(int(2.5 * float(outObj[KEY_OUT_D_PROVIDED])))
#             maxGauge = str(300) if 32 * float(section_2["t(mm)"]) > 300 else str(int(math.ceil(32 * float(section_2["t(mm)"]))))
#             if (int(outObj[KEY_OUT_GAUGE]) < int(minGauge) or int(outObj[KEY_OUT_GAUGE]) > int(maxGauge)):
#                 i = [0, "Bolt gauge (mm)", "&#8805;2.5*d = g,&#8804; Min(32*tmin, 300) = 300 <br> [cl. 10.2.2]",
#                               ("" + str(outObj[KEY_OUT_GAUGE]) + ""), "<p align=center style=color:red><b>Fail</b></p>"]
#             else:
#                 i = [0, "Bolt gauge (mm)", "&#8805;2.5*d = g,&#8804; Min(32*tmin, 300) = 300 <br> [cl. 10.2.2]",
#                               ("" + str(outObj[KEY_OUT_GAUGE]) + ""),"<p align=center style=color:green><b>Pass</b></p>"]
#
#         elif i == KEY_OUT_END_DIST:
#             minEnd = outObj[KEY_OUT_MIN_EDGE_DIST]
#             maxEnd = outObj[KEY_OUT_MAX_EDGE_DIST]
#             print(outObj[KEY_OUT_MIN_EDGE_DIST],outObj[KEY_OUT_MAX_EDGE_DIST],outObj[KEY_OUT_EDGE_DIST])
#
#             if outObj[KEY_OUT_END_DIST] < minEnd or outObj[KEY_OUT_END_DIST] > maxEnd:
#                 i = [0, "End distance (mm)", " &#8805; " + str(outObj[KEY_OUT_MIN_EDGE_DIST]) + "*" + "d" + " = " + str(minEnd) + ", &#8804; 12*" + "tmin"+ " = " + str(maxEnd) + " <br> [cl. 10.2.4]",(""+
#                    str(outObj[KEY_OUT_END_DIST]) + ""), " <p align=center style=color:red><b>Fail</b></p>"]
#             else:
#                 i = [0, "End distance (mm)", " &#8805; " + str(outObj[KEY_OUT_MIN_EDGE_DIST]) + "*" + "d" + " = " + str(minEnd)  + ", &#8804; 12*" + "tmin"+ " = " + str(maxEnd) + " <br> [cl. 10.2.4]",(""+
#                    str(outObj[KEY_OUT_END_DIST]) + "")," <p align=center style=color:green><b>Pass</b></p>"]
#
#         elif i == KEY_OUT_EDGE_DIST:
#             minEdge = outObj[KEY_OUT_MIN_EDGE_DIST]
#             maxEdge = outObj[KEY_OUT_MAX_EDGE_DIST]
#             if outObj[KEY_OUT_END_DIST] < minEdge or outObj[KEY_OUT_END_DIST] > maxEdge:
#                 i = [0, "Edge distance (mm)", " &#8805; " + str(outObj[KEY_OUT_MIN_EDGE_DIST]) + "*" + "d" + " = " + str(minEdge) + ", &#8804; 12*" + "tmin" + " = " + str(maxEdge) + " <br> [cl. 10.2.4]",
#                                 ("" + str(outObj[KEY_ENDDIST]) + ""), " <p align=center style=color:red><b>Fail</b></p>"]
#             else:
#                 i = [0, "Edge distance (mm)", " &#8805; " + str(outObj[KEY_OUT_MIN_EDGE_DIST]) + "*" + "d" + " = " + str(minEdge) + ", &#8804; 12*" + "tmin" + " = " + str(maxEdge) + " <br> [cl. 10.2.4]",
#                                  ("" + str(outObj[KEY_OUT_EDGE_DIST]) + ""), " <p align=center style=color:green><b>Pass</b></p>"]
#
#         elif i == KEY_OUT_PLATE_BLK_SHEAR:
#             if float(outObj[KEY_OUT_PLATE_BLK_SHEAR]) < float(uiObj[KEY_SHEAR]):
#                 i = [0, "Block shear capacity (kN)", " &#8805; " + str(uiObj[KEY_SHEAR]), str(outObj[KEY_OUT_PLATE_BLK_SHEAR]), "<p align=left style=color:red><b>Fail</b></p>"]
#             else:
#                 i = [0, "Block shear capacity (kN)", " &#8805; " + str(uiObj[KEY_SHEAR]), str(outObj[KEY_OUT_PLATE_BLK_SHEAR]), "<p align=center style=color:green><b>Pass</b></p>"]
#
#         elif i == KEY_OUT_PLATE_HEIGHT:
#             minheight = outObj[KEY_PLATE_MIN_HEIGHT]
#             maxheight = outObj[KEY_PLATE_MAX_HEIGHT]
#             plateheight = outObj[KEY_OUT_PLATE_HEIGHT]
#             if uiObj[KEY_CONN] in VALUES_CONN_2:
#                 maxheightstring = "D" + "-" + "T" + "-" + 'R1'+ "-" + "cft" + "-" + "crr"+ "- 5"
#             else:
#                 maxheightstring = "D" + " - 2 * " + "T" + " - 2 * " + 'R1' + "-" + "10"
#             if int(plateheight) < float(minheight) or int(plateheight) > float(maxheight):
#                 i = [0, "Plate height (mm)", "&#8805; 0.6*" + "D" + "=" + str(minheight) + ", &#8804; " + maxheightstring + "=" + str(maxheight) +
#                        "<br> [cl. 10.2.4, Insdag Detailing Manual, 2002]", int(outObj[KEY_OUT_PLATE_HEIGHT]), " <p align=center style=color:red><b>Fail</b></p>"]
#             else:
#                 i = [0, "Plate height (mm)", "&#8805; 0.6*" + "D" + "=" + str(minheight) + ", &#8804; " + maxheightstring + "=" + str(maxheight) +
#                        "<br> [cl. 10.2.4, Insdag Detailing Manual, 2002]",int(outObj[KEY_OUT_PLATE_HEIGHT]), " <p align=center style=color:green><b>Pass</b></p>"]
#
#
#         elif i == KEY_OUT_PLATE_MOM_CAPACITY:
#
#             if float(outObj[KEY_OUT_PLATE_MOM_CAPACITY]) > float(outObj[KEY_OUT_PLATE_MOM_DEMAND]):
#                 i = [0, "Plate moment capacity (kNm)",
#                        "(2*" + "Bolt shear capacity" + "*" + "p" + "<sup>2</sup>)/(" + "p" + "*1000) = " + str(outObj[KEY_OUT_PLATE_MOM_DEMAND]),
#                        "<i>M</i><sub>d</sub> = (1.2*" +"Fyb" + "*<i>Z</i>)/(1000*1.1) = " + str(outObj[KEY_OUT_PLATE_MOM_CAPACITY]) + "<br>[cl. 8.2.1.2]",
#                        "<p align=center style=color:red><b>Fail</b></p>"]
#             else:
#                 i = [0, "Plate moment capacity (kNm)", "(2*" + "Bolt shear capacity" + "*" + "p" + "<sup>2</sup>)/(" + "p" + "*1000) = " + str(outObj[KEY_OUT_PLATE_MOM_DEMAND]),
#                    "<i>M</i><sub>d</sub> = (1.2*" + "Fyb "+ "*<i>Z</i>)/(1000*1.1) = " + str(outObj[KEY_OUT_PLATE_MOM_CAPACITY]) + "<br>[cl. 8.2.1.2]",
#                    "<p align=center style=color:green><b>Pass</b></p>"]
#
#         # effWeldLen = str(int(float(outObj["Plate"]['height']) - (2 * float(uiObj["Components"]["Size(mm)-ws"]))))
#         elif i == KEY_OUT_WELD_LENGTH_EFF:
#             i = [0, "Effective weld length on each side (mm)", "", "dp" + "-2*" + "ws" + " = " + str(outObj[KEY_OUT_WELD_LENGTH_EFF]), ""]
#
#         elif i == KEY_OUT_WELD_STRENGTH:
#             if float(outObj[KEY_OUT_WELD_STRESS]) > float(outObj[KEY_OUT_WELD_STRENGTH]):
#                 i = [0, "Weld strength (kN/mm)",
#                        " &#8730;[(" + "md*1000" + "*6)/(2*" +  "efl)]" + "<sup>2</sup>)]<sup>2</sup> + [" + "Vs" + "/(2*" +
#                        "efl" + ")]<sup>2</sup> <br>= " + str(outObj[KEY_OUT_WELD_STRESS]),
#                        "<i>f</i><sub>v</sub>= (0.7*" + "ws" + "*" + "Fuw" + ")/(&#8730;3*1.25)<br>= " +
#                        "wst" + "<br>[cl. 10.5.7]", " <p align=center style=color:red><b>Fail</b></p>"]
#             else:
#                 i = [0, "Weld strength (kN/mm)",
#                                  " &#8730;[(" + "md*1000" + "*6)/(2*" + "efl)]" + "<sup>2</sup>)]<sup>2</sup> + [" + "Vs" + "/(2*" +
#                                  "efl" + ")]<sup>2</sup> <br>= " + str(outObj[KEY_OUT_WELD_STRESS]),
#                                  "<i>f</i><sub>v</sub>= (0.7*" + "ws" + "*" + "Fuw" + ")/(&#8730;3*1.25)<br>= " +
#                                  str(round(outObj[KEY_OUT_WELD_STRENGTH],2))+ "<br>[cl. 10.5.7]",  "<p align=center style=color:green><b>Pass</b></p>"]
#
#         return i
#
#     for i in Design_Check:
#         rstr += t('tr')
#         a = checks(i)
#         for j in range(1,len(a)):
#             rstr += t('td class="detail2"') + space(a[0]) + str(a[j]) + t('/td')
#         rstr += t('/tr')
#
#
#     # &&&&&&&&&&&&&&&&&&&&&&&&&&&&&&&&&&&&&&&&&&&&&&&&&&&&&&&&&&&&&&&&&&&&&&&&&&&&&&&&&&&&&&&&&&&&&&&&&&&&&&&&&&&&&&&&&&&&&&&&&&&&&&&&&&&&&&&&&
# # Additional comments
#     addtionalcomments = str(reportsummary['AdditionalComments'])
#     rstr += t('table width = 100% border-collapse= "collapse" border="1px solid black"')
#     rstr += t('''col width=30%''')
#     rstr += t('''col width=70%''')
#
#     rstr += t('tr')
#     row = [0, "Additional Comments", addtionalcomments]
#     rstr += t('td colspan = "3" class= "detail1"') + space(row[0]) + row[1] + t('/td')
#     rstr += t('td colspan = "3" class= "detail2" align="justified"') + row[2] + t('/td')
#     rstr += t('/tr')
#
#     rstr += t('/table')
#
#     myfile.write(rstr)
#     myfile.write(t('/body'))
#     myfile.write(t('/html'))
#     myfile.close()
#
# def space(n):
#     rstr = "&nbsp;" * 4 * n
#     return rstr
#
# def t(n):
#     return '<' + n + '/>'
#
# def w(n):
#     return '{' + n + '}'
#
# def quote(m):
#     return '"' + m + '"'
#
# #header
# def header(reportsummary):
#     companyname = str(reportsummary["ProfileSummary"]['CompanyName'])
#     companylogo = str(reportsummary["ProfileSummary"]['CompanyLogo'])
#     groupteamname = str(reportsummary["ProfileSummary"]['Group/TeamName'])
#     designer = str(reportsummary["ProfileSummary"]['Designer'])
#     projecttitle = str(reportsummary['ProjectTitle'])
#     subtitle = str(reportsummary['Subtitle'])
#     jobnumber = str(reportsummary['JobNumber'])
#     client = str(reportsummary['Client'])
#
#
#     # &&&&&&&&&&&&&&&&&&&&&&&&&&&&&&&&&&&&&&&&&&&&&&&&&&&&&&&&&&&&&&&&&&&&&&&&&&&&&&&&&&&&&&&&&&&&&&&&&&&&&&&&&&&&&&&
# # Header of the pdf fetched from dialogbox
#     rstr = t('table border-collapse= "collapse" border="1px solid black" width=100%')
#     rstr += t('tr')
#     row = [0, '<object type= "image/PNG" data= "cmpylogoFin.png" height=60 ></object>', '<font face="Helvetica, Arial, Sans Serif" size="3">Created with</font>' "&nbsp" "&nbsp" "&nbsp" "&nbsp" "&nbsp" '<object type= "image/PNG" data= "Osdag_header.png" height=60 ''&nbsp" "&nbsp" "&nbsp" "&nbsp"></object>']
#     rstr += t('td colspan="2" align= "center"') + space(row[0]) + row[1] + t('/td')
#     rstr += t('td colspan="2" align= "center"') + row[2] + t('/td')
#     rstr += t('/tr')
#
#     rstr += t('tr')
#     row = [0, 'Company Name']
#     rstr += t('td class="detail" ') + space(row[0]) + row[1] + t('/td')
# #     rstr += t('td style= "font:bold 20px Helvetica, Arial, Sans Serif;background-color:#D5DF93"') + space(row[0]) + row[1] + t('/td')
#     row = [0, companyname]
#     rstr += t('td class="detail" ') + space(row[0]) + row[1] + t('/td')
#
#     row = [0, 'Project Title']
#     rstr += t('td class="detail" ') + space(row[0]) + row[1] + t('/td')
#     row = [0, projecttitle]
#     rstr += t('td class="detail" ') + space(row[0]) + row[1] + t('/td')
#     rstr += t('/tr')
#
#     rstr += t('tr')
#     row = [0, 'Group/Team Name']
#     rstr += t('td class="detail" ') + space(row[0]) + row[1] + t('/td')
#     row = [0, groupteamname]
#     rstr += t('td class="detail" ') + space(row[0]) + row[1] + t('/td')
#     row = [0, 'Subtitle']
#     rstr += t('td class="detail" ') + space(row[0]) + row[1] + t('/td')
#     row = [0, subtitle]
#     rstr += t('td class="detail" ') + space(row[0]) + row[1] + t('/td')
#     rstr += t('/tr')
#
#     rstr += t('tr')
#     row = [0, 'Designer']
#     rstr += t('td class="detail" ') + space(row[0]) + row[1] + t('/td')
#     row = [0, designer]
#     rstr += t('td class="detail" ') + space(row[0]) + row[1] + t('/td')
#     row = [0, 'Job Number']
#     rstr += t('td class="detail" ') + space(row[0]) + row[1] + t('/td')
#     row = [0, jobnumber]
#     rstr += t('td class="detail" ') + space(row[0]) + row[1] + t('/td')
#     rstr += t('/tr')
#
#     rstr += t('tr')
#     row = [0, 'Date']
#     rstr += t('td class="detail" ') + space(row[0]) + row[1] + t('/td')
#     row = [0, time.strftime("%d /%m /%Y")]
#     rstr += t('td class="detail" ') + space(row[0]) + row[1] + t('/td')
#     row = [0, "Client"]
#     rstr += t('td class="detail" ') + space(row[0]) + row[1] + t('/td')
#     row = [0, client]
#     rstr += t('td class="detail" ') + space(row[0]) + row[1] + t('/td')
#     rstr += t('/tr')
#     rstr += t('/table')
#
#     rstr += t('hr')
# #     rstr += t('p> &nbsp</p')
#     rstr += t('/hr')
#     return rstr
#
#
# def extract_details(membertype):
#     details = []
#     for i in membertype:
#         print(i)
#         detail = [1, str(i), str(membertype[i])]
#         details.append(detail)
#     print (details)
#     return details
#
# if __name__ == '__main__':
#     ReportGenerator()
=======
        doc.generate_pdf(filename, compiler='pdflatex', clean_tex=False)
>>>>>>> 3ea5b39d
<|MERGE_RESOLUTION|>--- conflicted
+++ resolved
@@ -42,11 +42,7 @@
 
     @pyqtSlot()
 
-<<<<<<< HEAD
     def save_latex(self, uiObj, Design_Check, reportsummary, filename, rel_path, Disp_3d_image):
-
-=======
->>>>>>> 3ea5b39d
         companyname = str(reportsummary["ProfileSummary"]['CompanyName'])
         companylogo = str(reportsummary["ProfileSummary"]['CompanyLogo'])
         groupteamname = str(reportsummary["ProfileSummary"]['Group/TeamName'])
@@ -102,7 +98,6 @@
                         table.add_hline()
                         sectiondetails = uiObj[i]
                         image_name = sectiondetails[KEY_DISP_SEC_PROFILE]
-<<<<<<< HEAD
                         Img_path = r'/ResourceFiles/images/'+image_name+r'".png'
                         if (len(sectiondetails))% 2 == 0:
                         # merge_rows = int(round_up(len(sectiondetails),2)/2 + 2)
@@ -115,16 +110,6 @@
                         a = list(sectiondetails.keys())
                         # index=0
                         for x in range(1,(merge_rows+1)):
-=======
-                        Img_path = r'/ResourceFiles/images/' + image_name + r'".png'
-                        merge_rows = int(round_up(len(sectiondetails), 2) / 2 + 2)
-                        print('Hi', len(sectiondetails) / 2, round_up(len(sectiondetails), 2) / 2, merge_rows)
-                        if merge_rows % 2 != 0:
-                            sectiondetails[''] = ''
-                        a = list(sectiondetails.keys())
-                        # index=0
-                        for x in range(1, merge_rows):
->>>>>>> 3ea5b39d
                             # table.add_row("Col.Det.",i,columndetails[i])
                             if x == 1:
                                 table.add_row(
@@ -168,9 +153,6 @@
                 view_3dimg_path = rel_path + Disp_3d_image
                 view_3D.add_image(filename=r'"' + view_3dimg_path, width=NoEscape(r'\linewidth'))
                 view_3D.add_caption('3D View')
-
-<<<<<<< HEAD
-
 
         doc.generate_pdf(filename, compiler='pdflatex', clean_tex=False)
 
@@ -698,6 +680,3 @@
 #
 # if __name__ == '__main__':
 #     ReportGenerator()
-=======
-        doc.generate_pdf(filename, compiler='pdflatex', clean_tex=False)
->>>>>>> 3ea5b39d
