--- conflicted
+++ resolved
@@ -157,8 +157,4 @@
                 view_3D.add_image(filename=r'"' + view_3dimg_path, width=NoEscape(r'\linewidth'))
                 view_3D.add_caption('3D View')
 
-<<<<<<< HEAD
         doc.generate_pdf(filename, compiler='pdflatex', clean_tex=False)
-=======
-        doc.generate_pdf(filename, compiler='pdflatex', clean_tex=False)
->>>>>>> a2c8f191
