--- conflicted
+++ resolved
@@ -154,17 +154,7 @@
 
 
         with doc.create(Section('Design Checks')):
-<<<<<<< HEAD
-            with doc.create(LongTable('|p{4cm}|p{5cm}|p{5.5cm}|p{1.5cm}|',row_height=1.2)) as table:
-                table.add_hline()
-                # merge_rows = int(round_up(len(beamdetails), 2) / 2 + 2)#todo
-                table.add_row(('Check', 'Required', 'Provided', 'Remarks'),color='OsdagGreen')
-                table.add_hline()
-                table.end_table_header()
-                table.add_hline()
-                # if Design_Check !=None: #todo
-                for check in Design_Check:
-=======
+
             for check in Design_Check:
                 if check[0] == 'SubSection':
                     with doc.create(Subsection(check[1])):
@@ -175,7 +165,7 @@
                             table.end_table_header()
                             table.add_hline()
                 else:
->>>>>>> f6ddb666
+
                     table.add_row((check[0], check[1], check[2], check[3]))
                     table.add_hline()
 
