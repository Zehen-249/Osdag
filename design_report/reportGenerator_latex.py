from builtins import str
import time
from Report_functions import *
import math
from utils.common.common_calculation import *
# from Common import *
import os
# from utils.common import component
from pylatex import Document, Section, Subsection
from pylatex.utils import italic, bold
#import pdflatex
import sys
import datetime
import pylatex as pyl

from pylatex import Document, Section, Subsection, Tabular, Tabularx,MultiColumn, LongTable, LongTabularx, LongTabu, MultiRow, StandAloneGraphic
from pylatex import Math, TikZ, Axis, Plot, Figure, Matrix, Alignat
from pylatex.utils import italic
#from pdflatex import PDFLaTeX
import os
from pylatex.base_classes import Environment, CommandBase, Arguments
from pylatex.package import Package
from pylatex import Document, PageStyle, Head, MiniPage, Foot, LargeText, \
    MediumText, LineBreak, simple_page_number, NewPage


from pylatex.utils import bold

class CreateLatex(Document):

    def __init__(self):
        super().__init__()


    def save_latex(self, uiObj, Design_Check, reportsummary, filename, rel_path, Disp_3d_image):
        companyname = str(reportsummary["ProfileSummary"]['CompanyName'])
        companylogo = str(reportsummary["ProfileSummary"]['CompanyLogo'])
        groupteamname = str(reportsummary["ProfileSummary"]['Group/TeamName'])
        designer = str(reportsummary["ProfileSummary"]['Designer'])
        projecttitle = str(reportsummary['ProjectTitle'])
        subtitle = str(reportsummary['Subtitle'])
        jobnumber = str(reportsummary['JobNumber'])
        client = str(reportsummary['Client'])

        does_design_exist = reportsummary['does_design_exist']
        # Add document header

        header = PageStyle("header")
        # Create center header
        with header.create(Head("C")):
            with header.create(Tabularx('|l|p{6cm}|l|X|')) as table:
                table.add_hline()
                # MultiColumn(4)
                table.add_row(('Company Name', companyname, 'Project Title', projecttitle), color='OsdagGreen')
                table.add_hline()
                table.add_row(('Group/Team Name', groupteamname, 'Subtitle', subtitle), color='OsdagGreen')
                table.add_hline()
                table.add_row(('Designer', designer, 'Job Number', jobnumber), color='OsdagGreen')
                table.add_hline()
                table.add_row(('Date', time.strftime("%d /%m /%Y"), 'Client', client), color='OsdagGreen')
                table.add_hline()

        # Create right footer
        with header.create(Foot("R")):
            header.append(simple_page_number())
        #
        # doc.preamble.append(header)
        # doc.change_document_style("header")

        # Add Heading
        # with doc.create(MiniPage(align='c')):
        geometry_options = {"top": "1.2in", "bottom": "1in", "left": "0.6in", "right": "0.6in", "headsep": "0.8in"}
        doc = Document(geometry_options=geometry_options, indent=False)
        doc.packages.append(Package('amsmath'))
        doc.packages.append(Package('graphicx'))
        doc.packages.append(Package('needspace'))
        doc.add_color('OsdagGreen', 'HTML', 'D5DF93')
        doc.preamble.append(header)
        doc.change_document_style("header")

        with doc.create(Section('Input Parameters')):
            with doc.create(LongTable('|p{5cm}|p{2cm}|p{2cm}|p{2cm}|p{5cm}|', row_height=1.2)) as table:
                table.add_hline()
                for i in uiObj:
                    # row_cells = ('9', MultiColumn(3, align='|c|', data='Multicolumn not on left'))
                    if i == "Selected Section Details":
                        continue
                    print(i)
                    if type(uiObj[i]) == dict:
                        table.add_hline()
                        sectiondetails = uiObj[i]
                        image_name = sectiondetails[KEY_DISP_SEC_PROFILE]
<<<<<<< HEAD

                        Img_path = r'/ResourceFiles/images/' + image_name + r'".png'
                        if (len(sectiondetails)) % 2 == 0:
                            # merge_rows = int(round_up(len(sectiondetails),2)/2 + 2)
                            merge_rows = int(round_up((len(sectiondetails) / 2), 1, 0) + 2)

                        else:
                            merge_rows = int(round_up((len(sectiondetails) / 2), 1, 0) + 1)
                        print('Hi', len(sectiondetails) / 2, round_up(len(sectiondetails), 2) / 2, merge_rows)
                        if merge_rows % 2 != 0:
                            sectiondetails[''] = ''
=======
                        Img_path = '/ResourceFiles/images/'+image_name+'.png'
                        if (len(sectiondetails))% 2 == 0:
                        # merge_rows = int(round_up(len(sectiondetails),2)/2 + 2)
                            merge_rows = int((len(sectiondetails)/2))
                        else:
                            merge_rows = round_up((len(sectiondetails)/2),2)
                        print('Hi', len(sectiondetails)/2,round_up(len(sectiondetails),2)/2, merge_rows)
                        if (len(sectiondetails))% 2 != 0:
                            sectiondetails['']=''
>>>>>>> 1a83beca
                        a = list(sectiondetails.keys())
                        # index=0
                        for x in range(1, (merge_rows + 1)):
                            # table.add_row("Col.Det.",i,columndetails[i])
                            if x == 1:
                                table.add_row(
                                    (MultiRow(merge_rows, data=StandAloneGraphic(image_options="width=5cm,height=5cm",
                                                                                 filename=rel_path + Img_path)),
                                     MultiColumn(2, align='|c|', data=a[x]),
                                     MultiColumn(2, align='|c|', data=sectiondetails[a[x]]),))
                            elif x <= 4:
                                table.add_row(('', MultiColumn(2, align='|c|', data=a[x]),
                                               MultiColumn(2, align='|c|', data=sectiondetails[a[x]]),))
                            else:
                                table.add_row(('', a[x], sectiondetails[a[x]], a[merge_rows + x - 4],
                                               sectiondetails[a[merge_rows + x - 4]],))
                            table.add_hline(2, 5)
                    elif uiObj[i] == "TITLE":
                        table.add_hline()
                        table.add_row((MultiColumn(5, align='|c|', data=bold(i), ),))
                        table.add_hline()
                    elif i == 'Section Size*':
                        table.add_hline()
                        table.add_row((MultiColumn(3, align='|c|', data=i, ),MultiColumn(2, align='|c|', data="Ref List of Input Section"),))
                        table.add_hline()
                    else:
                        table.add_hline()
                        table.add_row((MultiColumn(3, align='|c|', data=i), MultiColumn(2, align='|c|', data=uiObj[i]),))
                        table.add_hline()
            for i in uiObj:
                if i == 'Section Size*':
                    with doc.create(Subsection("List of Input Section")):
                        with doc.create(LongTable('|p{8cm}|p{8cm}|', row_height=1.2)) as table:
                                str_len = len(uiObj[i])
                                loop_len = round_up((str_len/83),1,1)
                                for j in range(1,loop_len+1):
                                    table.add_hline()
                                    b= 83*j+1
                                    if j ==1:
                                        table.add_row((MultiColumn(1, align='|c|', data=i, ),
                                                       MultiColumn(1, align='|c|', data=uiObj[i][0:b]),))
                                    else:
                                        table.add_row((MultiColumn(1, align='|c|', data=" ", ),
                                                       MultiColumn(1, align='|c|', data=uiObj[i][b-83:b]),))
                                    table.add_hline()


        doc.append(pyl.Command('Needspace', arguments=NoEscape(r'10\baselineskip')))
        doc.append(NewPage())
        count = 0
        with doc.create(Section('Design Checks')):
            for check in Design_Check:
                if check[0] == 'SubSection':
                    if count >=1:
                        doc.append(NewPage())
                    with doc.create(Subsection(check[1])):
                        with doc.create(LongTable(check[2], row_height=1.2)) as table:  # todo anjali remove
                            table.add_hline()
                            table.add_row(('Check', 'Required', 'Provided', 'Remarks'), color='OsdagGreen')
                            table.add_hline()
                            table.end_table_header()
                            table.add_hline()
                            count = count + 1
                elif check[0] == "Selected":
                    if count >=1:
                        doc.append(NewPage())
                    with doc.create(Subsection(check[1])):
                        with doc.create(LongTable(check[2], row_height=1.2)) as table:
                            table.add_hline()
                            for i in uiObj:
                                # row_cells = ('9', MultiColumn(3, align='|c|', data='Multicolumn not on left'))

                                print(i)
                                if type(uiObj[i]) == dict:
                                    table.add_hline()
                                    sectiondetails = uiObj[i]
                                    image_name = sectiondetails[KEY_DISP_SEC_PROFILE]
                                    Img_path = '/ResourceFiles/images/' + image_name + '.png'
                                    if (len(sectiondetails)) % 2 == 0:
                                        # merge_rows = int(round_up(len(sectiondetails),2)/2 + 2)
                                        merge_rows = int(round_up((len(sectiondetails) / 2), 1, 0) + 2)
                                    else:
                                        merge_rows = int(round_up((len(sectiondetails) / 2), 1, 0) + 1)
                                    print('Hi', len(sectiondetails) / 2, round_up(len(sectiondetails), 2) / 2,
                                          merge_rows)
                                    if merge_rows % 2 == 0:
                                        sectiondetails[''] = ''
                                    a = list(sectiondetails.keys())
                                    # index=0
                                    for x in range(1, (merge_rows + 1)):
                                        # table.add_row("Col.Det.",i,columndetails[i])
                                        if x == 1:
                                            table.add_row(
                                                (MultiRow(merge_rows,
                                                          data=StandAloneGraphic(image_options="width=5cm,height=5cm",
                                                                                 filename=rel_path + Img_path)),
                                                 MultiColumn(2, align='|c|', data=a[x]),
                                                 MultiColumn(2, align='|c|', data=sectiondetails[a[x]]),))
                                        elif x <= 4:
                                            table.add_row(('', MultiColumn(2, align='|c|', data=a[x]),
                                                           MultiColumn(2, align='|c|', data=sectiondetails[a[x]]),))
                                        else:
                                            table.add_row(('', a[x], sectiondetails[a[x]], a[merge_rows + x - 4],
                                                           sectiondetails[a[merge_rows + x - 4]],))
                                        table.add_hline(2, 5)
                            table.add_hline()
                        count = count + 1
                else:
                    table.add_row((check[0], check[1], check[2], check[3]))
                    table.add_hline()
        doc.append(pyl.Command('Needspace', arguments=NoEscape(r'10\baselineskip')))

        doc.append(NewPage())


        if (not 'TRAVIS' in os.environ) and (does_design_exist):
            with doc.create(Section('3D View')):
                with doc.create(Figure(position='h!')) as view_3D:
                    view_3dimg_path = rel_path + Disp_3d_image
                    view_3D.add_image(filename=view_3dimg_path, width=NoEscape(r'\linewidth'))
                    view_3D.add_caption('3D View')

        doc.generate_pdf(filename, compiler='pdflatex', clean_tex=False)
<|MERGE_RESOLUTION|>--- conflicted
+++ resolved
@@ -90,19 +90,7 @@
                         table.add_hline()
                         sectiondetails = uiObj[i]
                         image_name = sectiondetails[KEY_DISP_SEC_PROFILE]
-<<<<<<< HEAD
-
-                        Img_path = r'/ResourceFiles/images/' + image_name + r'".png'
-                        if (len(sectiondetails)) % 2 == 0:
-                            # merge_rows = int(round_up(len(sectiondetails),2)/2 + 2)
-                            merge_rows = int(round_up((len(sectiondetails) / 2), 1, 0) + 2)
-
-                        else:
-                            merge_rows = int(round_up((len(sectiondetails) / 2), 1, 0) + 1)
-                        print('Hi', len(sectiondetails) / 2, round_up(len(sectiondetails), 2) / 2, merge_rows)
-                        if merge_rows % 2 != 0:
-                            sectiondetails[''] = ''
-=======
+
                         Img_path = '/ResourceFiles/images/'+image_name+'.png'
                         if (len(sectiondetails))% 2 == 0:
                         # merge_rows = int(round_up(len(sectiondetails),2)/2 + 2)
@@ -112,7 +100,7 @@
                         print('Hi', len(sectiondetails)/2,round_up(len(sectiondetails),2)/2, merge_rows)
                         if (len(sectiondetails))% 2 != 0:
                             sectiondetails['']=''
->>>>>>> 1a83beca
+
                         a = list(sectiondetails.keys())
                         # index=0
                         for x in range(1, (merge_rows + 1)):
