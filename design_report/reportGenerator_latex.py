--- conflicted
+++ resolved
@@ -13,14 +13,9 @@
 import datetime
 import pylatex as pyl
 from pylatex.basic import TextColor
-<<<<<<< HEAD
-from pylatex import Document, Section, Subsection, Tabular, Tabularx,MultiColumn, LongTable, LongTabularx, LongTabu,\
-    MultiRow, StandAloneGraphic
-from pylatex import Math, TikZ, Axis, Plot, Figure, Matrix, Alignat
-=======
+
 from pylatex import Document, Section, Subsection, Tabular, Tabularx,MultiColumn, LongTable, LongTabularx, LongTabu, MultiRow, StandAloneGraphic
 from pylatex import Math, TikZ, Axis, Plot, Figure, Matrix, Alignat, TextColor
->>>>>>> 999f7fe4
 from pylatex.utils import italic
 #from pdflatex import PDFLaTeX
 import os
@@ -274,14 +269,8 @@
         try:
             doc.generate_pdf(filename, compiler='pdflatex', clean_tex=False)
         except:
-<<<<<<< HEAD
             pass
-
 
 def color_cell(cellcolor,celltext):
     string = NoEscape(r'\cellcolor{'+cellcolor+r'}{'+celltext+r'}')
-    return string
-
-=======
-            pass
->>>>>>> 999f7fe4
+    return string