# -*- coding: utf-8 -*-

# Form implementation generated from reading ui file 'app/gui/ui_template.ui'
#
# Created by: PyQt5 UI code generator 5.13.0
#
# WARNING! All changes made in this file will be lost!
from PyQt5.QtWidgets import QMessageBox, qApp
from PyQt5.QtGui import QDoubleValidator, QIntValidator, QPixmap, QPalette
from PyQt5.QtCore import QFile, pyqtSignal, QTextStream, Qt, QIODevice,pyqtSlot
from PyQt5 import QtCore, QtGui, QtWidgets
from PyQt5.QtWidgets import QMainWindow, QDialog, QFontDialog, QApplication, QFileDialog, QColorDialog
from PyQt5.QtCore import QFile, pyqtSignal, QTextStream, Qt, QIODevice
from PyQt5.QtCore import QRegExp
from PyQt5.QtGui import QBrush
from PyQt5.QtGui import QColor
from PyQt5.QtGui import QDoubleValidator, QIntValidator, QPixmap, QPalette
from PyQt5.QtGui import QTextCharFormat
from PyQt5.QtGui import QTextCursor
from PyQt5.QtWidgets import QMainWindow, QDialog, QFontDialog, QApplication, QFileDialog, QColorDialog
from PyQt5.QtGui import QStandardItem
import os
import json
import logging
from drawing_2D.Svg_Window import SvgWindow
import sys
import sqlite3
import shutil
import openpyxl

from Common import *
from utils.common.component import Section,I_sectional_Properties
from utils.common.component import *
from .customized_popup import Ui_Popup
from .ui_design_preferences import Ui_Dialog


class Ui_ModuleWindow(QMainWindow):

    closed = pyqtSignal()
    def open_popup(self, op,  KEYEXISTING_CUSTOMIZED):
        self.window = QtWidgets.QDialog()
        self.ui = Ui_Popup()
        self.ui.setupUi(self.window)
        self.ui.addAvailableItems(op, KEYEXISTING_CUSTOMIZED)
        #self.ui.pushButton_5.clicked.connect(self.window.close)
        self.window.exec()
        print(self.ui.get_right_elements())
        return self.ui.get_right_elements()

    def setupUi(self, MainWindow, main):
        MainWindow.setObjectName("MainWindow")
        MainWindow.resize(1328, 769)
        icon = QtGui.QIcon()
        icon.addPixmap(QtGui.QPixmap(":/newPrefix/images/finwindow.png"), QtGui.QIcon.Normal, QtGui.QIcon.Off)
        MainWindow.setWindowIcon(icon)
        MainWindow.setIconSize(QtCore.QSize(20, 2))
        self.centralwidget = QtWidgets.QWidget(MainWindow)
        self.centralwidget.setObjectName("centralwidget")
        self.verticalLayout_2 = QtWidgets.QVBoxLayout(self.centralwidget)
        self.verticalLayout_2.setObjectName("verticalLayout_2")
        self.frame = QtWidgets.QFrame(self.centralwidget)
        self.frame.setMinimumSize(QtCore.QSize(0, 28))
        self.frame.setMaximumSize(QtCore.QSize(16777215, 28))
        self.frame.setFrameShape(QtWidgets.QFrame.NoFrame)
        self.frame.setFrameShadow(QtWidgets.QFrame.Raised)
        self.frame.setObjectName("frame")

        self.btnInput = QtWidgets.QToolButton(self.frame)
        self.btnInput.setGeometry(QtCore.QRect(0, 0, 28, 28))
        self.btnInput.setFocusPolicy(QtCore.Qt.TabFocus)
        self.btnInput.setLayoutDirection(QtCore.Qt.LeftToRight)
        icon1 = QtGui.QIcon()
        icon1.addPixmap(QtGui.QPixmap(":/newPrefix/images/input.png"), QtGui.QIcon.Normal, QtGui.QIcon.Off)
        self.btnInput.setIcon(icon1)
        self.btnInput.setIconSize(QtCore.QSize(18, 18))
        self.btnInput.setObjectName("btnInput")

        self.btnOutput = QtWidgets.QToolButton(self.frame)
        self.btnOutput.setGeometry(QtCore.QRect(30, 0, 28, 28))
        self.btnOutput.setFocusPolicy(QtCore.Qt.TabFocus)
        self.pushButton = QtWidgets.QPushButton(self.centralwidget)
        self.pushButton.setGeometry(QtCore.QRect(440, 412, 111, 51))
        self.pushButton.setObjectName("pushButton")
        icon2 = QtGui.QIcon()
        icon2.addPixmap(QtGui.QPixmap(":/newPrefix/images/output.png"), QtGui.QIcon.Normal, QtGui.QIcon.Off)
        self.btnOutput.setIcon(icon2)
        self.btnOutput.setIconSize(QtCore.QSize(18, 18))
        self.btnOutput.setObjectName("btnOutput")

        self.btnInput.clicked.connect(lambda: self.dockbtn_clicked(self.inputDock))
        self.btnOutput.clicked.connect(lambda: self.dockbtn_clicked(self.outputDock))

        self.btnTop = QtWidgets.QToolButton(self.frame)
        self.btnTop.setGeometry(QtCore.QRect(160, 0, 28, 28))
        self.btnTop.setFocusPolicy(QtCore.Qt.TabFocus)
        icon3 = QtGui.QIcon()
        icon3.addPixmap(QtGui.QPixmap(":/newPrefix/images/X-Y.png"), QtGui.QIcon.Normal, QtGui.QIcon.Off)
        self.btnTop.setIcon(icon3)
        self.btnTop.setIconSize(QtCore.QSize(22, 22))
        self.btnTop.setObjectName("btnTop")
        self.btnFront = QtWidgets.QToolButton(self.frame)
        self.btnFront.setGeometry(QtCore.QRect(100, 0, 28, 28))
        self.btnFront.setFocusPolicy(QtCore.Qt.TabFocus)
        icon4 = QtGui.QIcon()
        icon4.addPixmap(QtGui.QPixmap(":/newPrefix/images/Z-X.png"), QtGui.QIcon.Normal, QtGui.QIcon.Off)
        self.btnFront.setIcon(icon4)
        self.btnFront.setIconSize(QtCore.QSize(22, 22))
        self.btnFront.setObjectName("btnFront")
        self.btnSide = QtWidgets.QToolButton(self.frame)
        self.btnSide.setGeometry(QtCore.QRect(130, 0, 28, 28))
        self.btnSide.setFocusPolicy(QtCore.Qt.TabFocus)
        icon5 = QtGui.QIcon()
        icon5.addPixmap(QtGui.QPixmap(":/newPrefix/images/Z-Y.png"), QtGui.QIcon.Normal, QtGui.QIcon.Off)
        self.btnSide.setIcon(icon5)
        self.btnSide.setIconSize(QtCore.QSize(22, 22))
        self.btnSide.setObjectName("btnSide")
        self.btn3D = QtWidgets.QCheckBox(self.frame)
        self.btn3D.setGeometry(QtCore.QRect(230, 0, 90, 28))
        font = QtGui.QFont()
        font.setFamily("Arial")
        font.setPointSize(11)
        font.setBold(True)
        font.setItalic(False)
        font.setUnderline(False)
        font.setWeight(75)
        font.setStrikeOut(False)
        self.btn3D.setFont(font)
        self.btn3D.setFocusPolicy(QtCore.Qt.TabFocus)
        self.btn3D.setObjectName("btn3D")
        self.chkBxBeam = QtWidgets.QCheckBox(self.frame)
        self.chkBxBeam.setGeometry(QtCore.QRect(325, 0, 90, 29))
        font = QtGui.QFont()
        font.setFamily("Arial")
        font.setPointSize(11)
        font.setBold(True)
        font.setWeight(75)
        self.chkBxBeam.setFont(font)
        self.chkBxBeam.setFocusPolicy(QtCore.Qt.TabFocus)
        self.chkBxBeam.setObjectName("chkBxBeam")
        self.chkBxCol = QtWidgets.QCheckBox(self.frame)
        self.chkBxCol.setGeometry(QtCore.QRect(420, 0, 101, 29))
        font = QtGui.QFont()
        font.setFamily("Arial")
        font.setPointSize(11)
        font.setBold(True)
        font.setWeight(75)
        self.chkBxCol.setFont(font)
        self.chkBxCol.setFocusPolicy(QtCore.Qt.TabFocus)
        self.chkBxCol.setObjectName("chkBxCol")
        self.chkBxFinplate = QtWidgets.QCheckBox(self.frame)
        self.chkBxFinplate.setGeometry(QtCore.QRect(530, 0, 101, 29))
        font = QtGui.QFont()
        font.setFamily("Arial")
        font.setPointSize(11)
        font.setBold(True)
        font.setWeight(75)
        self.chkBxFinplate.setFont(font)
        self.chkBxFinplate.setFocusPolicy(QtCore.Qt.TabFocus)
        self.chkBxFinplate.setObjectName("chkBxFinplate")

        self.verticalLayout_2.addWidget(self.frame)
        self.splitter = QtWidgets.QSplitter(self.centralwidget)
        self.splitter.setOrientation(QtCore.Qt.Vertical)
        self.splitter.setObjectName("splitter")
        self.frame_2 = QtWidgets.QFrame(self.splitter)
        self.frame_2.setMinimumSize(QtCore.QSize(0, 100))
        self.frame_2.setFrameShape(QtWidgets.QFrame.Box)
        self.frame_2.setFrameShadow(QtWidgets.QFrame.Raised)
        self.frame_2.setLineWidth(1)
        self.frame_2.setMidLineWidth(1)
        self.frame_2.setObjectName("frame_2")
        self.verticalLayout = QtWidgets.QVBoxLayout(self.frame_2)
        self.verticalLayout.setContentsMargins(1, 1, 1, 1)
        self.verticalLayout.setObjectName("verticalLayout")
        self.mytabWidget = QtWidgets.QTabWidget(self.frame_2)
        self.mytabWidget.setMinimumSize(QtCore.QSize(0, 450))
        font = QtGui.QFont()
        font.setPointSize(8)
        font.setBold(True)
        font.setItalic(True)
        font.setWeight(75)
        self.mytabWidget.setFont(font)
        self.mytabWidget.setFocusPolicy(QtCore.Qt.NoFocus)
        self.mytabWidget.setStyleSheet("QTabBar::tab { height: 75px; width: 1px;  }")
        self.mytabWidget.setTabPosition(QtWidgets.QTabWidget.West)
        self.mytabWidget.setObjectName("mytabWidget")
        self.verticalLayout.addWidget(self.mytabWidget)
        self.textEdit = QtWidgets.QTextEdit(self.splitter)
        self.textEdit.setMinimumSize(QtCore.QSize(0, 125))
        self.textEdit.setMaximumSize(QtCore.QSize(16777215, 16777215))
        self.textEdit.setVerticalScrollBarPolicy(QtCore.Qt.ScrollBarAlwaysOn)
        self.textEdit.setReadOnly(True)
        self.textEdit.setOverwriteMode(True)
        self.textEdit.setObjectName("textEdit")
        self.textEdit.setStyleSheet("QTextEdit {color:red}")
        self.verticalLayout_2.addWidget(self.splitter)
        MainWindow.setCentralWidget(self.centralwidget)
        self.menubar = QtWidgets.QMenuBar(MainWindow)
        self.menubar.setGeometry(QtCore.QRect(0, 0, 1328, 21))
        self.menubar.setStyleSheet("")
        self.menubar.setNativeMenuBar(False)
        self.menubar.setObjectName("menubar")
        self.menuFile = QtWidgets.QMenu(self.menubar)
        self.menuFile.setStyleSheet("QMenu {\n"
"    background-color:#b2bd84;\n"
"    border-color: black;\n"
"    border: 1px solid;\n"
"    margin: 2px; /* some spacing around the menu */\n"
"}\n"
"QMenu::separator {\n"
"    height: 1px;\n"
"    background: #825051;\n"
"    margin-left: 5px;\n"
"    margin-right: 5px;\n"
"}\n"
"\n"
"QMenu::item {\n"
"    color: black;\n"
"    padding: 2px 20px 2px 20px;\n"
"    border: 1px solid transparent; /* reserve space for selection border */\n"
"}\n"
"\n"
"QMenu::item:selected {\n"
"   color:white;\n"
"    border-color: darkblue;\n"
"    background: #825051;\n"
"    margin-left: 5px;\n"
"    margin-right: 5px;\n"
"}\n"
"")
        self.menuFile.setObjectName("menuFile")
        self.menuEdit = QtWidgets.QMenu(self.menubar)
        self.menuEdit.setStyleSheet("QMenu {\n"
"    background-color:#b2bd84;\n"
"    border-color: black;\n"
"    border: 1px solid;\n"
"    margin: 2px; /* some spacing around the menu */\n"
"}\n"
"QMenu::separator {\n"
"    height: 1px;\n"
"    background: #825051;\n"
"    margin-left: 5px;\n"
"    margin-right: 5px;\n"
"}\n"
"\n"
"QMenu::item {\n"
"    color: black;\n"
"    padding: 2px 20px 2px 20px;\n"
"    border: 1px solid transparent; /* reserve space for selection border */\n"
"}\n"
"\n"
"QMenu::item:selected {\n"
"   color:white;\n"
"    border-color: darkblue;\n"
"    background: #825051;\n"
"    margin-left: 5px;\n"
"    margin-right: 5px;\n"
"}\n"
"")
        self.menuEdit.setObjectName("menuEdit")
        self.menuView = QtWidgets.QMenu(self.menubar)
        self.menuView.setStyleSheet("QMenu {\n"
"    background-color:#b2bd84;\n"
"    border-color: black;\n"
"    border: 1px solid;\n"
"    margin: 2px; /* some spacing around the menu */\n"
"}\n"
"QMenu::separator {\n"
"    height: 1px;\n"
"    background: #825051;\n"
"    margin-left: 5px;\n"
"    margin-right: 5px;\n"
"}\n"
"\n"
"QMenu::item {\n"
"    color: black;\n"
"    padding: 2px 20px 2px 20px;\n"
"    border: 1px solid transparent; /* reserve space for selection border */\n"
"}\n"
"\n"
"QMenu::item:selected {\n"
"   color:white;\n"
"    border-color: darkblue;\n"
"    background: #825051;\n"
"    margin-left: 5px;\n"
"    margin-right: 5px;\n"
"}\n"
"")
        self.menuView.setObjectName("menuView")
        self.menuHelp = QtWidgets.QMenu(self.menubar)
        self.menuHelp.setStyleSheet("QMenu {\n"
"    background-color:#b2bd84;\n"
"    border-color: black;\n"
"    border: 1px solid;\n"
"    margin: 2px; /* some spacing around the menu */\n"
"}\n"
"QMenu::separator {\n"
"    height: 1px;\n"
"    background: #825051;\n"
"    margin-left: 5px;\n"
"    margin-right: 5px;\n"
"}\n"
"\n"
"QMenu::item {\n"
"    color: black;\n"
"    padding: 2px 20px 2px 20px;\n"
"    border: 1px solid transparent; /* reserve space for selection border */\n"
"}\n"
"\n"
"QMenu::item:selected {\n"
"   color:white;\n"
"    border-color: darkblue;\n"
"    background: #825051;\n"
"    margin-left: 5px;\n"
"    margin-right: 5px;\n"
"}\n"
"")
        self.menuHelp.setObjectName("menuHelp")
        self.menuGraphics = QtWidgets.QMenu(self.menubar)
        self.menuGraphics.setStyleSheet("QMenu {\n"
"    background-color:#b2bd84;\n"
"    border-color: black;\n"
"    border: 1px solid;\n"
"    margin: 2px; /* some spacing around the menu */\n"
"}\n"
"QMenu::separator {\n"
"    height: 1px;\n"
"    background: #825051;\n"
"    margin-left: 5px;\n"
"    margin-right: 5px;\n"
"}\n"
"\n"
"QMenu::item {\n"
"    color: black;\n"
"    padding: 2px 20px 2px 20px;\n"
"    border: 1px solid transparent; /* reserve space for selection border */\n"
"}\n"
"\n"
"QMenu::item:selected {\n"
"   color:white;\n"
"    border-color: darkblue;\n"
"    background: #825051;\n"
"    margin-left: 5px;\n"
"    margin-right: 5px;\n"
"}")
        self.menuGraphics.setObjectName("menuGraphics")
        MainWindow.setMenuBar(self.menubar)
        self.inputDock = QtWidgets.QDockWidget(MainWindow)
        sizePolicy = QtWidgets.QSizePolicy(QtWidgets.QSizePolicy.Preferred, QtWidgets.QSizePolicy.Preferred)
        sizePolicy.setHorizontalStretch(1)
        sizePolicy.setVerticalStretch(0)
        sizePolicy.setHeightForWidth(self.inputDock.sizePolicy().hasHeightForWidth())
        self.inputDock.setSizePolicy(sizePolicy)
        self.inputDock.setMinimumSize(QtCore.QSize(320, 710))
        self.inputDock.setMaximumSize(QtCore.QSize(310, 710))
        self.inputDock.setBaseSize(QtCore.QSize(310, 710))
        font = QtGui.QFont()
        font.setFamily("Arial")
        font.setPointSize(11)
        font.setBold(True)
        font.setItalic(False)
        font.setWeight(75)
        self.inputDock.setFont(font)
        self.inputDock.setFloating(False)
        self.inputDock.setFeatures(QtWidgets.QDockWidget.AllDockWidgetFeatures)
        self.inputDock.setObjectName("inputDock")
        self.dockWidgetContents = QtWidgets.QWidget()
        self.dockWidgetContents.setObjectName("dockWidgetContents")
        font = QtGui.QFont()
        font.setPointSize(11)
        font.setBold(False)
        font.setWeight(50)
        palette = QtGui.QPalette()
        brush = QtGui.QBrush(QtGui.QColor(0, 0, 127))
        brush.setStyle(QtCore.Qt.SolidPattern)
        palette.setBrush(QtGui.QPalette.Active, QtGui.QPalette.Link, brush)
        brush = QtGui.QBrush(QtGui.QColor(0, 0, 255))
        brush.setStyle(QtCore.Qt.SolidPattern)
        palette.setBrush(QtGui.QPalette.Inactive, QtGui.QPalette.Link, brush)
        brush = QtGui.QBrush(QtGui.QColor(0, 0, 255))
        brush.setStyle(QtCore.Qt.SolidPattern)
        palette.setBrush(QtGui.QPalette.Disabled, QtGui.QPalette.Link, brush)

        option_list = main.input_values(self)
        _translate = QtCore.QCoreApplication.translate

        i = 0
        for option in option_list:
            lable = option[1]
            type = option[2]
            # value = option[4]
            if type not in [TYPE_TITLE, TYPE_IMAGE, TYPE_MODULE]:
                l = QtWidgets.QLabel(self.dockWidgetContents)
                l.setGeometry(QtCore.QRect(6, 10 + i, 120, 25))
                font = QtGui.QFont()
                font.setPointSize(11)
                font.setBold(False)
                font.setWeight(50)
                l.setFont(font)
                l.setObjectName(option[0] + "_label")
                l.setText(_translate("MainWindow", "<html><head/><body><p>" + lable + "</p></body></html>"))

            if type == TYPE_COMBOBOX or type == TYPE_COMBOBOX_CUSTOMIZED:
                combo = QtWidgets.QComboBox(self.dockWidgetContents)
                combo.setGeometry(QtCore.QRect(150, 10 + i, 160, 27))
                # combo.setMaxVisibleItems(5)
                font = QtGui.QFont()
                font.setPointSize(11)
                font.setBold(False)
                font.setWeight(50)
                combo.setFont(font)
                combo.view().setVerticalScrollBarPolicy(Qt.ScrollBarAsNeeded)
                combo.setStyleSheet("QComboBox { combobox-popup: 0; }")
                combo.setMaxVisibleItems(5)
                # combo.setForegroundRole(QtGui.QColor('red'))
                combo.setObjectName(option[0])
                for item in option[4]:
                    # item = PyQt5.QtGui.QStandardItem(str(account))
                    # item.setBackground
                    # item.setColor('red')
                    # combo.setColor(QDialog.Foreground, Qt.red)
                    # item = QPalette()
                    # item.setColor('red')
                    # item.setItemData(item, QBrush(QColor("red")), Qt.TextColorRole)
                    # combo.setItemData(item, QBrush(QColor("red")), Qt.TextColorRole)
                    # combo.setBackground(QBrush(QColor("red")))
                    combo.addItem(item)
                # combo.setMaxVisibleItems(int(5))

            if type == TYPE_TEXTBOX:
                r = QtWidgets.QLineEdit(self.dockWidgetContents)
                r.setGeometry(QtCore.QRect(150,10 + i, 160, 27))
                font = QtGui.QFont()
                font.setPointSize(11)
                font.setBold(False)
                font.setWeight(50)
                r.setFont(font)
                r.setObjectName(option[0])

            if type == TYPE_MODULE:
                _translate = QtCore.QCoreApplication.translate
                MainWindow.setWindowTitle(_translate("MainWindow", option[1]))
                i = i - 30

            if type == TYPE_IMAGE:
                im = QtWidgets.QLabel(self.dockWidgetContents)
                im.setGeometry(QtCore.QRect(190, 10 + i, 70, 57))
                im.setObjectName(option[0])
                im.setScaledContents(True)
                pixmap = QPixmap("./ResourceFiles/images/fin_cf_bw.png")
                im.setPixmap(pixmap)
                i = i + 30

            if type == TYPE_TITLE:
                q = QtWidgets.QLabel(self.dockWidgetContents)
                q.setGeometry(QtCore.QRect(3, 10 + i, 201, 25))
                font = QtGui.QFont()
                q.setFont(font)
                q.setObjectName("_title")
                q.setText(_translate("MainWindow",
                                     "<html><head/><body><p><span style=\" font-weight:600;\">" + lable + "</span></p></body></html>"))

            i = i + 30

        for option in option_list:
            key = self.dockWidgetContents.findChild(QtWidgets.QWidget, option[0])

            #v = ''
            if option[0] == KEY_SUPTNGSEC:
                v = "Columns"
                red_list = connect_for_red(v)
                #print(red_list)

                for value in red_list:
                    indx = option[4].index(str(value))
                    key.setItemData(indx, QBrush(QColor("red")), Qt.TextColorRole)

            elif option[0] == KEY_SUPTDSEC:

                v = "Beams"
                red_list = connect_for_red(v)
                #print(red_list)

                for value in red_list:
                    indx = option[4].index(str(value))
                    key.setItemData(indx, QBrush(QColor("red")), Qt.TextColorRole)

        new_list = main.customized_input(main)
        data = {}

        for t in new_list:
            if t[0] == KEY_PLATETHK:
                key_customized_1 = self.dockWidgetContents.findChild(QtWidgets.QWidget, t[0])
                key_customized_1.activated.connect(lambda: popup(key_customized_1, new_list))
                data[t[0] + "_customized"] = t[1]()
            elif t[0] == KEY_GRD:
                key_customized_2 = self.dockWidgetContents.findChild(QtWidgets.QWidget, t[0])
                key_customized_2.activated.connect(lambda: popup(key_customized_2, new_list))
                data[t[0] + "_customized"] = t[1]()
            elif t[0] == KEY_D:
                key_customized_3 = self.dockWidgetContents.findChild(QtWidgets.QWidget, t[0])
                key_customized_3.activated.connect(lambda: popup(key_customized_3, new_list))
                data[t[0] + "_customized"] = t[1]()
            else:
                pass

        def popup(key, for_custom_list):
            for c_tup in for_custom_list:
                if c_tup[0] != key.objectName():
                    continue
                selected = key.currentText()
                f = c_tup[1]
                options = f()
                existing_options = data[c_tup[0] + "_customized"]
                if selected == "Customized":
                    data[c_tup[0] + "_customized"] = self.open_popup(options, existing_options)
                else:
                    data[c_tup[0] + "_customized"] = f()

        updated_list = main.input_value_changed(main)

        for t in updated_list:
            key_changed = self.dockWidgetContents.findChild(QtWidgets.QWidget, t[0])
            key_changed.currentIndexChanged.connect(lambda: change(key_changed, updated_list))

        def change(k1, new):

            for tup in new:
                (object_name, k2_key, typ, f) = tup
                if object_name != k1.objectName():
                    continue
                if typ == TYPE_LABEL:
                    k2_key = k2_key + "_label"
                k2 = self.dockWidgetContents.findChild(QtWidgets.QWidget, k2_key)
                val = f(k1.currentText())
                k2.clear()
                if typ == TYPE_COMBOBOX:
                    for values in val:
                        k2.addItem(values)
                    if k2.objectName() == KEY_SUPTNGSEC:
                        if k1.currentText() in VALUES_CONN_1:
                            v = "Columns"
                            red_list = connect_for_red(v)
                            #print(red_list)

                            for value in red_list:
                                indx = val.index(str(value))
                                k2.setItemData(indx, QBrush(QColor("red")), Qt.TextColorRole)
                        else:
                            v = "Beams"
                            red_list = connect_for_red(v)
                            #print(red_list)

                            for value in red_list:
                                indx = val.index(str(value))
                                k2.setItemData(indx, QBrush(QColor("red")), Qt.TextColorRole)
                    elif k2.objectName() == KEY_SUPTDSEC:
                        v = "Beams"
                        red_list = connect_for_red(v)
                        #print(red_list)

                        for value in red_list:
                            indx = val.index(str(value))
                            k2.setItemData(indx, QBrush(QColor("red")), Qt.TextColorRole)


                elif typ == TYPE_LABEL:
                    k2.setText(val)
                elif typ == TYPE_IMAGE:
                    pixmap1 = QPixmap(val)
                    k2.setPixmap(pixmap1)
                else:
                    pass

        self.btn_Reset = QtWidgets.QPushButton(self.dockWidgetContents)
        self.btn_Reset.setGeometry(QtCore.QRect(30, 600, 100, 30))
        font = QtGui.QFont()
        font.setPointSize(12)
        font.setBold(True)
        font.setWeight(75)
        self.btn_Reset.setFont(font)
        self.btn_Reset.setAutoDefault(True)
        self.btn_Reset.setObjectName("btn_Reset")

        self.btn_Design = QtWidgets.QPushButton(self.dockWidgetContents)
        self.btn_Design.setGeometry(QtCore.QRect(140, 600, 100, 30))
        font = QtGui.QFont()
        font.setPointSize(12)
        font.setBold(True)
        font.setWeight(75)
        self.btn_Design.setFont(font)
        self.btn_Design.setAutoDefault(True)
        self.btn_Design.setObjectName("btn_Design")
        self.btn_Design.clicked.connect(lambda: self.validateInputsOnDesignBtn(main,data))
        self.inputDock.setWidget(self.dockWidgetContents)
        MainWindow.addDockWidget(QtCore.Qt.DockWidgetArea(1), self.inputDock)

        self.outputDock = QtWidgets.QDockWidget(MainWindow)
        sizePolicy = QtWidgets.QSizePolicy(QtWidgets.QSizePolicy.Preferred, QtWidgets.QSizePolicy.Preferred)

        sizePolicy.setHorizontalStretch(0)
        sizePolicy.setVerticalStretch(0)
        sizePolicy.setHeightForWidth(self.outputDock.sizePolicy().hasHeightForWidth())
        self.outputDock.setSizePolicy(sizePolicy)
        self.outputDock.setMinimumSize(QtCore.QSize(320, 710))
        self.outputDock.setMaximumSize(QtCore.QSize(310, 710))
        font = QtGui.QFont()
        font.setFamily("Arial")
        font.setPointSize(11)
        font.setBold(True)
        font.setWeight(75)
        self.outputDock.setFont(font)
        self.outputDock.setObjectName("outputDock")
        MainWindow.addDockWidget(QtCore.Qt.DockWidgetArea(2), self.outputDock)

        self.actionInput = QtWidgets.QAction(MainWindow)
        icon7 = QtGui.QIcon()
        icon7.addPixmap(QtGui.QPixmap(":/images/input.png"), QtGui.QIcon.Normal, QtGui.QIcon.Off)
        self.actionInput.setIcon(icon7)
        self.actionInput.setObjectName("actionInput")
        self.actionInputwindow = QtWidgets.QAction(MainWindow)
        icon8 = QtGui.QIcon()
        icon8.addPixmap(QtGui.QPixmap(":/images/inputview.png"), QtGui.QIcon.Normal, QtGui.QIcon.Off)
        self.actionInputwindow.setIcon(icon8)
        self.actionInputwindow.setObjectName("actionInputwindow")
        self.actionNew = QtWidgets.QAction(MainWindow)
        font = QtGui.QFont()
        font.setFamily("DejaVu Sans")
        font.setBold(False)
        font.setItalic(False)
        font.setUnderline(False)
        font.setWeight(50)
        self.actionNew.setFont(font)
        self.actionNew.setObjectName("actionNew")
        self.action_load_input = QtWidgets.QAction(MainWindow)
        font = QtGui.QFont()
        font.setFamily("DejaVu Sans")
        font.setItalic(False)
        self.action_load_input.setFont(font)
        self.action_load_input.setObjectName("action_load_input")
        self.action_save_input = QtWidgets.QAction(MainWindow)
        font = QtGui.QFont()
        font.setFamily("DejaVu Sans")
        self.action_save_input.setFont(font)
        self.action_save_input.setObjectName("action_save_input")
        self.actionSave_As = QtWidgets.QAction(MainWindow)
        self.actionSave_As.setObjectName("actionSave_As")
        self.actionPrint = QtWidgets.QAction(MainWindow)
        self.actionPrint.setObjectName("actionPrint")
        self.actionCut = QtWidgets.QAction(MainWindow)
        font = QtGui.QFont()
        font.setFamily("DejaVu Sans")
        self.actionCut.setFont(font)
        self.actionCut.setObjectName("actionCut")
        self.actionCopy = QtWidgets.QAction(MainWindow)
        font = QtGui.QFont()
        font.setFamily("DejaVu Sans")
        self.actionCopy.setFont(font)
        self.actionCopy.setObjectName("actionCopy")
        self.actionPaste = QtWidgets.QAction(MainWindow)
        font = QtGui.QFont()
        font.setFamily("DejaVu Sans")
        self.actionPaste.setFont(font)
        self.actionPaste.setObjectName("actionPaste")
        self.actionInput_Browser = QtWidgets.QAction(MainWindow)
        self.actionInput_Browser.setObjectName("actionInput_Browser")
        self.actionOutput_Browser = QtWidgets.QAction(MainWindow)
        self.actionOutput_Browser.setObjectName("actionOutput_Browser")
        self.actionAbout_Osdag = QtWidgets.QAction(MainWindow)
        font = QtGui.QFont()
        font.setFamily("DejaVu Sans")
        self.actionAbout_Osdag.setFont(font)
        self.actionAbout_Osdag.setObjectName("actionAbout_Osdag")
        self.actionBeam = QtWidgets.QAction(MainWindow)
        self.actionBeam.setObjectName("actionBeam")
        self.actionColumn = QtWidgets.QAction(MainWindow)
        self.actionColumn.setObjectName("actionColumn")
        self.actionFinplate = QtWidgets.QAction(MainWindow)
        self.actionFinplate.setObjectName("actionFinplate")
        self.actionBolt = QtWidgets.QAction(MainWindow)
        self.actionBolt.setObjectName("actionBolt")
        self.action2D_view = QtWidgets.QAction(MainWindow)
        self.action2D_view.setObjectName("action2D_view")
        self.actionZoom_in = QtWidgets.QAction(MainWindow)
        font = QtGui.QFont()
        font.setFamily("DejaVu Sans")
        self.actionZoom_in.setFont(font)
        self.actionZoom_in.setObjectName("actionZoom_in")
        self.actionZoom_out = QtWidgets.QAction(MainWindow)
        font = QtGui.QFont()
        font.setFamily("DejaVu Sans")
        self.actionZoom_out.setFont(font)
        self.actionZoom_out.setObjectName("actionZoom_out")
        self.actionPan = QtWidgets.QAction(MainWindow)
        font = QtGui.QFont()
        font.setFamily("DejaVu Sans")
        self.actionPan.setFont(font)
        self.actionPan.setObjectName("actionPan")
        self.actionRotate_3D_model = QtWidgets.QAction(MainWindow)
        font = QtGui.QFont()
        font.setFamily("DejaVu Sans")
        self.actionRotate_3D_model.setFont(font)
        self.actionRotate_3D_model.setObjectName("actionRotate_3D_model")
        self.actionView_2D_on_XY = QtWidgets.QAction(MainWindow)
        self.actionView_2D_on_XY.setObjectName("actionView_2D_on_XY")
        self.actionView_2D_on_YZ = QtWidgets.QAction(MainWindow)
        self.actionView_2D_on_YZ.setObjectName("actionView_2D_on_YZ")
        self.actionView_2D_on_ZX = QtWidgets.QAction(MainWindow)
        self.actionView_2D_on_ZX.setObjectName("actionView_2D_on_ZX")
        self.actionModel = QtWidgets.QAction(MainWindow)
        self.actionModel.setObjectName("actionModel")
        self.actionEnlarge_font_size = QtWidgets.QAction(MainWindow)
        font = QtGui.QFont()
        font.setFamily("DejaVu Sans")
        self.actionEnlarge_font_size.setFont(font)
        self.actionEnlarge_font_size.setObjectName("actionEnlarge_font_size")
        self.actionReduce_font_size = QtWidgets.QAction(MainWindow)
        self.actionReduce_font_size.setObjectName("actionReduce_font_size")
        self.actionSave_3D_model = QtWidgets.QAction(MainWindow)
        font = QtGui.QFont()
        font.setFamily("DejaVu Sans")
        self.actionSave_3D_model.setFont(font)
        self.actionSave_3D_model.setObjectName("actionSave_3D_model")
        self.actionSave_current_image = QtWidgets.QAction(MainWindow)
        font = QtGui.QFont()
        font.setFamily("DejaVu Sans")
        self.actionSave_current_image.setFont(font)
        self.actionSave_current_image.setObjectName("actionSave_current_image")
        self.actionSave_log_messages = QtWidgets.QAction(MainWindow)
        font = QtGui.QFont()
        font.setFamily("DejaVu Sans")
        self.actionSave_log_messages.setFont(font)
        self.actionSave_log_messages.setObjectName("actionSave_log_messages")
        self.actionCreate_design_report = QtWidgets.QAction(MainWindow)
        font = QtGui.QFont()
        font.setFamily("DejaVu Sans")
        self.actionCreate_design_report.setFont(font)
        self.actionCreate_design_report.setObjectName("actionCreate_design_report")
        self.actionQuit_fin_plate_design = QtWidgets.QAction(MainWindow)
        self.actionQuit_fin_plate_design.setObjectName("actionQuit_fin_plate_design")
        self.actionSave_Front_View = QtWidgets.QAction(MainWindow)
        font = QtGui.QFont()
        font.setFamily("DejaVu Sans")
        self.actionSave_Front_View.setFont(font)
        self.actionSave_Front_View.setObjectName("actionSave_Front_View")
        self.actionSave_Top_View = QtWidgets.QAction(MainWindow)
        font = QtGui.QFont()
        font.setFamily("DejaVu Sans")
        self.actionSave_Top_View.setFont(font)
        self.actionSave_Top_View.setObjectName("actionSave_Top_View")
        self.actionSave_Side_View = QtWidgets.QAction(MainWindow)
        font = QtGui.QFont()
        font.setFamily("DejaVu Sans")
        self.actionSave_Side_View.setFont(font)
        self.actionSave_Side_View.setObjectName("actionSave_Side_View")
        self.actionChange_bg_color = QtWidgets.QAction(MainWindow)
        font = QtGui.QFont()
        font.setFamily("Verdana")
        self.actionChange_bg_color.setFont(font)
        self.actionChange_bg_color.setObjectName("actionChange_bg_color")
        self.actionShow_beam = QtWidgets.QAction(MainWindow)
        font = QtGui.QFont()
        font.setFamily("DejaVu Sans")
        font.setItalic(False)
        self.actionShow_beam.setFont(font)
        self.actionShow_beam.setObjectName("actionShow_beam")
        self.actionShow_column = QtWidgets.QAction(MainWindow)
        font = QtGui.QFont()
        font.setFamily("DejaVu Sans")
        self.actionShow_column.setFont(font)
        self.actionShow_column.setObjectName("actionShow_column")
        self.actionShow_finplate = QtWidgets.QAction(MainWindow)
        font = QtGui.QFont()
        font.setFamily("DejaVu Sans")
        self.actionShow_finplate.setFont(font)
        self.actionShow_finplate.setObjectName("actionShow_finplate")
        self.actionChange_background = QtWidgets.QAction(MainWindow)
        font = QtGui.QFont()
        font.setFamily("DejaVu Sans")
        self.actionChange_background.setFont(font)
        self.actionChange_background.setObjectName("actionChange_background")
        self.actionShow_all = QtWidgets.QAction(MainWindow)
        self.actionShow_all.setObjectName("actionShow_all")
        self.actionDesign_examples = QtWidgets.QAction(MainWindow)
        self.actionDesign_examples.setObjectName("actionDesign_examples")
        self.actionSample_Problems = QtWidgets.QAction(MainWindow)
        self.actionSample_Problems.setObjectName("actionSample_Problems")
        self.actionSample_Tutorials = QtWidgets.QAction(MainWindow)
        self.actionSample_Tutorials.setObjectName("actionSample_Tutorials")
        self.actionAbout_Osdag_2 = QtWidgets.QAction(MainWindow)
        self.actionAbout_Osdag_2.setObjectName("actionAbout_Osdag_2")
        self.actionOsdag_Manual = QtWidgets.QAction(MainWindow)
        self.actionOsdag_Manual.setObjectName("actionOsdag_Manual")
        self.actionAsk_Us_a_Question = QtWidgets.QAction(MainWindow)
        self.actionAsk_Us_a_Question.setObjectName("actionAsk_Us_a_Question")
        self.actionFAQ = QtWidgets.QAction(MainWindow)
        self.actionFAQ.setObjectName("actionFAQ")


        self.actionDesign_Preferences = QtWidgets.QAction(MainWindow)
        font = QtGui.QFont()
        font.setFamily("DejaVu Serif")
        self.actionDesign_Preferences.setFont(font)
        self.actionDesign_Preferences.setObjectName("actionDesign_Preferences")
        self.actionDesign_Preferences.triggered.connect(self.design_preferences)
        self.actionDesign_Preferences.triggered.connect(self.column_design_prefer)
        self.actionDesign_Preferences.triggered.connect(self.beam_design_prefer)
        self.designPrefDialog = DesignPreferences(self)
        self.designPrefDialog.rejected.connect(self.design_preferences)


        self.actionfinPlate_quit = QtWidgets.QAction(MainWindow)
        self.actionfinPlate_quit.setObjectName("actionfinPlate_quit")
        self.actio_load_input = QtWidgets.QAction(MainWindow)
        self.actio_load_input.setObjectName("actio_load_input")
        self.menuFile.addAction(self.action_load_input)
        self.menuFile.addSeparator()
        self.menuFile.addAction(self.action_save_input)
        self.menuFile.addAction(self.actionSave_log_messages)
        self.menuFile.addAction(self.actionCreate_design_report)
        self.menuFile.addSeparator()
        self.menuFile.addAction(self.actionSave_3D_model)
        self.menuFile.addAction(self.actionSave_current_image)
        self.menuFile.addSeparator()
        self.menuFile.addAction(self.actionSave_Front_View)
        self.menuFile.addAction(self.actionSave_Top_View)
        self.menuFile.addAction(self.actionSave_Side_View)
        self.menuFile.addSeparator()
        self.menuFile.addAction(self.actionfinPlate_quit)
        self.menuEdit.addAction(self.actionCut)
        self.menuEdit.addAction(self.actionCopy)
        self.menuEdit.addAction(self.actionPaste)
        self.menuEdit.addAction(self.actionDesign_Preferences)
        self.menuView.addAction(self.actionEnlarge_font_size)
        self.menuView.addSeparator()
        self.menuHelp.addAction(self.actionSample_Tutorials)
        self.menuHelp.addAction(self.actionDesign_examples)
        self.menuHelp.addSeparator()
        self.menuHelp.addAction(self.actionAsk_Us_a_Question)
        self.menuHelp.addAction(self.actionAbout_Osdag_2)
        self.menuGraphics.addSeparator()
        self.menuGraphics.addAction(self.actionZoom_in)
        self.menuGraphics.addAction(self.actionZoom_out)
        self.menuGraphics.addAction(self.actionPan)
        self.menuGraphics.addAction(self.actionRotate_3D_model)
        self.menuGraphics.addSeparator()
        self.menuGraphics.addAction(self.actionShow_beam)
        self.menuGraphics.addAction(self.actionShow_column)
        self.menuGraphics.addAction(self.actionShow_finplate)
        self.menuGraphics.addAction(self.actionShow_all)
        self.menuGraphics.addSeparator()
        self.menuGraphics.addAction(self.actionChange_background)
        self.menubar.addAction(self.menuFile.menuAction())
        self.menubar.addAction(self.menuEdit.menuAction())
        self.menubar.addAction(self.menuView.menuAction())
        self.menubar.addAction(self.menuGraphics.menuAction())
        self.menubar.addAction(self.menuHelp.menuAction())

        self.retranslateUi(MainWindow)
        self.mytabWidget.setCurrentIndex(-1)
        QtCore.QMetaObject.connectSlotsByName(MainWindow)
        self.action_save_input.triggered.connect(lambda: self.design_fn(option_list, main, data))
        self.action_save_input.triggered.connect(lambda: self.saveDesign_inputs(option_list, data))
        self.action_load_input.triggered.connect(lambda: self.loadDesign_inputs(option_list, data, new_list))
        self.btn_Reset.clicked.connect(lambda: self.reset_fn(option_list))

        self.btn_Reset.clicked.connect(lambda: self.reset_popup(new_list, data))

    def reset_popup(self, new_list, data):
        for custom_combo in new_list:
            data[custom_combo[0] + "_customized"] = custom_combo[1]()

    def reset_fn(self, op_list):
        for op in op_list:
            widget = self.dockWidgetContents.findChild(QtWidgets.QWidget, op[0])
            if op[2] == TYPE_COMBOBOX or op[2] == TYPE_COMBOBOX_CUSTOMIZED:
                widget.setCurrentIndex(0)
            elif op[2] == TYPE_TEXTBOX:
                widget.setText('')
            else:
                pass

    def design_fn(self, op_list, main, data_list):
        design_dictionary = {}

        for op in op_list:
            widget = self.dockWidgetContents.findChild(QtWidgets.QWidget, op[0])
            if op[2] == TYPE_COMBOBOX:
                des_val = widget.currentText()
                d1 = {op[0]: des_val}
            elif op[2] == TYPE_MODULE:
                des_val = op[1]
                d1 = {op[0]: des_val}
            elif op[2] == TYPE_COMBOBOX_CUSTOMIZED:
                des_val = data_list[op[0]+"_customized"]
                d1 = {op[0]: des_val}
            elif op[2] == TYPE_TEXTBOX:
                des_val = widget.text()
                d1 = {op[0]: des_val}
            else:
                d1 = {}
            design_dictionary.update(d1)
        design_dictionary.update(self.designPrefDialog.save_designPref_para())
<<<<<<< HEAD
        main.to_get_d(main,design_dictionary)
        key = self.centralwidget.findChild(QtWidgets.QWidget, "textEdit")
        main.warn_text(main, key, design_dictionary)
=======
        print(design_dictionary)
        main.set_input_values(main, design_dictionary)
>>>>>>> a24f00df
        self.design_inputs = design_dictionary

    def saveDesign_inputs(self, op_list, data_list):
        path = r'C:\Users\Win10\Desktop'
        fileName, _ = QFileDialog.getSaveFileName(self,
                                                  "Save Design", os.path.join(str(path), "untitled.osi"),
                                                  "Input Files(*.osi)")
        # design_dictionary = {}
        # for op in op_list:
        #     widget = self.dockWidgetContents.findChild(QtWidgets.QWidget, op[0])
        #     if op[2] == TYPE_COMBOBOX:
        #         des_val = widget.currentText()
        #         d1 = {op[0]: des_val}
        #     elif op[2] == TYPE_MODULE:
        #         des_val = op[1]
        #         d1 = {op[0]: des_val}
        #     elif op[2] == TYPE_COMBOBOX_CUSTOMIZED:
        #         des_val = data_list[op[0]+"_customized"]
        #         d1 = {op[0]: des_val}
        #     elif op[2] == TYPE_TEXTBOX:
        #         des_val = widget.text()
        #         d1 = {op[0]: des_val}
        #     else:
        #         d1 = {}
        #     design_dictionary.update(d1)
        # design_dictionary.update(self.designPrefDialog.save_designPref_para())
        if not fileName:
            return
        try:
            with open(fileName, 'w') as input_file:
                json.dump(self.design_inputs, input_file)
        except Exception as e:
            QMessageBox.warning(self, "Application",
                                "Cannot write file %s:\n%s" % (fileName, str(e)))
            return

    def loadDesign_inputs(self, op_list, data, new):
        path = r'C:\Users\Win10\Desktop'
        fileName, _ = QFileDialog.getOpenFileName(self, "Open Design", str(path), "InputFiles(*.osi)")
        if not fileName:
            return
        try:
            in_file = str(fileName)
            with open(in_file, 'r') as fileObject:
                uiObj = json.load(fileObject)
            self.setDictToUserInputs(uiObj, op_list, data, new)

        except IOError:
            QMessageBox.information(self, "Unable to open file",
                                    "There was an error opening \"%s\"" % fileName)
            return

    def setDictToUserInputs(self, uiObj, op_list, data, new):
        for op in op_list:
            key_str = op[0]
            key = self.dockWidgetContents.findChild(QtWidgets.QWidget, key_str)
            if op[2] == TYPE_COMBOBOX:
                index = key.findText(uiObj[key_str], QtCore.Qt.MatchFixedString)
                if index >= 0:
                    key.setCurrentIndex(index)
            elif op[2] == TYPE_TEXTBOX:
                key.setText(uiObj[key_str])
            elif op[2] == TYPE_COMBOBOX_CUSTOMIZED:
                for n in new:
                    if n[0] == key_str:
                        if uiObj[key_str] != n[1]():
                            data[key_str + "_customized"] = uiObj[key_str]
                            key.setCurrentIndex(1)
                        else:
                            pass
            else:
                pass

        # self.btn_Design.clicked.connect(design_fn)
        #self.red_func(option_list)

    def red_func(self, option_list):
        for option in option_list:
            key = self.dockWidgetContents.findChild(QtWidgets.QWidget, option[0])

            #v = ''
            if option[0] == KEY_SUPTNGSEC:
                v = "Columns"
                red_list = connect_for_red(v)
                print(red_list)

                for value in red_list:
                    indx = option[4].index(str(value))
                    key.setItemData(indx, QBrush(QColor("red")), Qt.TextColorRole)

            elif option[0] == KEY_SUPTDSEC:

                v = "Beams"

                red_list = connect_for_red(v)

                print(red_list)

                for value in red_list:
                    indx = option[4].index(str(value))

                    key.setItemData(indx, QBrush(QColor("red")), Qt.TextColorRole)

    def validateInputsOnDesignBtn(self, main,data):

        option_list = main.input_values(self)
        missing_fields_list = []

        for option in option_list:
            if option[0] == KEY_CONN:
                continue
            s = self.dockWidgetContents.findChild(QtWidgets.QWidget, option[0])

            if option[2] == TYPE_COMBOBOX:
                if option[0] in ["Bolt.Diameter","Bolt.Grade","Plate.Thickness"]:
                    continue
                if s.currentIndex() == 0:
                    missing_fields_list.append(option[1])


            elif option[2] == TYPE_TEXTBOX:
                if s.text() == '':
                    missing_fields_list.append(option[1])
            else:
                pass

        if len(missing_fields_list) > 0:
            QMessageBox.information(self, "Information",self.generate_missing_fields_error_string(missing_fields_list))
        else:
            self.btn_Design.clicked.connect(lambda: self.design_fn(option_list, main, data))




    def generate_missing_fields_error_string(self, missing_fields_list):
        """

        Args:
            missing_fields_list: list of fields that are not selected or entered

        Returns:
            error string that has to be displayed

        """

        # The base string which should be displayed
        information = "Please input the following required field"
        if len(missing_fields_list) > 1:
            # Adds 's' to the above sentence if there are multiple missing input fields
            information += "s"
        information += ": "

        # Loops through the list of the missing fields and adds each field to the above sentence with a comma

        for item in missing_fields_list:


            information = information + item + ", "

        # Removes the last comma
        information = information[:-2]
        information += "."

        return information
      
    def retranslateUi(self, MainWindow):
        _translate = QtCore.QCoreApplication.translate
        #MainWindow.setWindowTitle(_translate("MainWindow", "Fin Plate"))
        self.btnInput.setToolTip(_translate("MainWindow", "Left Dock"))
        self.btnInput.setText(_translate("MainWindow", "input"))
        self.btnOutput.setToolTip(_translate("MainWindow", "Right Dock"))
        self.btnOutput.setText(_translate("MainWindow", "..."))
        self.btnTop.setToolTip(_translate("MainWindow", "Top View"))
        self.btnTop.setText(_translate("MainWindow", "..."))
        self.btnFront.setToolTip(_translate("MainWindow", "Front View"))
        self.btnFront.setText(_translate("MainWindow", "..."))
        self.btnSide.setToolTip(_translate("MainWindow", "Side View"))
        self.btnSide.setText(_translate("MainWindow", "..."))
        self.btn3D.setToolTip(_translate("MainWindow", "3D Model"))
        self.btn3D.setText(_translate("MainWindow", "Model"))
        self.chkBxBeam.setToolTip(_translate("MainWindow", "Beam only"))
        self.chkBxBeam.setText(_translate("MainWindow", "Beam"))
        self.chkBxCol.setToolTip(_translate("MainWindow", "Column only"))
        self.chkBxCol.setText(_translate("MainWindow", "Column"))
        self.chkBxFinplate.setToolTip(_translate("MainWindow", "Finplate only"))
        self.chkBxFinplate.setText(_translate("MainWindow", "Fin Plate"))
        self.menuFile.setTitle(_translate("MainWindow", "File"))
        self.menuEdit.setTitle(_translate("MainWindow", "Edit"))
        self.menuView.setTitle(_translate("MainWindow", "View"))
        self.menuHelp.setTitle(_translate("MainWindow", "Help"))
        self.menuGraphics.setTitle(_translate("MainWindow", "Graphics"))
        self.inputDock.setWindowTitle(_translate("MainWindow", "Input dock"))
        self.pushButton.setText(_translate("MainWindow", "PushButton"))
        self.btn_Reset.setToolTip(_translate("MainWindow", "Alt+R"))
        self.btn_Reset.setText(_translate("MainWindow", "Reset"))
        self.btn_Reset.setShortcut(_translate("MainWindow", "Alt+R"))
        self.btn_Design.setToolTip(_translate("MainWindow", "Alt+D"))
        self.btn_Design.setText(_translate("MainWindow", "Design"))
        self.btn_Design.setShortcut(_translate("MainWindow", "Alt+D"))

        self.outputDock.setWindowTitle(_translate("MainWindow", "Output dock"))

        self.actionInput.setText(_translate("MainWindow", "Input"))
        self.actionInput.setToolTip(_translate("MainWindow", "Input browser"))
        self.actionInputwindow.setText(_translate("MainWindow", "inputwindow"))
        self.actionNew.setText(_translate("MainWindow", "New"))
        self.actionNew.setShortcut(_translate("MainWindow", "Ctrl+N"))
        self.action_load_input.setText(_translate("MainWindow", "Load input"))
        self.action_load_input.setShortcut(_translate("MainWindow", "Ctrl+L"))
        self.action_save_input.setText(_translate("MainWindow", "Save input"))
        self.action_save_input.setIconText(_translate("MainWindow", "Save input"))
        self.action_save_input.setShortcut(_translate("MainWindow", "Ctrl+S"))
        self.actionSave_As.setText(_translate("MainWindow", "Save As"))
        self.actionPrint.setText(_translate("MainWindow", "Print"))
        self.actionCut.setText(_translate("MainWindow", "Cut"))
        self.actionCut.setShortcut(_translate("MainWindow", "Ctrl+X"))
        self.actionCopy.setText(_translate("MainWindow", "Copy"))
        self.actionCopy.setShortcut(_translate("MainWindow", "Ctrl+C"))
        self.actionPaste.setText(_translate("MainWindow", "Paste"))
        self.actionPaste.setShortcut(_translate("MainWindow", "Ctrl+V"))
        self.actionInput_Browser.setText(_translate("MainWindow", "Input Browser"))
        self.actionOutput_Browser.setText(_translate("MainWindow", "Output Browser"))
        self.actionAbout_Osdag.setText(_translate("MainWindow", "About Osdag"))
        self.actionBeam.setText(_translate("MainWindow", "Beam"))
        self.actionColumn.setText(_translate("MainWindow", "Column"))
        self.actionFinplate.setText(_translate("MainWindow", "Finplate"))
        self.actionBolt.setText(_translate("MainWindow", "Bolt"))
        self.action2D_view.setText(_translate("MainWindow", "2D view"))
        self.actionZoom_in.setText(_translate("MainWindow", "Zoom in"))
        self.actionZoom_out.setText(_translate("MainWindow", "Zoom out"))
        self.actionPan.setText(_translate("MainWindow", "Pan"))
        self.actionRotate_3D_model.setText(_translate("MainWindow", "Rotate 3D model"))
        self.actionView_2D_on_XY.setText(_translate("MainWindow", "View 2D on XY"))
        self.actionView_2D_on_YZ.setText(_translate("MainWindow", "View 2D on YZ"))
        self.actionView_2D_on_ZX.setText(_translate("MainWindow", "View 2D on ZX"))
        self.actionModel.setText(_translate("MainWindow", "Model"))
        self.actionEnlarge_font_size.setText(_translate("MainWindow", "Font"))
        self.actionReduce_font_size.setText(_translate("MainWindow", "Reduce font size"))
        self.actionSave_3D_model.setText(_translate("MainWindow", "Save 3D model "))
        self.actionSave_3D_model.setShortcut(_translate("MainWindow", "Alt+3"))
        self.actionSave_current_image.setText(_translate("MainWindow", "Save CAD image "))
        self.actionSave_current_image.setShortcut(_translate("MainWindow", "Alt+I"))
        self.actionSave_log_messages.setText(_translate("MainWindow", "Save log messages"))
        self.actionSave_log_messages.setShortcut(_translate("MainWindow", "Alt+M"))
        self.actionCreate_design_report.setText(_translate("MainWindow", "Create design report"))
        self.actionCreate_design_report.setShortcut(_translate("MainWindow", "Alt+C"))
        self.actionQuit_fin_plate_design.setText(_translate("MainWindow", "Quit fin plate design"))
        self.actionSave_Front_View.setText(_translate("MainWindow", "Save front view"))
        self.actionSave_Front_View.setShortcut(_translate("MainWindow", "Alt+Shift+F"))
        self.actionSave_Top_View.setText(_translate("MainWindow", "Save top view"))
        self.actionSave_Top_View.setShortcut(_translate("MainWindow", "Alt+Shift+T"))
        self.actionSave_Side_View.setText(_translate("MainWindow", "Save side view"))
        self.actionSave_Side_View.setShortcut(_translate("MainWindow", "Alt+Shift+S"))
        self.actionChange_bg_color.setText(_translate("MainWindow", "Change bg color"))
        self.actionShow_beam.setText(_translate("MainWindow", "Show beam"))
        self.actionShow_beam.setShortcut(_translate("MainWindow", "Alt+Shift+B"))
        self.actionShow_column.setText(_translate("MainWindow", "Show column"))
        self.actionShow_column.setShortcut(_translate("MainWindow", "Alt+Shift+C"))
        self.actionShow_finplate.setText(_translate("MainWindow", "Show finplate"))
        self.actionShow_finplate.setShortcut(_translate("MainWindow", "Alt+Shift+A"))
        self.actionChange_background.setText(_translate("MainWindow", "Change background"))
        self.actionShow_all.setText(_translate("MainWindow", "Show all"))
        self.actionShow_all.setShortcut(_translate("MainWindow", "Alt+Shift+M"))
        self.actionDesign_examples.setText(_translate("MainWindow", "Design Examples"))
        self.actionSample_Problems.setText(_translate("MainWindow", "Sample Problems"))
        self.actionSample_Tutorials.setText(_translate("MainWindow", "Video Tutorials"))
        self.actionAbout_Osdag_2.setText(_translate("MainWindow", "About Osdag"))
        self.actionOsdag_Manual.setText(_translate("MainWindow", "Osdag Manual"))
        self.actionAsk_Us_a_Question.setText(_translate("MainWindow", "Ask Us a Question"))
        self.actionFAQ.setText(_translate("MainWindow", "FAQ"))
        self.actionDesign_Preferences.setText(_translate("MainWindow", "Design Preferences"))
        self.actionDesign_Preferences.setShortcut(_translate("MainWindow", "Alt+P"))
        self.actionfinPlate_quit.setText(_translate("MainWindow", "Quit"))
        self.actionfinPlate_quit.setShortcut(_translate("MainWindow", "Shift+Q"))
        self.actio_load_input.setText(_translate("MainWindow", "Load input"))
        self.actio_load_input.setShortcut(_translate("MainWindow", "Ctrl+L"))
        print("Done")

    def dockbtn_clicked(self, widget):

        '''(QWidget) -> None
        This method dock and undock widget(QdockWidget)
        '''

        flag = widget.isHidden()
        if (flag):
            widget.show()
        else:
            widget.hide()

    def design_preferences(self):
        self.designPrefDialog.exec()

    def column_design_prefer(self):
        # designation = str(self.ui.combo_columnSec.currentText())
        #TODO:ADD FUNCTION TO GET designation, material_grade
        designation = "HB 150"
        material_grade = "E 250 (Fe 410 W)A"
        self.designPrefDialog.column_preferences(designation, material_grade)

    def beam_design_prefer(self):
        # designation = str(self.ui.combo_beamSec.currentText())
        #TODO:ADD FUNCTION TO GET designation, material_grade
        designation = "JB 150"
        material_grade = "E 250 (Fe 410 W)A"
        self.designPrefDialog.beam_preferences(designation, material_grade)

    def closeEvent(self, event):
        '''
        Closing module window.
        '''
        reply = QMessageBox.question(self, 'Message',
                                     "Are you sure you want to quit?", QMessageBox.Yes, QMessageBox.No)

        if reply == QMessageBox.Yes:
            self.closed.emit()
            event.accept()
        else:
            event.ignore()


class DesignPreferences(QDialog):

    def __init__(self, parent=None):

        QDialog.__init__(self, parent)
        self.ui = Ui_Dialog()
        self.ui.setupUi(self)
        self.main_controller = parent
        #self.uiobj = self.main_controller.uiObj
        self.saved = None
        self.ui.combo_design_method.model().item(1).setEnabled(False)
        self.ui.combo_design_method.model().item(2).setEnabled(False)
        # self.save_default_para()
        dbl_validator = QDoubleValidator()
        self.ui.txt_boltFu.setValidator(dbl_validator)
        self.ui.txt_boltFu.setMaxLength(7)
        self.ui.txt_weldFu.setValidator(dbl_validator)
        self.ui.txt_weldFu.setMaxLength(7)
        # self.ui.btn_defaults.clicked.connect(self.save_default_para)
        # self.ui.btn_save.clicked.connect(self.save_designPref_para)
        self.ui.btn_save.hide()
        self.ui.btn_close.clicked.connect(self.close_designPref)
        # self.ui.combo_boltHoleType.currentIndexChanged[str].connect(self.get_clearance)
        self.ui.pushButton_Import_Column.setDisabled(True)
        self.ui.pushButton_Import_Beam.setDisabled(True)
        self.ui.pushButton_Add_Column.clicked.connect(self.add_ColumnPref)
        self.ui.pushButton_Add_Beam.clicked.connect(self.add_BeamPref)
        self.ui.pushButton_Clear_Column.clicked.connect(self.clear_ColumnPref)
        self.ui.pushButton_Clear_Beam.clicked.connect(self.clear_BeamPref)
        self.ui.pushButton_Download_Column.clicked.connect(self.download_Database_Column)
        self.ui.pushButton_Download_Beam.clicked.connect(self.download_Database_Beam)

        self.ui.pushButton_Import_Column.clicked.connect(self.import_ColumnPref)
        self.ui.pushButton_Import_Beam.clicked.connect(self.import_BeamPref)
        #self.ui.btn_save.clicked.connect(Ui_ModuleWindow.design_preferences(Ui_ModuleWindow()))
        #self.ui.combo_boltHoleType.currentIndexChanged.connect(my_fn)
        #self.ui.btn_save.clicked.connect(self.save_fn)
        self.ui.btn_defaults.clicked.connect(self.default_fn)

    def default_fn(self):
        for children in self.ui.tab_Bolt.children():
            if children.objectName() == 'combo_boltHoleType':
                children.setCurrentIndex(0)
            elif children.objectName() == 'txt_boltFu':
                children.setText('800')
            elif children.objectName() == 'combo_slipfactor':
                children.setCurrentIndex(8)
            else:
                pass
        for children in self.ui.tab_Weld.children():
            if children.objectName() == 'combo_weldType':
                children.setCurrentIndex(0)
            elif children.objectName() == 'txt_weldFu':
                children.setText('410')
            else:
                pass
        for children in self.ui.tab_Detailing.children():
            if children.objectName() == 'combo_detailingEdgeType':
                children.setCurrentIndex(0)
            elif children.objectName() == 'txt_detailingGap':
                children.setText('10')
            elif children.objectName() == 'combo_detailing_memebers':
                children.setCurrentIndex(0)
            else:
                pass
        for children in self.ui.tab_Design.children():
            if children.objectName() == 'combo_design_method':
                children.setCurrentIndex(0)
            else:
                pass

    # def save_fn(self):
    #     for children in self.ui.tab_Bolt.children():
    #         if isinstance(children, QtWidgets.QComboBox):
    #             children.setCurrentIndex(children.currentIndex())
    #             print('check')

    def save_designPref_para(self):
        """This routine is responsible for saving all design preferences selected by the user
        """
        key_boltHoleType = self.ui.tab_Bolt.findChild(QtWidgets.QWidget, "combo_boltHoleType")
        combo_boltHoleType = key_boltHoleType.currentText()
        key_boltFu = self.ui.tab_Bolt.findChild(QtWidgets.QWidget, "txt_boltFu")
        line_boltFu = key_boltFu.text()
        key_slipfactor = self.ui.tab_Bolt.findChild(QtWidgets.QWidget, "combo_slipfactor")
        combo_slipfactor = key_slipfactor.currentText()
        key_weldType = self.ui.tab_Weld.findChild(QtWidgets.QWidget, "combo_weldType")
        combo_weldType = key_weldType.currentText()
        key_weldFu = self.ui.tab_Weld.findChild(QtWidgets.QWidget, "txt_weldFu")
        line_weldFu = key_weldFu.text()
        key_detailingEdgeType = self.ui.tab_Detailing.findChild(QtWidgets.QWidget, "combo_detailingEdgeType")
        combo_detailingEdgeType = key_detailingEdgeType.currentText()
        key_detailingGap = self.ui.tab_Detailing.findChild(QtWidgets.QWidget, "txt_detailingGap")
        line_detailingGap = key_detailingGap.text()
        key_detailing_memebers = self.ui.tab_Detailing.findChild(QtWidgets.QWidget, "combo_detailing_memebers")
        combo_detailing_memebers = key_detailing_memebers.currentText()
        key_design_method = self.ui.tab_Design.findChild(QtWidgets.QWidget, "combo_design_method")
        combo_design_method = key_design_method.currentText()
        d1 = {KEY_DP_BOLT_HOLE_TYPE: combo_boltHoleType,
              KEY_DP_BOLT_MATERIAL_G_O: line_boltFu,
              KEY_DP_BOLT_SLIP_FACTOR: combo_slipfactor,
              KEY_DP_WELD_TYPE: combo_weldType,
              KEY_DP_WELD_MATERIAL_G_O: line_weldFu,
              KEY_DP_DETAILING_EDGE_TYPE: combo_detailingEdgeType,
              KEY_DP_GAP: line_detailingGap,
              KEY_DP_DETAILING_CORROSIVE_INFLUENCES: combo_detailing_memebers, KEY_DP_DESIGN_METHOD: combo_design_method}
        return d1

    def highlight_slipfactor_description(self):
        """Highlight the description of currosponding slipfactor on selection of inputs
        Note : This routine is not in use in current version
        :return:
        """
        slip_factor = str(self.ui.combo_slipfactor.currentText())
        self.textCursor = QTextCursor(self.ui.textBrowser.document())
        cursor = self.textCursor
        # Setup the desired format for matches
        format = QTextCharFormat()
        format.setBackground(QBrush(QColor("red")))
        # Setup the regex engine
        pattern = str(slip_factor)
        regex = QRegExp(pattern)
        # Process the displayed document
        pos = 0
        index = regex.indexIn(self.ui.textBrowser.toPlainText(), pos)
        while (index != -1):
            # Select the matched text and apply the desired format
            cursor.setPosition(index)
            cursor.movePosition(QTextCursor.EndOfLine, 1)
            # cursor.movePosition(QTextCursor.EndOfWord, 1)
            cursor.mergeCharFormat(format)
            # Move to the next match
            pos = index + regex.matchedLength()
            index = regex.indexIn(self.ui.textBrowser.toPlainText(), pos)

    # def connect_to_database_update_other_attributes(self, table, designation):
    #     self.path_to_database = "ResourceFiles/Database/Intg_osdag.sqlite"
    #     conn = sqlite3.connect(self.path_to_database)
    #     db_query = "SELECT * FROM " + table + " WHERE Designation = ?"
    #     cur = conn.cursor()
    #     cur.execute(db_query, (designation,))
    #     row = cur.fetchone()
    #     self.mass = row[2]
    #     self.area = row[3]
    #     self.depth = row[4]
    #     self.flange_width = row[5]
    #     self.web_thickness = row[6]
    #     self.flange_thickness = row[7]
    #     self.flange_slope = row[8]
    #     self.root_radius = row[9]
    #     self.toe_radius = row[10]
    #     self.mom_inertia_z = row[11]
    #     self.mom_inertia_y = row[12]
    #     self.rad_of_gy_z = row[13]
    #     self.rad_of_gy_y = row[14]
    #     self.elast_sec_mod_z = row[15]
    #     self.elast_sec_mod_y = row[16]
    #     self.plast_sec_mod_z = row[17]
    #     self.plast_sec_mod_y = row[18]
    #     self.source = row[19]
    #
    #     conn.close()
    def column_preferences(self, designation,material_grade):
        col_attributes = Section(designation, material_grade)
        Section.connect_to_database_update_other_attributes(col_attributes,"Columns", designation)
        self.ui.lineEdit_Designation_Column.setText(designation)
        self.ui.lineEdit_Source_Column.setText(col_attributes.source)
        self.ui.lineEdit_UltimateStrength_Column.setText(str(col_attributes.fu))
        self.ui.lineEdit_YieldStrength_Column.setText(str(col_attributes.fy))
        self.ui.lineEdit_Depth_Column.setText(str(col_attributes.depth))
        self.ui.lineEdit_FlangeWidth_Column.setText(str(col_attributes.flange_width))
        self.ui.lineEdit_FlangeThickness_Column.setText(str(col_attributes.flange_thickness))
        self.ui.lineEdit_WeBThickness_Column.setText(str(col_attributes.web_thickness))
        self.ui.lineEdit_FlangeSlope_Column.setText(str(col_attributes.flange_slope))
        self.ui.lineEdit_RootRadius_Column.setText(str(col_attributes.root_radius))
        self.ui.lineEdit_ToeRadius_Column.setText(str(col_attributes.toe_radius))
        self.ui.lineEdit_ModElasticity_Column.setText("200")
        self.ui.lineEdit_ModElasticity_Column.setDisabled(True)
        self.ui.lineEdit_ModulusOfRigidity_Column.setText("76.9")
        self.ui.lineEdit_ModulusOfRigidity_Column.setDisabled(True)
        self.ui.lineEdit_PoissionsRatio_Column.setText("0.3")
        self.ui.lineEdit_PoissionsRatio_Column.setDisabled(True)
        self.ui.lineEdit_ThermalExpansion_Column.setText("12")
        self.ui.lineEdit_ThermalExpansion_Column.setDisabled(True)
        self.ui.lineEdit_Mass_Column.setText(str(col_attributes.mass))
        self.ui.lineEdit_SectionalArea_Column.setText(str(col_attributes.area))
        self.ui.lineEdit_MomentOfAreaZ_Column.setText(str(col_attributes.mom_inertia_z))
        self.ui.lineEdit_MomentOfAreaY_Column.setText(str(col_attributes.mom_inertia_y))
        self.ui.lineEdit_RogZ_Column.setText(str(col_attributes.rad_of_gy_z))
        self.ui.lineEdit_RogY_Column.setText(str(col_attributes.rad_of_gy_y))
        self.ui.lineEdit_ElasticModZ_Column.setText(str(col_attributes.elast_sec_mod_z))
        self.ui.lineEdit_ElasticModY_Column.setText(str(col_attributes.elast_sec_mod_y))
        self.ui.lineEdit_ElasticModPZ_Column.setText(str(col_attributes.plast_sec_mod_z))
        self.ui.lineEdit_ElasticModPY_Column.setText(str(col_attributes.plast_sec_mod_y))
        self.ui.pushButton_Add_Column.setEnabled(True)

        if (
                self.ui.lineEdit_Depth_Column.text() != "" and self.ui.lineEdit_FlangeWidth_Column.text() != "" and self.ui.lineEdit_FlangeThickness_Column.text() != ""
                and self.ui.lineEdit_WeBThickness_Column.text() != ""):
            self.ui.lineEdit_Depth_Column.textChanged.connect(self.new_sectionalprop_Column)
            self.ui.lineEdit_FlangeWidth_Column.textChanged.connect(self.new_sectionalprop_Column)
            self.ui.lineEdit_FlangeThickness_Column.textChanged.connect(self.new_sectionalprop_Column)
            self.ui.lineEdit_WeBThickness_Column.textChanged.connect(self.new_sectionalprop_Column)

    def beam_preferences(self, designation,material_grade):
        beam_attributes = Section(designation,material_grade)
        Section.connect_to_database_update_other_attributes(beam_attributes, "Beams", designation)
        self.ui.lineEdit_Designation_Beam.setText(designation)
        self.ui.lineEdit_Source_Beam.setText(str(beam_attributes.source))
        self.ui.lineEdit_UltimateStrength_Beam.setText(str(beam_attributes.fu))
        self.ui.lineEdit_YieldStrength_Beam.setText(str(beam_attributes.fy))
        self.ui.lineEdit_Depth_Beam.setText(str(beam_attributes.depth))
        self.ui.lineEdit_FlangeWidth_Beam.setText(str(beam_attributes.flange_width))
        self.ui.lineEdit_FlangeThickness_Beam.setText(str(beam_attributes.flange_thickness))
        self.ui.lineEdit_WeBThickness_Beam.setText(str(beam_attributes.web_thickness))
        self.ui.lineEdit_FlangeSlope_Beam.setText(str(beam_attributes.flange_slope))
        self.ui.lineEdit_RootRadius_Beam.setText(str(beam_attributes.root_radius))
        self.ui.lineEdit_ToeRadius_Beam.setText(str(beam_attributes.toe_radius))
        self.ui.lineEdit_ModElasticity_Beam.setText("200")
        self.ui.lineEdit_ModElasticity_Beam.setDisabled(True)
        self.ui.lineEdit_ModulusOfRigidity_Beam.setText("76.9")
        self.ui.lineEdit_ModulusOfRigidity_Beam.setDisabled(True)
        self.ui.lineEdit_PoissonsRatio_Beam.setText("0.3")
        self.ui.lineEdit_PoissonsRatio_Beam.setDisabled(True)
        self.ui.lineEdit_ThermalExpansion_Beam.setText("12")
        self.ui.lineEdit_ThermalExpansion_Beam.setDisabled(True)
        self.ui.lineEdit_Mass_Beam.setText(str(beam_attributes.mass))
        self.ui.lineEdit_SectionalArea_Beam.setText(str(beam_attributes.area))
        self.ui.lineEdit_MomentOfAreaZ_Beam.setText(str(beam_attributes.mom_inertia_z))
        self.ui.lineEdit_MomentOfAreaY_Beam.setText(str(beam_attributes.mom_inertia_y))
        self.ui.lineEdit_RogZ_Beam.setText(str(beam_attributes.rad_of_gy_z))
        self.ui.lineEdit_RogY_Beam.setText(str(beam_attributes.rad_of_gy_y))
        self.ui.lineEdit_ElasticModZ_Beam.setText(str(beam_attributes.elast_sec_mod_z))
        self.ui.lineEdit_ElasticModY_Beam.setText(str(beam_attributes.elast_sec_mod_y))
        self.ui.lineEdit_ElasticModPZ_Beam.setText(str(beam_attributes.plast_sec_mod_z))
        self.ui.lineEdit_ElasticModPY_Beam.setText(str(beam_attributes.plast_sec_mod_y))
        self.ui.pushButton_Add_Beam.setEnabled(True)

        if (
                self.ui.lineEdit_Depth_Beam.text() != "" and self.ui.lineEdit_FlangeWidth_Beam.text() != "" and self.ui.lineEdit_FlangeThickness_Beam.text() != ""
                and self.ui.lineEdit_WeBThickness_Beam.text() != ""):
            self.ui.lineEdit_Depth_Beam.textChanged.connect(self.new_sectionalprop_Beam)
            self.ui.lineEdit_FlangeWidth_Beam.textChanged.connect(self.new_sectionalprop_Beam)
            self.ui.lineEdit_FlangeThickness_Beam.textChanged.connect(self.new_sectionalprop_Beam)
            self.ui.lineEdit_WeBThickness_Beam.textChanged.connect(self.new_sectionalprop_Beam)

    def new_sectionalprop_Column(self):
        if self.ui.lineEdit_Depth_Column.text() == "":
            return
        else:
            D = float(self.ui.lineEdit_Depth_Column.text())

        if self.ui.lineEdit_FlangeWidth_Column.text() == "":
            return
        else:
            B = float(self.ui.lineEdit_FlangeWidth_Column.text())

        if self.ui.lineEdit_FlangeThickness_Column.text() == "":
            return
        else:
            t_w = float(self.ui.lineEdit_FlangeThickness_Column.text())

        if self.ui.lineEdit_WeBThickness_Column.text() == "":
            return
        else:
            t_f = float(self.ui.lineEdit_WeBThickness_Column.text())

        self.sectionalprop = I_sectional_Properties()
        self.ui.lineEdit_Mass_Column.setText(str(self.sectionalprop.calc_Mass(D, B, t_w, t_f)))
        self.ui.lineEdit_SectionalArea_Column.setText(str(self.sectionalprop.calc_Area(D, B, t_w, t_f)))
        self.ui.lineEdit_MomentOfAreaZ_Column.setText(str(self.sectionalprop.calc_MomentOfAreaZ(D, B, t_w, t_f)))
        self.ui.lineEdit_MomentOfAreaY_Column.setText(str(self.sectionalprop.calc_MomentOfAreaY(D, B, t_w, t_f)))
        self.ui.lineEdit_RogZ_Column.setText(str(self.sectionalprop.calc_RogZ(D, B, t_w, t_f)))
        self.ui.lineEdit_RogY_Column.setText(str(self.sectionalprop.calc_RogY(D, B, t_w, t_f)))
        self.ui.lineEdit_ElasticModZ_Column.setText(str(self.sectionalprop.calc_ElasticModulusZz(D, B, t_w, t_f)))
        self.ui.lineEdit_ElasticModY_Column.setText(str(self.sectionalprop.calc_ElasticModulusZy(D, B, t_w, t_f)))
        self.ui.lineEdit_ElasticModPZ_Column.setText(str(self.sectionalprop.calc_PlasticModulusZpz(D, B, t_w, t_f)))
        self.ui.lineEdit_ElasticModPY_Column.setText(str(self.sectionalprop.calc_PlasticModulusZpy(D, B, t_w, t_f)))

        self.ui.pushButton_Add_Column.setEnabled(True)

    def new_sectionalprop_Beam(self):
        if self.ui.lineEdit_Depth_Beam.text() == "":
            return
        else:
            D = float(self.ui.lineEdit_Depth_Beam.text())

        if self.ui.lineEdit_FlangeWidth_Beam.text() == "":
            return
        else:
            B = float(self.ui.lineEdit_FlangeWidth_Beam.text())

        if self.ui.lineEdit_FlangeThickness_Beam.text() == "":
            return
        else:
            t_w = float(self.ui.lineEdit_FlangeThickness_Beam.text())

        if self.ui.lineEdit_WeBThickness_Beam.text() == "":
            return
        else:
            t_f = float(self.ui.lineEdit_WeBThickness_Beam.text())

        self.sectionalprop = I_sectional_Properties()
        self.ui.lineEdit_Mass_Beam.setText(str(self.sectionalprop.calc_Mass(D, B, t_w, t_f)))
        self.ui.lineEdit_SectionalArea_Beam.setText(str(self.sectionalprop.calc_Area(D, B, t_w, t_f)))
        self.ui.lineEdit_MomentOfAreaZ_Beam.setText(str(self.sectionalprop.calc_MomentOfAreaZ(D, B, t_w, t_f)))
        self.ui.lineEdit_MomentOfAreaY_Beam.setText(str(self.sectionalprop.calc_MomentOfAreaY(D, B, t_w, t_f)))
        self.ui.lineEdit_RogZ_Beam.setText(str(self.sectionalprop.calc_RogZ(D, B, t_w, t_f)))
        self.ui.lineEdit_RogY_Beam.setText(str(self.sectionalprop.calc_RogY(D, B, t_w, t_f)))
        self.ui.lineEdit_ElasticModZ_Beam.setText(str(self.sectionalprop.calc_ElasticModulusZz(D, B, t_w, t_f)))
        self.ui.lineEdit_ElasticModY_Beam.setText(str(self.sectionalprop.calc_ElasticModulusZy(D, B, t_w, t_f)))
        self.ui.lineEdit_ElasticModPZ_Beam.setText(str(self.sectionalprop.calc_PlasticModulusZpz(D, B, t_w, t_f)))
        self.ui.lineEdit_ElasticModPY_Beam.setText(str(self.sectionalprop.calc_PlasticModulusZpy(D, B, t_w, t_f)))
        self.ui.pushButton_Add_Beam.setEnabled(True)

    def add_ColumnPref(self):

        if (
                self.ui.lineEdit_Designation_Column.text() == "" or self.ui.lineEdit_Mass_Column.text() == "" or self.ui.lineEdit_SectionalArea_Column.text() == "" or self.ui.lineEdit_Depth_Column.text() == ""
                or self.ui.lineEdit_FlangeWidth_Column.text() == "" or self.ui.lineEdit_WeBThickness_Column.text() == "" or self.ui.lineEdit_FlangeThickness_Column.text() == "" or self.ui.lineEdit_FlangeSlope_Column.text() == ""
                or self.ui.lineEdit_RootRadius_Column.text() == "" or self.ui.lineEdit_ToeRadius_Column.text() == "" or self.ui.lineEdit_MomentOfAreaZ_Column.text() == "" or self.ui.lineEdit_MomentOfAreaY_Column.text() == ""
                or self.ui.lineEdit_RogZ_Column.text() == "" or self.ui.lineEdit_RogY_Column.text() == "" or self.ui.lineEdit_ElasticModZ_Column.text() == "" or self.ui.lineEdit_ElasticModY_Column.text() == ""
                or self.ui.lineEdit_Source_Column.text() == ""):
            QMessageBox.information(QMessageBox(), 'Warning', 'Please Fill all missing parameters!')
            self.ui.pushButton_Add_Column.setDisabled(True)


        else:
            self.ui.pushButton_Add_Column.setEnabled(True)
            Designation_c = self.ui.lineEdit_Designation_Column.text()
            Mass_c = float(self.ui.lineEdit_Mass_Column.text())
            Area_c = float(self.ui.lineEdit_SectionalArea_Column.text())
            D_c = float(self.ui.lineEdit_Depth_Column.text())
            B_c = float(self.ui.lineEdit_FlangeWidth_Column.text())
            tw_c = float(self.ui.lineEdit_WeBThickness_Column.text())
            T_c = float(self.ui.lineEdit_FlangeThickness_Column.text())
            FlangeSlope_c = int(self.ui.lineEdit_FlangeSlope_Column.text())
            R1_c = float(self.ui.lineEdit_RootRadius_Column.text())
            R2_c = float(self.ui.lineEdit_ToeRadius_Column.text())
            Iz_c = float(self.ui.lineEdit_MomentOfAreaZ_Column.text())
            Iy_c = float(self.ui.lineEdit_MomentOfAreaY_Column.text())
            rz_c = float(self.ui.lineEdit_RogZ_Column.text())
            ry_c = float(self.ui.lineEdit_RogY_Column.text())
            Zz_c = float(self.ui.lineEdit_ElasticModZ_Column.text())
            Zy_c = float(self.ui.lineEdit_ElasticModY_Column.text())
            if (self.ui.lineEdit_ElasticModPZ_Column.text() == "" or self.ui.lineEdit_ElasticModPY_Column.text() == ""):
                self.ui.lineEdit_ElasticModPZ_Column.setText("0")
                self.ui.lineEdit_ElasticModPY_Column.setText("0")
            Zpz_c = float(self.ui.lineEdit_ElasticModPZ_Column.text())
            Zpy_c = float(self.ui.lineEdit_ElasticModPY_Column.text())
            Source_c = self.ui.lineEdit_Source_Column.text()

            conn = sqlite3.connect(PATH_TO_DATABASE)

            c = conn.cursor()
            c.execute("SELECT count(*) FROM Columns WHERE Designation = ?", (Designation_c,))
            data = c.fetchone()[0]
            if data == 0:
                c.execute('''INSERT INTO Columns (Designation,Mass,Area,D,B,tw,T,R1,R2,Iz,Iy,rz,ry,
    				                                               Zz,zy,Zpz,Zpy,FlangeSlope,Source) VALUES (?,?,?,?,?,?,?,?,?,?,?,?,?,?,?,?,?,?,?)''',
                          (Designation_c, Mass_c, Area_c,
                           D_c, B_c, tw_c, T_c,
                           R1_c, R2_c, Iz_c, Iy_c, rz_c,
                           ry_c, Zz_c, Zy_c,
                           Zpz_c, Zpy_c, FlangeSlope_c, Source_c))
                conn.commit()
                c.close()
                conn.close()
                QMessageBox.information(QMessageBox(), 'Information', 'Data is added successfully to the database!')
            else:
                QMessageBox.information(QMessageBox(), 'Warning', 'Designation is already exist in Database!')
                self.clear_ColumnPref()

    def add_BeamPref(self):

        if (
                self.ui.lineEdit_Designation_Beam.text() == "" or self.ui.lineEdit_Mass_Beam.text() == "" or self.ui.lineEdit_SectionalArea_Beam.text() == "" or self.ui.lineEdit_Depth_Beam.text() == ""
                or self.ui.lineEdit_FlangeWidth_Beam.text() == "" or self.ui.lineEdit_WeBThickness_Beam.text() == "" or self.ui.lineEdit_FlangeThickness_Beam.text() == "" or self.ui.lineEdit_FlangeSlope_Beam.text() == ""
                or self.ui.lineEdit_RootRadius_Beam.text() == "" or self.ui.lineEdit_ToeRadius_Beam.text() == "" or self.ui.lineEdit_MomentOfAreaZ_Beam.text() == "" or self.ui.lineEdit_MomentOfAreaY_Beam.text() == ""
                or self.ui.lineEdit_RogZ_Beam.text() == "" or self.ui.lineEdit_RogY_Beam.text() == "" or self.ui.lineEdit_ElasticModZ_Beam.text() == "" or self.ui.lineEdit_ElasticModY_Beam.text() == ""
                or self.ui.lineEdit_Source_Beam.text() == ""):
            QMessageBox.information(QMessageBox(), 'Warning', 'Please Fill all missing parameters!')
            self.ui.pushButton_Add_Beam.setDisabled(True)

        else:
            self.ui.pushButton_Add_Beam.setEnabled(True)
            Designation_b = self.ui.lineEdit_Designation_Beam.text()
            Mass_b = float(self.ui.lineEdit_Mass_Beam.text())
            Area_b = float(self.ui.lineEdit_SectionalArea_Beam.text())
            D_b = float(self.ui.lineEdit_Depth_Beam.text())
            B_b = float(self.ui.lineEdit_FlangeWidth_Beam.text())
            tw_b = float(self.ui.lineEdit_WeBThickness_Beam.text())
            T_b = float(self.ui.lineEdit_FlangeThickness_Beam.text())
            FlangeSlope_b = int(self.ui.lineEdit_FlangeSlope_Beam.text())
            R1_b = float(self.ui.lineEdit_RootRadius_Beam.text())
            R2_b = float(self.ui.lineEdit_ToeRadius_Beam.text())
            Iz_b = float(self.ui.lineEdit_MomentOfAreaZ_Beam.text())
            Iy_b = float(self.ui.lineEdit_MomentOfAreaY_Beam.text())
            rz_b = float(self.ui.lineEdit_RogZ_Beam.text())
            ry_b = float(self.ui.lineEdit_RogY_Beam.text())
            Zz_b = float(self.ui.lineEdit_ElasticModZ_Beam.text())
            Zy_b = float(self.ui.lineEdit_ElasticModY_Beam.text())
            if (self.ui.lineEdit_ElasticModPZ_Beam.text() == "" or self.ui.lineEdit_ElasticModPY_Beam.text() == ""):
                self.ui.lineEdit_ElasticModPZ_Beam.setText("0")
                self.ui.lineEdit_ElasticModPY_Beam.setText("0")
            Zpz_b = float(self.ui.lineEdit_ElasticModPZ_Beam.text())
            Zpy_b = float(self.ui.lineEdit_ElasticModPY_Beam.text())
            Source_b = self.ui.lineEdit_Source_Beam.text()

            conn = sqlite3.connect(PATH_TO_DATABASE)

            c = conn.cursor()
            c.execute("SELECT count(*) FROM Beams WHERE Designation = ?", (Designation_b,))
            data = c.fetchone()[0]
            if data == 0:
                c.execute('''INSERT INTO Beams (Designation,Mass,Area,D,B,tw,T,FlangeSlope,R1,R2,Iz,Iy,rz,ry,
    				                                                Zz,zy,Zpz,Zpy,Source) VALUES (?,?,?,?,?,?,?,?,?,?,?,?,?,?,?,?,?,?,?)''',
                          (Designation_b, Mass_b, Area_b,
                           D_b, B_b, tw_b, T_b, FlangeSlope_b,
                           R1_b, R2_b, Iz_b, Iy_b, rz_b,
                           ry_b, Zz_b, Zy_b,
                           Zpz_b, Zpy_b, Source_b))
                conn.commit()
                c.close()
                conn.close()
                QMessageBox.information(QMessageBox(), 'Information', 'Data is added successfully to the database.')
            else:
                QMessageBox.information(QMessageBox(), 'Warning', 'Designation is already exist in Database!')
                self.clear_BeamPref()

    def clear_ColumnPref(self):
        self.ui.lineEdit_Designation_Column.clear()
        self.ui.lineEdit_Source_Column.clear()
        self.ui.lineEdit_UltimateStrength_Column.clear()
        self.ui.lineEdit_YieldStrength_Column.clear()
        self.ui.lineEdit_Depth_Column.clear()
        self.ui.lineEdit_FlangeWidth_Column.clear()
        self.ui.lineEdit_FlangeThickness_Column.clear()
        self.ui.lineEdit_WeBThickness_Column.clear()
        self.ui.lineEdit_FlangeSlope_Column.clear()
        self.ui.lineEdit_RootRadius_Column.clear()
        self.ui.lineEdit_ToeRadius_Column.clear()
        self.ui.lineEdit_Mass_Column.clear()
        self.ui.lineEdit_SectionalArea_Column.clear()
        self.ui.lineEdit_MomentOfAreaZ_Column.clear()
        self.ui.lineEdit_MomentOfAreaY_Column.clear()
        self.ui.lineEdit_RogZ_Column.clear()
        self.ui.lineEdit_RogY_Column.clear()
        self.ui.lineEdit_ElasticModZ_Column.clear()
        self.ui.lineEdit_ElasticModY_Column.clear()
        self.ui.lineEdit_ElasticModPZ_Column.clear()
        self.ui.lineEdit_ElasticModPY_Column.clear()
        self.ui.pushButton_Add_Column.setDisabled(True)

    def clear_BeamPref(self):
        self.ui.lineEdit_Designation_Beam.clear()
        self.ui.lineEdit_Source_Beam.clear()
        self.ui.lineEdit_UltimateStrength_Beam.clear()
        self.ui.lineEdit_YieldStrength_Beam.clear()
        self.ui.lineEdit_Depth_Beam.clear()
        self.ui.lineEdit_FlangeWidth_Beam.clear()
        self.ui.lineEdit_FlangeThickness_Beam.clear()
        self.ui.lineEdit_WeBThickness_Beam.clear()
        self.ui.lineEdit_FlangeSlope_Beam.clear()
        self.ui.lineEdit_RootRadius_Beam.clear()
        self.ui.lineEdit_ToeRadius_Beam.clear()
        self.ui.lineEdit_Mass_Beam.clear()
        self.ui.lineEdit_SectionalArea_Beam.clear()
        self.ui.lineEdit_MomentOfAreaZ_Beam.clear()
        self.ui.lineEdit_MomentOfAreaY_Beam.clear()
        self.ui.lineEdit_RogZ_Beam.clear()
        self.ui.lineEdit_RogY_Beam.clear()
        self.ui.lineEdit_ElasticModZ_Beam.clear()
        self.ui.lineEdit_ElasticModY_Beam.clear()
        self.ui.lineEdit_ElasticModPZ_Beam.clear()
        self.ui.lineEdit_ElasticModPY_Beam.clear()
        self.ui.pushButton_Add_Beam.setDisabled(True)

    def download_Database_Column(self):
        file_path = os.path.abspath(os.path.join(os.getcwd(), os.path.join("ResourceFiles", "add_sections.xlsx")))
        shutil.copyfile(file_path, os.path.join(str(self.folder), "images_html", "add_sections.xlsx"))
        QMessageBox.information(QMessageBox(), 'Information', 'Your File is Downloaded in your selected workspace')
        self.ui.pushButton_Import_Column.setEnabled(True)

    def download_Database_Beam(self):
        file_path = os.path.abspath(os.path.join(os.getcwd(), os.path.join("ResourceFiles", "add_sections.xlsx")))
        shutil.copyfile(file_path, os.path.join(str(self.folder), "images_html", "add_sections.xlsx"))
        QMessageBox.information(QMessageBox(), 'Information', 'Your File is Downloaded in your selected workspace')
        self.ui.pushButton_Import_Beam.setEnabled(True)

    def import_ColumnPref(self):
        wb = openpyxl.load_workbook(os.path.join(str(self.folder), "images_html", "add_sections.xlsx"))
        sheet = wb['First Sheet']
        conn = sqlite3.connect('ResourceFiles/Database/Intg_osdag.sqlite')

        for rowNum in range(2, sheet.max_row + 1):
            designation = sheet.cell(row=rowNum, column=2).value
            mass = sheet.cell(row=rowNum, column=3).value
            area = sheet.cell(row=rowNum, column=4).value
            d = sheet.cell(row=rowNum, column=5).value
            b = sheet.cell(row=rowNum, column=6).value
            tw = sheet.cell(row=rowNum, column=7).value
            t = sheet.cell(row=rowNum, column=8).value
            flangeSlope = sheet.cell(row=rowNum, column=9).value
            r1 = sheet.cell(row=rowNum, column=10).value
            r2 = sheet.cell(row=rowNum, column=11).value
            iz = sheet.cell(row=rowNum, column=12).value
            iy = sheet.cell(row=rowNum, column=13).value
            rz = sheet.cell(row=rowNum, column=14).value
            ry = sheet.cell(row=rowNum, column=15).value
            zz = sheet.cell(row=rowNum, column=16).value
            zy = sheet.cell(row=rowNum, column=17).value
            zpz = sheet.cell(row=rowNum, column=18).value
            zpy = sheet.cell(row=rowNum, column=19).value
            source = sheet.cell(row=rowNum, column=20).value
            c = conn.cursor()
            c.execute("SELECT count(*) FROM Columns WHERE Designation = ?", (designation,))
            data = c.fetchone()[0]
            if data == 0:
                c.execute('''INSERT INTO Columns (Designation,Mass,Area,D,B,tw,T,R1,R2,Iz,Iy,rz,ry,
    				                           Zz,zy,Zpz,Zpy,FlangeSlope,Source) VALUES (?,?,?,?,?,?,?,?,?,?,?,?,?,?,?,?,?,?,?)''',
                          (designation, mass, area,
                           d, b, tw, t,
                           r1, r2, iz, iy, rz, ry,
                           zz, zy
                           ,
                           zpz, zpy, flangeSlope, source))
                conn.commit()
                c.close()

        conn.close()
        QMessageBox.information(QMessageBox(), 'Successful', ' File data is imported successfully to the database.')
        self.ui.pushButton_Import_Column.setDisabled(True)

    def import_BeamPref(self):
        wb = openpyxl.load_workbook(os.path.join(str(self.folder), "images_html", "add_sections.xlsx"))
        sheet = wb['First Sheet']
        conn = sqlite3.connect('ResourceFiles/Database/Intg_osdag.sqlite')

        for rowNum in range(2, sheet.max_row + 1):
            designation = sheet.cell(row=rowNum, column=2).value
            mass = sheet.cell(row=rowNum, column=3).value
            area = sheet.cell(row=rowNum, column=4).value
            d = sheet.cell(row=rowNum, column=5).value
            b = sheet.cell(row=rowNum, column=6).value
            tw = sheet.cell(row=rowNum, column=7).value
            t = sheet.cell(row=rowNum, column=8).value
            flangeSlope = sheet.cell(row=rowNum, column=9).value
            r1 = sheet.cell(row=rowNum, column=10).value
            r2 = sheet.cell(row=rowNum, column=11).value
            iz = sheet.cell(row=rowNum, column=12).value
            iy = sheet.cell(row=rowNum, column=13).value
            rz = sheet.cell(row=rowNum, column=14).value
            ry = sheet.cell(row=rowNum, column=15).value
            zz = sheet.cell(row=rowNum, column=16).value
            zy = sheet.cell(row=rowNum, column=17).value
            zpz = sheet.cell(row=rowNum, column=18).value
            zpy = sheet.cell(row=rowNum, column=19).value
            source = sheet.cell(row=rowNum, column=20).value

            c = conn.cursor()
            c.execute("SELECT count(*) FROM Beams WHERE Designation = ?", (designation,))
            data = c.fetchone()[0]
            if data == 0:
                c.execute('''INSERT INTO Beams (Designation,Mass,Area,D,B,tw,T,FlangeSlope,R1,R2,Iz,Iy,rz,ry,
            				                           Zz,zy,Zpz,Zpy,Source) VALUES (?,?,?,?,?,?,?,?,?,?,?,?,?,?,?,?,?,?,?)''',
                          (designation, mass, area,
                           d, b, tw, t,
                           flangeSlope, r1
                           ,
                           r2, iz, iy, rz, ry,
                           zz, zy
                           ,
                           zpz, zpy, source))
                conn.commit()
                c.close()

        conn.close()
        QMessageBox.information(QMessageBox(), 'Successful', ' File data is imported successfully to the database.')
        self.ui.pushButton_Import_Beam.setDisabled(True)

    def close_designPref(self):
        self.close()

    def closeEvent(self, QCloseEvent):
        self.save_designPref_para()
        QCloseEvent.accept()

from . import icons_rc
if __name__ == '__main__':
    import sys
    app = QtWidgets.QApplication(sys.argv)
    MainWindow = QtWidgets.QMainWindow()
    ui = Ui_ModuleWindow()
    ui.setupUi(MainWindow)
    MainWindow.show()
    sys.exit(app.exec_())<|MERGE_RESOLUTION|>--- conflicted
+++ resolved
@@ -902,14 +902,11 @@
                 d1 = {}
             design_dictionary.update(d1)
         design_dictionary.update(self.designPrefDialog.save_designPref_para())
-<<<<<<< HEAD
-        main.to_get_d(main,design_dictionary)
+
         key = self.centralwidget.findChild(QtWidgets.QWidget, "textEdit")
         main.warn_text(main, key, design_dictionary)
-=======
         print(design_dictionary)
         main.set_input_values(main, design_dictionary)
->>>>>>> a24f00df
         self.design_inputs = design_dictionary
 
     def saveDesign_inputs(self, op_list, data_list):
