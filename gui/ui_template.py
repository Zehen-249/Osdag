from PyQt5 import QtCore, QtGui, QtWidgets
from PyQt5.QtGui import *
from PyQt5.QtWidgets import *
from PyQt5.QtCore import *   
from gui.ui_tutorial import Ui_Tutorial
from gui.ui_aboutosdag import Ui_AboutOsdag
from gui.ui_ask_question import Ui_AskQuestion
from texlive.Design_wrapper import init_display as init_display_off_screen
import yaml
import shutil
import time
from update_version_check import Update
import pandas as pd



from Common import *
from utils.common.component import *
from utils.common.Section_Properties_Calculator import *
from .customized_popup import Ui_Popup
# from .ui_summary_popup import Ui_Dialog1
#from .ui_design_preferences import Ui_Dialog

from gui.ui_summary_popup import Ui_Dialog1
from design_report.reportGenerator import save_html
from .ui_OsdagSectionModeller import Ui_OsdagSectionModeller
#from .ui_design_preferences import DesignPreferences
from .UI_DESIGN_PREFERENCE import DesignPreferences
from design_type.connection.shear_connection import ShearConnection
from cad.common_logic import CommonDesignLogic
from OCC.Core.STEPControl import STEPControl_Writer, STEPControl_AsIs
from OCC.Core.Interface import Interface_Static_SetCVal
from OCC.Core.IFSelect import IFSelect_RetDone
from OCC.Core.StlAPI import StlAPI_Writer
from OCC.Core import BRepTools
from OCC.Core import IGESControl
from cad.cad3dconnection import cadconnection
from design_type.connection.fin_plate_connection import FinPlateConnection
from design_type.connection.column_cover_plate import ColumnCoverPlate
from design_type.connection.cleat_angle_connection import CleatAngleConnection
from design_type.connection.seated_angle_connection import SeatedAngleConnection
from design_type.connection.end_plate_connection import EndPlateConnection
from design_type.connection.end_plate_connection import EndPlateConnection
from design_type.connection.beam_cover_plate import BeamCoverPlate
from design_type.connection.beam_cover_plate_weld import BeamCoverPlateWeld
from design_type.connection.beam_end_plate import BeamEndPlate
from design_type.connection.column_end_plate import ColumnEndPlate
from design_type.connection.column_cover_plate_weld import ColumnCoverPlateWeld
from design_type.connection.base_plate_connection import BasePlateConnection
from design_type.tension_member.tension_bolted import Tension_bolted
from design_type.tension_member.tension_welded import Tension_welded
from gusset_connection import GussetConnection
import logging
import subprocess
from get_DPI_scale import scale,height,width
from cad.cad3dconnection import cadconnection
from pynput.mouse import Button, Controller

class MyTutorials(QDialog):
    def __init__(self, parent=None):
        QDialog.__init__(self, parent)
        self.ui = Ui_Tutorial()
        self.ui.setupUi(self)


class MyAboutOsdag(QDialog):
    def __init__(self, parent=None):
        QDialog.__init__(self, parent)
        self.ui = Ui_AboutOsdag()
        self.ui.setupUi(self)


class MyAskQuestion(QDialog):
    def __init__(self, parent=None):
        QDialog.__init__(self, parent)
        self.ui = Ui_AskQuestion()
        self.ui.setupUi(self)


class DummyThread(QThread):
    finished = pyqtSignal()

    def __init__(self, sec, parent):
        self.sec = sec
        super().__init__(parent=parent)

    def run(self):
        time.sleep(self.sec)
        self.finished.emit()


class Ui_ModuleWindow(QtWidgets.QMainWindow):
    resized = QtCore.pyqtSignal()
    closed = pyqtSignal()
    def  __init__(self, main,folder,parent=None):
        super(Ui_ModuleWindow, self).__init__(parent=parent)
        resolution = QtWidgets.QDesktopWidget().screenGeometry()
        width = resolution.width()
        height = resolution.height()
        self.resize(width*(0.75),height*(0.7))
        self.ui = Window()
        self.ui.setupUi(self,main,folder)
        #self.showMaximized()
        #self.showNormal()
        self.resized.connect(self.resize_dockComponents)

    def center(self):
        frameGm = self.frameGeometry()
        screen = QtWidgets.QApplication.desktop().screenNumber(QtWidgets.QApplication.desktop().cursor().pos())
        centerPoint = QtWidgets.QApplication.desktop().screenGeometry(screen).center()
        frameGm.moveCenter(centerPoint)
        self.move(frameGm.topLeft())

    def resizeEvent(self, event):
        self.resized.emit()
        print('event:', event)
        return super(Ui_ModuleWindow, self).resizeEvent(event)

    def changeEvent(self, event):
        if event.type() == QEvent.WindowStateChange:
            if event.oldState() == Qt.WindowNoState or self.windowState() == Qt.WindowMaximized:
                print("WindowMaximized")
                x = width/2
                y = height/2
                mouse = Controller()
                original = mouse.position
                mouse.position = (x, y)
                mouse.click(Button.left, 1)
                mouse.position = original

    def resize_dockComponents(self):

        posi = (3/4)*(self.height())

        # Input Dock
        width = self.ui.inputDock.width()
        self.ui.inputDock.resize(width,self.height())
        self.ui.in_widget.resize(width,posi)

        self.ui.btn_Reset.move((width/2)-110,posi+8)
        self.ui.btn_Design.move((width/2)+17,posi+8)
        #self.ui.btn_Design.move(,posi+10)

        # Output Dock
        width = self.ui.outputDock.width()
        self.ui.outputDock.resize(width,self.height())
        self.ui.out_widget.resize(width,posi)
        self.ui.btn_CreateDesign.move((width/2)-(186/2),posi+8)
        self.ui.save_outputDock.move((width/2)-(186/2),posi+52)

        # Designed model
        self.ui.splitter.setSizes([0.85 * posi, 0.15 * posi])
        self.ui.modelTab.setFocus()
        self.ui.display.FitAll()

    def closeEvent(self, event):
        '''
        Closing module window.
        '''
        reply = QMessageBox.question(self, 'Message',
                                     "Are you sure you want to quit?", QMessageBox.Yes, QMessageBox.No)

        if reply == QMessageBox.Yes:
            logger = logging.getLogger('osdag')  #  Remove all the previous handlers
            for handler in logger.handlers[:]:
                logger.removeHandler(handler)
            self.closed.emit()
            event.accept()
        else:
            event.ignore()

class Window(QMainWindow):
    closed = QtCore.pyqtSignal()
    def center(self):
        frameGm = self.frameGeometry()
        screen = QtWidgets.QApplication.desktop().screenNumber(QtWidgets.QApplication.desktop().cursor().pos())
        centerPoint = QtWidgets.QApplication.desktop().screenGeometry(screen).center()
        frameGm.moveCenter(centerPoint)
        self.move(frameGm.topLeft())

    def open_customized_popup(self, op, KEYEXISTING_CUSTOMIZED, disabled_values=None, note=""):
        """
        Function to connect the customized_popup with the ui_template file
        on clicking the customized option
        """

        # @author : Amir

        if disabled_values is None:
            disabled_values = []
        self.window = QtWidgets.QDialog()
        self.ui = Ui_Popup()
        self.ui.setupUi(self.window, disabled_values, note)
        self.ui.addAvailableItems(op, KEYEXISTING_CUSTOMIZED)
        self.window.exec()
        return self.ui.get_right_elements()

    def open_summary_popup(self, main):

        if not main.design_button_status:
            QMessageBox.warning(self, 'Warning', 'No design created!')
            return

        if main.design_status:
            from osdagMainSettings import backend_name
            off_display, _, _, _ = init_display_off_screen(backend_str=backend_name())
            self.commLogicObj.display = off_display
            current_component = self.commLogicObj.component
            self.commLogicObj.display_3DModel("Model", "gradient_bg")
            off_display.set_bg_gradient_color([255,255,255], [255,255,255])
            off_display.ExportToImage('./ResourceFiles/images/3d.png')
            off_display.View_Front()
            off_display.FitAll()
            off_display.ExportToImage('./ResourceFiles/images/front.png')
            off_display.View_Top()
            off_display.FitAll()
            off_display.ExportToImage('./ResourceFiles/images/top.png')
            off_display.View_Right()
            off_display.FitAll()
            off_display.ExportToImage('./ResourceFiles/images/side.png')
            self.commLogicObj.display = self.display
            self.commLogicObj.component = current_component

        self.new_window = QtWidgets.QDialog(self)
        self.new_ui = Ui_Dialog1(main.design_status,loggermsg=self.textEdit.toPlainText())
        self.new_ui.setupUi(self.new_window, main, self)
        self.new_ui.btn_browse.clicked.connect(lambda: self.getLogoFilePath(self.new_window, self.new_ui.lbl_browse))
        self.new_ui.btn_saveProfile.clicked.connect(lambda: self.saveUserProfile(self.new_window))
        self.new_ui.btn_useProfile.clicked.connect(lambda: self.useUserProfile(self.new_window))
        self.new_window.exec()
        # self.new_ui.btn_browse.clicked.connect(lambda: self.getLogoFilePath(self.new_ui.lbl_browse))
        # self.new_ui.btn_saveProfile.clicked.connect(self.saveUserProfile)
        # self.new_ui.btn_useProfile.clicked.connect(self.useUserProfile)

    def getLogoFilePath(self, window, lblwidget):

        filename, _ = QFileDialog.getOpenFileName(window, "Open Image", os.path.join(str(' '), ''), "InputFiles(*.png *.svg *.jpg)")

        # filename, _ = QFileDialog.getOpenFileName(
        #     self, 'Open File', " ../../",
        #     'Images (*.png *.svg *.jpg)',
        #     None, QFileDialog.DontUseNativeDialog)
        if filename == '':
            return False
        else:
            # base = os.path.basename(str(filename))
            lblwidget.setText(str(filename))
            # base_type = base[-4:]
            # self.desired_location(filename, base_type)

        return str(filename)

    def desired_location(self, filename, base_type):
        if base_type == ".svg":
            cairosvg.svg2png(file_obj=filename,
                             write_to=os.path.join(str(self.folder), "images_html", "cmpylogoFin.png"))
        else:
            shutil.copyfile(filename, os.path.join(str(self.folder), "images_html", "cmpylogoFin.png"))

    def saveUserProfile(self, window):

        inputData = self.getPopUpInputs()
        filename, _ = QFileDialog.getSaveFileName(window, 'Save Files',
                                                  os.path.join(str(self.folder), "Profile"), '*.txt')
        if filename == '':
            return False
        else:
            infile = open(filename, 'w')
            yaml.dump(inputData, infile)
            infile.close()

    def getPopUpInputs(self):
        input_summary = {}
        input_summary["ProfileSummary"] = {}
        input_summary["ProfileSummary"]["CompanyName"] = str(self.new_ui.lineEdit_companyName.text())
        input_summary["ProfileSummary"]["CompanyLogo"] = str(self.new_ui.lbl_browse.text())
        input_summary["ProfileSummary"]["Group/TeamName"] = str(self.new_ui.lineEdit_groupName.text())
        input_summary["ProfileSummary"]["Designer"] = str(self.new_ui.lineEdit_designer.text())

        # input_summary["ProjectTitle"] = str(self.new_ui.lineEdit_projectTitle.text())
        # input_summary["Subtitle"] = str(self.new_ui.lineEdit_subtitle.text())
        # input_summary["JobNumber"] = str(self.new_ui.lineEdit_jobNumber.text())
        # input_summary["AdditionalComments"] = str(self.new_ui.txt_additionalComments.toPlainText())
        # input_summary["Client"] = str(self.new_ui.lineEdit_client.text())

        return input_summary

    def useUserProfile(self, window):

        filename, _ = QFileDialog.getOpenFileName(window, 'Open Files',
                                                  os.path.join(str(self.folder), "Profile"),
                                                  '*.txt')
        if os.path.isfile(filename):
            outfile = open(filename, 'r')
            reportsummary = yaml.safe_load(outfile)
            self.new_ui.lineEdit_companyName.setText(reportsummary["ProfileSummary"]['CompanyName'])
            self.new_ui.lbl_browse.setText(reportsummary["ProfileSummary"]['CompanyLogo'])
            self.new_ui.lineEdit_groupName.setText(reportsummary["ProfileSummary"]['Group/TeamName'])
            self.new_ui.lineEdit_designer.setText(reportsummary["ProfileSummary"]['Designer'])

        else:
            pass

    def design_examples(self):
        root_path = os.path.join('ResourceFiles', 'design_example', '_build', 'html')
        for html_file in os.listdir(root_path):
            # if html_file.startswith('index'):
            print(os.path.splitext(html_file)[1])
            if os.path.splitext(html_file)[1] == '.html':
                if sys.platform == ("win32" or "win64"):
                    os.startfile(os.path.join(root_path, html_file))
                else:
                    opener ="open" if sys.platform == "darwin" else "xdg-open"
                    subprocess.call([opener, "%s/%s" % (root_path, html_file)])

    def get_validator(self, validator):
        if validator == 'Int Validator':
            return QIntValidator()
        elif validator == 'Double Validator':
            return QDoubleValidator()
        else:
            return None

    def start_loadingWindow(self, main, data):
        loading_widget = QDialog(self)
        window_width = self.width() / 2
        window_height = self.height() / 10
        loading_widget.setFixedSize(window_width, 1.5 * window_height)
        loading_widget.setWindowFlag(Qt.FramelessWindowHint)

        # self.progress_bar = QProgressBar(loading_widget)
        # self.progress_bar.setMaximum(100)
        # self.progress_bar.setGeometry(QRect(0, 0, window_width, window_height / 2))
        loading_label = QLabel(loading_widget)
        loading_label.setGeometry(QRect(0, window_height / 2, window_width, window_height))
        loading_label.setFixedSize(window_width, window_height)
        loading_label.setAlignment(Qt.AlignCenter)
        loading_label.setText("<p style='font-weight:500'>Please Wait...</p>")
        self.thread_1 = DummyThread(0.00001, self)
        self.thread_1.start()
        self.thread_2 = DummyThread(0.00001, self)
        self.thread_1.finished.connect(lambda: loading_widget.exec())
        # self.thread_1.finished.connect(lambda: self.progress_bar.setValue(10))
        self.thread_1.finished.connect(lambda: self.thread_2.start())
        self.thread_2.finished.connect(lambda: self.common_function_for_save_and_design(main, data, "Design"))
        self.thread_2.finished.connect(lambda: loading_widget.close())

    def setupUi(self, MainWindow, main,folder):
        #Font is declared here for calculating fontmetrics. This wont assign font to widgets
        font = QFont('Helvetica', 9)
        self.design_inputs = {}
        self.prev_inputs = {}
        self.input_dock_inputs = {}
        self.design_pref_inputs = {}
        self.folder = folder
        self.display_mode = 'Normal'
        self.display_x = 90
        self.display_y = 90
        self.ui_loaded = False
        main.design_status = False
        main.design_button_status = False
        MainWindow.setObjectName("MainWindow")

        icon = QtGui.QIcon()
        icon.addPixmap(QtGui.QPixmap(":/newPrefix/images/Osdag.png"), QtGui.QIcon.Normal, QtGui.QIcon.Off)
        MainWindow.setWindowIcon(icon)
        MainWindow.setIconSize(QtCore.QSize(20, 2))
        self.centralwidget = QtWidgets.QWidget(MainWindow)
        self.centralwidget.setObjectName("centralwidget")
        self.verticalLayout_2 = QtWidgets.QVBoxLayout(self.centralwidget)
        self.verticalLayout_2.setObjectName("verticalLayout_2")
        self.frame = QtWidgets.QFrame(self.centralwidget)
        self.frame.setMinimumSize(QtCore.QSize(0, 28))
        self.frame.setMaximumSize(QtCore.QSize(16777215, 28))
        self.frame.setFrameShape(QtWidgets.QFrame.NoFrame)
        self.frame.setFrameShadow(QtWidgets.QFrame.Raised)
        self.frame.setObjectName("frame_")

        self.btnInput = QtWidgets.QToolButton(self.frame)
        self.btnInput.setGeometry(QtCore.QRect(0, 0, 28, 28))
        self.btnInput.setFocusPolicy(QtCore.Qt.TabFocus)
        self.btnInput.setLayoutDirection(QtCore.Qt.LeftToRight)
        icon1 = QtGui.QIcon()
        icon1.addPixmap(QtGui.QPixmap(":/newPrefix/images/input.png"), QtGui.QIcon.Normal, QtGui.QIcon.Off)
        self.btnInput.setIcon(icon1)
        self.btnInput.setIconSize(QtCore.QSize(18, 18))
        self.btnInput.setObjectName("btnInput")

        self.btnOutput = QtWidgets.QToolButton(self.frame)
        self.btnOutput.setGeometry(QtCore.QRect(30, 0, 28, 28))
        self.btnOutput.setFocusPolicy(QtCore.Qt.TabFocus)
        #self.pushButton = QtWidgets.QPushButton(self.centralwidget)
        #self.pushButton.setGeometry(QtCore.QRect(440, 412, 111, 51))
        #self.pushButton.setObjectName("pushButton")
        icon2 = QtGui.QIcon()
        icon2.addPixmap(QtGui.QPixmap(":/newPrefix/images/output.png"), QtGui.QIcon.Normal, QtGui.QIcon.Off)
        self.btnOutput.setIcon(icon2)
        self.btnOutput.setIconSize(QtCore.QSize(18, 18))
        self.btnOutput.setObjectName("btnOutput")

        self.btnInput.clicked.connect(lambda: self.dockbtn_clicked(self.inputDock))
        self.btnOutput.clicked.connect(lambda: self.dockbtn_clicked(self.outputDock))

        self.btnTop = QtWidgets.QToolButton(self.frame)
        self.btnTop.setGeometry(QtCore.QRect(160, 0, 28, 28))
        self.btnTop.setFocusPolicy(QtCore.Qt.TabFocus)
        icon3 = QtGui.QIcon()
        icon3.addPixmap(QtGui.QPixmap(":/newPrefix/images/X-Y.png"), QtGui.QIcon.Normal, QtGui.QIcon.Off)
        self.btnTop.setIcon(icon3)
        self.btnTop.setIconSize(QtCore.QSize(22, 22))
        self.btnTop.setObjectName("btnTop")
        self.btnFront = QtWidgets.QToolButton(self.frame)
        self.btnFront.setGeometry(QtCore.QRect(100, 0, 28, 28))
        self.btnFront.setFocusPolicy(QtCore.Qt.TabFocus)
        icon4 = QtGui.QIcon()
        icon4.addPixmap(QtGui.QPixmap(":/newPrefix/images/Z-X.png"), QtGui.QIcon.Normal, QtGui.QIcon.Off)
        self.btnFront.setIcon(icon4)
        self.btnFront.setIconSize(QtCore.QSize(22, 22))
        self.btnFront.setObjectName("btnFront")
        self.btnSide = QtWidgets.QToolButton(self.frame)
        self.btnSide.setGeometry(QtCore.QRect(130, 0, 28, 28))
        self.btnSide.setFocusPolicy(QtCore.Qt.TabFocus)
        icon5 = QtGui.QIcon()
        icon5.addPixmap(QtGui.QPixmap(":/newPrefix/images/Z-Y.png"), QtGui.QIcon.Normal, QtGui.QIcon.Off)
        self.btnSide.setIcon(icon5)
        self.btnSide.setIconSize(QtCore.QSize(22, 22))
        self.btnSide.setObjectName("btnSide")
        """
            To get 3d component checkbox details from modules
        """
        i = 0
        for component in main.get_3d_components(main):
            checkBox = QtWidgets.QCheckBox(self.frame)
            checkBox.setGeometry(QtCore.QRect(230 + i, 0, 110, 29))
            checkBox.setFocusPolicy(QtCore.Qt.TabFocus)
            checkBox.setObjectName(component[0])
            checkBox.setText(component[0])
            checkBox.setDisabled(True)
            function_name = component[1]
            self.chkbox_connect(main, checkBox, function_name)
            checkBox.resize(checkBox.sizeHint())
            i += (checkBox.sizeHint().width() + 5)

        self.verticalLayout_2.addWidget(self.frame)
        self.splitter = QtWidgets.QSplitter(self.centralwidget)
        self.splitter.setOrientation(QtCore.Qt.Vertical)
        self.splitter.setObjectName("splitter")
        # self.frame_2 = QtWidgets.QFrame(self.splitter)
        # self.frame_2.setMinimumSize(QtCore.QSize(0, 100))
        # self.frame_2.setFrameShape(QtWidgets.QFrame.Box)
        # self.frame_2.setFrameShadow(QtWidgets.QFrame.Raised)
        # #self.frame_2.setLineWidth(1)
        # #self.frame_2.setMidLineWidth(1)
        # self.frame_2.setObjectName("frame_2")
        # self.verticalLayout = QtWidgets.QVBoxLayout(self.frame_2)
        # self.verticalLayout.setContentsMargins(1, 1, 1, 1)
        # self.verticalLayout.setObjectName("verticalLayout")
        self.mytabWidget = QtWidgets.QTabWidget(self.splitter)
        self.mytabWidget.setMinimumSize(QtCore.QSize(0, 450))
        self.mytabWidget.setFocusPolicy(QtCore.Qt.NoFocus)
        self.mytabWidget.setStyleSheet("QTabBar::tab { height: 75px; width: 1px;  }")
        self.mytabWidget.setTabPosition(QtWidgets.QTabWidget.East)
        self.mytabWidget.setObjectName("mytabWidget")
        # self.verticalLayout.addWidget(self.mytabWidget)
        self.textEdit = QtWidgets.QTextEdit(self.splitter)
        # self.textEdit.setMinimumSize(QtCore.QSize(0, 125))
        # self.textEdit.setMaximumSize(QtCore.QSize(16777215, 16777215))
        self.textEdit.setVerticalScrollBarPolicy(QtCore.Qt.ScrollBarAlwaysOn)
        self.textEdit.setReadOnly(True)
        self.textEdit.setOverwriteMode(True)
        self.textEdit.setObjectName("textEdit")

        self.mytabWidget.setMinimumSize(0, 0)
        self.textEdit.setMinimumSize(0, 0)
        self.splitter.addWidget(self.mytabWidget)
        self.splitter.addWidget(self.textEdit)
        self.splitter.setStretchFactor(1, 1)

        main.set_osdaglogger(self.textEdit)
        # self.textEdit.setStyleSheet("QTextEdit {color:red}")
        self.verticalLayout_2.addWidget(self.splitter)
        MainWindow.setCentralWidget(self.centralwidget)
        self.menubar = QtWidgets.QMenuBar(MainWindow)
        self.menubar.setGeometry(QtCore.QRect(0, 0, 1328, 21))
        self.menubar.setStyleSheet("")
        self.menubar.setNativeMenuBar(False)
        self.menubar.setObjectName("menubar")
        self.menuFile = QtWidgets.QMenu(self.menubar)

        self.menuFile.setObjectName("menuFile")
        self.menuEdit = QtWidgets.QMenu(self.menubar)

        self.menuEdit.setObjectName("menuEdit")
        self.menuView = QtWidgets.QMenu(self.menubar)

        self.menuView.setObjectName("menuView")
        self.menuHelp = QtWidgets.QMenu(self.menubar)

        self.menuHelp.setObjectName("menuHelp")
        self.menuGraphics = QtWidgets.QMenu(self.menubar)

        self.menuGraphics.setObjectName("menuGraphics")
        self.menuDB = QtWidgets.QMenu(self.menubar)

        self.menuDB.setObjectName("menuDB")
        MainWindow.setMenuBar(self.menubar)

        ####################################################################
        # INPUT DOCK
        #####################################################################
        # @author : Umair

        self.inputDock = QtWidgets.QDockWidget(MainWindow)
        sizePolicy = QtWidgets.QSizePolicy(QtWidgets.QSizePolicy.Preferred, QtWidgets.QSizePolicy.Preferred)
        sizePolicy.setHorizontalStretch(1)
        sizePolicy.setVerticalStretch(0)
        sizePolicy.setHeightForWidth(self.inputDock.sizePolicy().hasHeightForWidth())
        #self.inputDock.setSizePolicy(sizePolicy)
        #self.inputDock.setMinimumSize(QtCore.QSize(320, 710))
        #self.inputDock.setMaximumSize(QtCore.QSize(310, 710))
        #self.inputDock.setBaseSize(QtCore.QSize(310, 710))
        #self.inputDock.setVerticalScrollBarPolicy(Qt.ScrollBarAsNeeded)

        self.inputDock.setFloating(False)
        self.inputDock.setFeatures(QtWidgets.QDockWidget.AllDockWidgetFeatures)
        self.inputDock.setObjectName("inputDock")
        self.dockWidgetContents = QtWidgets.QWidget()
        self.dockWidgetContents.setObjectName("dockWidgetContents")

        # palette = QtGui.QPalette()
        # brush = QtGui.QBrush(QtGui.QColor(0, 0, 127))
        # brush.setStyle(QtCore.Qt.SolidPattern)
        # palette.setBrush(QtGui.QPalette.Active, QtGui.QPalette.Link, brush)
        # brush = QtGui.QBrush(QtGui.QColor(0, 0, 255))
        # brush.setStyle(QtCore.Qt.SolidPattern)
        # palette.setBrush(QtGui.QPalette.Inactive, QtGui.QPalette.Link, brush)
        # brush = QtGui.QBrush(QtGui.QColor(0, 0, 255))
        # brush.setStyle(QtCore.Qt.SolidPattern)
        # palette.setBrush(QtGui.QPalette.Disabled, QtGui.QPalette.Link, brush)

        self.in_widget = QtWidgets.QWidget(self.dockWidgetContents)
        #sself.in_widget.setGeometry(QtCore.QRect(0, 0, 325, 600))
        in_layout1 = QtWidgets.QVBoxLayout(self.in_widget)
        in_scroll = QScrollArea(self.in_widget)
        in_layout1.addWidget(in_scroll)
        in_scroll.setWidgetResizable(True)
        in_scrollcontent = QtWidgets.QWidget(in_scroll)
        in_layout2 = QtWidgets.QGridLayout(in_scrollcontent)
        in_scrollcontent.setLayout(in_layout2)
        #in_scroll.horizontalScrollBar().hide()
        in_scroll.setHorizontalScrollBarPolicy(QtCore.Qt.ScrollBarAlwaysOff)
        in_scroll.setVerticalScrollBarPolicy(QtCore.Qt.ScrollBarAsNeeded)

        input_dp_conn_list = main.input_dictionary_without_design_pref(main)
        input_dp_conn_list = [i[0] for i in input_dp_conn_list if i[2] == "Input Dock"]
        print(input_dp_conn_list)

        """
        This routine takes the returned list from input_values function of corresponding module
        and creates the specified QT widgets, [Ref input_values function is any module for details]
        """
        option_list = main.input_values(self)
        _translate = QtCore.QCoreApplication.translate

        i = 0
        j = 1
        maxi_width_left, maxi_width_right = -1, -1
        for option in option_list:
            lable = option[1]
            type = option[2]
            if type not in [TYPE_TITLE, TYPE_IMAGE, TYPE_MODULE, TYPE_IMAGE_COMPRESSION]:
                l = QtWidgets.QLabel(self.dockWidgetContents)
                l.setObjectName(option[0] + "_label")
                l.setText(_translate("MainWindow", "<html><head/><body><p>" + lable + "</p></body></html>"))
                #l.setFixedSize(l.size())
                in_layout2.addWidget(l, j, 1, 1, 1)
                metrices = QtGui.QFontMetrics(font)
                maxi_width_left = max(maxi_width_left, metrices.boundingRect(lable).width() + 8)


            if type == TYPE_COMBOBOX or type == TYPE_COMBOBOX_CUSTOMIZED:
                combo = QtWidgets.QComboBox(self.dockWidgetContents)
                #combo.setGeometry(QtCore.QRect(150, 10 + i, 150, 27))
                combo.view().setVerticalScrollBarPolicy(Qt.ScrollBarAsNeeded)
                combo.setStyleSheet("QComboBox { combobox-popup: 0; }")
                combo.setMaxVisibleItems(5)
                combo.setObjectName(option[0])
                # combo.setFixedSize(combo.sizeHint().width(), combo.sizeHint().height())
                # combo.setSizePolicy(sizePolicy)
                if option[0] in input_dp_conn_list:
                    self.input_dp_connection(combo)
                metrices = QtGui.QFontMetrics(font)
                item_width = 10
                # max_width=""
                # count = 0
                for item in option[3]:

                    combo.addItem(item)
                    # if count ==0:
                    #     max_width = item
                    #     count+=1
                    # else:
                    #     pass
                    # if len(item)>=len(max_width):
                    #     max_width = item
                    # else:
                    #     pass

                    item_width = max(item_width, metrices.boundingRect(item).width())
                # print(metrices.boundingRect(item).width(), "item 1")
                # print(len(item),"item")
                # print(len(max_width),"max")
                # item_width = max(item_width,metrices.boundingRect(max_width).width())
                # print(metrices.boundingRect(max_width).width(), "max1")
                in_layout2.addWidget(combo, j, 2, 1, 1)

                if lable == 'Material':
                    combo.setCurrentIndex(1)
                    maxi_width_right = max(maxi_width_right+8, item_width)
                combo.view().setMinimumWidth(item_width + 25)

            if type == TYPE_TEXTBOX:
                r = QtWidgets.QLineEdit(self.dockWidgetContents)
                r.setObjectName(option[0])
                if option[0] in input_dp_conn_list:
                    self.input_dp_connection(r)
                r.setEnabled(True if option[4] else False)
                if option[5] != 'No Validator':
                    r.setValidator(self.get_validator(option[5]))
                in_layout2.addWidget(r, j, 2, 1, 1)

            if type == TYPE_MODULE:
                _translate = QtCore.QCoreApplication.translate
                MainWindow.setWindowTitle(_translate("MainWindow", option[1]))
                i = i - 30
                module = lable
                j = j - 1

            if type == TYPE_NOTE:
                l = QtWidgets.QLineEdit(self.dockWidgetContents)
                l.setGeometry(QtCore.QRect(150, 10 + i, 150, 27))
                l.setAlignment(Qt.AlignHCenter)
                l.setObjectName(option[0] + "_note")
                # l.setText(_translate("MainWindow", "<html><head/><body><p>" + option[4] + "</p></body></html>"))
                l.setText(option[3])
                l.setReadOnly(True)
                l.setFixedSize(l.size())
                in_layout2.addWidget(l, j, 2, 1, 1)

            if type == TYPE_IMAGE:
                im = QtWidgets.QLabel(self.dockWidgetContents)
                im.setGeometry(QtCore.QRect(190, 10 + i, 100, 100))
                im.setObjectName(option[0])
                im.setScaledContents(True)
                pixmap = QPixmap(option[3])
                im.setPixmap(pixmap)
                i = i + 30
                im.setFixedSize(im.size())
                in_layout2.addWidget(im, j, 2, 1, 1)

            if type == TYPE_IMAGE_COMPRESSION:
                imc = QtWidgets.QLabel(self.dockWidgetContents)
                imc.setGeometry(QtCore.QRect(130, 10 + i, 160, 150))
                imc.setObjectName(option[0])
                imc.setScaledContents(True)
                pixmapc = QPixmap(option[3])
                imc.setPixmap(pixmapc)
                i = i + 30
                imc.setFixedSize(imc.size())
                in_layout2.addWidget(imc, j, 2, 1, 1)
            if type == TYPE_TITLE:
                q = QtWidgets.QLabel(self.dockWidgetContents)
                q.setObjectName("_title")
                q.setText(_translate("MainWindow",
                                     "<html><head/><body><p>" + lable + "</p></body></html>"))
                q.setFixedSize(q.sizeHint().width(), q.sizeHint().height())
                in_layout2.addWidget(q, j, 1, 2, 2)
                j = j + 1

            i = i + 30
            j = j + 1
        in_layout2.setRowStretch(j+1, 10)
        in_scroll.setWidget(in_scrollcontent)

        maxi_width = maxi_width_left + maxi_width_right
        in_scrollcontent.setMinimumSize(maxi_width,in_scrollcontent.sizeHint().height())
        maxi_width += 200
        maxi_width = max(maxi_width, scale*350)    # In case there is no widget
        self.inputDock.setFixedWidth(maxi_width)
        self.in_widget.setFixedWidth( maxi_width)
        for option in option_list:
            key = self.dockWidgetContents.findChild(QtWidgets.QWidget, option[0])

            if option[0] in RED_LIST:
                red_list_set = set(red_list_function())
                current_list_set = set(option[3])
                current_red_list = list(current_list_set.intersection(red_list_set))

                for value in current_red_list:
                    indx = option[3].index(str(value))
                    key.setItemData(indx, QBrush(QColor("red")), Qt.TextColorRole)

        ###############################
        # Customized option in Combobox
        ###############################
        # @author: Amir
        """
        This routine takes both customized_input list and input_value_changed list.
        Customized input list is the list displayed in popup, when "Customized" option is clicked.
        input_value_Changed is the list of keys whose values depend on values of other keys in input dock.
        The function which returns customized_input values takes no arguments.
        But if a key is common in both customized input and input value changed, it takes argument as specified in
         input value changed.
        Here, on_change_key_popup gives list of keys which are common in both and needs an input argument.
        Since, we don't know how may customized popups can be used in a module we have provided,
         "triggered.connect" for up to 10 customized popups
        """

        new_list = main.customized_input(main)
        updated_list = main.input_value_changed(main)
        data = {}

        d = {}
        if new_list != []:
            for t in new_list:
                Combobox_key = t[0]
                disabled_values = []
                if len(t) == 4:
                    disabled_values = t[2]
                d[Combobox_key] = self.dockWidgetContents.findChild(QtWidgets.QWidget, t[0])
                if updated_list != None:
                    onchange_key_popup = [item for item in updated_list if item[1] == t[0] and item[2] == TYPE_COMBOBOX_CUSTOMIZED]
                    arg_list = []
                    if onchange_key_popup != []:
                        for change_key in onchange_key_popup[0][0]:
                            print(change_key)
                            arg_list.append(self.dockWidgetContents.findChild(QtWidgets.QWidget, change_key).currentText())
                        data[t[0] + "_customized"] = [all_values_available for all_values_available in
                                                      t[1](arg_list) if all_values_available not in disabled_values]
                    else:
                        data[t[0] + "_customized"] = [all_values_available for all_values_available in t[1]()
                                                      if all_values_available not in disabled_values]
                else:
                    data[t[0] + "_customized"] = [all_values_available for all_values_available in t[1]()
                                                  if all_values_available not in disabled_values]
            try:
                d.get(new_list[0][0]).activated.connect(lambda: self.popup(d.get(new_list[0][0]), new_list,updated_list,data))
                d.get(new_list[1][0]).activated.connect(lambda: self.popup(d.get(new_list[1][0]), new_list,updated_list,data))
                d.get(new_list[2][0]).activated.connect(lambda: self.popup(d.get(new_list[2][0]), new_list,updated_list,data))
                d.get(new_list[3][0]).activated.connect(lambda: self.popup(d.get(new_list[3][0]), new_list,updated_list,data))
                d.get(new_list[4][0]).activated.connect(lambda: self.popup(d.get(new_list[4][0]), new_list,updated_list,data))
                d.get(new_list[5][0]).activated.connect(lambda: self.popup(d.get(new_list[5][0]), new_list,updated_list,data))
                d.get(new_list[6][0]).activated.connect(lambda: self.popup(d.get(new_list[6][0]), new_list,updated_list,data))
                d.get(new_list[7][0]).activated.connect(lambda: self.popup(d.get(new_list[7][0]), new_list,updated_list,data))
                d.get(new_list[8][0]).activated.connect(lambda: self.popup(d.get(new_list[8][0]), new_list,updated_list,data))
                d.get(new_list[9][0]).activated.connect(lambda: self.popup(d.get(new_list[9][0]), new_list,updated_list,data))
                d.get(new_list[10][0]).activated.connect(lambda: self.popup(d.get(new_list[10][0]), new_list,updated_list,data))
            except IndexError:
                pass

        # Change in Ui based on Connectivity selection
        ##############################################
        """ This routine is for "on change" feature. When ever base key is changed all their corresponding
        on_change keys should change. input_value_changed written for each module gives this information in form of list
         of tuples [ref input_value_Changed in any module for detailed description]"""
        if updated_list is None:
            pass
        else:
            for t in updated_list:
                for key_name in t[0]:
                    key_changed = self.dockWidgetContents.findChild(QtWidgets.QWidget, key_name)
                    self.on_change_connect(key_changed, updated_list, data, main)

        self.btn_Reset = QtWidgets.QPushButton(self.dockWidgetContents)
        self.btn_Reset.setGeometry(QtCore.QRect((maxi_width/2)-110, 650, 100, 35))
        self.btn_Reset.setAutoDefault(True)
        self.btn_Reset.setObjectName("btn_Reset")

        self.btn_Design = QtWidgets.QPushButton(self.dockWidgetContents)
        self.btn_Design.setGeometry(QtCore.QRect((maxi_width/2)+10, 650, 100, 35))
        self.btn_Design.setAutoDefault(True)
        self.btn_Design.setObjectName("btn_Design")
        self.inputDock.setWidget(self.dockWidgetContents)
        MainWindow.addDockWidget(QtCore.Qt.DockWidgetArea(1), self.inputDock)

        ##############################################
        # OUTPUT DOCK
        ##############################################
        """

        @author: Umair

        """
        out_list = main.output_values(main, False)
        self.outputDock = QtWidgets.QDockWidget(MainWindow)
        sizePolicy = QtWidgets.QSizePolicy(QtWidgets.QSizePolicy.Preferred, QtWidgets.QSizePolicy.Preferred)
        sizePolicy.setHorizontalStretch(1)
        sizePolicy.setVerticalStretch(0)
        sizePolicy.setHeightForWidth(self.outputDock.sizePolicy().hasHeightForWidth())
        self.outputDock.setSizePolicy(sizePolicy)
        self.outputDock.setObjectName("outputDock")

        self.dockWidgetContents_out = QtWidgets.QWidget()
        self.dockWidgetContents_out.setObjectName("dockWidgetContents_out")

        self.out_widget = QtWidgets.QWidget(self.dockWidgetContents_out)
        #self.out_widget.setGeometry(QtCore.QRect(0, 0, 400, 600))
        out_layout1 = QtWidgets.QVBoxLayout(self.out_widget)
        out_scroll = QScrollArea(self.out_widget)
        out_layout1.addWidget(out_scroll)
        out_scroll.setWidgetResizable(True)
        out_scroll.horizontalScrollBar().hide()
        out_scrollcontent = QtWidgets.QWidget(out_scroll)
        out_layout2 = QtWidgets.QGridLayout(out_scrollcontent)
        out_scrollcontent.setLayout(out_layout2)
        #out_scroll.horizontalScrollBar().hide()
        _translate = QtCore.QCoreApplication.translate

        """
        This routine takes the inputs from output_values function from the corresponding module file
         and create specified QT widgets
        """

        i = 0
        j = 1
        button_list = []
        maxi_width_left, maxi_width_right = -1, -1
        self.output_title_fields = {}
        key = None
        current_key = None
        fields = 0
        title_repeat = 1
        for option in out_list:
            lable = option[1]
            output_type = option[2]
            if output_type not in [TYPE_TITLE, TYPE_IMAGE, TYPE_MODULE]:
                l = QtWidgets.QLabel(self.dockWidgetContents_out)
                l.setObjectName(option[0] + "_label")
                l.resize(l.sizeHint().width(), l.sizeHint().height())
                l.setText(_translate("MainWindow", "<html><head/><body><p>" + lable + "</p></body></html>"))
                out_layout2.addWidget(l, j, 1, 1, 1)
                l.setVisible(True if option[4] else False)
                metrices = QtGui.QFontMetrics(font)
                maxi_width_left = max(metrices.boundingRect(lable).width() + 8, maxi_width_left)
                #l.setSizePolicy(QtWidgets.QSizePolicy(QtWidgets.QSizePolicy.Maximum,QtWidgets.QSizePolicy.Maximum))
                # if option[0] == KEY_OUT_ANCHOR_BOLT_TENSION and module == KEY_DISP_BASE_PLATE:
                #     l.setVisible(False)

            if output_type == TYPE_TEXTBOX:
                r = QtWidgets.QLineEdit(self.dockWidgetContents_out)
                r.setObjectName(option[0])
                r.setReadOnly(True)
                out_layout2.addWidget(r, j, 2, 1, 1)
                r.setVisible(True if option[4] else False)
                fields += 1
                self.output_title_fields[current_key][1] = fields
                maxi_width_right = max(maxi_width_right, 100)    # predefined minimum width of 110 for textboxes

            if output_type == TYPE_OUT_BUTTON:
                v = option[3]
                b = QtWidgets.QPushButton(self.dockWidgetContents_out)
                b.setObjectName(option[0])
                #b.setFixedSize(b.size())
                b.resize(b.sizeHint().width(), b.sizeHint().height()+100)
                b.setText(v[0])
                b.setDisabled(True)
                b.setVisible(True if option[4] else False)
                fields += 1
                self.output_title_fields[current_key][1] = fields
                #b.setFixedSize(b.size())
                button_list.append(option)
                out_layout2.addWidget(b, j, 2, 1, 1)
                maxi_width_right = max(maxi_width_right, b.sizeHint().width())
                #b.clicked.connect(lambda: self.output_button_dialog(main, out_list))

            if output_type == TYPE_TITLE:
                key = lable

                q = QtWidgets.QLabel(self.dockWidgetContents_out)
                q.setObjectName("_title")
                q.setVisible(True if option[4] else False)
                #q.setFixedSize(q.size())
                q.setText(_translate("MainWindow",
                                     "<html><head/><body><p>" + lable + "</p></body></html>"))
                q.resize(q.sizeHint().width(), q.sizeHint().height())
                # q.setVisible(True if option[4] else False)
                if key:
                    fields = 0
                    current_key = key
                    if key in self.output_title_fields.keys():
                        self.output_title_fields.update({key+str(title_repeat): [q, fields]})
                        title_repeat +=1
                    else:
                        self.output_title_fields.update({key: [q, fields]})
                out_layout2.addWidget(q, j, 1, 2, 2)
                j = j + 1
            i = i + 30
            j = j + 1
        out_layout2.setRowStretch(j+1, 10)
        out_scroll.setWidget(out_scrollcontent)
        maxi_width = maxi_width_left + maxi_width_right

        maxi_width += 80    # +73 coz of whitespaces
        maxi_width = max(maxi_width, scale*350) # in case no widget
        out_scroll.setHorizontalScrollBarPolicy(QtCore.Qt.ScrollBarAlwaysOff)
        out_scroll.setVerticalScrollBarPolicy(QtCore.Qt.ScrollBarAsNeeded)

        self.outputDock.setFixedWidth(maxi_width)
        self.out_widget.setFixedWidth(maxi_width)
        self.outputDock.setSizePolicy(QtWidgets.QSizePolicy(QtWidgets.QSizePolicy.Maximum,QtWidgets.QSizePolicy.Maximum))
        self.out_widget.setSizePolicy(QtWidgets.QSizePolicy(QtWidgets.QSizePolicy.Maximum,QtWidgets.QSizePolicy.Maximum))

        if button_list:
            for button_key in button_list:
                button = self.dockWidgetContents_out.findChild(QtWidgets.QWidget, button_key[0])
                self.output_button_connect(main, button_list, button)

        """ UI code for other output dock widgets like create design report button etc."""
        self.outputDock.setWidget(self.dockWidgetContents_out)
        MainWindow.addDockWidget(QtCore.Qt.DockWidgetArea(2), self.outputDock)
        self.btn_CreateDesign = QtWidgets.QPushButton(self.dockWidgetContents_out)
        self.save_outputDock = QtWidgets.QPushButton(self.dockWidgetContents_out)

        self.btn_CreateDesign.setFixedSize(185, 35)
        self.save_outputDock.setFixedSize(185, 35)
        self.btn_CreateDesign.setAutoDefault(True)
        self.btn_CreateDesign.setObjectName("btn_CreateDesign")
        self.save_outputDock.setObjectName("save_outputDock")
        self.save_outputDock.setText("Save Output")
        self.save_outputDock.clicked.connect(self.save_output_to_csv(main))
        self.btn_CreateDesign.clicked.connect(lambda: self.open_summary_popup(main))

        ##################################
        # Menu UI
        ##################################
        self.actionInput = QtWidgets.QAction(MainWindow)
        icon7 = QtGui.QIcon()
        icon7.addPixmap(QtGui.QPixmap(":/images/input.png"), QtGui.QIcon.Normal, QtGui.QIcon.Off)
        self.actionInput.setIcon(icon7)
        self.actionInput.setObjectName("actionInput")
        self.actionInputwindow = QtWidgets.QAction(MainWindow)
        icon8 = QtGui.QIcon()
        icon8.addPixmap(QtGui.QPixmap(":/images/inputview.png"), QtGui.QIcon.Normal, QtGui.QIcon.Off)
        self.actionInputwindow.setIcon(icon8)
        self.actionInputwindow.setObjectName("actionInputwindow")
        self.actionNew = QtWidgets.QAction(MainWindow)
        self.actionNew.setObjectName("actionNew")
        self.action_load_input = QtWidgets.QAction(MainWindow)
        self.action_load_input.setObjectName("action_load_input")
        self.action_save_input = QtWidgets.QAction(MainWindow)
        self.action_save_input.setObjectName("action_save_input")
        self.actionSave_As = QtWidgets.QAction(MainWindow)
        self.actionSave_As.setObjectName("actionSave_As")
        self.actionPrint = QtWidgets.QAction(MainWindow)
        self.actionPrint.setObjectName("actionPrint")
        self.actionCut = QtWidgets.QAction(MainWindow)
        self.actionCut.setObjectName("actionCut")
        self.actionCopy = QtWidgets.QAction(MainWindow)
        self.actionCopy.setObjectName("actionCopy")
        self.actionPaste = QtWidgets.QAction(MainWindow)
        self.actionPaste.setObjectName("actionPaste")
        self.actionInput_Browser = QtWidgets.QAction(MainWindow)
        self.actionInput_Browser = QtWidgets.QAction(MainWindow)
        self.actionInput_Browser.setObjectName("actionInput_Browser")
        self.actionOutput_Browser = QtWidgets.QAction(MainWindow)
        self.actionOutput_Browser.setObjectName("actionOutput_Browser")
        self.actionAbout_Osdag = QtWidgets.QAction(MainWindow)
        self.actionAbout_Osdag.setObjectName("actionAbout_Osdag")
        self.actionBeam = QtWidgets.QAction(MainWindow)
        self.actionBeam.setObjectName("actionBeam")
        self.actionColumn = QtWidgets.QAction(MainWindow)
        self.actionColumn.setObjectName("actionColumn")
        self.actionFinplate = QtWidgets.QAction(MainWindow)
        self.actionFinplate.setObjectName("actionFinplate")
        self.actionBolt = QtWidgets.QAction(MainWindow)
        self.actionBolt.setObjectName("actionBolt")
        self.action2D_view = QtWidgets.QAction(MainWindow)
        self.action2D_view.setObjectName("action2D_view")
        self.actionZoom_in = QtWidgets.QAction(MainWindow)
        self.actionZoom_in.setObjectName("actionZoom_in")
        self.actionZoom_out = QtWidgets.QAction(MainWindow)
        self.actionZoom_out.setObjectName("actionZoom_out")
        self.actionPan = QtWidgets.QAction(MainWindow)
        self.actionPan.setObjectName("actionPan")
        self.actionRotate_3D_model = QtWidgets.QAction(MainWindow)
        self.actionRotate_3D_model.setObjectName("actionRotate_3D_model")
        self.submenuDownload_db = QtWidgets.QMenu(MainWindow)
        self.submenuDownload_db.setObjectName("submenuDownload_db")
        self.actionDownload_column = QtWidgets.QAction(MainWindow)
        self.actionDownload_column.setObjectName("actionDownload_column")
        self.actionDownload_beam = QtWidgets.QAction(MainWindow)
        self.actionDownload_beam.setObjectName("actionDownload_beam")
        self.actionDownload_channel = QtWidgets.QAction(MainWindow)
        self.actionDownload_channel.setObjectName("actionDownload_channel")
        self.actionDownload_angle = QtWidgets.QAction(MainWindow)
        self.actionDownload_angle.setObjectName("actionDownload_angle")
        self.actionReset_db = QtWidgets.QAction(MainWindow)
        self.actionReset_db.setObjectName("actionReset_db")
        self.actionView_2D_on_XY = QtWidgets.QAction(MainWindow)
        self.actionView_2D_on_XY.setObjectName("actionView_2D_on_XY")
        self.actionView_2D_on_YZ = QtWidgets.QAction(MainWindow)
        self.actionView_2D_on_YZ.setObjectName("actionView_2D_on_YZ")
        self.actionView_2D_on_ZX = QtWidgets.QAction(MainWindow)
        self.actionView_2D_on_ZX.setObjectName("actionView_2D_on_ZX")
        self.actionModel = QtWidgets.QAction(MainWindow)
        self.actionModel.setObjectName("actionModel")
        self.actionSave_3D_model = QtWidgets.QAction(MainWindow)
        self.actionSave_3D_model.setObjectName("actionSave_3D_model")
        self.actionSave_current_image = QtWidgets.QAction(MainWindow)
        self.actionSave_current_image.setObjectName("actionSave_current_image")
        self.actionSave_log_messages = QtWidgets.QAction(MainWindow)
        self.actionSave_log_messages.setObjectName("actionSave_log_messages")
        self.actionCreate_design_report = QtWidgets.QAction(MainWindow)
        self.actionCreate_design_report.setObjectName("actionCreate_design_report")
        self.actionQuit_fin_plate_design = QtWidgets.QAction(MainWindow)
        self.actionQuit_fin_plate_design.setObjectName("actionQuit_fin_plate_design")
        self.actionSave_Front_View = QtWidgets.QAction(MainWindow)
        self.actionSave_Front_View.setObjectName("actionSave_Front_View")
        self.actionSave_Top_View = QtWidgets.QAction(MainWindow)
        self.actionSave_Top_View.setObjectName("actionSave_Top_View")
        self.actionSave_Side_View = QtWidgets.QAction(MainWindow)
        self.actionSave_Side_View.setObjectName("actionSave_Side_View")
        self.actionChange_bg_color = QtWidgets.QAction(MainWindow)
        self.actionChange_bg_color.setObjectName("actionChange_bg_color")

        self.menugraphics_component_list = []
        """
        This routine take the list of separate 3D components checkboxes to be displayed in the ribbon from
        the corresponding module file
        """
        for component in main.get_3d_components(main):
            actionShow_component = QtWidgets.QAction(MainWindow)

            actionShow_component.setObjectName(component[0])
            actionShow_component.setText(component[0])
            actionShow_component.setEnabled(False)
            self.action_connect(main, actionShow_component, component[1])
            self.menugraphics_component_list.append(actionShow_component)

        self.actionChange_background = QtWidgets.QAction(MainWindow)

        self.actionChange_background.setObjectName("actionChange_background")
        # self.actionShow_all = QtWidgets.QAction(MainWindow)
        # self.actionShow_all.setObjectName("actionShow_all")
        self.actionDesign_examples = QtWidgets.QAction(MainWindow)
        self.actionDesign_examples.setObjectName("actionDesign_examples")
        self.actionSample_Problems = QtWidgets.QAction(MainWindow)
        self.actionSample_Problems.setObjectName("actionSample_Problems")
        self.actionSample_Tutorials = QtWidgets.QAction(MainWindow)
        self.actionSample_Tutorials.setObjectName("actionSample_Tutorials")
        self.actionAbout_Osdag_2 = QtWidgets.QAction(MainWindow)
        self.actionAbout_Osdag_2.setObjectName("actionAbout_Osdag_2")
        self.actionOsdag_Manual = QtWidgets.QAction(MainWindow)
        self.actionOsdag_Manual.setObjectName("actionOsdag_Manual")
        self.actionAsk_Us_a_Question = QtWidgets.QAction(MainWindow)
        self.actionAsk_Us_a_Question.setObjectName("actionAsk_Us_a_Question")
        self.check_for_update=QtWidgets.QAction(MainWindow)
        self.check_for_update.setObjectName("check_for_update")
        self.actionFAQ = QtWidgets.QAction(MainWindow)
        self.actionFAQ.setObjectName("actionFAQ")


        self.actionDesign_Preferences = QtWidgets.QAction(MainWindow)

        self.actionDesign_Preferences.setObjectName("actionDesign_Preferences")
        self.actionDesign_Preferences.triggered.connect(lambda: self.common_function_for_save_and_design(main, data, "Design_Pref"))
        self.actionDesign_Preferences.triggered.connect(lambda: self.combined_design_prefer(data,main))
        self.actionDesign_Preferences.triggered.connect(self.design_preferences)
        self.designPrefDialog = DesignPreferences(main, self, input_dictionary=self.input_dock_inputs)

        self.actionOsdagSectionModeller=QtWidgets.QAction(MainWindow)
        self.actionOsdagSectionModeller.setObjectName("actionDesign_Preferences")
        self.actionOsdagSectionModeller.triggered.connect(self.osdag_section_modeller)
        # self.designPrefDialog.rejected.connect(lambda: self.design_preferences('rejected'))
        self.actionfinPlate_quit = QtWidgets.QAction(MainWindow)
        self.actionfinPlate_quit.setObjectName("actionfinPlate_quit")
        self.actio_load_input = QtWidgets.QAction(MainWindow)
        self.actio_load_input.setObjectName("actio_load_input")
        self.menuFile.addAction(self.action_load_input)
        self.menuFile.addSeparator()
        self.menuFile.addAction(self.action_save_input)
        self.menuFile.addAction(self.actionSave_log_messages)
        self.menuFile.addAction(self.actionCreate_design_report)
        self.menuFile.addSeparator()
        self.menuFile.addAction(self.actionSave_3D_model)
        self.menuFile.addAction(self.actionSave_current_image)
        self.menuFile.addSeparator()
        self.menuFile.addAction(self.actionSave_Front_View)
        self.menuFile.addAction(self.actionSave_Top_View)
        self.menuFile.addAction(self.actionSave_Side_View)
        self.menuFile.addSeparator()
        self.menuFile.addAction(self.actionfinPlate_quit)
        # self.menuEdit.addAction(self.actionCut)
        # self.menuEdit.addAction(self.actionCopy)
        # self.menuEdit.addAction(self.actionPaste)
        self.menuEdit.addAction(self.actionDesign_Preferences)
        self.menuEdit.addAction(self.actionOsdagSectionModeller)
        # self.menuView.addAction(self.actionEnlarge_font_size)
        # self.menuView.addSeparator()
        self.menuHelp.addAction(self.actionSample_Tutorials)
        self.menuHelp.addAction(self.actionDesign_examples)
        self.menuHelp.addSeparator()
        self.menuHelp.addAction(self.actionAsk_Us_a_Question)
        self.menuHelp.addAction(self.actionAbout_Osdag_2)
        self.menuHelp.addSeparator()
        self.menuHelp.addAction(self.check_for_update)
        self.menuGraphics.addSeparator()
        self.menuGraphics.addAction(self.actionZoom_in)
        self.menuGraphics.addAction(self.actionZoom_out)
        self.menuGraphics.addAction(self.actionPan)
        self.menuGraphics.addAction(self.actionRotate_3D_model)
        self.menuGraphics.addSeparator()
        # self.menuGraphics.addAction(self.actionShow_beam)
        # self.menuGraphics.addAction(self.actionShow_column)
        # self.menuGraphics.addAction(self.actionShow_finplate)
        # self.menuGraphics.addAction(self.actionShow_all)
        for action in self.menugraphics_component_list:
            self.menuGraphics.addAction(action)
        self.menuGraphics.addSeparator()
        self.menuGraphics.addAction(self.actionChange_background)
        self.menuDB.addMenu(self.submenuDownload_db)
        self.submenuDownload_db.addAction(self.actionDownload_column)
        self.submenuDownload_db.addAction(self.actionDownload_beam)
        self.submenuDownload_db.addAction(self.actionDownload_angle)
        self.submenuDownload_db.addAction(self.actionDownload_channel)
        self.menuDB.addSeparator()
        self.menuDB.addAction(self.actionReset_db)
        self.menubar.addAction(self.menuFile.menuAction())
        self.menubar.addAction(self.menuEdit.menuAction())
        # self.menubar.addAction(self.menuView.menuAction())
        self.menubar.addAction(self.menuGraphics.menuAction())
        self.menubar.addAction(self.menuDB.menuAction())
        self.menubar.addAction(self.menuHelp.menuAction())

        self.retranslateUi()
        self.mytabWidget.setCurrentIndex(-1)
        QtCore.QMetaObject.connectSlotsByName(MainWindow)
        self.action_save_input.triggered.connect(lambda: self.common_function_for_save_and_design(main, data, "Save"))
        # self.btn_Design.clicked.connect(lambda: self.start_loadingWindow(main, data))
        self.btn_Design.clicked.connect(lambda: self.common_function_for_save_and_design(main, data, "Design"))
        self.action_load_input.triggered.connect(lambda: self.loadDesign_inputs(option_list, data, new_list, main))
        self.btn_Reset.clicked.connect(lambda: self.reset_fn(option_list, out_list, new_list, data))
        self.actionChange_background.triggered.connect(self.showColorDialog)
        self.actionSave_3D_model.triggered.connect(lambda: self.save3DcadImages(main))
        self.actionSave_current_image.triggered.connect(lambda: self.save_cadImages(main))
        self.actionCreate_design_report.triggered.connect(lambda:self.open_summary_popup(main))

        self.check_for_update.triggered.connect(lambda: self.notification())
        self.actionZoom_out.triggered.connect(lambda: self.display.ZoomFactor(1/1.1))
        self.actionZoom_in.triggered.connect(lambda: self.display.ZoomFactor(1.1))
        self.actionPan.triggered.connect(lambda: self.assign_display_mode(mode="pan"))
        self.actionRotate_3D_model.triggered.connect(lambda: self.assign_display_mode(mode="rotate"))
        self.actionDownload_column.triggered.connect(lambda: self.designPrefDialog.ui.download_Database(table="Columns"))
        self.actionDownload_beam.triggered.connect(lambda: self.designPrefDialog.ui.download_Database(table="Beams"))
        self.actionDownload_channel.triggered.connect(lambda: self.designPrefDialog.ui.download_Database(table="Channels"))
        self.actionDownload_angle.triggered.connect(lambda: self.designPrefDialog.ui.download_Database(table="Angles"))
        self.actionReset_db.triggered.connect(self.database_reset)
        self.actionSample_Tutorials.triggered.connect(lambda: MyTutorials(self).exec())
        self.actionAbout_Osdag_2.triggered.connect(lambda: MyAboutOsdag(self).exec())
        self.actionAsk_Us_a_Question.triggered.connect(lambda: MyAskQuestion(self).exec())
        self.actionDesign_examples.triggered.connect(self.design_examples)

        self.actionSave_Top_View.triggered.connect(lambda: self.display.View_Top())
        self.actionSave_Front_View.triggered.connect(lambda: self.display.View_Front())
        self.actionSave_Side_View.triggered.connect(lambda: self.display.View_Right())
        self.btnTop.clicked.connect(lambda: self.display.View_Top())
        self.btnFront.clicked.connect(lambda: self.display.View_Front())
        self.btnSide.clicked.connect(lambda: self.display.View_Right())
        self.actionSave_Top_View.triggered.connect(lambda: self.display.FitAll())
        self.actionSave_Front_View.triggered.connect(lambda: self.display.FitAll())
        self.actionSave_Side_View.triggered.connect(lambda: self.display.FitAll())
        self.btnTop.clicked.connect(lambda: self.display.FitAll())
        self.btnFront.clicked.connect(lambda: self.display.FitAll())
        self.btnSide.clicked.connect(lambda: self.display.FitAll())

        last_design_folder = os.path.join('ResourceFiles', 'last_designs')
        last_design_file = str(main.module_name(main)).replace(' ', '') + ".osi"
        last_design_file = os.path.join(last_design_folder, last_design_file)
        last_design_dictionary = {}
        if not os.path.isdir(last_design_folder):
            os.mkdir(last_design_folder)
        if os.path.isfile(last_design_file):
            with open(str(last_design_file), 'r') as last_design:
                last_design_dictionary = yaml.safe_load(last_design)
        if isinstance(last_design_dictionary, dict):
            self.setDictToUserInputs(last_design_dictionary, option_list, data, new_list)
            if "out_titles_status" in last_design_dictionary.keys():
                title_status = last_design_dictionary["out_titles_status"]
                print("titles", title_status)
                title_count = 0
                out_titles = []
                title_repeat = 1
                for out_field in out_list:
                    if out_field[2] == TYPE_TITLE:
                        title_name = out_field[1]
                        if title_name in out_titles:
                            title_name += str(title_repeat)
                            title_repeat += 1
                        self.output_title_fields[title_name][0].setVisible(title_status[title_count])
                        title_count += 1
                        out_titles.append(title_name)
        self.ui_loaded = True

        from osdagMainSettings import backend_name
        self.display, _ = self.init_display(backend_str=backend_name())
        self.connectivity = None
        self.fuse_model = None

    def notification(self):
        update_class = Update()
        msg = update_class.notifi()
        QMessageBox.information(self, 'Info', msg)

    def save_output_to_csv(self, main):
        def save_fun():
            status = main.design_status
            out_list = main.output_values(main, status)
            in_list = main.input_values(main)
            to_Save = {}
            flag = 0
            for option in out_list:
                if option[0] is not None and option[2] == TYPE_TEXTBOX:
                    to_Save[option[0]] = option[3]
                    if str(option[3]):
                        flag = 1
                if option[2] == TYPE_OUT_BUTTON:
                    tup = option[3]
                    fn = tup[1]
                    for item in fn(main, status):
                        lable = item[0]
                        value = item[3]
                        if lable!=None and value!=None:
                            to_Save[lable] = value

            df = pd.DataFrame(self.design_inputs.items())
            #df.columns = ['label','value']
            #columns = [('input values','label'),('input values','value')]
            #df.columns = pd.MultiIndex.from_tuples(columns)

            df1 = pd.DataFrame(to_Save.items())
            #df1.columns = ['label','value']
            #df1.columns = pd.MultiIndex.from_product([["Output Values"], df1.columns])

            bigdata = pd.concat([df, df1], axis=1)
            if not flag:
                QMessageBox.information(self, "Information",
                                        "Nothing to Save.")
            else:
                fileName, _ = QFileDialog.getSaveFileName(self,
                                                          "Save Output", os.path.join(self.folder, "untitled.csv"),
                                                          "Input Files(*.csv)")
                if fileName:
                    bigdata.to_csv(fileName, index=False, header=None)
                    QMessageBox.information(self, "Information",
                                            "Saved successfully.")
        return save_fun

    def popup(self,key, for_custom_list,updated_list,data):

        """
        Function for retaining the values in the popup once it is closed.
        """

        # @author: Amir

        for c_tup in for_custom_list:
            a= key.objectName()
            if c_tup[0] != key.objectName():
                continue
            selected = key.currentText()
            f = c_tup[1]
            disabled_values = []
            note = ""
            if updated_list != None:
                onchange_key_popup = [item for item in updated_list if item[1] == c_tup[0]]
            else:
                onchange_key_popup = []
            if onchange_key_popup != []:
                arg_list = []
                for change_key in onchange_key_popup[0][0]:
                    arg_list.append(
                        self.dockWidgetContents.findChild(QtWidgets.QWidget, change_key).currentText())
                options = f(arg_list)
                existing_options = data[c_tup[0] + "_customized"]
                if selected == "Customized":
                    if len(c_tup) == 4:
                        disabled_values = c_tup[2]
                        note = c_tup[3]
                    data[c_tup[0] + "_customized"] = self.open_customized_popup(options, existing_options,
                                                                                disabled_values, note)
                    if data[c_tup[0] + "_customized"] == []:
<<<<<<< HEAD
                        # data[c_tup[0] + "_customized"] = [all_values_available for all_values_available in f(arg_list)
                        #                                   if all_values_available not in disabled_values]
                        data[c_tup[0] + "_customized"] = options
                        key.setCurrentIndex(0)
                else:
                    # data[c_tup[0] + "_customized"] = [all_values_available for all_values_available in f(arg_list)
                    #                                   if all_values_available not in disabled_values]
=======
                        data[c_tup[0] + "_customized"] = options
                        key.setCurrentIndex(0)
                else:
>>>>>>> 8ce1c054
                    data[c_tup[0] + "_customized"] = options

                    # input = f(arg_list)
                    # data[c_tup[0] + "_customized"] = input
            else:
                options = f()
                existing_options = data[c_tup[0] + "_customized"]
                if selected == "Customized":
                    if len(c_tup) == 4:
                        disabled_values = c_tup[2]
                        note = c_tup[3]
                    data[c_tup[0] + "_customized"] = self.open_customized_popup(options, existing_options,
                                                                                disabled_values, note)
                    if data[c_tup[0] + "_customized"] == []:
<<<<<<< HEAD
                        # data[c_tup[0] + "_customized"] = [all_values_available for all_values_available in f()
                        #                               if all_values_available not in disabled_values]
                        data[c_tup[0] + "_customized"] = options
                        key.setCurrentIndex(0)
                else:
                    # data[c_tup[0] + "_customized"] = [all_values_available for all_values_available in f()
                    #                                   if all_values_available not in disabled_values]
                    data[c_tup[0] + "_customized"] = options
=======
                        data[c_tup[0] + "_customized"] = options
                        key.setCurrentIndex(0)
                else:
                    data[c_tup[0] + "_customized"] = options

>>>>>>> 8ce1c054
    def on_change_connect(self, key_changed, updated_list, data, main):
        key_changed.currentIndexChanged.connect(lambda: self.change(key_changed, updated_list, data, main))

    def change(self, k1, new, data, main):

        """
        @author: Umair
        """
        for tup in new:
            (object_name, k2_key, typ, f) = tup
            if k1.objectName() not in object_name:
                continue
            if typ in [TYPE_LABEL, TYPE_OUT_LABEL]:
                k2_key = k2_key + "_label"
            if typ == TYPE_NOTE:
                k2_key = k2_key + "_note"

            if typ in [TYPE_OUT_DOCK, TYPE_OUT_LABEL]:
                k2 = self.dockWidgetContents_out.findChild(QtWidgets.QWidget, k2_key)
            elif typ == TYPE_WARNING:
                k2 = str(k2_key)
            else:
                k2 = self.dockWidgetContents.findChild(QtWidgets.QWidget, k2_key)


            arg_list = []
            for ob_name in object_name:
                key = self.dockWidgetContents.findChild(QtWidgets.QWidget, ob_name)
                arg_list.append(key.currentText())

            val = f(arg_list)

            if typ == TYPE_COMBOBOX:
                k2.clear()
                for values in val:
                    k2.addItem(values)
                    k2.setCurrentIndex(0)
                if VALUES_WELD_TYPE[1] in val:
                    k2.setCurrentText(VALUES_WELD_TYPE[1])
                if k2_key in RED_LIST:
                    red_list_set = set(red_list_function())
                    current_list_set = set(val)
                    current_red_list = list(current_list_set.intersection(red_list_set))
                    for value in current_red_list:
                        indx = val.index(str(value))
                        k2.setItemData(indx, QBrush(QColor("red")), Qt.TextColorRole)
            elif typ == TYPE_COMBOBOX_CUSTOMIZED:
                k2.setCurrentIndex(0)
                data[k2_key + "_customized"] = val
            elif typ == TYPE_CUSTOM_MATERIAL:
                if val:
                    self.new_material_dialog()
            elif typ == TYPE_CUSTOM_SECTION:
                if val:
                    self.import_custom_section()

            elif typ == TYPE_LABEL:
                k2.setText(val)
            elif typ == TYPE_NOTE:
                k2.setText(val)
            elif typ == TYPE_IMAGE:
                pixmap1 = QPixmap(val)
                k2.setPixmap(pixmap1)
            elif typ == TYPE_TEXTBOX:
                if val:
                    k2.setEnabled(True)
                else:
                    k2.setDisabled(True)
                    k2.setText("")
            elif typ == TYPE_COMBOBOX_FREEZE:
                if val:
                    k2.setEnabled(False)
                else:
                    k2.setEnabled(True)
            elif typ == TYPE_WARNING:
                if val:
                    QMessageBox.warning(self, "Application", k2)
            elif typ in [TYPE_OUT_DOCK, TYPE_OUT_LABEL]:
                if val:
                    k2.setVisible(False)
                else:
                    k2.setVisible(True)
            else:
                pass

        if self.ui_loaded:
            self.output_title_change(main)

    def output_title_change(self, main):

        status = main.design_status
        out_list = main.output_values(main, status)
        key = None
        no_field_titles = []
        titles = []
        title_repeat = 1
        visible_fields = 0
        for option in out_list:
            if option[2] == TYPE_TITLE:
                if key:
                    title_repeat = self.output_title_visiblity(visible_fields, key, titles, title_repeat)
                    titles.append(key)

                key = option[1]
                if self.output_title_fields[key][1] == 0:
                    no_field_titles.append(key)
                if key in no_field_titles:
                    visible_fields = 1
                else:
                    visible_fields = 0

            if option[2] == TYPE_TEXTBOX:
                if self.dockWidgetContents_out.findChild(QtWidgets.QWidget, option[0]).isVisible():
                    visible_fields += 1

            elif option[2] == TYPE_OUT_BUTTON:
                if self.dockWidgetContents_out.findChild(QtWidgets.QWidget, option[0]).isVisible():
                    visible_fields += 1

        self.output_title_visiblity(visible_fields, key, titles, title_repeat)

        no_field_title = ""
        for title in self.output_title_fields.keys():
            if title in no_field_titles:
                no_field_title = title
            elif self.output_title_fields[title][0].isVisible():
                if no_field_title in no_field_titles:
                    no_field_titles.remove(no_field_title)

        for no_field_title in no_field_titles:
            self.output_title_fields[no_field_title][0].setVisible(False)

    def output_title_visiblity(self, visible_fields, key, titles, title_repeat):

        if visible_fields == 0:
            if key in titles:
                self.output_title_fields[key + str(title_repeat)][0].setVisible(False)
                title_repeat += 1
            else:
                self.output_title_fields[key][0].setVisible(False)
        else:
            if key in titles:
                self.output_title_fields[key + str(title_repeat)][0].setVisible(True)
                title_repeat += 1
            else:
                self.output_title_fields[key][0].setVisible(True)

        return title_repeat

    def input_dp_connection(self, widget):
        if isinstance(widget, QComboBox):
            widget.currentIndexChanged.connect(self.clear_design_pref_dictionary)
        elif isinstance(widget, QLineEdit):
            widget.textChanged.connect(self.clear_design_pref_dictionary)

    def clear_design_pref_dictionary(self):
        if self.ui_loaded:
            self.design_pref_inputs = {}


    # Function for Reset Button
    '''
    @author: Umair, Amir
    '''

    def reset_fn(self, op_list, out_list, new_list, data):

        # For input dock

        for op in op_list:
            widget = self.dockWidgetContents.findChild(QtWidgets.QWidget, op[0])
            if op[2] == TYPE_COMBOBOX or op[2] == TYPE_COMBOBOX_CUSTOMIZED:
                widget.setCurrentIndex(0)
            if op[2] == TYPE_COMBOBOX and op[0] == KEY_MATERIAL:
                widget.setCurrentIndex(1)
            elif op[2] == TYPE_TEXTBOX:
                widget.setText('')
            else:
                pass

        for out in out_list:
            widget = self.dockWidgetContents_out.findChild(QtWidgets.QWidget, out[0])
            if out[2] == TYPE_TEXTBOX:
                widget.setText('')
            else:
                pass

        self.display.EraseAll()

    # Function for Design Button
    '''
    @author: Umair
    '''

    def design_fn(self, op_list, data_list, main):
        design_dictionary = {}
        self.input_dock_inputs = {}
        for op in op_list:
            widget = self.dockWidgetContents.findChild(QtWidgets.QWidget, op[0])
            if op[2] == TYPE_COMBOBOX:
                des_val = widget.currentText()
                d1 = {op[0]: des_val}
            elif op[2] == TYPE_MODULE:
                des_val = op[1]
                module = op[1]
                d1 = {op[0]: des_val}
            elif op[2] == TYPE_COMBOBOX_CUSTOMIZED:
                des_val = data_list[op[0] + "_customized"]
                d1 = {op[0]: des_val}
            elif op[2] == TYPE_TEXTBOX:
                des_val = widget.text()
                d1 = {op[0]: des_val}
            elif op[2] == TYPE_NOTE:
                widget = self.dockWidgetContents.findChild(QtWidgets.QWidget, op[0] + "_note")
                des_val = widget.text()
                d1 = {op[0]: des_val}
            else:
                d1 = {}
            design_dictionary.update(d1)
            self.input_dock_inputs.update(d1)

        for design_pref_key in self.design_pref_inputs.keys():
            if design_pref_key not in self.input_dock_inputs.keys():
                self.input_dock_inputs.update({design_pref_key: self.design_pref_inputs[design_pref_key]})
        if self.designPrefDialog.flag:
            print('flag true')

            des_pref_input_list = main.input_dictionary_design_pref(main)
            edit_tabs_list = main.edit_tabs(main)
            edit_tabs_remove = list(filter(lambda x: x[2] == TYPE_REMOVE_TAB,edit_tabs_list))
            remove_tab_name = [x[0] for x in edit_tabs_remove]
            # remove_tabs = list(filter(lambda x: x[0] in remove_tab_name, des_pref_input_list))
            #
            # remove_func_name = edit_tabs_remove[3]
            result = None
            for edit in main.edit_tabs(main):
                (tab_name, input_dock_key_name, change_typ, f) = edit
                remove_tabs = list(filter(lambda x: x[0] in remove_tab_name,des_pref_input_list))

                input_dock_key = self.dockWidgetContents.findChild(QtWidgets.QWidget, input_dock_key_name)
                result = list(filter(lambda get_tab:
                                     self.designPrefDialog.ui.findChild(QtWidgets.QWidget, get_tab[0]).objectName() !=
                                     f(input_dock_key.currentText()), remove_tabs))

            if result is not None:
                des_pref_input_list_updated = [i for i in des_pref_input_list if i not in result]
            else:
                des_pref_input_list_updated = des_pref_input_list

            for des_pref in des_pref_input_list_updated:
                tab_name = des_pref[0]
                input_type = des_pref[1]
                input_list = des_pref[2]
                tab = self.designPrefDialog.ui.findChild(QtWidgets.QWidget, tab_name)
                for key_name in input_list:
                    key = tab.findChild(QtWidgets.QWidget, key_name)
                    if input_type == TYPE_TEXTBOX:
                        val = key.text()
                        design_dictionary.update({key_name: val})
                    elif input_type == TYPE_COMBOBOX:
                        val = key.currentText()
                        design_dictionary.update({key_name: val})

        else:
            print('flag false')

            for without_des_pref in main.input_dictionary_without_design_pref(main):
                input_dock_key = without_des_pref[0]
                input_list = without_des_pref[1]
                input_source = without_des_pref[2]
                for key_name in input_list:
                    if input_source == 'Input Dock':
                        design_dictionary.update({key_name: design_dictionary[input_dock_key]})
                    else:
                        val = main.get_values_for_design_pref(main, key_name, design_dictionary)
                        design_dictionary.update({key_name: val})

            for dp_key in self.design_pref_inputs.keys():
                design_dictionary[dp_key] = self.design_pref_inputs[dp_key]

        self.design_inputs = design_dictionary
        self.design_inputs = design_dictionary

    '''
    @author: Umair
    '''
    def saveDesign_inputs(self):
        fileName, _ = QFileDialog.getSaveFileName(self,
                                                  "Save Design", os.path.join(self.folder, "untitled.osi"),
                                                  "Input Files(*.osi)")
        if not fileName:
            return
        try:
            with open(fileName, 'w') as input_file:
                yaml.dump(self.design_inputs, input_file)
        except Exception as e:
            QMessageBox.warning(self, "Application",
                                "Cannot write file %s:\n%s" % (fileName, str(e)))
            return

    def return_class(self,name):
        if name == KEY_DISP_FINPLATE:
            return FinPlateConnection
        elif name == KEY_DISP_ENDPLATE:
            return EndPlateConnection
        elif name == KEY_DISP_CLEATANGLE:
            return CleatAngleConnection
        elif name == KEY_DISP_SEATED_ANGLE:
            return SeatedAngleConnection
        elif name == KEY_DISP_COLUMNCOVERPLATE:
            return ColumnCoverPlate
        elif name == KEY_DISP_COLUMNCOVERPLATEWELD:
            return ColumnCoverPlateWeld
        elif name == KEY_DISP_BEAMCOVERPLATE:
            return BeamCoverPlate
        elif name == KEY_DISP_BEAMCOVERPLATEWELD:
            return BeamCoverPlateWeld
        elif name == KEY_DISP_BEAMENDPLATE:
            return BeamEndPlate
        elif name == KEY_DISP_COLUMNENDPLATE:
            return ColumnEndPlate
        elif name == KEY_DISP_BASE_PLATE:
            return BasePlateConnection
        elif name == KEY_DISP_TENSION_BOLTED:
            return Tension_bolted
        elif name == KEY_DISP_TENSION_WELDED:
            return Tension_welded
        else:
            return GussetConnection
# Function for getting inputs from a file
    '''
    @author: Umair
    '''

    def loadDesign_inputs(self, op_list, data, new, main):
        fileName, _ = QFileDialog.getOpenFileName(self, "Open Design", os.path.join(str(self.folder)),
                                                  "InputFiles(*.osi)")
        if not fileName:
            return
        try:
            in_file = str(fileName)
            with open(in_file, 'r') as fileObject:
                uiObj = yaml.safe_load(fileObject)
            module = uiObj[KEY_MODULE]

            # module_class = self.return_class(module)
            # print('loading inputs',uiObj, op_list, data, new)
            selected_module = main.module_name(main)
            if selected_module == module:
                # print(uiObj, op_list, data, new)
                self.ui_loaded = False
                self.setDictToUserInputs(uiObj, op_list, data, new)
                self.ui_loaded = True
                self.output_title_change(main)
            else:
                QMessageBox.information(self, "Information",
                                        "Please load the appropriate Input")

                return
        except IOError:
            QMessageBox.information(self, "Unable to open file",
                                    "There was an error opening \"%s\"" % fileName)
            return

    # Function for loading inputs from a file to Ui
    '''
    @author: Umair
    '''

    def setDictToUserInputs(self, uiObj, op_list, data, new):

        self.load_input_error_message = "Invalid Inputs Found! \n"

        for uiObj_key in uiObj.keys():
            if str(uiObj_key) in [KEY_SUPTNGSEC_MATERIAL, KEY_SUPTDSEC_MATERIAL, KEY_SEC_MATERIAL, KEY_CONNECTOR_MATERIAL,
                             KEY_BASE_PLATE_MATERIAL]:
                material = uiObj[uiObj_key]
                material_validator = MaterialValidator(material)
                if material_validator.is_already_in_db():
                    pass
                elif material_validator.is_format_custom():
                    if material_validator.is_valid_custom():
                        self.update_material_db(grade=material, material=material_validator)
                        input_dock_material = self.dockWidgetContents.findChild(QtWidgets.QWidget, KEY_MATERIAL)
                        input_dock_material.clear()
                        for item in connectdb("Material"):
                            input_dock_material.addItem(item)
                    else:
                        self.load_input_error_message += \
                            str(uiObj_key) + ": (" + str(material) + ") - Default Value Considered! \n"
                        continue
                else:
                    self.load_input_error_message += \
                        str(uiObj_key) + ": (" + str(material) + ") - Default Value Considered! \n"
                    continue

            if uiObj_key not in [i[0] for i in op_list]:
                self.design_pref_inputs.update({uiObj_key: uiObj[uiObj_key]})

        for op in op_list:
            key_str = op[0]
            key = self.dockWidgetContents.findChild(QtWidgets.QWidget, key_str)
            if op[2] == TYPE_COMBOBOX:
                if key_str in uiObj.keys():
                    index = key.findText(uiObj[key_str], QtCore.Qt.MatchFixedString)
                    if index >= 0:
                        key.setCurrentIndex(index)
                    else:
                        if key_str in [KEY_SUPTDSEC, KEY_SUPTNGSEC]:
                            self.load_input_error_message += \
                                str(key_str) + ": (" + str(uiObj[key_str]) + ") - Select from available Sections! \n"
                        else:
                            self.load_input_error_message += \
                                str(key_str) + ": (" + str(uiObj[key_str]) + ") - Default Value Considered! \n"
            elif op[2] == TYPE_TEXTBOX:
                if key_str in uiObj.keys():
                    key.setText(uiObj[key_str] if uiObj[key_str] != 'Disabled' else "")
            elif op[2] == TYPE_COMBOBOX_CUSTOMIZED:
                if key_str in uiObj.keys():
                    for n in new:

                        if n[0] == key_str and n[0] == KEY_SECSIZE:
                            if set(uiObj[key_str]) != set(n[1]([self.dockWidgetContents.findChild(QtWidgets.QWidget,
                                                          KEY_SEC_PROFILE).currentText()])):
                                key.setCurrentIndex(1)
                            else:
                                key.setCurrentIndex(0)
                            data[key_str + "_customized"] = uiObj[key_str]

                        elif n[0] == key_str and n[0] != KEY_SECSIZE:
                            if set(uiObj[key_str]) != set(n[1]()):
                                key.setCurrentIndex(1)
                            else:
                                key.setCurrentIndex(1)
                            data[key_str + "_customized"] = uiObj[key_str]

            else:
                pass

        if self.load_input_error_message != "Invalid Inputs Found! \n":
            QMessageBox.about(QMessageBox(), "Information", self.load_input_error_message)

    def common_function_for_save_and_design(self, main, data, trigger_type):

        # @author: Amir

        option_list = main.input_values(self)

        for data_key_tuple in main.customized_input(main):
            data_key = data_key_tuple[0] + "_customized"
            if data_key in data.keys() and len(data_key_tuple) == 4:
                data[data_key] = [data_values for data_values in data[data_key]
                                  if data_values not in data_key_tuple[2]]

        self.design_fn(option_list, data, main)

        if trigger_type == "Save":
            self.saveDesign_inputs()
        elif trigger_type == "Design_Pref":

            if self.prev_inputs != self.input_dock_inputs or self.designPrefDialog.changes != QDialog.Accepted:
                self.designPrefDialog = DesignPreferences(main, self, input_dictionary=self.input_dock_inputs)

                if 'Select Section' in self.input_dock_inputs.values():
                    self.designPrefDialog.flag = False
                else:
                    self.designPrefDialog.flag = True

                # if self.prev_inputs != {}:
                #     self.design_pref_inputs = {}

        else:
            main.design_button_status = True
            for input_field in self.dockWidgetContents.findChildren(QtWidgets.QWidget):
                if type(input_field) == QtWidgets.QLineEdit:
                    input_field.textChanged.connect(self.clear_output_fields)
                elif type(input_field) == QtWidgets.QComboBox:
                    input_field.currentIndexChanged.connect(self.clear_output_fields)
            self.textEdit.clear()
            with open("logging_text.log", 'w') as log_file:
                pass

            error = main.func_for_validation(main, self.design_inputs)
            status = main.design_status
            print(status)

            if error is not None:
                self.show_error_msg(error)
                return

            out_list = main.output_values(main, status)
            for option in out_list:
                if option[2] == TYPE_TEXTBOX:
                    txt = self.dockWidgetContents_out.findChild(QtWidgets.QWidget, option[0])
                    txt.setText(str(option[3]))
                    if status:
                        txt.setVisible(True if option[3] != "" and txt.isVisible() else False)
                        txt_label = self.dockWidgetContents_out.findChild(QtWidgets.QWidget, option[0]+"_label")
                        txt_label.setVisible(True if option[3] != "" and txt_label.isVisible() else False)

                elif option[2] == TYPE_OUT_BUTTON:
                    self.dockWidgetContents_out.findChild(QtWidgets.QWidget, option[0]).setEnabled(True)

            # self.progress_bar.setValue(50)
            self.output_title_change(main)

            last_design_folder = os.path.join('ResourceFiles', 'last_designs')
            if not os.path.isdir(last_design_folder):
                os.mkdir(last_design_folder)
            last_design_file = str(main.module_name(main)).replace(' ', '') + ".osi"
            last_design_file = os.path.join(last_design_folder, last_design_file)
            out_titles_status = []
            out_titles = []
            title_repeat = 1
            for option in out_list:
                if option[2] == TYPE_TITLE:
                    title_name = option[1]
                    if title_name in out_titles:
                        title_name += str(title_repeat)
                        title_repeat += 1
                    if self.output_title_fields[title_name][0].isVisible():
                        out_titles_status.append(1)
                    else:
                        out_titles_status.append(0)
                    out_titles.append(title_name)
            self.design_inputs.update({"out_titles_status": out_titles_status})
            with open(str(last_design_file), 'w') as last_design:
                yaml.dump(self.design_inputs, last_design)
            self.design_inputs.pop("out_titles_status")
            # self.progress_bar.setValue(60)

            if status is True and main.module in [KEY_DISP_FINPLATE, KEY_DISP_BEAMCOVERPLATE,
                                                  KEY_DISP_BEAMCOVERPLATEWELD, KEY_DISP_CLEATANGLE,
                                                  KEY_DISP_ENDPLATE, KEY_DISP_BASE_PLATE, KEY_DISP_SEATED_ANGLE,
                                                  KEY_DISP_TENSION_BOLTED, KEY_DISP_TENSION_WELDED,KEY_DISP_COLUMNCOVERPLATE,
                                                  KEY_DISP_COLUMNCOVERPLATEWELD, KEY_DISP_COLUMNENDPLATE]:

                self.commLogicObj = CommonDesignLogic(self.display, self.folder, main.module, main.mainmodule)
                status = main.design_status
                module_class = self.return_class(main.module)
                # self.progress_bar.setValue(80)
                self.commLogicObj.call_3DModel(status, module_class)
                self.display_x = 90
                self.display_y = 90
                for chkbox in main.get_3d_components(main):
                    self.frame.findChild(QtWidgets.QCheckBox, chkbox[0]).setEnabled(True)
                for action in self.menugraphics_component_list:
                    action.setEnabled(True)
                fName = str('./ResourceFiles/images/3d.png')
                file_extension = fName.split(".")[-1]

                # if file_extension == 'png':
                #     self.display.ExportToImage(fName)
                #     im = Image.open('./ResourceFiles/images/3d.png')
                #     w,h=im.size
                #     if(w< 640 or h < 360):
                #         print('Re-taking Screenshot')
                #         self.resize(700,500)
                #         self.outputDock.hide()
                #         self.inputDock.hide()
                #         self.textEdit.hide()
                #         QTimer.singleShot(0, lambda:self.retakeScreenshot(fName))

            else:
                for fName in ['3d.png', 'top.png',
                              'front.png', 'side.png']:
                    with open("./ResourceFiles/images/"+fName, 'w'):
                        pass
                self.display.EraseAll()
                for chkbox in main.get_3d_components(main):
                    self.frame.findChild(QtWidgets.QCheckBox, chkbox[0]).setEnabled(False)
                for action in self.menugraphics_component_list:
                    action.setEnabled(False)

            # self.progress_bar.setValue(100)


    def retakeScreenshot(self,fName):
        Ww=self.frameGeometry().width()
        Wh=self.frameGeometry().height()
        self.display.FitAll()
        self.display.ExportToImage(fName)
        self.resize(Ww,Wh)
        self.outputDock.show()
        self.inputDock.show()
        self.textEdit.show()

    def show_error_msg(self, error):
        QMessageBox.about(self,'information',error[0])  # show only first error message.

    def clear_output_fields(self):
        for output_field in self.dockWidgetContents_out.findChildren(QtWidgets.QLineEdit):
            output_field.clear()
        for output_field in self.dockWidgetContents_out.findChildren(QtWidgets.QPushButton):
            if output_field.objectName() in ["btn_CreateDesign", "save_outputDock"]:
                continue
            output_field.setEnabled(False)

    def osdag_header(self):
        image_path = os.path.abspath(os.path.join(os.getcwd(), os.path.join("ResourceFiles\images", "OsdagHeader.png")))
        image_path2 = os.path.abspath(os.path.join(os.getcwd(), os.path.join("ResourceFiles\images", "ColumnsBeams.png")))

        shutil.copyfile(image_path, os.path.join(str(self.folder), "images_html", "OsdagHeader.png"))
        shutil.copyfile(image_path2, os.path.join(str(self.folder), "images_html", "ColumnsBeams.png"))

    def output_button_connect(self, main, button_list, b):
        b.clicked.connect(lambda: self.output_button_dialog(main, button_list, b))

    def output_button_dialog(self, main, button_list, button):

        dialog = QtWidgets.QDialog()
        dialog.setObjectName("Dialog")
        layout1 = QtWidgets.QVBoxLayout(dialog)

        note_widget = QWidget(dialog)
        note_layout = QVBoxLayout(note_widget)
        layout1.addWidget(note_widget)

        scroll = QScrollArea(dialog)
        layout1.addWidget(scroll)
        scroll.setWidgetResizable(True)
        scroll.horizontalScrollBar().setVisible(False)
        scroll_content = QtWidgets.QWidget(scroll)
        outer_grid_layout = QtWidgets.QGridLayout(scroll_content)
        inner_grid_widget = QtWidgets.QWidget(scroll_content)
        image_widget = QtWidgets.QWidget(scroll_content)
        image_layout = QtWidgets.QVBoxLayout(image_widget)
        image_layout.setAlignment(Qt.AlignCenter)
        image_widget.setLayout(image_layout)
        inner_grid_layout = QtWidgets.QGridLayout(inner_grid_widget)
        inner_grid_widget.setLayout(inner_grid_layout)
        scroll_content.setLayout(outer_grid_layout)
        scroll.setWidget(scroll_content)

        dialog_width = 260
        dialog_height = 300
        max_image_width = 0
        max_label_width = 0
        max_image_height = 0

        section = 0
        no_note = True

        for op in button_list:

            if op[0] == button.objectName():
                tup = op[3]
                title = tup[0]
                fn = tup[1]
                dialog.setWindowTitle(title)
                j = 1
                _translate = QtCore.QCoreApplication.translate
                for option in fn(main, main.design_status):
                    option_type = option[2]
                    lable = option[1]
                    value = option[3]
                    if option_type in [TYPE_TEXTBOX, TYPE_COMBOBOX]:
                        l = QtWidgets.QLabel(inner_grid_widget)

                        l.setObjectName(option[0] + "_label")
                        l.setText(_translate("MainWindow", "<html><head/><body><p>" + lable + "</p></body></html>"))
                        inner_grid_layout.addWidget(l, j, 1, 1, 1)
                        l.setFixedSize(l.sizeHint().width(), l.sizeHint().height())
                        max_label_width = max(l.sizeHint().width(), max_label_width)
                        l.setSizePolicy(QtWidgets.QSizePolicy(QtWidgets.QSizePolicy.Maximum, 
                                                              QtWidgets.QSizePolicy.Maximum))
                        
                    if option_type == TYPE_SECTION:
                        if section != 0:
                            outer_grid_layout.addWidget(inner_grid_widget, j, 1, 1, 1)
                            outer_grid_layout.addWidget(image_widget, j, 2, 1, 1)
                            hl1 = QtWidgets.QFrame()
                            hl1.setFrameShape(QtWidgets.QFrame.HLine)
                            j += 1
                            outer_grid_layout.addWidget(hl1, j, 1, 1, 2)

                        inner_grid_widget = QtWidgets.QWidget(scroll_content)
                        image_widget = QtWidgets.QWidget(scroll_content)
                        image_layout = QtWidgets.QVBoxLayout(image_widget)
                        image_layout.setAlignment(Qt.AlignCenter)
                        image_widget.setLayout(image_layout)
                        inner_grid_layout = QtWidgets.QGridLayout(inner_grid_widget)
                        inner_grid_widget.setLayout(inner_grid_layout)

                        if value is not None and value != "":
                            im = QtWidgets.QLabel(image_widget)
                            im.setFixedSize(value[1], value[2])
                            pmap = QPixmap(value[0])
                            im.setScaledContents(1)
                            im.setStyleSheet("background-color: white;")
                            im.setPixmap(pmap)
                            image_layout.addWidget(im)
                            caption = QtWidgets.QLabel(image_widget)
                            caption.setAlignment(Qt.AlignCenter)
                            caption.setText(value[3])
                            caption.setFixedSize(value[1], caption.sizeHint().height())
                            image_layout.addWidget(caption)
                            max_image_width = max(max_image_width, value[1])
                            max_image_height = max(max_image_height, value[2])
                        j += 1
                        q = QtWidgets.QLabel(scroll_content)
                        q.setObjectName("_title")
                        q.setText(lable)
                        q.setFixedSize(q.sizeHint().width(), q.sizeHint().height())
                        q.setSizePolicy(
                            QtWidgets.QSizePolicy(QtWidgets.QSizePolicy.Maximum, QtWidgets.QSizePolicy.Maximum))
                        outer_grid_layout.addWidget(q, j, 1, 1, 2)
                        section += 1
                        
                    if option_type == TYPE_TEXTBOX:
                        r = QtWidgets.QLineEdit(inner_grid_widget)
                        r.setFixedSize(100, 27)
                        r.setObjectName(option[0])
                        r.setText(str(value))
                        inner_grid_layout.addWidget(r, j, 2, 1, 1)

                    if option_type == TYPE_IMAGE:
                        im = QtWidgets.QLabel(image_widget)
                        im.setScaledContents(True)
                        im.setFixedSize(value[1], value[2])
                        pmap = QPixmap(value[0])
                        im.setStyleSheet("background-color: white;")
                        im.setPixmap(pmap)
                        image_layout.addWidget(im)
                        caption = QtWidgets.QLabel(image_widget)
                        caption.setAlignment(Qt.AlignCenter)
                        caption.setText(value[3])
                        caption.setFixedSize(value[1], 12)
                        image_layout.addWidget(caption)
                        max_image_width = max(max_image_width, value[1])
                        max_image_height = max(max_image_height, value[2])

                    if option_type == TYPE_NOTE:
                        note = QLabel(note_widget)
                        note.setText("Note: "+str(value))
                        note.setFixedSize(note.sizeHint().width(), note.sizeHint().height())
                        note_layout.addWidget(note)
                        no_note = False

                    j = j + 1

                if inner_grid_layout.count() > 0:
                    outer_grid_layout.addWidget(inner_grid_widget, j, 1, 1, 1)
                if image_layout.count() > 0:
                    outer_grid_layout.addWidget(image_widget, j, 2, 1, 1)

                dialog_width += max_label_width
                dialog_width += max_image_width
                dialog_height = max(dialog_height, max_image_height+125)
                if not no_note:
                    dialog_height += 40
                dialog.resize(dialog_width, dialog_height)
                dialog.setMinimumSize(dialog_width, dialog_height)

                if no_note:
                    layout1.removeWidget(note_widget)

                dialog.exec()

    def import_custom_section(self):
        '''
        Custom Section Importing
        Fetches data from osm file and returns as a dictionary
        '''
        fileName, _ = QtWidgets.QFileDialog.getOpenFileName(None, "Open Section Design",None, "InputFiles(*.osm)")
        if(fileName==''):
            return
        with open(fileName,'r') as file:
            parameters=eval(file.read())
        SecProfile=self.dockWidgetContents.findChild(QtWidgets.QWidget, KEY_SEC_PROFILE).currentText()
        return parameters

    def new_material_dialog(self):
        dialog = QtWidgets.QDialog(self)
        self.material_popup_message = ''
        self.invalid_field = ''
        dialog.setWindowTitle('Custom Material')
        layout = QtWidgets.QGridLayout(dialog)
        widget = QtWidgets.QWidget(dialog)
        widget.setLayout(layout)
        _translate = QtCore.QCoreApplication.translate
        textbox_list = ['Grade', 'Fy_20', 'Fy_20_40', 'Fy_40', 'Fu']
        event_function = ['', self.material_popup_fy_20_event, self.material_popup_fy_20_40_event,
                          self.material_popup_fy_40_event, self.material_popup_fu_event]
        self.original_focus_event_functions = {}

        i = 0
        for textbox_name in textbox_list:
            label = QtWidgets.QLabel(widget)
            label.setObjectName(textbox_name+"_label")
            label.setText(_translate("MainWindow", "<html><body><p>" + textbox_name + "</p></body></html>"))
            # label.resize(120, 30)
            label.setFixedSize(100, 30)
            layout.addWidget(label, i, 1, 1, 1)

            textbox = QtWidgets.QLineEdit(widget)
            textbox.setObjectName(textbox_name)
            # textbox.resize(120, 30)
            textbox.setFixedSize(200, 24)
            if textbox_name == 'Grade':
                textbox.setReadOnly(True)
                textbox.setText("Cus____")
            else:
                textbox.setValidator(QtGui.QIntValidator())
                # textbox.mousePressEvent = event_function[textbox_list.index(textbox_name)]
                self.original_focus_event_functions.update({textbox_name: textbox.focusOutEvent})
                textbox.focusOutEvent = event_function[textbox_list.index(textbox_name)]

            self.connect_change_popup_material(textbox, widget)
            layout.addWidget(textbox, i, 2, 1, 1)

            i += 1

        add_button = QtWidgets.QPushButton(widget)
        add_button.setObjectName("material_add")
        add_button.setText("Add")
        add_button.clicked.connect(lambda: self.update_material_db_validation(widget))
        layout.addWidget(add_button, i, 1, 1, 2)

        dialog.setFixedSize(350, 250)
        closed = dialog.exec()
        if closed is not None:
            input_dock_material = self.dockWidgetContents.findChild(QtWidgets.QWidget, KEY_MATERIAL)
            input_dock_material.clear()
            for item in connectdb("Material"):
                input_dock_material.addItem(item)
            input_dock_material.setCurrentIndex(1)

    def update_material_db_validation(self, widget):

        material = widget.findChild(QtWidgets.QLineEdit, 'Grade').text()

        material_validator = MaterialValidator(material)
        if material_validator.is_already_in_db():
            QMessageBox.about(QMessageBox(), "Information", "Material already exists in Database!")
            return
        elif not material_validator.is_format_custom():
            QMessageBox.about(QMessageBox(), "Information", "Please fill all missing parameters!")
            return
        elif not material_validator.is_valid_custom():
            QMessageBox.about(QMessageBox(), "Information",
                              "Please select "+str(material_validator.invalid_value)+" in valid range!")
            return

        self.update_material_db(grade=material, material=material_validator)
        QMessageBox.information(QMessageBox(), 'Information', 'Data is added successfully to the database.')

    def update_material_db(self, grade, material):

        fy_20 = int(material.fy_20)
        fy_20_40 = int(material.fy_20_40)
        fy_40 = int(material.fy_40)
        fu = int(material.fu)
        elongation = 0

        if fy_20 > 350:
            elongation = 20
        elif 250 < fy_20 <= 350:
            elongation = 22
        elif fy_20 <= 250:
            elongation = 23

        conn = sqlite3.connect(PATH_TO_DATABASE)
        c = conn.cursor()
        c.execute('''INSERT INTO Material (Grade,[Yield Stress (< 20)],[Yield Stress (20 -40)],
        [Yield Stress (> 40)],[Ultimate Tensile Stress],[Elongation ]) VALUES (?,?,?,?,?,?)''',
                  (grade, fy_20, fy_20_40, fy_40, fu, elongation))
        conn.commit()
        c.close()
        conn.close()

    def connect_change_popup_material(self, textbox, widget):
        if textbox.objectName() != 'Grade':
            textbox.textChanged.connect(lambda: self.change_popup_material(widget))

    def change_popup_material(self, widget):

        grade = widget.findChild(QtWidgets.QLineEdit, 'Grade')
        fy_20 = widget.findChild(QtWidgets.QLineEdit, 'Fy_20').text()
        fy_20_40 = widget.findChild(QtWidgets.QLineEdit, 'Fy_20_40').text()
        fy_40 = widget.findChild(QtWidgets.QLineEdit, 'Fy_40').text()
        fu = widget.findChild(QtWidgets.QLineEdit, 'Fu').text()

        material = str("Cus_"+fy_20+"_"+fy_20_40+"_"+fy_40+"_"+fu)
        material_validator = MaterialValidator(material)
        if not material_validator.is_valid_custom():
            if str(material_validator.invalid_value):
                self.material_popup_message = "Please select "+str(material_validator.invalid_value)+" in valid range!"
                self.invalid_field = str(material_validator.invalid_value)
            else:
                self.material_popup_message = ''
                self.invalid_field = ''
        else:
            self.material_popup_message = ''
            self.invalid_field = ''
        grade.setText(material)

    def material_popup_fy_20_event(self, e):
        self.original_focus_event_functions['Fy_20'](e)
        if self.invalid_field == 'Fy_20':
            self.show_material_popup_message()

    def material_popup_fy_20_40_event(self, e):
        self.original_focus_event_functions['Fy_20_40'](e)
        if self.invalid_field == 'Fy_20_40':
            self.show_material_popup_message()

    def material_popup_fy_40_event(self, e):
        self.original_focus_event_functions['Fy_40'](e)
        if self.invalid_field == 'Fy_40':
            self.show_material_popup_message()

    def material_popup_fu_event(self, e):
        self.original_focus_event_functions['Fu'](e)
        if self.invalid_field == 'Fu':
            self.show_material_popup_message()

    def show_material_popup_message(self):
        invalid_textbox = self.findChild(QtWidgets.QLineEdit, str(self.invalid_field))
        if self.findChild(QtWidgets.QPushButton, "material_add").hasFocus():
            return
        if self.material_popup_message:
            QMessageBox.about(QMessageBox(), "Information", self.material_popup_message)
            invalid_textbox.setFocus()

    # Function for showing design-preferences popup

    def design_preferences(self):
        #print(self.designPrefDialog.module_window.input_dock_inputs)
        self.designPrefDialog.show()

    # Function for getting input for design preferences from input dock
    '''
    @author: Umair
    '''
    def combined_design_prefer(self, data, main):

        on_change_tab_list = main.tab_value_changed(main)
        for new_values in on_change_tab_list:
            (tab_name, key_list, key_to_change, key_type, f) = new_values
            tab = self.designPrefDialog.ui.tabWidget.tabs.findChild(QtWidgets.QWidget, tab_name)
            for key_name in key_list:
                key = tab.findChild(QtWidgets.QWidget, key_name)
                if isinstance(key, QtWidgets.QComboBox):
                    self.connect_combobox_for_tab(key, tab, on_change_tab_list, main)
                elif isinstance(key, QtWidgets.QLineEdit):
                    self.connect_textbox_for_tab(key, tab, on_change_tab_list, main)

        # for fu_fy in main.list_for_fu_fy_validation(main):
        #
        #     material_key_name = fu_fy[0]
        #     fu_key_name = fu_fy[1]
        #     fy_key_name = fu_fy[2]
        #     material_key = self.designPrefDialog.ui.tabWidget.findChild(QtWidgets.QWidget, material_key_name)
        #     fu_key = self.designPrefDialog.ui.tabWidget.findChild(QtWidgets.QWidget, fu_key_name)
        #     fy_key = self.designPrefDialog.ui.tabWidget.findChild(QtWidgets.QWidget, fy_key_name)
        #
        #     for validation_key in [fu_key, fy_key]:
        #         if validation_key.text() != "":
        #             self.designPrefDialog.fu_fy_validation_connect([fu_key, fy_key], validation_key, material_key)

        for edit in main.edit_tabs(main):
            (tab_name, input_dock_key_name, change_typ, f) = edit
            tab = self.designPrefDialog.ui.tabWidget.tabs.findChild(QtWidgets.QWidget, tab_name)
            input_dock_key = self.dockWidgetContents.findChild(QtWidgets.QWidget, input_dock_key_name)
            if change_typ == TYPE_CHANGE_TAB_NAME:
                self.designPrefDialog.ui.tabWidget.tabs.setTabText(
                    self.designPrefDialog.ui.tabWidget.tabs.indexOf(tab), f(input_dock_key.currentText()))
            elif change_typ == TYPE_REMOVE_TAB:

                if tab.objectName() != f(input_dock_key.currentText()):
                    self.designPrefDialog.ui.tabWidget.tabs.removeTab(
                        self.designPrefDialog.ui.tabWidget.tabs.indexOf(tab))
                # if tab:
                #     self.designPrefDialog.ui.tabWidget.insertTab(0, tab, tab_name)

        for refresh in main.refresh_input_dock(main):
            (tab_name, key_name, key_type, tab_key, master_key, value, database_arg) = refresh
            tab = self.designPrefDialog.ui.tabWidget.tabs.findChild(QtWidgets.QWidget, tab_name)
            if tab:
                add_button = tab.findChild(QtWidgets.QWidget, "pushButton_Add_"+tab_name)
                key = self.dockWidgetContents.findChild(QtWidgets.QWidget, key_name)
                selected = key.currentText()


                if master_key:
                    val = self.dockWidgetContents.findChild(QtWidgets.QWidget, master_key).currentText()
                    if val not in value:
                        continue
                self.refresh_section_connect(add_button, selected, key_name, key_type, tab_key, database_arg,data)

    def connect_textbox_for_tab(self, key, tab, new, main):
        key.textChanged.connect(lambda: self.tab_change(key, tab, new, main))

    def connect_combobox_for_tab(self, key, tab, new, main):
        key.currentIndexChanged.connect(lambda: self.tab_change(key, tab, new, main))

    def tab_change(self, key, tab, new, main):

        for tup in new:
            (tab_name, key_list, k2_key_list, typ, f) = tup
            if tab_name != tab.objectName() or key.objectName() not in key_list:
                continue
            arg_list = []
            for key_name in key_list:
                # if object_name != key.objectName():
                #     continue
                key = tab.findChild(QtWidgets.QWidget, key_name)
                if isinstance(key, QtWidgets.QComboBox):
                    arg_list.append(key.currentText())
                elif isinstance(key, QtWidgets.QLineEdit):
                    arg_list.append(key.text())

            arg_list.append(self.input_dock_inputs)
            arg_list.append(main.design_button_status)
            # try:
            #     tab1 = self.designPrefDialog.ui.tabWidget.findChild(QtWidgets.QWidget, tab_name)
            #     key1 = tab.findChild(QtWidgets.QWidget, KEY_SECSIZE_SELECTED)
            #     value1 = key1.text()
            #     arg_list.append({KEY_SECSIZE_SELECTED: value1})
            # except:
            #     pass
            val = f(arg_list)

            for k2_key_name in k2_key_list:
                print(k2_key_name)
                k2 = tab.findChild(QtWidgets.QWidget, k2_key_name)
                if isinstance(k2, QtWidgets.QComboBox):
                    if k2_key_name in val.keys():
                        k2.clear()
                        for values in val[k2_key_name]:
                            k2.addItem(str(values))
                if isinstance(k2, QtWidgets.QLineEdit):
                    k2.setText(str(val[k2_key_name]))
                if isinstance(k2, QtWidgets.QLabel):
                    pixmap1 = QPixmap(val[k2_key_name])
                    k2.setPixmap(pixmap1)

            if typ == TYPE_OVERWRITE_VALIDATION and not val["Validation"][0]:
                QMessageBox.warning(tab, "Warning", val["Validation"][1])

    def refresh_section_connect(self, add_button, prev, key_name, key_type, tab_key, arg,data):
        add_button.clicked.connect(lambda: self.refresh_section(prev, key_name, key_type, tab_key, arg,data))

    def refresh_section(self, prev, key_name, key_type, tab_key, arg,data):

        if key_type == TYPE_COMBOBOX_CUSTOMIZED:
            current_list = connectdb(arg,"popup")
        else:
            current_list = connectdb(arg)
        text = self.designPrefDialog.ui.findChild(QtWidgets.QWidget, tab_key).text()
        key = self.dockWidgetContents.findChild(QtWidgets.QWidget, key_name)

        if key_type == TYPE_COMBOBOX:
            if text == "":
                return
            key.clear()
            for item in current_list:
                key.addItem(item)
            current_list_set = set(current_list)
            red_list_set = set(red_list_function())
            current_red_list = list(current_list_set.intersection(red_list_set))
            for value in current_red_list:
                indx = current_list.index(str(value))
                key.setItemData(indx, QBrush(QColor("red")), Qt.TextColorRole)
            text_index = key.findText(text, QtCore.Qt.MatchFixedString)
            # key.setCurrentIndex(current_list.index(prev))

            if text_index >= 0:
                key.setCurrentIndex(text_index)
            else:
                key.setCurrentIndex(current_list.index(prev))
        elif key_type == TYPE_COMBOBOX_CUSTOMIZED:
            master_list = ['All','Customized']
            data[key_name + "_customized"] = current_list
            key.setCurrentIndex(master_list.index(prev))

    def create_design_report(self):
        self.create_report.show()

    def chkbox_connect(self, main, chkbox, f):
        chkbox.clicked.connect(lambda: f(main, self, "gradient_bg"))

    def action_connect(self, main, action, f):
        action.triggered.connect(lambda: f(main, self, "gradient_bg"))

    def showColorDialog(self):

        col = QColorDialog.getColor()
        colorTup = col.getRgb()
        r = colorTup[0]
        g = colorTup[1]
        b = colorTup[2]
        self.display.set_bg_gradient_color([r, g, b], [255, 255, 255])

    def init_display(self, backend_str=None, size=(1024, 768)):

        from OCC.Display.backend import load_backend, get_qt_modules

        used_backend = load_backend(backend_str)

        global display, start_display, app, _, USED_BACKEND
        if 'qt' in used_backend:
            from OCC.Display.qtDisplay import qtViewer3d
            QtCore, QtGui, QtWidgets, QtOpenGL = get_qt_modules()

        # from OCC.Display.pyqt4Display import qtViewer3d
        from OCC.Display.qtDisplay import qtViewer3d
        self.modelTab = qtViewer3d(self)

        # self.setWindowTitle("Osdag Fin Plate")
        #self.mytabWidget.resize(size[0], size[1])
        self.mytabWidget.addTab(self.modelTab, "")

        self.modelTab.InitDriver()
        display = self.modelTab._display
        key_function = {Qt.Key_Up: lambda: self.Pan_Rotate_model("Up"),
                        Qt.Key_Down: lambda: self.Pan_Rotate_model("Down"),
                        Qt.Key_Right: lambda: self.Pan_Rotate_model("Right"),
                        Qt.Key_Left: lambda: self.Pan_Rotate_model("Left")}
        self.modelTab._key_map.update(key_function)

        # background gradient
        # display.set_bg_gradient_color(23, 1, 32, 23, 1, 32)
        display.set_bg_gradient_color([23, 1, 32], [23, 1, 32])
        # # display_2d.set_bg_gradient_color(255,255,255,255,255,255)
        display.display_triedron()
        # display.display_triedron()
        display.View.SetProj(1, 1, 1)

        def centerOnScreen(self):
            '''Centers the window on the screen.'''
            resolution = QtGui.QDesktopWidget().screenGeometry()
            self.move((resolution.width() / 2) - (self.frameSize().width() / 2),
                      (resolution.height() / 2) - (self.frameSize().height() / 2))

        def start_display():
            self.modelTab.raise_()

        return display, start_display

    def save_cadImages(self,main):
        """Save CAD Model in image formats(PNG,JPEG,BMP,TIFF)

        Returns:

        """

        if main.design_status:

            files_types = "PNG (*.png);;JPEG (*.jpeg);;TIFF (*.tiff);;BMP(*.bmp)"
            fileName, _ = QFileDialog.getSaveFileName(self, 'Export', os.path.join(str(self.folder), "untitled.png"),
                                                      files_types)
            fName = str(fileName)
            file_extension = fName.split(".")[-1]

            if file_extension == 'png' or file_extension == 'jpeg' or file_extension == 'bmp' or file_extension == 'tiff':
                self.display.ExportToImage(fName)
                QMessageBox.about(self, 'Information', "File saved")
        else:
            # self.actionSave_current_image.setEnabled(False)
            QMessageBox.about(self, 'Information', 'Design Unsafe: CAD image cannot be saved')

    def save3DcadImages(self, main):

        if not main.design_button_status:
            QMessageBox.warning(self, 'Warning', 'No design created!')
            return

        if main.design_status:
            if self.fuse_model is None:
                self.fuse_model = self.commLogicObj.create2Dcad()
            shape = self.fuse_model

            files_types = "IGS (*.igs);;STEP (*.stp);;STL (*.stl);;BREP(*.brep)"

            fileName, _ = QFileDialog.getSaveFileName(self, 'Export', os.path.join(str(self.folder), "untitled.igs"),
                                                      files_types)
            fName = str(fileName)

            if fName and self.fuse_model:
                file_extension = fName.split(".")[-1]

                if file_extension == 'igs':
                    IGESControl.IGESControl_Controller().Init()
                    iges_writer = IGESControl.IGESControl_Writer()
                    iges_writer.AddShape(shape)
                    iges_writer.Write(fName)

                elif file_extension == 'brep':

                    BRepTools.breptools.Write(shape, fName)

                elif file_extension == 'stp':
                    # initialize the STEP exporter
                    step_writer = STEPControl_Writer()
                    Interface_Static_SetCVal("write.step.schema", "AP203")

                    # transfer shapes and write file
                    step_writer.Transfer(shape, STEPControl_AsIs)
                    status = step_writer.Write(fName)

                    assert (status == IFSelect_RetDone)

                else:
                    stl_writer = StlAPI_Writer()
                    stl_writer.SetASCIIMode(True)
                    stl_writer.Write(shape, fName)

                self.fuse_model = None

                QMessageBox.about(self, 'Information', "File saved")

            else:
                QMessageBox.about(self, 'Error', "File not saved")
        else:
            # self.actionSave_3D_model.setEnabled(False)
            QMessageBox.about(self, 'Warning', 'Design Unsafe: 3D Model cannot be saved')

    def assign_display_mode(self, mode):

        self.modelTab.setFocus()
        if mode == "pan":
            self.display_mode = 'Pan'
        elif mode == "rotate":
            self.display_mode = 'Rotate'
        else:
            self.display_mode = 'Normal'

    def Pan_Rotate_model(self, direction):

        if self.display_mode == 'Pan':
            if direction == 'Up':
                self.display.Pan(0, 10)
            elif direction == 'Down':
                self.display.Pan(0, -10)
            elif direction == 'Left':
                self.display.Pan(-10, 0)
            elif direction == 'Right':
                self.display.Pan(10, 0)
        elif self.display_mode == 'Rotate':
            if direction == 'Up':
                self.display_y += 10
                self.display.Rotation(self.display_x, self.display_y)
            elif direction == 'Down':
                self.display_y -= 10
                self.display.Rotation(self.display_x, self.display_y)
            elif direction == 'Left':
                self.display_x -= 10
                self.display.Rotation(self.display_x, self.display_y)
            elif direction == 'Right':
                self.display_x += 10
                self.display.Rotation(self.display_x, self.display_y)
        else:
            pass

    def retranslateUi(self):
        _translate = QtCore.QCoreApplication.translate
        self.btnInput.setToolTip(_translate("MainWindow", "Left Dock"))
        self.btnInput.setText(_translate("MainWindow", "input"))
        self.btnOutput.setToolTip(_translate("MainWindow", "Right Dock"))
        self.btnOutput.setText(_translate("MainWindow", "..."))
        self.btnTop.setToolTip(_translate("MainWindow", "Top View"))
        self.btnTop.setText(_translate("MainWindow", "..."))
        self.btnFront.setToolTip(_translate("MainWindow", "Front View"))
        self.btnFront.setText(_translate("MainWindow", "..."))
        self.btnSide.setToolTip(_translate("MainWindow", "Side View"))
        self.btnSide.setText(_translate("MainWindow", "..."))
        self.menuFile.setTitle(_translate("MainWindow", "File"))
        self.menuEdit.setTitle(_translate("MainWindow", "Edit"))
        self.menuView.setTitle(_translate("MainWindow", "View"))
        self.menuHelp.setTitle(_translate("MainWindow", "Help"))
        self.menuGraphics.setTitle(_translate("MainWindow", "Graphics"))
        self.menuDB.setTitle(_translate("MainWindow", "Database"))
        self.inputDock.setWindowTitle(_translate("MainWindow", "Input dock"))
        #self.pushButton.setText(_translate("MainWindow", "PushButton"))
        self.btn_Reset.setToolTip(_translate("MainWindow", "Alt+R"))
        self.btn_Reset.setText(_translate("MainWindow", "Reset"))
        self.btn_Reset.setShortcut(_translate("MainWindow", "Alt+R"))
        self.btn_Design.setToolTip(_translate("MainWindow", "Alt+D"))
        self.btn_Design.setText(_translate("MainWindow", "Design"))
        self.btn_Design.setShortcut(_translate("MainWindow", "Alt+D"))
        self.outputDock.setWindowTitle(_translate("MainWindow", "Output dock"))
        self.btn_CreateDesign.setText(_translate("MainWindow", "Create design report"))
        self.actionInput.setText(_translate("MainWindow", "Input"))
        self.actionInput.setToolTip(_translate("MainWindow", "Input browser"))
        self.actionInputwindow.setText(_translate("MainWindow", "inputwindow"))
        self.actionNew.setText(_translate("MainWindow", "New"))
        self.actionNew.setShortcut(_translate("MainWindow", "Ctrl+N"))
        self.action_load_input.setText(_translate("MainWindow", "Load input"))
        self.action_load_input.setShortcut(_translate("MainWindow", "Ctrl+L"))
        self.action_save_input.setText(_translate("MainWindow", "Save input"))
        self.action_save_input.setIconText(_translate("MainWindow", "Save input"))
        self.action_save_input.setShortcut(_translate("MainWindow", "Ctrl+S"))
        self.actionSave_As.setText(_translate("MainWindow", "Save As"))
        self.actionPrint.setText(_translate("MainWindow", "Print"))
        self.actionCut.setText(_translate("MainWindow", "Cut"))
        self.actionCut.setShortcut(_translate("MainWindow", "Ctrl+X"))
        self.actionCopy.setText(_translate("MainWindow", "Copy"))
        self.actionCopy.setShortcut(_translate("MainWindow", "Ctrl+C"))
        self.actionPaste.setText(_translate("MainWindow", "Paste"))
        self.actionPaste.setShortcut(_translate("MainWindow", "Ctrl+V"))
        self.actionInput_Browser.setText(_translate("MainWindow", "Input Browser"))
        self.actionOutput_Browser.setText(_translate("MainWindow", "Output Browser"))
        self.actionAbout_Osdag.setText(_translate("MainWindow", "About Osdag"))
        self.actionBeam.setText(_translate("MainWindow", "Beam"))
        self.actionColumn.setText(_translate("MainWindow", "Column"))
        self.actionFinplate.setText(_translate("MainWindow", "Finplate"))
        self.actionBolt.setText(_translate("MainWindow", "Bolt"))
        self.action2D_view.setText(_translate("MainWindow", "2D view"))
        self.actionZoom_in.setText(_translate("MainWindow", "Zoom in"))
        self.actionZoom_in.setShortcut(_translate("MainWindow", "Ctrl+I"))
        self.actionZoom_out.setText(_translate("MainWindow", "Zoom out"))
        self.actionZoom_out.setShortcut(_translate("MainWindow", "Ctrl+O"))
        self.actionPan.setText(_translate("MainWindow", "Pan"))
        self.actionPan.setShortcut(_translate("MainWindow", "Ctrl+P"))
        self.actionRotate_3D_model.setText(_translate("MainWindow", "Rotate 3D model"))
        self.actionRotate_3D_model.setShortcut(_translate("MainWindow", "Ctrl+R"))
        self.submenuDownload_db.setTitle(_translate("MainWindow", "Download"))
        self.actionDownload_column.setText(_translate("MainWindow", "\n\u2022 Column"))
        self.actionDownload_beam.setText(_translate("MainWindow", "\n\u2022 Beam"))
        self.actionDownload_channel.setText(_translate("MainWindow", "\n\u2022 Channel"))
        self.actionDownload_angle.setText(_translate("MainWindow", "\n\u2022 Angle"))
        self.actionReset_db.setText(_translate("MainWindow", "Reset"))
        self.actionView_2D_on_XY.setText(_translate("MainWindow", "View 2D on XY"))
        self.actionView_2D_on_YZ.setText(_translate("MainWindow", "View 2D on YZ"))
        self.actionView_2D_on_ZX.setText(_translate("MainWindow", "View 2D on ZX"))
        self.actionModel.setText(_translate("MainWindow", "Model"))
        # self.actionEnlarge_font_size.setText(_translate("MainWindow", "Font"))
        # self.actionReduce_font_size.setText(_translate("MainWindow", "Reduce font size"))
        self.actionSave_3D_model.setText(_translate("MainWindow", "Save 3D model "))
        self.actionSave_3D_model.setShortcut(_translate("MainWindow", "Alt+3"))
        self.actionSave_current_image.setText(_translate("MainWindow", "Save CAD image "))
        self.actionSave_current_image.setShortcut(_translate("MainWindow", "Alt+I"))
        self.actionSave_log_messages.setText(_translate("MainWindow", "Save log messages"))
        self.actionSave_log_messages.setShortcut(_translate("MainWindow", "Alt+M"))
        self.actionCreate_design_report.setText(_translate("MainWindow", "Create design report"))
        self.actionCreate_design_report.setShortcut(_translate("MainWindow", "Alt+C"))
        self.actionQuit_fin_plate_design.setText(_translate("MainWindow", "Quit fin plate design"))
        self.actionSave_Front_View.setText(_translate("MainWindow", "Save front view"))
        self.actionSave_Front_View.setShortcut(_translate("MainWindow", "Alt+Shift+F"))
        self.actionSave_Top_View.setText(_translate("MainWindow", "Save top view"))
        self.actionSave_Top_View.setShortcut(_translate("MainWindow", "Alt+Shift+T"))
        self.actionSave_Side_View.setText(_translate("MainWindow", "Save side view"))
        self.actionSave_Side_View.setShortcut(_translate("MainWindow", "Alt+Shift+S"))
        self.actionChange_bg_color.setText(_translate("MainWindow", "Change bg color"))
        self.actionChange_background.setText(_translate("MainWindow", "Change background"))
        self.actionDesign_examples.setText(_translate("MainWindow", "Design Examples"))
        self.actionSample_Problems.setText(_translate("MainWindow", "Sample Problems"))
        self.actionSample_Tutorials.setText(_translate("MainWindow", "Video Tutorials"))
        self.actionAbout_Osdag_2.setText(_translate("MainWindow", "About Osdag"))
        self.actionOsdag_Manual.setText(_translate("MainWindow", "Osdag Manual"))
        self.actionAsk_Us_a_Question.setText(_translate("MainWindow", "Ask Us a Question"))
        self.check_for_update.setText(_translate("MainWindow", "Check For Update"))
        self.actionFAQ.setText(_translate("MainWindow", "FAQ"))
        self.actionDesign_Preferences.setText(_translate("MainWindow", "Design Preferences"))
        self.actionDesign_Preferences.setShortcut(_translate("MainWindow", "Alt+P"))
        self.actionOsdagSectionModeller.setText(_translate("MainWindow", "Section Modeller"))
        self.actionOsdagSectionModeller.setShortcut(_translate("MainWindow", "Alt+S"))
        self.actionfinPlate_quit.setText(_translate("MainWindow", "Quit"))
        self.actionfinPlate_quit.setShortcut(_translate("MainWindow", "Shift+Q"))
        self.actio_load_input.setText(_translate("MainWindow", "Load input"))
        self.actio_load_input.setShortcut(_translate("MainWindow", "Ctrl+L"))
        print("Done")

    # Function for hiding and showing input and output dock
    def dockbtn_clicked(self, widget):

        '''(QWidget) -> None
        This method dock and undock widget(QdockWidget)
        '''

        flag = widget.isHidden()
        if (flag):
            widget.show()
        else:
            widget.hide()

    def database_reset(self):

        conn = sqlite3.connect(PATH_TO_DATABASE)
        tables = ["Columns", "Beams", "Angles", "Channels"]
        text = ""
        for table in tables:
            query = "DELETE FROM "+str(table)+" WHERE Source = ?"
            cursor = conn.execute(query, ('Custom',))
            text += str(table)+": "+str(cursor.rowcount)+" rows deleted. \n"
            conn.commit()
            cursor.close()
        conn.close()
        message = QMessageBox()
        message.setWindowTitle('Successful')
        message.addButton(message.Ok)
        message.setText(text)
        message.exec()

# Function for showing Osdag Section Modeller popup

    def osdag_section_modeller(self):
        self.OsdagSectionModeller=Ui_OsdagSectionModeller()
        dialog = Dialog1()
        self.OsdagSectionModeller.setupUi(dialog)
        dialog.dialogShown.connect(self.set_dialog_size(dialog))
        dialog.exec_()

    def set_dialog_size(self,dialog):
        def set_size():
            screen_resolution=QtWidgets.QDesktopWidget().screenGeometry()
            if(screen_resolution.width()<1025):
                measure=screen_resolution.height()-120
                dialog.resize(measure*45//39,measure)

            else:
                dialog.resize(900,700)
            mysize = dialog.geometry()
            hpos = (screen_resolution.width() - mysize.width() ) / 2
            vpos = (screen_resolution.height() - mysize.height() ) / 2
            dialog.move(hpos, vpos)
            # dialog.resize(900,900)
            # self.OsdagSectionModeller.OCCFrame.setMinimumSize(490,350)
            self.OsdagSectionModeller.OCCWindow.setFocus()
        return set_size

class Dialog1(QtWidgets.QDialog):
    dialogShown = QtCore.pyqtSignal()
    def showEvent(self, event):
        super(Dialog1, self).showEvent(event)
        self.dialogShown.emit()

from . import icons_rc
if __name__ == '__main__':
    # set_osdaglogger()

    import sys
    app = QtWidgets.QApplication(sys.argv)
    MainWindow = QtWidgets.QMainWindow()
    ui = Ui_ModuleWindow()
    ui.setupUi(MainWindow)
    MainWindow.show()
    sys.exit(app.exec_())<|MERGE_RESOLUTION|>--- conflicted
+++ resolved
@@ -1289,7 +1289,6 @@
                     data[c_tup[0] + "_customized"] = self.open_customized_popup(options, existing_options,
                                                                                 disabled_values, note)
                     if data[c_tup[0] + "_customized"] == []:
-<<<<<<< HEAD
                         # data[c_tup[0] + "_customized"] = [all_values_available for all_values_available in f(arg_list)
                         #                                   if all_values_available not in disabled_values]
                         data[c_tup[0] + "_customized"] = options
@@ -1297,11 +1296,6 @@
                 else:
                     # data[c_tup[0] + "_customized"] = [all_values_available for all_values_available in f(arg_list)
                     #                                   if all_values_available not in disabled_values]
-=======
-                        data[c_tup[0] + "_customized"] = options
-                        key.setCurrentIndex(0)
-                else:
->>>>>>> 8ce1c054
                     data[c_tup[0] + "_customized"] = options
 
                     # input = f(arg_list)
@@ -1316,7 +1310,6 @@
                     data[c_tup[0] + "_customized"] = self.open_customized_popup(options, existing_options,
                                                                                 disabled_values, note)
                     if data[c_tup[0] + "_customized"] == []:
-<<<<<<< HEAD
                         # data[c_tup[0] + "_customized"] = [all_values_available for all_values_available in f()
                         #                               if all_values_available not in disabled_values]
                         data[c_tup[0] + "_customized"] = options
@@ -1325,13 +1318,7 @@
                     # data[c_tup[0] + "_customized"] = [all_values_available for all_values_available in f()
                     #                                   if all_values_available not in disabled_values]
                     data[c_tup[0] + "_customized"] = options
-=======
-                        data[c_tup[0] + "_customized"] = options
-                        key.setCurrentIndex(0)
-                else:
-                    data[c_tup[0] + "_customized"] = options
-
->>>>>>> 8ce1c054
+
     def on_change_connect(self, key_changed, updated_list, data, main):
         key_changed.currentIndexChanged.connect(lambda: self.change(key_changed, updated_list, data, main))
 
