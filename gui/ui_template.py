--- conflicted
+++ resolved
@@ -33,14 +33,11 @@
 import configparser
 import pickle
 import cairosvg
-<<<<<<< HEAD
-from update import Update
-# import pandas as pd
-=======
+
 from update_version_check import Update
 #import pandas as pd
 
->>>>>>> ccc44e7a
+
 
 from Common import *
 from utils.common.component import *
