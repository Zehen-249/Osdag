# -*- coding: utf-8 -*-

# Form implementation generated from reading ui file 'app/gui/ui_template.ui'
#
# Created by: PyQt5 UI code generator 5.13.0
#
# WARNING! All changes made in this file will be lost!\

from PyQt5 import QtCore, QtGui, QtWidgets
from design_report import reportGenerator


from PyQt5.QtGui import *
from PyQt5.QtWidgets import *
from PyQt5.QtCore import *   
from gui.ui_tutorial import Ui_Tutorial
from gui.ui_aboutosdag import Ui_AboutOsdag
from gui.ui_ask_question import Ui_AskQuestion

from design_type.connection.column_cover_plate import ColumnCoverPlate
from PIL import Image
from texlive.Design_wrapper import init_display as init_display_off_screen
import os
import yaml
import json
import logging
from drawing_2D.Svg_Window import SvgWindow
import sys
import sqlite3
import shutil
import openpyxl
import pdfkit
import configparser
import pickle
import cairosvg
from update import Update
import pandas as pd

from Common import *
from utils.common.component import *
from utils.common.Section_Properties_Calculator import *
from .customized_popup import Ui_Popup
# from .ui_summary_popup import Ui_Dialog1
from .ui_design_preferences import Ui_Dialog

from gui.ui_summary_popup import Ui_Dialog1
from design_report.reportGenerator import save_html
from .ui_OsdagSectionModeller import Ui_OsdagSectionModeller
#from .ui_design_preferences import DesignPreferences
from .UI_DESIGN_PREFERENCE import DesignPreferences
from design_type.connection.shear_connection import ShearConnection
from cad.common_logic import CommonDesignLogic
from OCC.Core.STEPControl import STEPControl_Writer, STEPControl_AsIs
from OCC.Core.Interface import Interface_Static_SetCVal
from OCC.Core.IFSelect import IFSelect_RetDone
from OCC.Core.StlAPI import StlAPI_Writer
from OCC.Core import BRepTools
from OCC.Core import IGESControl
from cad.cad3dconnection import cadconnection
from design_type.connection.fin_plate_connection import FinPlateConnection
from design_type.connection.column_cover_plate import ColumnCoverPlate
from design_type.connection.cleat_angle_connection import CleatAngleConnection
from design_type.connection.seated_angle_connection import SeatedAngleConnection
from design_type.connection.end_plate_connection import EndPlateConnection
from design_type.connection.end_plate_connection import EndPlateConnection
from design_type.connection.beam_cover_plate import BeamCoverPlate
from design_type.connection.beam_cover_plate_weld import BeamCoverPlateWeld
from design_type.connection.beam_end_plate import BeamEndPlate
from design_type.connection.column_end_plate import ColumnEndPlate
from design_type.connection.column_cover_plate_weld import ColumnCoverPlateWeld
from design_type.connection.base_plate_connection import BasePlateConnection
from design_type.tension_member.tension_bolted import Tension_bolted
from design_type.tension_member.tension_welded import Tension_welded
import logging
import subprocess
from cad.cad3dconnection import cadconnection


class MyTutorials(QDialog):
    def __init__(self, parent=None):
        QDialog.__init__(self, parent)
        self.ui = Ui_Tutorial()
        self.ui.setupUi(self)


class MyAboutOsdag(QDialog):
    def __init__(self, parent=None):
        QDialog.__init__(self, parent)
        self.ui = Ui_AboutOsdag()
        self.ui.setupUi(self)


class MyAskQuestion(QDialog):
    def __init__(self, parent=None):
        QDialog.__init__(self, parent)
        self.ui = Ui_AskQuestion()
        self.ui.setupUi(self)


class Ui_ModuleWindow(QtWidgets.QMainWindow):
    resized = QtCore.pyqtSignal()
    closed = pyqtSignal()
    def  __init__(self, main,folder,parent=None):
        super(Ui_ModuleWindow, self).__init__(parent=parent)
        resolution = QtWidgets.QDesktopWidget().screenGeometry()
        width = resolution.width()
        height = resolution.height()
        self.resize(width*(0.75),height*(0.7))
        self.ui = Window()

        self.ui.setupUi(self,main,folder)
        #self.showMaximized()
        #self.showNormal()

        self.resized.connect(self.resize_dockComponents)

    def center(self):
        frameGm = self.frameGeometry()
        screen = QtWidgets.QApplication.desktop().screenNumber(QtWidgets.QApplication.desktop().cursor().pos())
        centerPoint = QtWidgets.QApplication.desktop().screenGeometry(screen).center()
        frameGm.moveCenter(centerPoint)
        self.move(frameGm.topLeft())

    def resizeEvent(self, event):
        self.resized.emit()
        return super(Ui_ModuleWindow, self).resizeEvent(event)

    def resize_dockComponents(self):

        posi = (3/4)*(self.height())

        # Input Dock
        width = self.ui.inputDock.width()
        self.ui.inputDock.resize(width,self.height())
        self.ui.in_widget.resize(width,posi)

        self.ui.btn_Reset.move((width/2)-110,posi+8)
        self.ui.btn_Design.move((width/2)+17,posi+8)
        #self.ui.btn_Design.move(,posi+10)

        # Output Dock
        width = self.ui.outputDock.width()
        self.ui.outputDock.resize(width,self.height())
        self.ui.out_widget.resize(width,posi)
        self.ui.btn_CreateDesign.move((width/2)-(186/2),posi+8)
        self.ui.save_outputDock.move((width/2)-(186/2),posi+52)

    def closeEvent(self, event):
        '''
        Closing module window.
        '''
        reply = QMessageBox.question(self, 'Message',
                                     "Are you sure you want to quit?", QMessageBox.Yes, QMessageBox.No)

        if reply == QMessageBox.Yes:
            logger = logging.getLogger('osdag')  #  Remove all the previous handlers
            for handler in logger.handlers[:]:
                logger.removeHandler(handler)
            self.closed.emit()
            event.accept()
        else:
            event.ignore()

class Window(QMainWindow):
    #closed = pyqtSignal()
    def center(self):
        frameGm = self.frameGeometry()
        screen = QtWidgets.QApplication.desktop().screenNumber(QtWidgets.QApplication.desktop().cursor().pos())
        centerPoint = QtWidgets.QApplication.desktop().screenGeometry(screen).center()
        frameGm.moveCenter(centerPoint)
        self.move(frameGm.topLeft())

    def open_customized_popup(self, op, KEYEXISTING_CUSTOMIZED):
        """
        Function to connect the customized_popup with the ui_template file
        on clicking the customized option
        """

        # @author : Amir


        self.window = QtWidgets.QDialog()
        self.ui = Ui_Popup()
        self.ui.setupUi(self.window)
        self.ui.addAvailableItems(op, KEYEXISTING_CUSTOMIZED)
        self.window.exec()
        return self.ui.get_right_elements()

    def open_summary_popup(self, main):

        if not main.design_button_status:
            QMessageBox.warning(self, 'Warning', 'No design created!')
            return

        if main.design_status:
            from osdagMainSettings import backend_name
            off_display, _, _, _ = init_display_off_screen(backend_str=backend_name())
            self.commLogicObj.display = off_display
            self.commLogicObj.display_3DModel("Model", "gradient_bg")
            off_display.set_bg_gradient_color([255, 255, 255], [255, 255, 255])
            off_display.ExportToImage('./ResourceFiles/images/3d.png')
            off_display.View_Front()
            off_display.FitAll()
            off_display.ExportToImage('./ResourceFiles/images/front.png')
            off_display.View_Top()
            off_display.FitAll()
            off_display.ExportToImage('./ResourceFiles/images/top.png')
            off_display.View_Right()
            off_display.FitAll()
            off_display.ExportToImage('./ResourceFiles/images/side.png')
            self.commLogicObj.display = self.display

        self.new_window = QtWidgets.QDialog(self)
        self.new_ui = Ui_Dialog1(main.design_status,loggermsg=self.textEdit.toPlainText())
        self.new_ui.setupUi(self.new_window, main)
        self.new_ui.btn_browse.clicked.connect(lambda: self.getLogoFilePath(self.new_window, self.new_ui.lbl_browse))
        self.new_ui.btn_saveProfile.clicked.connect(lambda: self.saveUserProfile(self.new_window))
        self.new_ui.btn_useProfile.clicked.connect(lambda: self.useUserProfile(self.new_window))
        self.new_window.exec()
        # self.new_ui.btn_browse.clicked.connect(lambda: self.getLogoFilePath(self.new_ui.lbl_browse))
        # self.new_ui.btn_saveProfile.clicked.connect(self.saveUserProfile)
        # self.new_ui.btn_useProfile.clicked.connect(self.useUserProfile)

    def getLogoFilePath(self, window, lblwidget):

        filename, _ = QFileDialog.getOpenFileName(window, "Open Image", os.path.join(str(' '), ''), "InputFiles(*.png *.svg *.jpg)")

        # filename, _ = QFileDialog.getOpenFileName(
        #     self, 'Open File', " ../../",
        #     'Images (*.png *.svg *.jpg)',
        #     None, QFileDialog.DontUseNativeDialog)
        if filename == '':
            return False
        else:
            # base = os.path.basename(str(filename))
            lblwidget.setText(str(filename))
            # base_type = base[-4:]
            # self.desired_location(filename, base_type)

        return str(filename)

    def desired_location(self, filename, base_type):
        if base_type == ".svg":
            cairosvg.svg2png(file_obj=filename,
                             write_to=os.path.join(str(self.folder), "images_html", "cmpylogoFin.png"))
        else:
            shutil.copyfile(filename, os.path.join(str(self.folder), "images_html", "cmpylogoFin.png"))

    def saveUserProfile(self, window):

        inputData = self.getPopUpInputs()
        filename, _ = QFileDialog.getSaveFileName(window, 'Save Files',
                                                  os.path.join(str(self.folder), "Profile"), '*.txt')
        if filename == '':
            return False
        else:
            infile = open(filename, 'w')
            yaml.dump(inputData, infile)
            infile.close()

    def getPopUpInputs(self):
        input_summary = {}
        input_summary["ProfileSummary"] = {}
        input_summary["ProfileSummary"]["CompanyName"] = str(self.new_ui.lineEdit_companyName.text())
        input_summary["ProfileSummary"]["CompanyLogo"] = str(self.new_ui.lbl_browse.text())
        input_summary["ProfileSummary"]["Group/TeamName"] = str(self.new_ui.lineEdit_groupName.text())
        input_summary["ProfileSummary"]["Designer"] = str(self.new_ui.lineEdit_designer.text())

        # input_summary["ProjectTitle"] = str(self.new_ui.lineEdit_projectTitle.text())
        # input_summary["Subtitle"] = str(self.new_ui.lineEdit_subtitle.text())
        # input_summary["JobNumber"] = str(self.new_ui.lineEdit_jobNumber.text())
        # input_summary["AdditionalComments"] = str(self.new_ui.txt_additionalComments.toPlainText())
        # input_summary["Client"] = str(self.new_ui.lineEdit_client.text())

        return input_summary

    def useUserProfile(self, window):

        filename, _ = QFileDialog.getOpenFileName(window, 'Open Files',
                                                  os.path.join(str(self.folder), "Profile"),
                                                  '*.txt')
        if os.path.isfile(filename):
            outfile = open(filename, 'r')
            reportsummary = yaml.safe_load(outfile)
            self.new_ui.lineEdit_companyName.setText(reportsummary["ProfileSummary"]['CompanyName'])
            self.new_ui.lbl_browse.setText(reportsummary["ProfileSummary"]['CompanyLogo'])
            self.new_ui.lineEdit_groupName.setText(reportsummary["ProfileSummary"]['Group/TeamName'])
            self.new_ui.lineEdit_designer.setText(reportsummary["ProfileSummary"]['Designer'])

        else:
            pass

    def design_examples(self):
        root_path = os.path.join('ResourceFiles', 'design_example', '_build', 'html')
        for html_file in os.listdir(root_path):
            # if html_file.startswith('index'):
            print(os.path.splitext(html_file)[1])
            if os.path.splitext(html_file)[1] == '.html':
                if sys.platform == ("win32" or "win64"):
                    os.startfile(os.path.join(root_path, html_file))
                else:
                    opener ="open" if sys.platform == "darwin" else "xdg-open"
                    subprocess.call([opener, "%s/%s" % (root_path, html_file)])

    def get_validator(self, validator):
        if validator == 'Int Validator':
            return QIntValidator()
        elif validator == 'Double Validator':
            return QDoubleValidator()
        else:
            return None

    def setupUi(self, MainWindow, main,folder):
        self.design_inputs = {}
        self.prev_inputs = {}
        self.input_dock_inputs = {}
        self.design_pref_inputs = {}
        self.folder = folder
        self.display_mode = 'Normal'
        self.display_x = 90
        self.display_y = 90
        self.ui_loaded = False
        main.design_status = False
        main.design_button_status = False
        MainWindow.setObjectName("MainWindow")

        icon = QtGui.QIcon()
        icon.addPixmap(QtGui.QPixmap(":/newPrefix/images/Osdag.png"), QtGui.QIcon.Normal, QtGui.QIcon.Off)
        MainWindow.setWindowIcon(icon)
        MainWindow.setIconSize(QtCore.QSize(20, 2))
        self.centralwidget = QtWidgets.QWidget(MainWindow)
        self.centralwidget.setObjectName("centralwidget")
        self.verticalLayout_2 = QtWidgets.QVBoxLayout(self.centralwidget)
        self.verticalLayout_2.setObjectName("verticalLayout_2")
        self.frame = QtWidgets.QFrame(self.centralwidget)
        self.frame.setMinimumSize(QtCore.QSize(0, 28))
        self.frame.setMaximumSize(QtCore.QSize(16777215, 28))
        self.frame.setFrameShape(QtWidgets.QFrame.NoFrame)
        self.frame.setFrameShadow(QtWidgets.QFrame.Raised)
        self.frame.setObjectName("frame_")

        self.btnInput = QtWidgets.QToolButton(self.frame)
        self.btnInput.setGeometry(QtCore.QRect(0, 0, 28, 28))
        self.btnInput.setFocusPolicy(QtCore.Qt.TabFocus)
        self.btnInput.setLayoutDirection(QtCore.Qt.LeftToRight)
        icon1 = QtGui.QIcon()
        icon1.addPixmap(QtGui.QPixmap(":/newPrefix/images/input.png"), QtGui.QIcon.Normal, QtGui.QIcon.Off)
        self.btnInput.setIcon(icon1)
        self.btnInput.setIconSize(QtCore.QSize(18, 18))
        self.btnInput.setObjectName("btnInput")

        self.btnOutput = QtWidgets.QToolButton(self.frame)
        self.btnOutput.setGeometry(QtCore.QRect(30, 0, 28, 28))
        self.btnOutput.setFocusPolicy(QtCore.Qt.TabFocus)
        #self.pushButton = QtWidgets.QPushButton(self.centralwidget)
        #self.pushButton.setGeometry(QtCore.QRect(440, 412, 111, 51))
        #self.pushButton.setObjectName("pushButton")
        icon2 = QtGui.QIcon()
        icon2.addPixmap(QtGui.QPixmap(":/newPrefix/images/output.png"), QtGui.QIcon.Normal, QtGui.QIcon.Off)
        self.btnOutput.setIcon(icon2)
        self.btnOutput.setIconSize(QtCore.QSize(18, 18))
        self.btnOutput.setObjectName("btnOutput")

        self.btnInput.clicked.connect(lambda: self.dockbtn_clicked(self.inputDock))
        self.btnOutput.clicked.connect(lambda: self.dockbtn_clicked(self.outputDock))

        self.btnTop = QtWidgets.QToolButton(self.frame)
        self.btnTop.setGeometry(QtCore.QRect(160, 0, 28, 28))
        self.btnTop.setFocusPolicy(QtCore.Qt.TabFocus)
        icon3 = QtGui.QIcon()
        icon3.addPixmap(QtGui.QPixmap(":/newPrefix/images/X-Y.png"), QtGui.QIcon.Normal, QtGui.QIcon.Off)
        self.btnTop.setIcon(icon3)
        self.btnTop.setIconSize(QtCore.QSize(22, 22))
        self.btnTop.setObjectName("btnTop")
        self.btnFront = QtWidgets.QToolButton(self.frame)
        self.btnFront.setGeometry(QtCore.QRect(100, 0, 28, 28))
        self.btnFront.setFocusPolicy(QtCore.Qt.TabFocus)
        icon4 = QtGui.QIcon()
        icon4.addPixmap(QtGui.QPixmap(":/newPrefix/images/Z-X.png"), QtGui.QIcon.Normal, QtGui.QIcon.Off)
        self.btnFront.setIcon(icon4)
        self.btnFront.setIconSize(QtCore.QSize(22, 22))
        self.btnFront.setObjectName("btnFront")
        self.btnSide = QtWidgets.QToolButton(self.frame)
        self.btnSide.setGeometry(QtCore.QRect(130, 0, 28, 28))
        self.btnSide.setFocusPolicy(QtCore.Qt.TabFocus)
        icon5 = QtGui.QIcon()
        icon5.addPixmap(QtGui.QPixmap(":/newPrefix/images/Z-Y.png"), QtGui.QIcon.Normal, QtGui.QIcon.Off)
        self.btnSide.setIcon(icon5)
        self.btnSide.setIconSize(QtCore.QSize(22, 22))
        self.btnSide.setObjectName("btnSide")
        """
            To get 3d component checkbox details from modules
        """
        i = 0
        for component in main.get_3d_components(main):
            checkBox = QtWidgets.QCheckBox(self.frame)
            checkBox.setGeometry(QtCore.QRect(230 + i, 0, 110, 29))
            font = QtGui.QFont()
            font.setFamily("Arial")
            font.setPointSize(11)
            font.setBold(True)
            font.setWeight(75)
            checkBox.setFont(font)
            checkBox.setFocusPolicy(QtCore.Qt.TabFocus)
            checkBox.setObjectName(component[0])
            checkBox.setText(component[0])
            checkBox.setDisabled(True)
            function_name = component[1]
            self.chkbox_connect(main, checkBox, function_name)
            checkBox.resize(checkBox.sizeHint())
            i += (checkBox.sizeHint().width() + 5)

        self.verticalLayout_2.addWidget(self.frame)
        self.splitter = QtWidgets.QSplitter(self.centralwidget)
        self.splitter.setOrientation(QtCore.Qt.Vertical)
        self.splitter.setObjectName("splitter")
        self.frame_2 = QtWidgets.QFrame(self.splitter)
        self.frame_2.setMinimumSize(QtCore.QSize(0, 100))
        self.frame_2.setFrameShape(QtWidgets.QFrame.Box)
        self.frame_2.setFrameShadow(QtWidgets.QFrame.Raised)
        #self.frame_2.setLineWidth(1)
        #self.frame_2.setMidLineWidth(1)
        self.frame_2.setObjectName("frame_2")
        self.verticalLayout = QtWidgets.QVBoxLayout(self.frame_2)
        self.verticalLayout.setContentsMargins(1, 1, 1, 1)
        self.verticalLayout.setObjectName("verticalLayout")
        self.mytabWidget = QtWidgets.QTabWidget(self.frame_2)
        self.mytabWidget.setMinimumSize(QtCore.QSize(0, 450))
        font = QtGui.QFont()
        font.setPointSize(8)
        font.setBold(True)
        font.setItalic(True)
        font.setWeight(75)
        self.mytabWidget.setFont(font)
        self.mytabWidget.setFocusPolicy(QtCore.Qt.NoFocus)
        self.mytabWidget.setStyleSheet("QTabBar::tab { height: 75px; width: 1px;  }")
        self.mytabWidget.setTabPosition(QtWidgets.QTabWidget.East)
        self.mytabWidget.setObjectName("mytabWidget")
        self.verticalLayout.addWidget(self.mytabWidget)
        self.textEdit = QtWidgets.QTextEdit(self.splitter)
        self.textEdit.setMinimumSize(QtCore.QSize(0, 125))
        self.textEdit.setMaximumSize(QtCore.QSize(16777215, 16777215))
        self.textEdit.setVerticalScrollBarPolicy(QtCore.Qt.ScrollBarAlwaysOn)
        self.textEdit.setReadOnly(True)
        self.textEdit.setOverwriteMode(True)
        self.textEdit.setObjectName("textEdit")

        main.set_osdaglogger(self.textEdit)
        # self.textEdit.setStyleSheet("QTextEdit {color:red}")
        self.verticalLayout_2.addWidget(self.splitter)
        MainWindow.setCentralWidget(self.centralwidget)
        self.menubar = QtWidgets.QMenuBar(MainWindow)
        self.menubar.setGeometry(QtCore.QRect(0, 0, 1328, 21))
        self.menubar.setStyleSheet("")
        self.menubar.setNativeMenuBar(False)
        self.menubar.setObjectName("menubar")
        self.menuFile = QtWidgets.QMenu(self.menubar)

        self.menuFile.setObjectName("menuFile")
        self.menuEdit = QtWidgets.QMenu(self.menubar)

        self.menuEdit.setObjectName("menuEdit")
        self.menuView = QtWidgets.QMenu(self.menubar)

        self.menuView.setObjectName("menuView")
        self.menuHelp = QtWidgets.QMenu(self.menubar)

        self.menuHelp.setObjectName("menuHelp")
        self.menuGraphics = QtWidgets.QMenu(self.menubar)

        self.menuGraphics.setObjectName("menuGraphics")
        self.menuDB = QtWidgets.QMenu(self.menubar)

        self.menuDB.setObjectName("menuDB")
        MainWindow.setMenuBar(self.menubar)

        ####################################################################
        # INPUT DOCK
        #####################################################################
        # @author : Umair

        self.inputDock = QtWidgets.QDockWidget(MainWindow)
        sizePolicy = QtWidgets.QSizePolicy(QtWidgets.QSizePolicy.Preferred, QtWidgets.QSizePolicy.Preferred)
        sizePolicy.setHorizontalStretch(1)
        sizePolicy.setVerticalStretch(0)
        sizePolicy.setHeightForWidth(self.inputDock.sizePolicy().hasHeightForWidth())
        #self.inputDock.setSizePolicy(sizePolicy)
        #self.inputDock.setMinimumSize(QtCore.QSize(320, 710))
        #self.inputDock.setMaximumSize(QtCore.QSize(310, 710))
        #self.inputDock.setBaseSize(QtCore.QSize(310, 710))
        #self.inputDock.setVerticalScrollBarPolicy(Qt.ScrollBarAsNeeded)
        font = QtGui.QFont()
        font.setFamily("Arial")
        font.setPointSize(10)
        font.setBold(True)
        font.setItalic(False)
        font.setWeight(75)
        self.inputDock.setFont(font)
        self.inputDock.setFloating(False)
        self.inputDock.setFeatures(QtWidgets.QDockWidget.AllDockWidgetFeatures)
        self.inputDock.setObjectName("inputDock")
        self.dockWidgetContents = QtWidgets.QWidget()
        self.dockWidgetContents.setObjectName("dockWidgetContents")
        font = QtGui.QFont()
        font.setPointSize(11)
        font.setBold(False)
        font.setWeight(50)
        palette = QtGui.QPalette()
        brush = QtGui.QBrush(QtGui.QColor(0, 0, 127))
        brush.setStyle(QtCore.Qt.SolidPattern)
        palette.setBrush(QtGui.QPalette.Active, QtGui.QPalette.Link, brush)
        brush = QtGui.QBrush(QtGui.QColor(0, 0, 255))
        brush.setStyle(QtCore.Qt.SolidPattern)
        palette.setBrush(QtGui.QPalette.Inactive, QtGui.QPalette.Link, brush)
        brush = QtGui.QBrush(QtGui.QColor(0, 0, 255))
        brush.setStyle(QtCore.Qt.SolidPattern)
        palette.setBrush(QtGui.QPalette.Disabled, QtGui.QPalette.Link, brush)

        self.in_widget = QtWidgets.QWidget(self.dockWidgetContents)
        #sself.in_widget.setGeometry(QtCore.QRect(0, 0, 325, 600))
        in_layout1 = QtWidgets.QVBoxLayout(self.in_widget)
        in_scroll = QScrollArea(self.in_widget)
        in_layout1.addWidget(in_scroll)
        in_scroll.setWidgetResizable(True)
        in_scrollcontent = QtWidgets.QWidget(in_scroll)
        in_layout2 = QtWidgets.QGridLayout(in_scrollcontent)
        in_scrollcontent.setLayout(in_layout2)
        #in_scroll.horizontalScrollBar().hide()
        in_scroll.setHorizontalScrollBarPolicy(QtCore.Qt.ScrollBarAlwaysOff)
        in_scroll.setVerticalScrollBarPolicy(QtCore.Qt.ScrollBarAsNeeded)


        """
        This routine takes the returned list from input_values function of corresponding module
        and creates the specified QT widgets, [Ref input_values function is any module for details]
        """
        option_list = main.input_values(self)
        _translate = QtCore.QCoreApplication.translate

        i = 0
        j = 1
        maxi_width_left, maxi_width_right = -1, -1
        for option in option_list:
            lable = option[1]
            type = option[2]
            if type not in [TYPE_TITLE, TYPE_IMAGE, TYPE_MODULE, TYPE_IMAGE_COMPRESSION]:
                l = QtWidgets.QLabel(self.dockWidgetContents)

                # if option[0] in [KEY_MOMENT_MAJOR, KEY_MOMENT_MINOR] and module == KEY_DISP_BASE_PLATE:
                #     l.setGeometry(QtCore.QRect(16, 10 + i, 120, 25))
                # else:
                #l.setGeometry(QtCore.QRect(6, 10 + i, 120, 25))

                #l.setGeometry(QtCore.QRect(6, 10 + i, 120, 25))

                font = QtGui.QFont()
                font.setPointSize(10)
                font.setBold(False)
                font.setWeight(50)
                l.setFont(font)
                l.setObjectName(option[0] + "_label")
                l.setText(_translate("MainWindow", "<html><head/><body><p>" + lable + "</p></body></html>"))
                #l.setFixedSize(l.size())
                in_layout2.addWidget(l, j, 1, 1, 1)
                metrices = QtGui.QFontMetrics(font)
                maxi_width_left = max(maxi_width_left, metrices.boundingRect(lable).width() + 8)


            if type == TYPE_COMBOBOX or type == TYPE_COMBOBOX_CUSTOMIZED:
                combo = QtWidgets.QComboBox(self.dockWidgetContents)
                #combo.setGeometry(QtCore.QRect(150, 10 + i, 150, 27))
                font = QtGui.QFont()
                font.setPointSize(10)
                font.setBold(False)
                font.setWeight(50)
                combo.setFont(font)
                combo.view().setVerticalScrollBarPolicy(Qt.ScrollBarAsNeeded)
                combo.setStyleSheet("QComboBox { combobox-popup: 0; }")
                combo.setMaxVisibleItems(5)
                combo.setObjectName(option[0])

                metrices = QtGui.QFontMetrics(font)
                item_width = 10

                for item in option[3]:

                    combo.addItem(item)
                    item_width = max(item_width, metrices.boundingRect(item).width())
                in_layout2.addWidget(combo, j, 2, 1, 1)

                if lable == 'Material':
                    combo.setCurrentIndex(1)
                    maxi_width_right = max(maxi_width_right, item_width)
                combo.view().setMinimumWidth(item_width + 25)

            if type == TYPE_TEXTBOX:
                r = QtWidgets.QLineEdit(self.dockWidgetContents)
                font = QtGui.QFont()
                font.setPointSize(10)
                font.setBold(False)
                font.setWeight(50)
                r.setFont(font)
                r.setObjectName(option[0])
                # if option[0] in [KEY_MOMENT_MAJOR, KEY_MOMENT_MINOR] and module == KEY_DISP_BASE_PLATE:
                #     r.setGeometry(QtCore.QRect(160, 10 + i, 150, 27))
                #     r.setDisabled(True)
                # else:

                #r.setGeometry(QtCore.QRect(150, 10 + i, 150, 27))
                r.setEnabled(True if option[4] else False)
                if option[5] != 'No Validator':
                    r.setValidator(self.get_validator(option[5]))
                #r.setFixedSize(r.size())

                # if option[0] in [KEY_MOMENT_MAJOR, KEY_MOMENT_MINOR, KEY_AXIAL_TENSION_BP] and module == KEY_DISP_BASE_PLATE:
                #     r.setGeometry(QtCore.QRect(160, 10 + i, 150, 27))
                #     r.setDisabled(True)
                # else:
                #     r.setGeometry(QtCore.QRect(150, 10 + i, 150, 27))
                # r.setFixedSize(r.size())

                in_layout2.addWidget(r, j, 2, 1, 1)
                #maxi_width_right = max(maxi_width_right, 120)

            if type == TYPE_MODULE:
                _translate = QtCore.QCoreApplication.translate
                MainWindow.setWindowTitle(_translate("MainWindow", option[1]))
                i = i - 30
                module = lable
                j = j - 1

            if type == TYPE_NOTE:
                l = QtWidgets.QLineEdit(self.dockWidgetContents)
                l.setGeometry(QtCore.QRect(150, 10 + i, 150, 27))
                font = QtGui.QFont()
                font.setPointSize(10)
                font.setBold(True)
                font.setWeight(50)
                l.setFont(font)
                l.setAlignment(Qt.AlignHCenter)
                l.setObjectName(option[0] + "_note")
                # l.setText(_translate("MainWindow", "<html><head/><body><p>" + option[4] + "</p></body></html>"))
                l.setText(option[3])
                l.setReadOnly(True)
                l.setFixedSize(l.size())
                in_layout2.addWidget(l, j, 2, 1, 1)

            if type == TYPE_IMAGE:
                im = QtWidgets.QLabel(self.dockWidgetContents)
                im.setGeometry(QtCore.QRect(190, 10 + i, 100, 100))
                im.setObjectName(option[0])
                im.setScaledContents(True)
                pixmap = QPixmap(option[3])
                im.setPixmap(pixmap)
                i = i + 30
                im.setFixedSize(im.size())
                in_layout2.addWidget(im, j, 2, 1, 1)

            if type == TYPE_IMAGE_COMPRESSION:
                imc = QtWidgets.QLabel(self.dockWidgetContents)
                imc.setGeometry(QtCore.QRect(130, 10 + i, 160, 150))
                imc.setObjectName(option[0])
                imc.setScaledContents(True)
                pixmapc = QPixmap(option[3])
                imc.setPixmap(pixmapc)
                i = i + 30
                imc.setFixedSize(imc.size())
                in_layout2.addWidget(imc, j, 2, 1, 1)

# <<<<<<< HEAD
# =======
#             if option[0] in [KEY_AXIAL, KEY_AXIAL_BP, KEY_SHEAR]:
#                 key = self.dockWidgetContents.findChild(QtWidgets.QWidget, option[0])
#                 onlyInt = QIntValidator()
#                 key.setValidator(onlyInt)
#
# >>>>>>> 436f627ed59112463791456e6d1eceb9749f6d4c
            if type == TYPE_TITLE:
                q = QtWidgets.QLabel(self.dockWidgetContents)
                #q.setGeometry(QtCore.QRect(3, 10 + i, 201, 25))
                font = QtGui.QFont()
                font.setPointSize(10)
                font.setWeight(65)
                q.setFont(font)
                q.setObjectName("_title")
                q.setText(_translate("MainWindow",
                                     "<html><head/><body><p><span style=\" font-weight:600;\">" + lable + "</span></p></body></html>"))
                q.setFixedSize(q.sizeHint().width(), q.sizeHint().height())
                in_layout2.addWidget(q, j, 1, 2, 2)
                j = j + 1

            i = i + 30
            j = j + 1
        in_layout2.setRowStretch(j+1, 10)
        in_scroll.setWidget(in_scrollcontent)

        maxi_width = maxi_width_left + maxi_width_right
        in_scrollcontent.setMinimumSize(maxi_width,in_scrollcontent.sizeHint().height())
        maxi_width += 82
        maxi_width = max(maxi_width, 350)    # In case there is no widget
        self.inputDock.setFixedWidth(maxi_width)
        self.in_widget.setFixedWidth( maxi_width)
        for option in option_list:
            key = self.dockWidgetContents.findChild(QtWidgets.QWidget, option[0])

            if option[0] in RED_LIST:
                red_list_set = set(red_list_function())
                current_list_set = set(option[3])
                current_red_list = list(current_list_set.intersection(red_list_set))

                for value in current_red_list:
                    indx = option[3].index(str(value))
                    key.setItemData(indx, QBrush(QColor("red")), Qt.TextColorRole)

        ###############################
        # Customized option in Combobox
        ###############################
        # @author: Amir
        """
        This routine takes both customized_input list and input_value_changed list.
        Customized input list is the list displayed in popup, when "Customized" option is clicked.
        input_value_Changed is the list of keys whose values depend on values of other keys in input dock.
        The function which returns customized_input values takes no arguments.
        But if a key is common in both customized input and input value changed, it takes argument as specified in
         input value changed.
        Here, on_change_key_popup gives list of keys which are common in both and needs an input argument.
        Since, we don't know how may customized popups can be used in a module we have provided,
         "triggered.connect" for up to 10 customized popups
        """

        new_list = main.customized_input(main)
        updated_list = main.input_value_changed(main)
        data = {}

        d = {}
        if new_list != []:
            for t in new_list:
                Combobox_key = t[0]
                d[Combobox_key] = self.dockWidgetContents.findChild(QtWidgets.QWidget, t[0])
                if updated_list != None:
                    onchange_key_popup = [item for item in updated_list if item[1] == t[0]]
                    arg_list = []
                    if onchange_key_popup != []:
                        for change_key in onchange_key_popup[0][0]:
                            arg_list.append(self.dockWidgetContents.findChild(QtWidgets.QWidget, change_key).currentText())
                        data[t[0] + "_customized"] = t[1](arg_list)
                    else:
                        data[t[0] + "_customized"] = t[1]()
                else:
                    data[t[0] + "_customized"] = t[1]()
            try:
                d.get(new_list[0][0]).activated.connect(lambda: self.popup(d.get(new_list[0][0]), new_list,updated_list,data))
                d.get(new_list[1][0]).activated.connect(lambda: self.popup(d.get(new_list[1][0]), new_list,updated_list,data))
                d.get(new_list[2][0]).activated.connect(lambda: self.popup(d.get(new_list[2][0]), new_list,updated_list,data))
                d.get(new_list[3][0]).activated.connect(lambda: self.popup(d.get(new_list[3][0]), new_list,updated_list,data))
                d.get(new_list[4][0]).activated.connect(lambda: self.popup(d.get(new_list[4][0]), new_list,updated_list,data))
                d.get(new_list[5][0]).activated.connect(lambda: self.popup(d.get(new_list[5][0]), new_list,updated_list,data))
                d.get(new_list[6][0]).activated.connect(lambda: self.popup(d.get(new_list[6][0]), new_list,updated_list,data))
                d.get(new_list[7][0]).activated.connect(lambda: self.popup(d.get(new_list[7][0]), new_list,updated_list,data))
                d.get(new_list[8][0]).activated.connect(lambda: self.popup(d.get(new_list[8][0]), new_list,updated_list,data))
                d.get(new_list[9][0]).activated.connect(lambda: self.popup(d.get(new_list[9][0]), new_list,updated_list,data))
                d.get(new_list[10][0]).activated.connect(lambda: self.popup(d.get(new_list[10][0]), new_list,updated_list,data))
            except IndexError:
                pass

        # Change in Ui based on Connectivity selection
        ##############################################
        """ This routine is for "on change" feature. When ever base key is changed all their corresponding
        on_change keys should change. input_value_changed written for each module gives this information in form of list
         of tuples [ref input_value_Changed in any module for detailed description]"""
        if updated_list is None:
            pass
        else:
            for t in updated_list:
                for key_name in t[0]:
                    key_changed = self.dockWidgetContents.findChild(QtWidgets.QWidget, key_name)
                    self.on_change_connect(key_changed, updated_list, data, main)

        self.btn_Reset = QtWidgets.QPushButton(self.dockWidgetContents)
        self.btn_Reset.setGeometry(QtCore.QRect((maxi_width/2)-110, 650, 100, 35))
        font = QtGui.QFont()
        font.setPointSize(10)
        font.setBold(True)
        font.setWeight(65)
        self.btn_Reset.setFont(font)
        self.btn_Reset.setAutoDefault(True)
        self.btn_Reset.setObjectName("btn_Reset")

        self.btn_Design = QtWidgets.QPushButton(self.dockWidgetContents)
        self.btn_Design.setGeometry(QtCore.QRect((maxi_width/2)+10, 650, 100, 35))
        font = QtGui.QFont()
        font.setPointSize(10)
        font.setBold(True)
        font.setWeight(65)
        self.btn_Design.setFont(font)
        self.btn_Design.setAutoDefault(True)
        self.btn_Design.setObjectName("btn_Design")
        self.inputDock.setWidget(self.dockWidgetContents)
        MainWindow.addDockWidget(QtCore.Qt.DockWidgetArea(1), self.inputDock)

        ##############################################
        # OUTPUT DOCK
        ##############################################
        """

        @author: Umair

        """
        out_list = main.output_values(main, False)

        #maxi_width = max([QtGui.QFontMetrics(font).boundingRect(option[1]).width() for option in out_list if option[2] not in [TYPE_TITLE, TYPE_IMAGE, TYPE_MODULE]])
        self.outputDock = QtWidgets.QDockWidget(MainWindow)
        sizePolicy = QtWidgets.QSizePolicy(QtWidgets.QSizePolicy.Preferred, QtWidgets.QSizePolicy.Preferred)
        sizePolicy.setHorizontalStretch(1)
        sizePolicy.setVerticalStretch(0)
        sizePolicy.setHeightForWidth(self.outputDock.sizePolicy().hasHeightForWidth())
        self.outputDock.setSizePolicy(sizePolicy)
        #self.outputDock.setMinimumSize(QtCore.QSize(400, 710))
        #self.outputDock.setMaximumSize(QtCore.QSize(maxi_width+220, 710))
        font = QtGui.QFont()
        font.setFamily("Arial")
        font.setPointSize(10)
        font.setBold(True)
        font.setWeight(75)
        self.outputDock.setFont(font)
        self.outputDock.setObjectName("outputDock")

        self.dockWidgetContents_out = QtWidgets.QWidget()
        self.dockWidgetContents_out.setObjectName("dockWidgetContents_out")

        self.out_widget = QtWidgets.QWidget(self.dockWidgetContents_out)
        #self.out_widget.setGeometry(QtCore.QRect(0, 0, 400, 600))
        out_layout1 = QtWidgets.QVBoxLayout(self.out_widget)
        out_scroll = QScrollArea(self.out_widget)
        out_layout1.addWidget(out_scroll)
        out_scroll.setWidgetResizable(True)
        out_scroll.horizontalScrollBar().hide()
        out_scrollcontent = QtWidgets.QWidget(out_scroll)
        out_layout2 = QtWidgets.QGridLayout(out_scrollcontent)
        out_scrollcontent.setLayout(out_layout2)
        #out_scroll.horizontalScrollBar().hide()
        _translate = QtCore.QCoreApplication.translate

        """
        This routine takes the inputs from output_values function from the corresponding module file
         and create specified QT widgets
        """

        i = 0
        j = 1
        button_list = []
        maxi_width_left, maxi_width_right = -1, -1
        self.output_title_fields = {}
        key = None
        current_key = None
        fields = 0
        title_repeat = 1
        for option in out_list:
            lable = option[1]
            output_type = option[2]
            if output_type not in [TYPE_TITLE, TYPE_IMAGE, TYPE_MODULE]:
                l = QtWidgets.QLabel(self.dockWidgetContents_out)
                #l.setGeometry(QtCore.QRect(6, 10 + i, maxi_width , 25))
                font = QtGui.QFont()
                font.setPointSize(10)
                font.setBold(False)
                font.setWeight(50)
                l.setFont(font)
                l.setObjectName(option[0] + "_label")
                l.resize(l.sizeHint().width(), l.sizeHint().height())
                l.setText(_translate("MainWindow", "<html><head/><body><p>" + lable + "</p></body></html>"))
                out_layout2.addWidget(l, j, 1, 1, 1)
                l.setVisible(True if option[4] else False)
                metrices = QtGui.QFontMetrics(font)
                maxi_width_left = max(metrices.boundingRect(lable).width() + 8, maxi_width_left)
                #l.setSizePolicy(QtWidgets.QSizePolicy(QtWidgets.QSizePolicy.Maximum,QtWidgets.QSizePolicy.Maximum))
                # if option[0] == KEY_OUT_ANCHOR_BOLT_TENSION and module == KEY_DISP_BASE_PLATE:
                #     l.setVisible(False)

            if output_type == TYPE_TEXTBOX:
                r = QtWidgets.QLineEdit(self.dockWidgetContents_out)

                #r.setGeometry(QtCore.QRect(100, 10 + i, 150, 27))
                font = QtGui.QFont()
                font.setPointSize(10)
                font.setBold(False)
                font.setWeight(50)
                r.setFont(font)
                r.setObjectName(option[0])
                r.setReadOnly(True)

                #r.setFixedSize(r.size())
                out_layout2.addWidget(r, j, 2, 1, 1)
                r.setVisible(True if option[4] else False)
                fields += 1
                self.output_title_fields[current_key][1] = fields
                maxi_width_right = max(maxi_width_right, 100)    # predefined minimum width of 110 for textboxes
                #r.setSizePolicy(QtWidgets.QSizePolicy(QtWidgets.QSizePolicy.Maximum,QtWidgets.QSizePolicy.Maximum))
                # if option[0] == KEY_OUT_ANCHOR_BOLT_TENSION and module == KEY_DISP_BASE_PLATE:
                #     r.setVisible(False)

            if output_type == TYPE_OUT_BUTTON:
                v = option[3]
                b = QtWidgets.QPushButton(self.dockWidgetContents_out)

                #b.setGeometry(QtCore.QRect(150, 10 + i, 150, 27))
                font = QtGui.QFont()
                font.setPointSize(10)
                font.setBold(False)
                font.setWeight(50)
                b.setFont(font)
                b.setObjectName(option[0])
                #b.setFixedSize(b.size())
                b.resize(b.sizeHint().width(), b.sizeHint().height()+100)
                b.setText(v[0])
                b.setDisabled(True)
                fields += 1
                self.output_title_fields[current_key][1] = fields
                #b.setFixedSize(b.size())
                button_list.append(option)
                out_layout2.addWidget(b, j, 2, 1, 1)
                maxi_width_right = max(maxi_width_right, b.sizeHint().width())
                #b.clicked.connect(lambda: self.output_button_dialog(main, out_list))

            if output_type == TYPE_TITLE:
                key = lable

                q = QtWidgets.QLabel(self.dockWidgetContents_out)

                #q.setGeometry(QtCore.QRect(3, 10 + i, 201, 25))
                font = QtGui.QFont()
                font.setPointSize(10)
                font.setWeight(65)
                q.setFont(font)
                q.setObjectName("_title")
                q.setVisible(True if option[4] else False)
                #q.setFixedSize(q.size())
                q.setText(_translate("MainWindow",
                                     "<html><head/><body><p><span style=\" font-weight:600;\">" + lable + "</span></p></body></html>"))
                q.resize(q.sizeHint().width(), q.sizeHint().height())
                # q.setVisible(True if option[4] else False)
                if key:
                    fields = 0
                    current_key = key
                    if key in self.output_title_fields.keys():
                        self.output_title_fields.update({key+str(title_repeat): [q, fields]})
                        title_repeat +=1
                    else:
                        self.output_title_fields.update({key: [q, fields]})
                out_layout2.addWidget(q, j, 1, 2, 2)
                j = j + 1
            i = i + 30
            j = j + 1
        out_layout2.setRowStretch(j+1, 10)
        out_scroll.setWidget(out_scrollcontent)
        maxi_width = maxi_width_left + maxi_width_right

        maxi_width += 80    # +73 coz of whitespaces
        maxi_width = max(maxi_width, 350) # in case no widget
        out_scroll.setHorizontalScrollBarPolicy(QtCore.Qt.ScrollBarAlwaysOff)
        out_scroll.setVerticalScrollBarPolicy(QtCore.Qt.ScrollBarAsNeeded)

        self.outputDock.setFixedWidth(maxi_width)
        self.out_widget.setFixedWidth(maxi_width)
        self.outputDock.setSizePolicy(QtWidgets.QSizePolicy(QtWidgets.QSizePolicy.Maximum,QtWidgets.QSizePolicy.Maximum))
        self.out_widget.setSizePolicy(QtWidgets.QSizePolicy(QtWidgets.QSizePolicy.Maximum,QtWidgets.QSizePolicy.Maximum))
        # common_button = QtWidgets.QPushButton()
        # d = {
        #     'Button_1': common_button,
        #     'Button_2': common_button,
        #     'Button_3': common_button,
        #     'Button_4': common_button,
        #     'Button_5': common_button,
        #     'Button_6':  common_button
        # }
        #
        # print(button_list)

        # Case_1

        # for option in button_list:
        #     for i in d.keys():
        #         button = self.dockWidgetContents_out.findChild(QtWidgets.QWidget, option[0])
        #         if button not in d.values() and d[i] not in self.dockWidgetContents_out.children():
        #             d[i] = button
        # d['Button_1'].clicked.connect(lambda: self.output_button_dialog(main, button_list, d['Button_1']))
        # d['Button_2'].clicked.connect(lambda: self.output_button_dialog(main, button_list, d['Button_2']))
        # d['Button_3'].clicked.connect(lambda: self.output_button_dialog(main, button_list, d['Button_3']))
        # d['Button_4'].clicked.connect(lambda: self.output_button_dialog(main, button_list, d['Button_4']))
        # d['Button_5'].clicked.connect(lambda: self.output_button_dialog(main, button_list, d['Button_5']))
        # d['Button_6'].clicked.connect(lambda: self.output_button_dialog(main, button_list, d['Button_6']))

        # Case_2


        if button_list:
            for button_key in button_list:
                button = self.dockWidgetContents_out.findChild(QtWidgets.QWidget, button_key[0])
                self.output_button_connect(main, button_list, button)

        """ UI code for other output dock widgets like create design report button etc."""
        self.outputDock.setWidget(self.dockWidgetContents_out)
        MainWindow.addDockWidget(QtCore.Qt.DockWidgetArea(2), self.outputDock)
        self.btn_CreateDesign = QtWidgets.QPushButton(self.dockWidgetContents_out)
        self.save_outputDock = QtWidgets.QPushButton(self.dockWidgetContents_out)

        self.btn_CreateDesign.setFixedSize(185, 35)
        self.save_outputDock.setFixedSize(185, 35)
        self.btn_CreateDesign.setAutoDefault(True)
        font = QtGui.QFont()
        font.setPointSize(10)
        font.setBold(True)
        font.setWeight(65)
        self.btn_CreateDesign.setFont(font)
        self.btn_CreateDesign.setObjectName("btn_CreateDesign")
        self.save_outputDock.setFont(font)
        self.save_outputDock.setObjectName("save_outputDock")
        self.save_outputDock.setText("Save Output")
        self.save_outputDock.clicked.connect(self.save_output_to_csv(main))
        # self.btn_CreateDesign.clicked.connect(self.createDesignReport(main))

        ##################################
        # Menu UI
        ##################################
        self.actionInput = QtWidgets.QAction(MainWindow)
        icon7 = QtGui.QIcon()
        icon7.addPixmap(QtGui.QPixmap(":/images/input.png"), QtGui.QIcon.Normal, QtGui.QIcon.Off)
        self.actionInput.setIcon(icon7)
        self.actionInput.setObjectName("actionInput")
        self.actionInputwindow = QtWidgets.QAction(MainWindow)
        icon8 = QtGui.QIcon()
        icon8.addPixmap(QtGui.QPixmap(":/images/inputview.png"), QtGui.QIcon.Normal, QtGui.QIcon.Off)
        self.actionInputwindow.setIcon(icon8)
        self.actionInputwindow.setObjectName("actionInputwindow")
        self.actionNew = QtWidgets.QAction(MainWindow)
        font = QtGui.QFont()
        font.setFamily("DejaVu Sans")
        font.setBold(False)
        font.setItalic(False)
        font.setUnderline(False)
        font.setWeight(50)
        self.actionNew.setFont(font)
        self.actionNew.setObjectName("actionNew")
        self.action_load_input = QtWidgets.QAction(MainWindow)
        font = QtGui.QFont()
        font.setFamily("DejaVu Sans")
        font.setItalic(False)
        self.action_load_input.setFont(font)
        self.action_load_input.setObjectName("action_load_input")
        self.action_save_input = QtWidgets.QAction(MainWindow)
        font = QtGui.QFont()
        font.setFamily("DejaVu Sans")
        self.action_save_input.setFont(font)
        self.action_save_input.setObjectName("action_save_input")
        self.actionSave_As = QtWidgets.QAction(MainWindow)
        self.actionSave_As.setObjectName("actionSave_As")
        self.actionPrint = QtWidgets.QAction(MainWindow)
        self.actionPrint.setObjectName("actionPrint")
        self.actionCut = QtWidgets.QAction(MainWindow)
        font = QtGui.QFont()
        font.setFamily("DejaVu Sans")
        self.actionCut.setFont(font)
        self.actionCut.setObjectName("actionCut")
        self.actionCopy = QtWidgets.QAction(MainWindow)
        font = QtGui.QFont()
        font.setFamily("DejaVu Sans")
        self.actionCopy.setFont(font)
        self.actionCopy.setObjectName("actionCopy")
        self.actionPaste = QtWidgets.QAction(MainWindow)
        font = QtGui.QFont()
        font.setFamily("DejaVu Sans")
        self.actionPaste.setFont(font)
        self.actionPaste.setObjectName("actionPaste")
        self.actionInput_Browser = QtWidgets.QAction(MainWindow)
        self.actionInput_Browser = QtWidgets.QAction(MainWindow)
        self.actionInput_Browser.setObjectName("actionInput_Browser")
        self.actionOutput_Browser = QtWidgets.QAction(MainWindow)
        self.actionOutput_Browser.setObjectName("actionOutput_Browser")
        self.actionAbout_Osdag = QtWidgets.QAction(MainWindow)
        font = QtGui.QFont()
        font.setFamily("DejaVu Sans")
        self.actionAbout_Osdag.setFont(font)
        self.actionAbout_Osdag.setObjectName("actionAbout_Osdag")
        self.actionBeam = QtWidgets.QAction(MainWindow)
        self.actionBeam.setObjectName("actionBeam")
        self.actionColumn = QtWidgets.QAction(MainWindow)
        self.actionColumn.setObjectName("actionColumn")
        self.actionFinplate = QtWidgets.QAction(MainWindow)
        self.actionFinplate.setObjectName("actionFinplate")
        self.actionBolt = QtWidgets.QAction(MainWindow)
        self.actionBolt.setObjectName("actionBolt")
        self.action2D_view = QtWidgets.QAction(MainWindow)
        self.action2D_view.setObjectName("action2D_view")
        self.actionZoom_in = QtWidgets.QAction(MainWindow)
        font = QtGui.QFont()
        font.setFamily("DejaVu Sans")
        self.actionZoom_in.setFont(font)
        self.actionZoom_in.setObjectName("actionZoom_in")
        self.actionZoom_out = QtWidgets.QAction(MainWindow)
        font = QtGui.QFont()
        font.setFamily("DejaVu Sans")
        self.actionZoom_out.setFont(font)
        self.actionZoom_out.setObjectName("actionZoom_out")
        self.actionPan = QtWidgets.QAction(MainWindow)
        font = QtGui.QFont()
        font.setFamily("DejaVu Sans")
        self.actionPan.setFont(font)
        self.actionPan.setObjectName("actionPan")
        self.actionRotate_3D_model = QtWidgets.QAction(MainWindow)
        font = QtGui.QFont()
        font.setFamily("DejaVu Sans")
        self.actionRotate_3D_model.setFont(font)
        self.actionRotate_3D_model.setObjectName("actionRotate_3D_model")
        self.submenuDownload_db = QtWidgets.QMenu(MainWindow)
        self.submenuDownload_db.setFont(font)
        self.submenuDownload_db.setObjectName("submenuDownload_db")
        self.actionDownload_column = QtWidgets.QAction(MainWindow)
        self.actionDownload_column.setFont(font)
        self.actionDownload_column.setObjectName("actionDownload_column")
        self.actionDownload_beam = QtWidgets.QAction(MainWindow)
        self.actionDownload_beam.setFont(font)
        self.actionDownload_beam.setObjectName("actionDownload_beam")
        self.actionDownload_channel = QtWidgets.QAction(MainWindow)
        self.actionDownload_channel.setFont(font)
        self.actionDownload_channel.setObjectName("actionDownload_channel")
        self.actionDownload_angle = QtWidgets.QAction(MainWindow)
        self.actionDownload_angle.setFont(font)
        self.actionDownload_angle.setObjectName("actionDownload_angle")
        self.actionReset_db = QtWidgets.QAction(MainWindow)
        self.actionReset_db.setFont(font)
        self.actionReset_db.setObjectName("actionReset_db")
        self.actionView_2D_on_XY = QtWidgets.QAction(MainWindow)
        self.actionView_2D_on_XY.setObjectName("actionView_2D_on_XY")
        self.actionView_2D_on_YZ = QtWidgets.QAction(MainWindow)
        self.actionView_2D_on_YZ.setObjectName("actionView_2D_on_YZ")
        self.actionView_2D_on_ZX = QtWidgets.QAction(MainWindow)
        self.actionView_2D_on_ZX.setObjectName("actionView_2D_on_ZX")
        self.actionModel = QtWidgets.QAction(MainWindow)
        self.actionModel.setObjectName("actionModel")
        self.actionEnlarge_font_size = QtWidgets.QAction(MainWindow)
        font = QtGui.QFont()
        font.setFamily("DejaVu Sans")
        self.actionEnlarge_font_size.setFont(font)
        self.actionEnlarge_font_size.setObjectName("actionEnlarge_font_size")
        self.actionReduce_font_size = QtWidgets.QAction(MainWindow)
        self.actionReduce_font_size.setObjectName("actionReduce_font_size")
        self.actionSave_3D_model = QtWidgets.QAction(MainWindow)
        font = QtGui.QFont()
        font.setFamily("DejaVu Sans")
        self.actionSave_3D_model.setFont(font)
        self.actionSave_3D_model.setObjectName("actionSave_3D_model")
        self.actionSave_current_image = QtWidgets.QAction(MainWindow)
        font = QtGui.QFont()
        font.setFamily("DejaVu Sans")
        self.actionSave_current_image.setFont(font)
        self.actionSave_current_image.setObjectName("actionSave_current_image")
        self.actionSave_log_messages = QtWidgets.QAction(MainWindow)
        font = QtGui.QFont()
        font.setFamily("DejaVu Sans")
        self.actionSave_log_messages.setFont(font)
        self.actionSave_log_messages.setObjectName("actionSave_log_messages")
        self.actionCreate_design_report = QtWidgets.QAction(MainWindow)
        font = QtGui.QFont()
        font.setFamily("DejaVu Sans")
        self.actionCreate_design_report.setFont(font)
        self.actionCreate_design_report.setObjectName("actionCreate_design_report")
        self.actionQuit_fin_plate_design = QtWidgets.QAction(MainWindow)
        self.actionQuit_fin_plate_design.setObjectName("actionQuit_fin_plate_design")
        self.actionSave_Front_View = QtWidgets.QAction(MainWindow)
        font = QtGui.QFont()
        font.setFamily("DejaVu Sans")
        self.actionSave_Front_View.setFont(font)
        self.actionSave_Front_View.setObjectName("actionSave_Front_View")
        self.actionSave_Top_View = QtWidgets.QAction(MainWindow)
        font = QtGui.QFont()
        font.setFamily("DejaVu Sans")
        self.actionSave_Top_View.setFont(font)
        self.actionSave_Top_View.setObjectName("actionSave_Top_View")
        self.actionSave_Side_View = QtWidgets.QAction(MainWindow)
        font = QtGui.QFont()
        font.setFamily("DejaVu Sans")
        self.actionSave_Side_View.setFont(font)
        self.actionSave_Side_View.setObjectName("actionSave_Side_View")
        self.actionChange_bg_color = QtWidgets.QAction(MainWindow)
        font = QtGui.QFont()
        font.setFamily("Verdana")
        self.actionChange_bg_color.setFont(font)
        self.actionChange_bg_color.setObjectName("actionChange_bg_color")

        self.menugraphics_component_list = []
        """
        This routine take the list of separate 3D components checkboxes to be displayed in the ribbon from
        the corresponding module file
        """
        for component in main.get_3d_components(main):
            actionShow_component = QtWidgets.QAction(MainWindow)
            font = QtGui.QFont()
            font.setFamily("DejaVu Sans")
            font.setItalic(False)
            actionShow_component.setFont(font)
            actionShow_component.setObjectName(component[0])
            actionShow_component.setText(component[0])
            actionShow_component.setEnabled(False)
            self.action_connect(main, actionShow_component, component[1])
            self.menugraphics_component_list.append(actionShow_component)

        self.actionChange_background = QtWidgets.QAction(MainWindow)
        font = QtGui.QFont()
        font.setFamily("DejaVu Sans")
        self.actionChange_background.setFont(font)
        self.actionChange_background.setObjectName("actionChange_background")
        # self.actionShow_all = QtWidgets.QAction(MainWindow)
        # self.actionShow_all.setObjectName("actionShow_all")
        self.actionDesign_examples = QtWidgets.QAction(MainWindow)
        self.actionDesign_examples.setObjectName("actionDesign_examples")
        self.actionSample_Problems = QtWidgets.QAction(MainWindow)
        self.actionSample_Problems.setObjectName("actionSample_Problems")
        self.actionSample_Tutorials = QtWidgets.QAction(MainWindow)
        self.actionSample_Tutorials.setObjectName("actionSample_Tutorials")
        self.actionAbout_Osdag_2 = QtWidgets.QAction(MainWindow)
        self.actionAbout_Osdag_2.setObjectName("actionAbout_Osdag_2")
        self.actionOsdag_Manual = QtWidgets.QAction(MainWindow)
        self.actionOsdag_Manual.setObjectName("actionOsdag_Manual")
        self.actionAsk_Us_a_Question = QtWidgets.QAction(MainWindow)
        self.actionAsk_Us_a_Question.setObjectName("actionAsk_Us_a_Question")
        self.check_for_update=QtWidgets.QAction(MainWindow)
        self.check_for_update.setObjectName("check_for_update")
        self.actionFAQ = QtWidgets.QAction(MainWindow)
        self.actionFAQ.setObjectName("actionFAQ")


        self.actionDesign_Preferences = QtWidgets.QAction(MainWindow)
        font = QtGui.QFont()
        font.setFamily("DejaVu Serif")
        self.actionDesign_Preferences.setFont(font)
        self.actionDesign_Preferences.setObjectName("actionDesign_Preferences")
        self.actionDesign_Preferences.triggered.connect(lambda: self.common_function_for_save_and_design(main, data, "Design_Pref"))
        self.actionDesign_Preferences.triggered.connect(lambda: self.combined_design_prefer(data,main))
        self.actionDesign_Preferences.triggered.connect(self.design_preferences)
        self.designPrefDialog = DesignPreferences(main, self, input_dictionary=self.input_dock_inputs)

        self.actionOsdagSectionModeller=QtWidgets.QAction(MainWindow)
        self.actionOsdagSectionModeller.setObjectName("actionDesign_Preferences")
        self.actionOsdagSectionModeller.triggered.connect(self.osdag_section_modeller)
        # self.designPrefDialog.rejected.connect(lambda: self.design_preferences('rejected'))
        self.actionfinPlate_quit = QtWidgets.QAction(MainWindow)
        self.actionfinPlate_quit.setObjectName("actionfinPlate_quit")
        self.actio_load_input = QtWidgets.QAction(MainWindow)
        self.actio_load_input.setObjectName("actio_load_input")
        self.menuFile.addAction(self.action_load_input)
        self.menuFile.addSeparator()
        self.menuFile.addAction(self.action_save_input)
        self.menuFile.addAction(self.actionSave_log_messages)
        self.menuFile.addAction(self.actionCreate_design_report)
        self.menuFile.addSeparator()
        self.menuFile.addAction(self.actionSave_3D_model)
        self.menuFile.addAction(self.actionSave_current_image)
        self.menuFile.addSeparator()
        self.menuFile.addAction(self.actionSave_Front_View)
        self.menuFile.addAction(self.actionSave_Top_View)
        self.menuFile.addAction(self.actionSave_Side_View)
        self.menuFile.addSeparator()
        self.menuFile.addAction(self.actionfinPlate_quit)
        # self.menuEdit.addAction(self.actionCut)
        # self.menuEdit.addAction(self.actionCopy)
        # self.menuEdit.addAction(self.actionPaste)
        self.menuEdit.addAction(self.actionDesign_Preferences)
        self.menuEdit.addAction(self.actionOsdagSectionModeller)
        # self.menuView.addAction(self.actionEnlarge_font_size)
        # self.menuView.addSeparator()
        self.menuHelp.addAction(self.actionSample_Tutorials)
        self.menuHelp.addAction(self.actionDesign_examples)
        self.menuHelp.addSeparator()
        self.menuHelp.addAction(self.actionAsk_Us_a_Question)
        self.menuHelp.addAction(self.actionAbout_Osdag_2)
        self.menuHelp.addSeparator()
        self.menuHelp.addAction(self.check_for_update)
        self.menuGraphics.addSeparator()
        self.menuGraphics.addAction(self.actionZoom_in)
        self.menuGraphics.addAction(self.actionZoom_out)
        self.menuGraphics.addAction(self.actionPan)
        self.menuGraphics.addAction(self.actionRotate_3D_model)
        self.menuGraphics.addSeparator()
        # self.menuGraphics.addAction(self.actionShow_beam)
        # self.menuGraphics.addAction(self.actionShow_column)
        # self.menuGraphics.addAction(self.actionShow_finplate)
        # self.menuGraphics.addAction(self.actionShow_all)
        for action in self.menugraphics_component_list:
            self.menuGraphics.addAction(action)
        self.menuGraphics.addSeparator()
        self.menuGraphics.addAction(self.actionChange_background)
        self.menuDB.addMenu(self.submenuDownload_db)
        self.submenuDownload_db.addAction(self.actionDownload_column)
        self.submenuDownload_db.addAction(self.actionDownload_beam)
        self.submenuDownload_db.addAction(self.actionDownload_angle)
        self.submenuDownload_db.addAction(self.actionDownload_channel)
        self.menuDB.addSeparator()
        self.menuDB.addAction(self.actionReset_db)
        self.menubar.addAction(self.menuFile.menuAction())
        self.menubar.addAction(self.menuEdit.menuAction())
        # self.menubar.addAction(self.menuView.menuAction())
        self.menubar.addAction(self.menuGraphics.menuAction())
        self.menubar.addAction(self.menuDB.menuAction())
        self.menubar.addAction(self.menuHelp.menuAction())

        self.retranslateUi()
        self.mytabWidget.setCurrentIndex(-1)
        QtCore.QMetaObject.connectSlotsByName(MainWindow)
        self.action_save_input.triggered.connect(lambda: self.common_function_for_save_and_design(main, data, "Save"))
        self.btn_Design.clicked.connect(lambda: self.common_function_for_save_and_design(main, data, "Design"))
        self.action_load_input.triggered.connect(lambda: self.loadDesign_inputs(option_list, data, new_list, main))
        self.btn_Reset.clicked.connect(lambda: self.reset_fn(option_list, out_list, new_list, data))
        self.actionChange_background.triggered.connect(self.showColorDialog)
        self.actionSave_3D_model.triggered.connect(lambda: self.save3DcadImages(main))
        self.btn_CreateDesign.clicked.connect(lambda:self.open_summary_popup(main))
        self.actionSave_current_image.triggered.connect(lambda: self.save_cadImages(main))
        self.actionCreate_design_report.triggered.connect(lambda:self.open_summary_popup(main))

        self.check_for_update.triggered.connect(lambda: self.notification())
        self.actionZoom_out.triggered.connect(lambda: self.display.ZoomFactor(1/1.1))
        self.actionZoom_in.triggered.connect(lambda: self.display.ZoomFactor(1.1))
        self.actionPan.triggered.connect(lambda: self.assign_display_mode(mode="pan"))
        self.actionRotate_3D_model.triggered.connect(lambda: self.assign_display_mode(mode="rotate"))
        self.actionDownload_column.triggered.connect(lambda: self.designPrefDialog.ui.download_Database(table="Columns"))
        self.actionDownload_beam.triggered.connect(lambda: self.designPrefDialog.ui.download_Database(table="Beams"))
        self.actionDownload_channel.triggered.connect(lambda: self.designPrefDialog.ui.download_Database(table="Channels"))
        self.actionDownload_angle.triggered.connect(lambda: self.designPrefDialog.ui.download_Database(table="Angles"))
        self.actionReset_db.triggered.connect(self.database_reset)
        self.actionSample_Tutorials.triggered.connect(lambda: MyTutorials(self).exec())
        self.actionAbout_Osdag_2.triggered.connect(lambda: MyAboutOsdag(self).exec())
        self.actionAsk_Us_a_Question.triggered.connect(lambda: MyAskQuestion(self).exec())
        self.actionDesign_examples.triggered.connect(self.design_examples)

        self.actionSave_Top_View.triggered.connect(lambda: self.display.View_Top())
        self.actionSave_Front_View.triggered.connect(lambda: self.display.View_Front())
        self.actionSave_Side_View.triggered.connect(lambda: self.display.View_Right())
        self.btnTop.clicked.connect(lambda: self.display.View_Top())
        self.btnFront.clicked.connect(lambda: self.display.View_Front())
        self.btnSide.clicked.connect(lambda: self.display.View_Right())

        last_design_folder = os.path.join('ResourceFiles', 'last_designs')
        last_design_file = str(main.module_name(main)).replace(' ', '') + ".osi"
        last_design_file = os.path.join(last_design_folder, last_design_file)
        last_design_dictionary = {}
        if not os.path.isdir(last_design_folder):
            os.mkdir(last_design_folder)
        if os.path.isfile(last_design_file):
            with open(str(last_design_file), 'r') as last_design:
                last_design_dictionary = yaml.safe_load(last_design)
        if isinstance(last_design_dictionary, dict):
            self.setDictToUserInputs(last_design_dictionary, option_list, data, new_list)
            if "out_titles_status" in last_design_dictionary.keys():
                title_status = last_design_dictionary["out_titles_status"]
                print("titles", title_status)
                title_count = 0
                out_titles = []
                title_repeat = 1
                for out_field in out_list:
                    if out_field[2] == TYPE_TITLE:
                        title_name = out_field[1]
                        if title_name in out_titles:
                            title_name += str(title_repeat)
                            title_repeat += 1
                        if title_status[title_count] == 0:
                            self.output_title_fields[title_name][0].setVisible(False)
                        title_count += 1
                        out_titles.append(title_name)
        self.ui_loaded = True

        from osdagMainSettings import backend_name
        self.display, _ = self.init_display(backend_str=backend_name())
        self.connectivity = None
        self.fuse_model = None

    def notification(self):
        check=Update(0)
        print(check.notifi())
        if check.notifi()==True:
            msg = QMessageBox.information(self, 'Update available',
                                          '<a href=\"https://imatrixhosting.in/deepthi/\">Click to downlaod<a/>')
        elif check.notifi()=="no internet":
            msg= QMessageBox.information(self, 'Error', 'No Internet Connection')
        else:
            msg = QMessageBox.information(self, 'Update', 'No Update Available')

    def save_output_to_csv(self, main):
        def save_fun():
            status = main.design_status
            out_list = main.output_values(main, status)
            in_list = main.input_values(main)
            to_Save = {}
            flag = 0
            for option in out_list:
                if option[0] is not None and option[2] == TYPE_TEXTBOX:
                    to_Save[option[0]] = option[3]
                    if str(option[3]):
                        flag = 1
                if option[2] == TYPE_OUT_BUTTON:
                    tup = option[3]
                    fn = tup[1]
                    for item in fn(main, status):
                        lable = item[0]
                        value = item[3]
                        if lable!=None and value!=None:
                            to_Save[lable] = value

            df = pd.DataFrame(self.design_inputs.items())
            #df.columns = ['label','value']
            #columns = [('input values','label'),('input values','value')]
            #df.columns = pd.MultiIndex.from_tuples(columns)

            df1 = pd.DataFrame(to_Save.items())
            #df1.columns = ['label','value']
            #df1.columns = pd.MultiIndex.from_product([["Output Values"], df1.columns])

            bigdata = pd.concat([df, df1], axis=1)
            if not flag:
                QMessageBox.information(self, "Information",
                                        "Nothing to Save.")
            else:
                fileName, _ = QFileDialog.getSaveFileName(self,
                                                          "Save Output", os.path.join(self.folder, "untitled.csv"),
                                                          "Input Files(*.csv)")
                if fileName:
                    bigdata.to_csv(fileName, index=False, header=None)
                    QMessageBox.information(self, "Information",
                                            "Saved successfully.")
        return save_fun

    def popup(self,key, for_custom_list,updated_list,data):

        """
        Function for retaining the values in the popup once it is closed.
        """

        # @author: Amir

        for c_tup in for_custom_list:
            if c_tup[0] != key.objectName():
                continue
            selected = key.currentText()
            f = c_tup[1]
            if updated_list != None:
                onchange_key_popup = [item for item in updated_list if item[1] == c_tup[0]]
            else:
                onchange_key_popup = []
            if onchange_key_popup != []:
                arg_list = []
                for change_key in onchange_key_popup[0][0]:
                    arg_list.append(
                        self.dockWidgetContents.findChild(QtWidgets.QWidget, change_key).currentText())
                options = f(arg_list)
                existing_options = data[c_tup[0] + "_customized"]
                if selected == "Customized":
                    data[c_tup[0] + "_customized"] = self.open_customized_popup(options, existing_options)
                    if data[c_tup[0] + "_customized"] == []:
                        data[c_tup[0] + "_customized"] = f(arg_list)
                        key.setCurrentIndex(0)
                else:
                    data[c_tup[0] + "_customized"] = f(arg_list)

                    input = f(arg_list)
                    data[c_tup[0] + "_customized"] = input
            else:
                options = f()
                existing_options = data[c_tup[0] + "_customized"]
                if selected == "Customized":
                    data[c_tup[0] + "_customized"] = self.open_customized_popup(options, existing_options)
                    if data[c_tup[0] + "_customized"] == []:
                        data[c_tup[0] + "_customized"] = f()
                        key.setCurrentIndex(0)
                else:
                    data[c_tup[0] + "_customized"] = f()

    def on_change_connect(self, key_changed, updated_list, data, main):
        key_changed.currentIndexChanged.connect(lambda: self.change(key_changed, updated_list, data, main))

    def change(self, k1, new, data, main):

        """
        @author: Umair
        """
        for tup in new:
            (object_name, k2_key, typ, f) = tup
            if k1.objectName() not in object_name:
                continue
            if typ in [TYPE_LABEL, TYPE_OUT_LABEL]:
                k2_key = k2_key + "_label"
            if typ == TYPE_NOTE:
                k2_key = k2_key + "_note"

            if typ in [TYPE_OUT_DOCK, TYPE_OUT_LABEL]:
                k2 = self.dockWidgetContents_out.findChild(QtWidgets.QWidget, k2_key)
            elif typ == TYPE_WARNING:
                k2 = str(k2_key)
            else:
                k2 = self.dockWidgetContents.findChild(QtWidgets.QWidget, k2_key)


            arg_list = []
            for ob_name in object_name:
                key = self.dockWidgetContents.findChild(QtWidgets.QWidget, ob_name)
                arg_list.append(key.currentText())

            val = f(arg_list)

            if typ == TYPE_COMBOBOX:
                k2.clear()
                for values in val:
                    k2.addItem(values)
                    k2.setCurrentIndex(0)
                if VALUES_WELD_TYPE[1] in val:
                    k2.setCurrentText(VALUES_WELD_TYPE[1])
                if k2_key in RED_LIST:
                    red_list_set = set(red_list_function())
                    current_list_set = set(val)
                    current_red_list = list(current_list_set.intersection(red_list_set))
                    for value in current_red_list:
                        indx = val.index(str(value))
                        k2.setItemData(indx, QBrush(QColor("red")), Qt.TextColorRole)
            elif typ == TYPE_COMBOBOX_CUSTOMIZED:
                k2.setCurrentIndex(0)
                data[k2_key + "_customized"] = val
            elif typ == TYPE_CUSTOM_MATERIAL:
                if val:
                    self.new_material_dialog()
            elif typ == TYPE_CUSTOM_SECTION:
                if val:
                    self.import_custom_section()

            elif typ == TYPE_LABEL:
                k2.setText(val)
            elif typ == TYPE_NOTE:
                k2.setText(val)
            elif typ == TYPE_IMAGE:
                pixmap1 = QPixmap(val)
                k2.setPixmap(pixmap1)
            elif typ == TYPE_TEXTBOX:
                if val:
                    k2.setEnabled(True)
                else:
                    k2.setDisabled(True)
            elif typ == TYPE_WARNING:
                if val:
                    QMessageBox.warning(self, "Application", k2)
            elif typ in [TYPE_OUT_DOCK, TYPE_OUT_LABEL]:
                if val:
                    k2.setVisible(False)
                else:
                    k2.setVisible(True)
            else:
                pass

        if self.ui_loaded:
            self.output_title_change(main)

    def output_title_change(self, main):

        status = main.design_status
        out_list = main.output_values(main, status)
        key = None
        no_field_titles = []
        titles = []
        title_repeat = 1
        visible_fields = 0
        for option in out_list:
            if option[2] == TYPE_TITLE:
                if key:
                    title_repeat = self.output_title_visiblity(visible_fields, key, titles, title_repeat)
                    titles.append(key)

                key = option[1]
                if self.output_title_fields[key][1] == 0:
                    no_field_titles.append(key)
                if key in no_field_titles:
                    visible_fields = 1
                else:
                    visible_fields = 0

            if option[2] == TYPE_TEXTBOX:
                if self.dockWidgetContents_out.findChild(QtWidgets.QWidget, option[0]).isVisible():
                    visible_fields += 1

            elif option[2] == TYPE_OUT_BUTTON:
                visible_fields += 1

        self.output_title_visiblity(visible_fields, key, titles, title_repeat)

        no_field_title = ""
        for title in self.output_title_fields.keys():
            if title in no_field_titles:
                no_field_title = title
            elif self.output_title_fields[title][0].isVisible():
                if no_field_title in no_field_titles:
                    no_field_titles.remove(no_field_title)

        for no_field_title in no_field_titles:
            self.output_title_fields[no_field_title][0].setVisible(False)

    def output_title_visiblity(self, visible_fields, key, titles, title_repeat):

        if visible_fields == 0:
            if key in titles:
                self.output_title_fields[key + str(title_repeat)][0].setVisible(False)
                title_repeat += 1
            else:
                self.output_title_fields[key][0].setVisible(False)
        else:
            if key in titles:
                self.output_title_fields[key + str(title_repeat)][0].setVisible(True)
                title_repeat += 1
            else:
                self.output_title_fields[key][0].setVisible(True)

        return title_repeat




    # Function for Reset Button
    '''
    @author: Umair, Amir
    '''

    def reset_fn(self, op_list, out_list, new_list, data):

        # For input dock

        for op in op_list:
            widget = self.dockWidgetContents.findChild(QtWidgets.QWidget, op[0])
            if op[2] == TYPE_COMBOBOX or op[2] == TYPE_COMBOBOX_CUSTOMIZED:
                widget.setCurrentIndex(0)
            elif op[2] == TYPE_TEXTBOX:
                widget.setText('')
            else:
                pass

        for out in out_list:
            widget = self.dockWidgetContents_out.findChild(QtWidgets.QWidget, out[0])
            if out[2] == TYPE_TEXTBOX:
                widget.setText('')
            else:
                pass

        self.display.EraseAll()

    # Function for Design Button
    '''
    @author: Umair
    '''

    def design_fn(self, op_list, data_list, main):
        design_dictionary = {}
        self.input_dock_inputs = {}
        for op in op_list:
            widget = self.dockWidgetContents.findChild(QtWidgets.QWidget, op[0])
            if op[2] == TYPE_COMBOBOX:
                des_val = widget.currentText()
                d1 = {op[0]: des_val}
            elif op[2] == TYPE_MODULE:
                des_val = op[1]
                module = op[1]
                d1 = {op[0]: des_val}
            elif op[2] == TYPE_COMBOBOX_CUSTOMIZED:
                des_val = data_list[op[0] + "_customized"]
                d1 = {op[0]: des_val}
            elif op[2] == TYPE_TEXTBOX:
                des_val = widget.text()
                d1 = {op[0]: des_val}
            elif op[2] == TYPE_NOTE:
                widget = self.dockWidgetContents.findChild(QtWidgets.QWidget, op[0] + "_note")
                des_val = widget.text()
                d1 = {op[0]: des_val}
            else:
                d1 = {}
            design_dictionary.update(d1)
            self.input_dock_inputs.update(d1)

        for design_pref_key in self.design_pref_inputs.keys():
            if design_pref_key not in self.input_dock_inputs.keys():
                self.input_dock_inputs.update({design_pref_key: self.design_pref_inputs[design_pref_key]})
        if self.designPrefDialog.flag:
            print('flag true')

            des_pref_input_list = main.input_dictionary_design_pref(main)
            edit_tabs_list = main.edit_tabs(main)
            edit_tabs_remove = list(filter(lambda x: x[2] == TYPE_REMOVE_TAB,edit_tabs_list))
            remove_tab_name = [x[0] for x in edit_tabs_remove]
            # remove_tabs = list(filter(lambda x: x[0] in remove_tab_name, des_pref_input_list))
            #
            # remove_func_name = edit_tabs_remove[3]
            result = None
            for edit in main.edit_tabs(main):
                (tab_name, input_dock_key_name, change_typ, f) = edit
                remove_tabs = list(filter(lambda x: x[0] in remove_tab_name,des_pref_input_list))

                input_dock_key = self.dockWidgetContents.findChild(QtWidgets.QWidget, input_dock_key_name)
                result = list(filter(lambda get_tab:
                                     self.designPrefDialog.ui.findChild(QtWidgets.QWidget, get_tab[0]).objectName() !=
                                     f(input_dock_key.currentText()), remove_tabs))

            if result is not None:
                des_pref_input_list_updated = [i for i in des_pref_input_list if i not in result]
            else:
                des_pref_input_list_updated = des_pref_input_list

            for des_pref in des_pref_input_list_updated:
                tab_name = des_pref[0]
                input_type = des_pref[1]
                input_list = des_pref[2]
                tab = self.designPrefDialog.ui.findChild(QtWidgets.QWidget, tab_name)
                for key_name in input_list:
                    key = tab.findChild(QtWidgets.QWidget, key_name)
                    if input_type == TYPE_TEXTBOX:
                        val = key.text()
                        design_dictionary.update({key_name: val})
                    elif input_type == TYPE_COMBOBOX:
                        val = key.currentText()
                        design_dictionary.update({key_name: val})

        else:
            print('flag false')

            for without_des_pref in main.input_dictionary_without_design_pref(main):
                input_dock_key = without_des_pref[0]
                input_list = without_des_pref[1]
                input_source = without_des_pref[2]
                for key_name in input_list:
                    if input_source == 'Input Dock':
                        design_dictionary.update({key_name: design_dictionary[input_dock_key]})
                    else:
                        val = main.get_values_for_design_pref(main, key_name, design_dictionary)
                        design_dictionary.update({key_name: val})

            for dp_key in self.design_pref_inputs.keys():
                design_dictionary[dp_key] = self.design_pref_inputs[dp_key]

        self.design_inputs = design_dictionary
        self.design_inputs = design_dictionary

    '''
    @author: Umair
    '''
    def saveDesign_inputs(self):
        fileName, _ = QFileDialog.getSaveFileName(self,
                                                  "Save Design", os.path.join(self.folder, "untitled.osi"),
                                                  "Input Files(*.osi)")
        if not fileName:
            return
        try:
            with open(fileName, 'w') as input_file:
                yaml.dump(self.design_inputs, input_file)
        except Exception as e:
            QMessageBox.warning(self, "Application",
                                "Cannot write file %s:\n%s" % (fileName, str(e)))
            return

    def return_class(self,name):
        if name == KEY_DISP_FINPLATE:
            return FinPlateConnection
        elif name == KEY_DISP_ENDPLATE:
            return EndPlateConnection
        elif name == KEY_DISP_CLEATANGLE:
            return CleatAngleConnection
        elif name == KEY_DISP_SEATED_ANGLE:
            return SeatedAngleConnection
        elif name == KEY_DISP_COLUMNCOVERPLATE:
            return ColumnCoverPlate
        elif name == KEY_DISP_COLUMNCOVERPLATEWELD:
            return ColumnCoverPlateWeld
        elif name == KEY_DISP_BEAMCOVERPLATE:
            return BeamCoverPlate
        elif name == KEY_DISP_BEAMCOVERPLATEWELD:
            return BeamCoverPlateWeld
        elif name == KEY_DISP_BEAMENDPLATE:
            return BeamEndPlate
        elif name == KEY_DISP_COLUMNENDPLATE:
            return ColumnEndPlate
        elif name == KEY_DISP_BASE_PLATE:
            return BasePlateConnection
        elif name == KEY_DISP_TENSION_BOLTED:
            return Tension_bolted
        elif name == KEY_DISP_TENSION_WELDED:
            return Tension_welded
# Function for getting inputs from a file
    '''
    @author: Umair
    '''

    def loadDesign_inputs(self, op_list, data, new, main):
        fileName, _ = QFileDialog.getOpenFileName(self, "Open Design", os.path.join(str(self.folder)),
                                                  "InputFiles(*.osi)")
        if not fileName:
            return
        try:
            in_file = str(fileName)
            with open(in_file, 'r') as fileObject:
                uiObj = yaml.safe_load(fileObject)
            module = uiObj[KEY_MODULE]

            # module_class = self.return_class(module)
            # print('loading inputs',uiObj, op_list, data, new)
            selected_module = main.module_name(main)
            if selected_module == module:
                # print(uiObj, op_list, data, new)
                self.setDictToUserInputs(uiObj, op_list, data, new)
            else:
                QMessageBox.information(self, "Information",
                                        "Please load the appropriate Input")

                return
        except IOError:
            QMessageBox.information(self, "Unable to open file",
                                    "There was an error opening \"%s\"" % fileName)
            return

    # Function for loading inputs from a file to Ui
    '''
    @author: Umair
    '''

    def setDictToUserInputs(self, uiObj, op_list, data, new):

        self.load_input_error_message = "Invalid Inputs Found! \n"

        for uiObj_key in uiObj.keys():
            if str(uiObj_key) in [KEY_SUPTNGSEC_MATERIAL, KEY_SUPTDSEC_MATERIAL, KEY_SEC_MATERIAL, KEY_CONNECTOR_MATERIAL,
                             KEY_BASE_PLATE_MATERIAL]:
                material = uiObj[uiObj_key]
                material_validator = MaterialValidator(material)
                if material_validator.is_already_in_db():
                    pass
                elif material_validator.is_format_custom():
                    if material_validator.is_valid_custom():
                        self.update_material_db(grade=material, material=material_validator)
                        input_dock_material = self.dockWidgetContents.findChild(QtWidgets.QWidget, KEY_MATERIAL)
                        input_dock_material.clear()
                        for item in connectdb("Material"):
                            input_dock_material.addItem(item)
                    else:
                        self.load_input_error_message += \
                            str(uiObj_key) + ": (" + str(material) + ") - Default Value Considered! \n"
                        continue
                else:
                    self.load_input_error_message += \
                        str(uiObj_key) + ": (" + str(material) + ") - Default Value Considered! \n"
                    continue

            if uiObj_key not in [i[0] for i in op_list]:
                self.design_pref_inputs.update({uiObj_key: uiObj[uiObj_key]})

        for op in op_list:
            key_str = op[0]
            key = self.dockWidgetContents.findChild(QtWidgets.QWidget, key_str)
            if op[2] == TYPE_COMBOBOX:
                if key_str in uiObj.keys():
                    index = key.findText(uiObj[key_str], QtCore.Qt.MatchFixedString)
                    if index >= 0:
                        key.setCurrentIndex(index)
                    else:
                        if key_str in [KEY_SUPTDSEC, KEY_SUPTNGSEC]:
                            self.load_input_error_message += \
                                str(key_str) + ": (" + str(uiObj[key_str]) + ") - Select from available Sections! \n"
                        else:
                            self.load_input_error_message += \
                                str(key_str) + ": (" + str(uiObj[key_str]) + ") - Default Value Considered! \n"
            elif op[2] == TYPE_TEXTBOX:
                if key_str in uiObj.keys():
                    key.setText(uiObj[key_str])
            elif op[2] == TYPE_COMBOBOX_CUSTOMIZED:
                if key_str in uiObj.keys():
                    for n in new:

                        if n[0] == key_str and n[0] == KEY_SECSIZE:
                            if uiObj[key_str] != n[1](self.dockWidgetContents.findChild(QtWidgets.QWidget,
                                                          KEY_SEC_PROFILE).currentText()):
                                data[key_str + "_customized"] = uiObj[key_str]
                                key.setCurrentIndex(1)
                            else:
                                pass
                        elif n[0] == key_str and n[0] != KEY_SECSIZE:
                            if uiObj[key_str] != n[1]():
                                data[key_str + "_customized"] = uiObj[key_str]
                                key.setCurrentIndex(1)
                            else:
                                pass
            else:
                pass

        if self.load_input_error_message != "Invalid Inputs Found! \n":
            QMessageBox.about(QMessageBox(), "Information", self.load_input_error_message)

    def common_function_for_save_and_design(self, main, data, trigger_type):

        # @author: Amir
        option_list = main.input_values(self)
        self.design_fn(option_list, data, main)

        if trigger_type == "Save":
            self.saveDesign_inputs()
        elif trigger_type == "Design_Pref":

            if self.prev_inputs != self.input_dock_inputs or self.designPrefDialog.changes != QDialog.Accepted:
                self.designPrefDialog = DesignPreferences(main, self, input_dictionary=self.input_dock_inputs)

                if 'Select Section' in self.input_dock_inputs.values():
                    self.designPrefDialog.flag = False
                else:
                    self.designPrefDialog.flag = True

        else:
            main.design_button_status = True
            for input_field in self.dockWidgetContents.findChildren(QtWidgets.QWidget):
                if type(input_field) == QtWidgets.QLineEdit:
                    input_field.textChanged.connect(self.clear_output_fields)
                elif type(input_field) == QtWidgets.QComboBox:
                    input_field.currentIndexChanged.connect(self.clear_output_fields)
            self.textEdit.clear()
            with open("logging_text.log", 'w') as log_file:
                pass
            error = main.func_for_validation(main, self.design_inputs)
            status = main.design_status
            print(status)

            if error is not None:
                self.show_error_msg(error)
                return

            out_list = main.output_values(main, status)
            for option in out_list:
                if option[2] == TYPE_TEXTBOX:
                    txt = self.dockWidgetContents_out.findChild(QtWidgets.QWidget, option[0])
                    txt.setText(str(option[3]))
                    if status:
                        txt.setVisible(True if option[3] and txt.isVisible() else False)
                        txt_label = self.dockWidgetContents_out.findChild(QtWidgets.QWidget, option[0]+"_label")
                        txt_label.setVisible(True if option[3] and txt_label.isVisible() else False)

                elif option[2] == TYPE_OUT_BUTTON:
                    self.dockWidgetContents_out.findChild(QtWidgets.QWidget, option[0]).setEnabled(True)

            self.output_title_change(main)

            last_design_folder = os.path.join('ResourceFiles', 'last_designs')
            if not os.path.isdir(last_design_folder):
                os.mkdir(last_design_folder)
            last_design_file = str(main.module_name(main)).replace(' ', '') + ".osi"
            last_design_file = os.path.join(last_design_folder, last_design_file)
            out_titles_status = []
            out_titles = []
            title_repeat = 1
            for option in out_list:
                if option[2] == TYPE_TITLE:
                    title_name = option[1]
                    if title_name in out_titles:
                        title_name += str(title_repeat)
                        title_repeat += 1
                    if self.output_title_fields[title_name][0].isVisible():
                        out_titles_status.append(1)
                    else:
                        out_titles_status.append(0)
                    out_titles.append(title_name)
            self.design_inputs.update({"out_titles_status": out_titles_status})
            with open(str(last_design_file), 'w') as last_design:
                yaml.dump(self.design_inputs, last_design)
            self.design_inputs.pop("out_titles_status")
            if status is True and main.module in [KEY_DISP_FINPLATE, KEY_DISP_BEAMCOVERPLATE,
                                                  KEY_DISP_BEAMCOVERPLATEWELD, KEY_DISP_CLEATANGLE,
                                                  KEY_DISP_ENDPLATE, KEY_DISP_BASE_PLATE, KEY_DISP_SEATED_ANGLE,
                                                  KEY_DISP_TENSION_BOLTED, KEY_DISP_TENSION_WELDED,KEY_DISP_COLUMNCOVERPLATE,
                                                  KEY_DISP_COLUMNCOVERPLATEWELD, KEY_DISP_COLUMNENDPLATE]:

                self.commLogicObj = CommonDesignLogic(self.display, self.folder, main.module, main.mainmodule)
                status = main.design_status
                module_class = self.return_class(main.module)
                self.commLogicObj.call_3DModel(status, module_class)
                self.display_x = 90
                self.display_y = 90
                for chkbox in main.get_3d_components(main):
                    self.frame.findChild(QtWidgets.QCheckBox, chkbox[0]).setEnabled(True)
                for action in self.menugraphics_component_list:
                    action.setEnabled(True)
                # fName = str('./ResourceFiles/images/3d.png')
                # file_extension = fName.split(".")[-1]
                #
                # if file_extension == 'png':
                #     self.display.ExportToImage(fName)
                #     im = Image.open('./ResourceFiles/images/3d.png')
                #     w,h=im.size
                #     if(w< 640 or h < 360):
                #         print('Re-taking Screenshot')
                #         self.resize(700,500)
                #         self.outputDock.hide()
                #         self.inputDock.hide()
                #         self.textEdit.hide()
                #         QTimer.singleShot(0, lambda:self.retakeScreenshot(fName))

            else:
                for fName in ['3d.png', 'top.png',
                              'front.png', 'side.png']:
                    with open("./ResourceFiles/images/"+fName, 'w'):
                        pass
                self.display.EraseAll()
                for chkbox in main.get_3d_components(main):
                    self.frame.findChild(QtWidgets.QCheckBox, chkbox[0]).setEnabled(False)
                for action in self.menugraphics_component_list:
                    action.setEnabled(False)

    def retakeScreenshot(self,fName):
        Ww=self.frameGeometry().width()
        Wh=self.frameGeometry().height()
        self.display.FitAll()
        self.display.ExportToImage(fName)
        self.resize(Ww,Wh)
        self.outputDock.show()
        self.inputDock.show()
        self.textEdit.show()

    def show_error_msg(self, error):
        QMessageBox.about(self,'information',error[0])  # show only first error message.

    def clear_output_fields(self):
        for output_field in self.dockWidgetContents_out.findChildren(QtWidgets.QLineEdit):
            output_field.clear()
        for output_field in self.dockWidgetContents_out.findChildren(QtWidgets.QPushButton):
            if output_field.objectName() in ["btn_CreateDesign", "save_outputDock"]:
                continue
            output_field.setEnabled(False)

    def osdag_header(self):
        image_path = os.path.abspath(os.path.join(os.getcwd(), os.path.join("ResourceFiles\images", "OsdagHeader.png")))
        image_path2 = os.path.abspath(os.path.join(os.getcwd(), os.path.join("ResourceFiles\images", "ColumnsBeams.png")))

        shutil.copyfile(image_path, os.path.join(str(self.folder), "images_html", "OsdagHeader.png"))
        shutil.copyfile(image_path2, os.path.join(str(self.folder), "images_html", "ColumnsBeams.png"))

    def output_button_connect(self, main, button_list, b):
        b.clicked.connect(lambda: self.output_button_dialog(main, button_list, b))

    def output_button_dialog(self, main, button_list, button):

        dialog = QtWidgets.QDialog()
        dialog.setObjectName("Dialog")
        layout1 = QtWidgets.QVBoxLayout(dialog)

        note_widget = QWidget(dialog)
        note_layout = QVBoxLayout(note_widget)
        layout1.addWidget(note_widget)

        scroll = QScrollArea(dialog)
        layout1.addWidget(scroll)
        scroll.setWidgetResizable(True)
        scroll.horizontalScrollBar().setVisible(False)
        scroll_content = QtWidgets.QWidget(scroll)
        outer_grid_layout = QtWidgets.QGridLayout(scroll_content)
        inner_grid_widget = QtWidgets.QWidget(scroll_content)
        image_widget = QtWidgets.QWidget(scroll_content)
        image_layout = QtWidgets.QVBoxLayout(image_widget)
        image_layout.setAlignment(Qt.AlignCenter)
        image_widget.setLayout(image_layout)
        inner_grid_layout = QtWidgets.QGridLayout(inner_grid_widget)
        inner_grid_widget.setLayout(inner_grid_layout)
        scroll_content.setLayout(outer_grid_layout)
        scroll.setWidget(scroll_content)

        dialog_width = 260
        dialog_height = 300
        max_image_width = 0
        max_label_width = 0
        max_image_height = 0

        section = 0
        no_note = True

        for op in button_list:

            if op[0] == button.objectName():
                tup = op[3]
                title = tup[0]
                fn = tup[1]
                dialog.setWindowTitle(title)
                j = 1
                _translate = QtCore.QCoreApplication.translate
                for option in fn(main, main.design_status):
                    option_type = option[2]
                    lable = option[1]
                    value = option[3]
                    if option_type in [TYPE_TEXTBOX, TYPE_COMBOBOX]:
                        l = QtWidgets.QLabel(inner_grid_widget)
                        font = QtGui.QFont()
                        font.setPointSize(9)
                        font.setBold(False)
                        font.setWeight(50)
                        l.setFont(font)
                        l.setObjectName(option[0] + "_label")
                        l.setText(_translate("MainWindow", "<html><head/><body><p>" + lable + "</p></body></html>"))
                        inner_grid_layout.addWidget(l, j, 1, 1, 1)
                        l.setFixedSize(l.sizeHint().width(), l.sizeHint().height())
                        max_label_width = max(l.sizeHint().width(), max_label_width)
                        l.setSizePolicy(QtWidgets.QSizePolicy(QtWidgets.QSizePolicy.Maximum, 
                                                              QtWidgets.QSizePolicy.Maximum))
                        
                    if option_type == TYPE_SECTION:
                        if section != 0:
                            outer_grid_layout.addWidget(inner_grid_widget, j, 1, 1, 1)
                            outer_grid_layout.addWidget(image_widget, j, 2, 1, 1)
                            hl1 = QtWidgets.QFrame()
                            hl1.setFrameShape(QtWidgets.QFrame.HLine)
                            j += 1
                            outer_grid_layout.addWidget(hl1, j, 1, 1, 2)

                        inner_grid_widget = QtWidgets.QWidget(scroll_content)
                        image_widget = QtWidgets.QWidget(scroll_content)
                        image_layout = QtWidgets.QVBoxLayout(image_widget)
                        image_layout.setAlignment(Qt.AlignCenter)
                        image_widget.setLayout(image_layout)
                        inner_grid_layout = QtWidgets.QGridLayout(inner_grid_widget)
                        inner_grid_widget.setLayout(inner_grid_layout)
<<<<<<< HEAD
                        im = QtWidgets.QLabel(image_widget)
                        #im.setGeometry(QtCore.QRect(330, 10, 150, 150))
                        #im.setFixedSize(im.size())
                        # im.setGeometry(QtCore.QRect(330, 10, 100, 100))
                        # im.setScaledContents(True)
                        # im.setFixedSize(im.size())

                        pmap = QPixmap(option[3])
                        #im.setScaledContents(1)
                        im.setPixmap(pmap.scaled(250,200,QtCore.Qt.KeepAspectRatio, QtCore.Qt.FastTransformation))
                        #im.setPixmap(pmap)
                        image_layout.addWidget(im)
=======
                        if value is not None and value != "":
                            im = QtWidgets.QLabel(image_widget)
                            im.setFixedSize(value[1], value[2])
                            pmap = QPixmap(value[0])
                            im.setScaledContents(1)
                            im.setPixmap(pmap)
                            image_layout.addWidget(im)
                            caption = QtWidgets.QLabel(image_widget)
                            font = QtGui.QFont()
                            font.setWeight(450)
                            font.setPointSize(11)
                            caption.setAlignment(Qt.AlignCenter)
                            caption.setFont(font)
                            caption.setText(value[3])
                            caption.setFixedSize(value[1], 12)
                            image_layout.addWidget(caption)
                            max_image_width = max(max_image_width, value[1])
                            max_image_height = max(max_image_height, value[2])
>>>>>>> 69a22ea1
                        j += 1

                        q = QtWidgets.QLabel(scroll_content)
                        font = QtGui.QFont()
                        font.setWeight(600)
                        font.setPointSize(11)
                        q.setFont(font)
                        q.setObjectName("_title")
                        q.setText(lable)
                        q.setFixedSize(q.sizeHint().width(), q.sizeHint().height())
                        q.setSizePolicy(
                            QtWidgets.QSizePolicy(QtWidgets.QSizePolicy.Maximum, QtWidgets.QSizePolicy.Maximum))
                        outer_grid_layout.addWidget(q, j, 1, 1, 2)
                        section += 1
                        
                    if option_type == TYPE_TEXTBOX:
                        r = QtWidgets.QLineEdit(inner_grid_widget)
                        font = QtGui.QFont()
                        font.setPointSize(11)
                        font.setBold(False)
                        font.setWeight(50)
                        r.setFixedSize(160, 27)
                        r.setFont(font)
                        r.setObjectName(option[0])
                        r.setText(str(value))
                        inner_grid_layout.addWidget(r, j, 2, 1, 1)

                    if option_type == TYPE_IMAGE:
                        im = QtWidgets.QLabel(image_widget)
<<<<<<< HEAD
                        #im.setGeometry(QtCore.QRect(330, 10, 100, 100))
                        #im.setScaledContents(True)
                        #im.setFixedSize(im.size())
                        pmap = QPixmap(option[3])
                        im.setPixmap(pmap.scaled(350,350,QtCore.Qt.KeepAspectRatio, QtCore.Qt.FastTransformation))
=======
                        im.setScaledContents(True)
                        im.setFixedSize(value[1], value[2])
                        pmap = QPixmap(value[0])
                        im.setPixmap(pmap)
>>>>>>> 69a22ea1
                        image_layout.addWidget(im)
                        caption = QtWidgets.QLabel(image_widget)
                        font = QtGui.QFont()
                        font.setWeight(450)
                        font.setPointSize(11)
                        caption.setAlignment(Qt.AlignCenter)
                        caption.setFont(font)
                        caption.setText(value[3])
                        caption.setFixedSize(value[1], 12)
                        image_layout.addWidget(caption)
                        max_image_width = max(max_image_width, value[1])
                        max_image_height = max(max_image_height, value[2])

                    if option_type == TYPE_NOTE:
                        note = QLabel(note_widget)
                        font = QtGui.QFont()
                        font.setWeight(450)
                        font.setPointSize(11)
                        note.setFont(font)
                        note.setText("Note: "+str(value))
                        note.setFixedSize(note.sizeHint().width(), note.sizeHint().height())
                        note_layout.addWidget(note)
                        no_note = False

                    j = j + 1

                if inner_grid_layout.count() > 0:
                    outer_grid_layout.addWidget(inner_grid_widget, j, 1, 1, 1)
                if image_layout.count() > 0:
                    outer_grid_layout.addWidget(image_widget, j, 2, 1, 1)
<<<<<<< HEAD
                scroll.setWidget(scrollcontent)
                if section == 0:
                    dialog.resize(375, 375)
                #dialog.setFixedSize(dialog.size())
=======

                dialog_width += max_label_width
                dialog_width += max_image_width
                dialog_height = max(dialog_height, max_image_height)
                if not no_note:
                    dialog_height += 40
                dialog.resize(dialog_width, dialog_height)
                dialog.setMinimumSize(dialog_width, dialog_height)

                if no_note:
                    layout1.removeWidget(note_widget)

>>>>>>> 69a22ea1
                dialog.exec()

    def import_custom_section(self):
        '''
        Custom Section Importing
        Fetches data from osm file and returns as a dictionary
        '''
        fileName, _ = QtWidgets.QFileDialog.getOpenFileName(None, "Open Section Design",None, "InputFiles(*.osm)")
        if(fileName==''):
            return
        with open(fileName,'r') as file:
            parameters=eval(file.read())
        SecProfile=self.dockWidgetContents.findChild(QtWidgets.QWidget, KEY_SEC_PROFILE).currentText()
        return parameters

    def new_material_dialog(self):
        dialog = QtWidgets.QDialog(self)
        self.material_popup_message = ''
        self.invalid_field = ''
        dialog.setWindowTitle('Custom Material')
        layout = QtWidgets.QGridLayout(dialog)
        widget = QtWidgets.QWidget(dialog)
        widget.setLayout(layout)
        _translate = QtCore.QCoreApplication.translate
        textbox_list = ['Grade', 'Fy_20', 'Fy_20_40', 'Fy_40', 'Fu']
        event_function = ['', self.material_popup_fy_20_event, self.material_popup_fy_20_40_event,
                          self.material_popup_fy_40_event, self.material_popup_fu_event]
        self.original_focus_event_functions = {}

        i = 0
        for textbox_name in textbox_list:
            label = QtWidgets.QLabel(widget)
            label.setObjectName(textbox_name+"_label")
            font = QtGui.QFont()
            font.setPointSize(9)
            font.setBold(False)
            font.setWeight(50)
            label.setFont(font)
            label.setText(_translate("MainWindow", "<html><body><p>" + textbox_name + "</p></body></html>"))
            # label.resize(120, 30)
            label.setFixedSize(100, 30)
            layout.addWidget(label, i, 1, 1, 1)

            textbox = QtWidgets.QLineEdit(widget)
            textbox.setObjectName(textbox_name)
            font = QtGui.QFont()
            font.setPointSize(11)
            font.setBold(False)
            font.setWeight(50)
            textbox.setFont(font)
            # textbox.resize(120, 30)
            textbox.setFixedSize(200, 24)
            if textbox_name == 'Grade':
                textbox.setReadOnly(True)
                textbox.setText("Cus____")
            else:
                textbox.setValidator(QtGui.QIntValidator())
                # textbox.mousePressEvent = event_function[textbox_list.index(textbox_name)]
                self.original_focus_event_functions.update({textbox_name: textbox.focusOutEvent})
                textbox.focusOutEvent = event_function[textbox_list.index(textbox_name)]

            self.connect_change_popup_material(textbox, widget)
            layout.addWidget(textbox, i, 2, 1, 1)

            i += 1

        add_button = QtWidgets.QPushButton(widget)
        add_button.setObjectName("material_add")
        add_button.setText("Add")
        add_button.clicked.connect(lambda: self.update_material_db_validation(widget))
        layout.addWidget(add_button, i, 1, 1, 2)

        dialog.setFixedSize(350, 250)
        closed = dialog.exec()
        if closed is not None:
            input_dock_material = self.dockWidgetContents.findChild(QtWidgets.QWidget, KEY_MATERIAL)
            input_dock_material.clear()
            for item in connectdb("Material"):
                input_dock_material.addItem(item)
            input_dock_material.setCurrentIndex(1)

    def update_material_db_validation(self, widget):

        material = widget.findChild(QtWidgets.QLineEdit, 'Grade').text()

        material_validator = MaterialValidator(material)
        if material_validator.is_already_in_db():
            QMessageBox.about(QMessageBox(), "Information", "Material already exists in Database!")
            return
        elif not material_validator.is_format_custom():
            QMessageBox.about(QMessageBox(), "Information", "Please fill all missing parameters!")
            return
        elif not material_validator.is_valid_custom():
            QMessageBox.about(QMessageBox(), "Information",
                              "Please select "+str(material_validator.invalid_value)+" in valid range!")
            return

        self.update_material_db(grade=material, material=material_validator)
        QMessageBox.information(QMessageBox(), 'Information', 'Data is added successfully to the database.')

    def update_material_db(self, grade, material):

        fy_20 = int(material.fy_20)
        fy_20_40 = int(material.fy_20_40)
        fy_40 = int(material.fy_40)
        fu = int(material.fu)
        elongation = 0

        if fy_20 > 350:
            elongation = 20
        elif 250 < fy_20 <= 350:
            elongation = 22
        elif fy_20 <= 250:
            elongation = 23

        conn = sqlite3.connect(PATH_TO_DATABASE)
        c = conn.cursor()
        c.execute('''INSERT INTO Material (Grade,[Yield Stress (< 20)],[Yield Stress (20 -40)],
        [Yield Stress (> 40)],[Ultimate Tensile Stress],[Elongation ]) VALUES (?,?,?,?,?,?)''',
                  (grade, fy_20, fy_20_40, fy_40, fu, elongation))
        conn.commit()
        c.close()
        conn.close()

    def connect_change_popup_material(self, textbox, widget):
        if textbox.objectName() != 'Grade':
            textbox.textChanged.connect(lambda: self.change_popup_material(widget))

    def change_popup_material(self, widget):

        grade = widget.findChild(QtWidgets.QLineEdit, 'Grade')
        fy_20 = widget.findChild(QtWidgets.QLineEdit, 'Fy_20').text()
        fy_20_40 = widget.findChild(QtWidgets.QLineEdit, 'Fy_20_40').text()
        fy_40 = widget.findChild(QtWidgets.QLineEdit, 'Fy_40').text()
        fu = widget.findChild(QtWidgets.QLineEdit, 'Fu').text()

        material = str("Cus_"+fy_20+"_"+fy_20_40+"_"+fy_40+"_"+fu)
        material_validator = MaterialValidator(material)
        if not material_validator.is_valid_custom():
            if str(material_validator.invalid_value):
                self.material_popup_message = "Please select "+str(material_validator.invalid_value)+" in valid range!"
                self.invalid_field = str(material_validator.invalid_value)
            else:
                self.material_popup_message = ''
                self.invalid_field = ''
        else:
            self.material_popup_message = ''
            self.invalid_field = ''
        grade.setText(material)

    def material_popup_fy_20_event(self, e):
        self.original_focus_event_functions['Fy_20'](e)
        if self.invalid_field == 'Fy_20':
            self.show_material_popup_message()

    def material_popup_fy_20_40_event(self, e):
        self.original_focus_event_functions['Fy_20_40'](e)
        if self.invalid_field == 'Fy_20_40':
            self.show_material_popup_message()

    def material_popup_fy_40_event(self, e):
        self.original_focus_event_functions['Fy_40'](e)
        if self.invalid_field == 'Fy_40':
            self.show_material_popup_message()

    def material_popup_fu_event(self, e):
        self.original_focus_event_functions['Fu'](e)
        if self.invalid_field == 'Fu':
            self.show_material_popup_message()

    def show_material_popup_message(self):
        invalid_textbox = self.findChild(QtWidgets.QLineEdit, str(self.invalid_field))
        if self.findChild(QtWidgets.QPushButton, "material_add").hasFocus():
            return
        if self.material_popup_message:
            QMessageBox.about(QMessageBox(), "Information", self.material_popup_message)
            invalid_textbox.setFocus()

    # Function for showing design-preferences popup

    def design_preferences(self):
        #print(self.designPrefDialog.module_window.input_dock_inputs)
        self.designPrefDialog.show()

    # Function for getting input for design preferences from input dock
    '''
    @author: Umair
    '''
    def combined_design_prefer(self, data, main):

        on_change_tab_list = main.tab_value_changed(main)
        for new_values in on_change_tab_list:
            (tab_name, key_list, key_to_change, key_type, f) = new_values
            tab = self.designPrefDialog.ui.tabWidget.tabs.findChild(QtWidgets.QWidget, tab_name)
            for key_name in key_list:
                key = tab.findChild(QtWidgets.QWidget, key_name)
                if isinstance(key, QtWidgets.QComboBox):
                    self.connect_combobox_for_tab(key, tab, on_change_tab_list, main)
                elif isinstance(key, QtWidgets.QLineEdit):
                    self.connect_textbox_for_tab(key, tab, on_change_tab_list, main)

        # for fu_fy in main.list_for_fu_fy_validation(main):
        #
        #     material_key_name = fu_fy[0]
        #     fu_key_name = fu_fy[1]
        #     fy_key_name = fu_fy[2]
        #     material_key = self.designPrefDialog.ui.tabWidget.findChild(QtWidgets.QWidget, material_key_name)
        #     fu_key = self.designPrefDialog.ui.tabWidget.findChild(QtWidgets.QWidget, fu_key_name)
        #     fy_key = self.designPrefDialog.ui.tabWidget.findChild(QtWidgets.QWidget, fy_key_name)
        #
        #     for validation_key in [fu_key, fy_key]:
        #         if validation_key.text() != "":
        #             self.designPrefDialog.fu_fy_validation_connect([fu_key, fy_key], validation_key, material_key)

        for edit in main.edit_tabs(main):
            (tab_name, input_dock_key_name, change_typ, f) = edit
            tab = self.designPrefDialog.ui.tabWidget.tabs.findChild(QtWidgets.QWidget, tab_name)
            input_dock_key = self.dockWidgetContents.findChild(QtWidgets.QWidget, input_dock_key_name)
            if change_typ == TYPE_CHANGE_TAB_NAME:
                self.designPrefDialog.ui.tabWidget.tabs.setTabText(
                    self.designPrefDialog.ui.tabWidget.tabs.indexOf(tab), f(input_dock_key.currentText()))
            elif change_typ == TYPE_REMOVE_TAB:

                if tab.objectName() != f(input_dock_key.currentText()):
                    self.designPrefDialog.ui.tabWidget.tabs.removeTab(
                        self.designPrefDialog.ui.tabWidget.tabs.indexOf(tab))
                # if tab:
                #     self.designPrefDialog.ui.tabWidget.insertTab(0, tab, tab_name)

        for refresh in main.refresh_input_dock(main):
            (tab_name, key_name, key_type, tab_key, master_key, value, database_arg) = refresh
            tab = self.designPrefDialog.ui.tabWidget.tabs.findChild(QtWidgets.QWidget, tab_name)
            if tab:
                add_button = tab.findChild(QtWidgets.QWidget, "pushButton_Add_"+tab_name)
                key = self.dockWidgetContents.findChild(QtWidgets.QWidget, key_name)
                selected = key.currentText()


                if master_key:
                    val = self.dockWidgetContents.findChild(QtWidgets.QWidget, master_key).currentText()
                    if val not in value:
                        continue
                self.refresh_section_connect(add_button, selected, key_name, key_type, tab_key, database_arg,data)

    def connect_textbox_for_tab(self, key, tab, new, main):
        key.textChanged.connect(lambda: self.tab_change(key, tab, new, main))

    def connect_combobox_for_tab(self, key, tab, new, main):
        key.currentIndexChanged.connect(lambda: self.tab_change(key, tab, new, main))

    def tab_change(self, key, tab, new, main):

        for tup in new:
            (tab_name, key_list, k2_key_list, typ, f) = tup
            if tab_name != tab.objectName() or key.objectName() not in key_list:
                continue
            arg_list = []
            for key_name in key_list:
                # if object_name != key.objectName():
                #     continue
                key = tab.findChild(QtWidgets.QWidget, key_name)
                if isinstance(key, QtWidgets.QComboBox):
                    arg_list.append(key.currentText())
                elif isinstance(key, QtWidgets.QLineEdit):
                    arg_list.append(key.text())

            arg_list.append(self.input_dock_inputs)
            arg_list.append(main.design_button_status)
            # try:
            #     tab1 = self.designPrefDialog.ui.tabWidget.findChild(QtWidgets.QWidget, tab_name)
            #     key1 = tab.findChild(QtWidgets.QWidget, KEY_SECSIZE_SELECTED)
            #     value1 = key1.text()
            #     arg_list.append({KEY_SECSIZE_SELECTED: value1})
            # except:
            #     pass
            val = f(arg_list)

            for k2_key_name in k2_key_list:
                print(k2_key_name)
                k2 = tab.findChild(QtWidgets.QWidget, k2_key_name)
                if isinstance(k2, QtWidgets.QComboBox):
                    k2.clear()
                    for values in val[k2_key_name]:
                        k2.addItem(str(values))
                if isinstance(k2, QtWidgets.QLineEdit):
                    k2.setText(str(val[k2_key_name]))
                if isinstance(k2, QtWidgets.QLabel):
                    pixmap1 = QPixmap(val[k2_key_name])
                    k2.setPixmap(pixmap1)

            if typ == TYPE_OVERWRITE_VALIDATION and not val["Validation"][0]:
                QMessageBox.warning(tab, "Warning", val["Validation"][1])

    def refresh_section_connect(self, add_button, prev, key_name, key_type, tab_key, arg,data):
        add_button.clicked.connect(lambda: self.refresh_section(prev, key_name, key_type, tab_key, arg,data))

    def refresh_section(self, prev, key_name, key_type, tab_key, arg,data):

        if key_type == TYPE_COMBOBOX_CUSTOMIZED:
            current_list = connectdb(arg,"popup")
        else:
            current_list = connectdb(arg)
        text = self.designPrefDialog.ui.findChild(QtWidgets.QWidget, tab_key).text()
        key = self.dockWidgetContents.findChild(QtWidgets.QWidget, key_name)

        if key_type == TYPE_COMBOBOX:
            if text == "":
                return
            key.clear()
            for item in current_list:
                key.addItem(item)
            current_list_set = set(current_list)
            red_list_set = set(red_list_function())
            current_red_list = list(current_list_set.intersection(red_list_set))
            for value in current_red_list:
                indx = current_list.index(str(value))
                key.setItemData(indx, QBrush(QColor("red")), Qt.TextColorRole)
            text_index = key.findText(text, QtCore.Qt.MatchFixedString)
            # key.setCurrentIndex(current_list.index(prev))

            if text_index >= 0:
                key.setCurrentIndex(text_index)
            else:
                key.setCurrentIndex(current_list.index(prev))
        elif key_type == TYPE_COMBOBOX_CUSTOMIZED:
            master_list = ['All','Customized']
            data[key_name + "_customized"] = current_list
            key.setCurrentIndex(master_list.index(prev))

    def create_design_report(self):
        self.create_report.show()

    def chkbox_connect(self, main, chkbox, f):
        chkbox.clicked.connect(lambda: f(main, self, "gradient_bg"))

    def action_connect(self, main, action, f):
        action.triggered.connect(lambda: f(main, self, "gradient_bg"))

    def showColorDialog(self):

        col = QColorDialog.getColor()
        colorTup = col.getRgb()
        r = colorTup[0]
        g = colorTup[1]
        b = colorTup[2]
        self.display.set_bg_gradient_color([r, g, b], [255, 255, 255])

    def init_display(self, backend_str=None, size=(1024, 768)):

        from OCC.Display.backend import load_backend, get_qt_modules

        used_backend = load_backend(backend_str)

        global display, start_display, app, _, USED_BACKEND
        if 'qt' in used_backend:
            from OCC.Display.qtDisplay import qtViewer3d
            QtCore, QtGui, QtWidgets, QtOpenGL = get_qt_modules()

        # from OCC.Display.pyqt4Display import qtViewer3d
        from OCC.Display.qtDisplay import qtViewer3d
        self.modelTab = qtViewer3d(self)

        # self.setWindowTitle("Osdag Fin Plate")
        #self.mytabWidget.resize(size[0], size[1])
        self.mytabWidget.addTab(self.modelTab, "")

        self.modelTab.InitDriver()
        display = self.modelTab._display
        key_function = {Qt.Key_Up: lambda: self.Pan_Rotate_model("Up"),
                        Qt.Key_Down: lambda: self.Pan_Rotate_model("Down"),
                        Qt.Key_Right: lambda: self.Pan_Rotate_model("Right"),
                        Qt.Key_Left: lambda: self.Pan_Rotate_model("Left")}
        self.modelTab._key_map.update(key_function)

        # background gradient
        # display.set_bg_gradient_color(23, 1, 32, 23, 1, 32)
        display.set_bg_gradient_color([23, 1, 32], [23, 1, 32])
        # # display_2d.set_bg_gradient_color(255,255,255,255,255,255)
        display.display_triedron()
        # display.display_triedron()
        display.View.SetProj(1, 1, 1)

        def centerOnScreen(self):
            '''Centers the window on the screen.'''
            resolution = QtGui.QDesktopWidget().screenGeometry()
            self.move((resolution.width() / 2) - (self.frameSize().width() / 2),
                      (resolution.height() / 2) - (self.frameSize().height() / 2))

        def start_display():
            self.modelTab.raise_()

        return display, start_display

    def save_cadImages(self,main):
        """Save CAD Model in image formats(PNG,JPEG,BMP,TIFF)

        Returns:

        """

        if main.design_status:

            files_types = "PNG (*.png);;JPEG (*.jpeg);;TIFF (*.tiff);;BMP(*.bmp)"
            fileName, _ = QFileDialog.getSaveFileName(self, 'Export', os.path.join(str(self.folder), "untitled.png"),
                                                      files_types)
            fName = str(fileName)
            file_extension = fName.split(".")[-1]

            if file_extension == 'png' or file_extension == 'jpeg' or file_extension == 'bmp' or file_extension == 'tiff':
                self.display.ExportToImage(fName)
                QMessageBox.about(self, 'Information', "File saved")
        else:
            # self.actionSave_current_image.setEnabled(False)
            QMessageBox.about(self, 'Information', 'Design Unsafe: CAD image cannot be saved')

    def save3DcadImages(self, main):

        if not main.design_button_status:
            QMessageBox.warning(self, 'Warning', 'No design created!')
            return

        if main.design_status:
            if self.fuse_model is None:
                self.fuse_model = self.commLogicObj.create2Dcad()
            shape = self.fuse_model

            files_types = "IGS (*.igs);;STEP (*.stp);;STL (*.stl);;BREP(*.brep)"

            fileName, _ = QFileDialog.getSaveFileName(self, 'Export', os.path.join(str(self.folder), "untitled.igs"),
                                                      files_types)
            fName = str(fileName)

            if fName and self.fuse_model:
                file_extension = fName.split(".")[-1]

                if file_extension == 'igs':
                    IGESControl.IGESControl_Controller().Init()
                    iges_writer = IGESControl.IGESControl_Writer()
                    iges_writer.AddShape(shape)
                    iges_writer.Write(fName)

                elif file_extension == 'brep':

                    BRepTools.breptools.Write(shape, fName)

                elif file_extension == 'stp':
                    # initialize the STEP exporter
                    step_writer = STEPControl_Writer()
                    Interface_Static_SetCVal("write.step.schema", "AP203")

                    # transfer shapes and write file
                    step_writer.Transfer(shape, STEPControl_AsIs)
                    status = step_writer.Write(fName)

                    assert (status == IFSelect_RetDone)

                else:
                    stl_writer = StlAPI_Writer()
                    stl_writer.SetASCIIMode(True)
                    stl_writer.Write(shape, fName)

                self.fuse_model = None

                QMessageBox.about(self, 'Information', "File saved")

            else:
                QMessageBox.about(self, 'Error', "File not saved")
        else:
            # self.actionSave_3D_model.setEnabled(False)
            QMessageBox.about(self, 'Warning', 'Design Unsafe: 3D Model cannot be saved')

    def assign_display_mode(self, mode):

        self.modelTab.setFocus()
        if mode == "pan":
            self.display_mode = 'Pan'
        elif mode == "rotate":
            self.display_mode = 'Rotate'
        else:
            self.display_mode = 'Normal'

    def Pan_Rotate_model(self, direction):

        if self.display_mode == 'Pan':
            if direction == 'Up':
                self.display.Pan(0, 10)
            elif direction == 'Down':
                self.display.Pan(0, -10)
            elif direction == 'Left':
                self.display.Pan(-10, 0)
            elif direction == 'Right':
                self.display.Pan(10, 0)
        elif self.display_mode == 'Rotate':
            if direction == 'Up':
                self.display_y += 10
                self.display.Rotation(self.display_x, self.display_y)
            elif direction == 'Down':
                self.display_y -= 10
                self.display.Rotation(self.display_x, self.display_y)
            elif direction == 'Left':
                self.display_x -= 10
                self.display.Rotation(self.display_x, self.display_y)
            elif direction == 'Right':
                self.display_x += 10
                self.display.Rotation(self.display_x, self.display_y)
        else:
            pass

    def retranslateUi(self):
        _translate = QtCore.QCoreApplication.translate
        self.btnInput.setToolTip(_translate("MainWindow", "Left Dock"))
        self.btnInput.setText(_translate("MainWindow", "input"))
        self.btnOutput.setToolTip(_translate("MainWindow", "Right Dock"))
        self.btnOutput.setText(_translate("MainWindow", "..."))
        self.btnTop.setToolTip(_translate("MainWindow", "Top View"))
        self.btnTop.setText(_translate("MainWindow", "..."))
        self.btnFront.setToolTip(_translate("MainWindow", "Front View"))
        self.btnFront.setText(_translate("MainWindow", "..."))
        self.btnSide.setToolTip(_translate("MainWindow", "Side View"))
        self.btnSide.setText(_translate("MainWindow", "..."))
        self.menuFile.setTitle(_translate("MainWindow", "File"))
        self.menuEdit.setTitle(_translate("MainWindow", "Edit"))
        self.menuView.setTitle(_translate("MainWindow", "View"))
        self.menuHelp.setTitle(_translate("MainWindow", "Help"))
        self.menuGraphics.setTitle(_translate("MainWindow", "Graphics"))
        self.menuDB.setTitle(_translate("MainWindow", "Database"))
        self.inputDock.setWindowTitle(_translate("MainWindow", "Input dock"))
        #self.pushButton.setText(_translate("MainWindow", "PushButton"))
        self.btn_Reset.setToolTip(_translate("MainWindow", "Alt+R"))
        self.btn_Reset.setText(_translate("MainWindow", "Reset"))
        self.btn_Reset.setShortcut(_translate("MainWindow", "Alt+R"))
        self.btn_Design.setToolTip(_translate("MainWindow", "Alt+D"))
        self.btn_Design.setText(_translate("MainWindow", "Design"))
        self.btn_Design.setShortcut(_translate("MainWindow", "Alt+D"))
        self.outputDock.setWindowTitle(_translate("MainWindow", "Output dock"))
        self.btn_CreateDesign.setText(_translate("MainWindow", "Create design report"))
        self.actionInput.setText(_translate("MainWindow", "Input"))
        self.actionInput.setToolTip(_translate("MainWindow", "Input browser"))
        self.actionInputwindow.setText(_translate("MainWindow", "inputwindow"))
        self.actionNew.setText(_translate("MainWindow", "New"))
        self.actionNew.setShortcut(_translate("MainWindow", "Ctrl+N"))
        self.action_load_input.setText(_translate("MainWindow", "Load input"))
        self.action_load_input.setShortcut(_translate("MainWindow", "Ctrl+L"))
        self.action_save_input.setText(_translate("MainWindow", "Save input"))
        self.action_save_input.setIconText(_translate("MainWindow", "Save input"))
        self.action_save_input.setShortcut(_translate("MainWindow", "Ctrl+S"))
        self.actionSave_As.setText(_translate("MainWindow", "Save As"))
        self.actionPrint.setText(_translate("MainWindow", "Print"))
        self.actionCut.setText(_translate("MainWindow", "Cut"))
        self.actionCut.setShortcut(_translate("MainWindow", "Ctrl+X"))
        self.actionCopy.setText(_translate("MainWindow", "Copy"))
        self.actionCopy.setShortcut(_translate("MainWindow", "Ctrl+C"))
        self.actionPaste.setText(_translate("MainWindow", "Paste"))
        self.actionPaste.setShortcut(_translate("MainWindow", "Ctrl+V"))
        self.actionInput_Browser.setText(_translate("MainWindow", "Input Browser"))
        self.actionOutput_Browser.setText(_translate("MainWindow", "Output Browser"))
        self.actionAbout_Osdag.setText(_translate("MainWindow", "About Osdag"))
        self.actionBeam.setText(_translate("MainWindow", "Beam"))
        self.actionColumn.setText(_translate("MainWindow", "Column"))
        self.actionFinplate.setText(_translate("MainWindow", "Finplate"))
        self.actionBolt.setText(_translate("MainWindow", "Bolt"))
        self.action2D_view.setText(_translate("MainWindow", "2D view"))
        self.actionZoom_in.setText(_translate("MainWindow", "Zoom in"))
        self.actionZoom_in.setShortcut(_translate("MainWindow", "Ctrl+I"))
        self.actionZoom_out.setText(_translate("MainWindow", "Zoom out"))
        self.actionZoom_out.setShortcut(_translate("MainWindow", "Ctrl+O"))
        self.actionPan.setText(_translate("MainWindow", "Pan"))
        self.actionPan.setShortcut(_translate("MainWindow", "Ctrl+P"))
        self.actionRotate_3D_model.setText(_translate("MainWindow", "Rotate 3D model"))
        self.actionRotate_3D_model.setShortcut(_translate("MainWindow", "Ctrl+R"))
        self.submenuDownload_db.setTitle(_translate("MainWindow", "Download"))
        self.actionDownload_column.setText(_translate("MainWindow", "\n\u2022 Column"))
        self.actionDownload_beam.setText(_translate("MainWindow", "\n\u2022 Beam"))
        self.actionDownload_channel.setText(_translate("MainWindow", "\n\u2022 Channel"))
        self.actionDownload_angle.setText(_translate("MainWindow", "\n\u2022 Angle"))
        self.actionReset_db.setText(_translate("MainWindow", "Reset"))
        self.actionView_2D_on_XY.setText(_translate("MainWindow", "View 2D on XY"))
        self.actionView_2D_on_YZ.setText(_translate("MainWindow", "View 2D on YZ"))
        self.actionView_2D_on_ZX.setText(_translate("MainWindow", "View 2D on ZX"))
        self.actionModel.setText(_translate("MainWindow", "Model"))
        self.actionEnlarge_font_size.setText(_translate("MainWindow", "Font"))
        self.actionReduce_font_size.setText(_translate("MainWindow", "Reduce font size"))
        self.actionSave_3D_model.setText(_translate("MainWindow", "Save 3D model "))
        self.actionSave_3D_model.setShortcut(_translate("MainWindow", "Alt+3"))
        self.actionSave_current_image.setText(_translate("MainWindow", "Save CAD image "))
        self.actionSave_current_image.setShortcut(_translate("MainWindow", "Alt+I"))
        self.actionSave_log_messages.setText(_translate("MainWindow", "Save log messages"))
        self.actionSave_log_messages.setShortcut(_translate("MainWindow", "Alt+M"))
        self.actionCreate_design_report.setText(_translate("MainWindow", "Create design report"))
        self.actionCreate_design_report.setShortcut(_translate("MainWindow", "Alt+C"))
        self.actionQuit_fin_plate_design.setText(_translate("MainWindow", "Quit fin plate design"))
        self.actionSave_Front_View.setText(_translate("MainWindow", "Save front view"))
        self.actionSave_Front_View.setShortcut(_translate("MainWindow", "Alt+Shift+F"))
        self.actionSave_Top_View.setText(_translate("MainWindow", "Save top view"))
        self.actionSave_Top_View.setShortcut(_translate("MainWindow", "Alt+Shift+T"))
        self.actionSave_Side_View.setText(_translate("MainWindow", "Save side view"))
        self.actionSave_Side_View.setShortcut(_translate("MainWindow", "Alt+Shift+S"))
        self.actionChange_bg_color.setText(_translate("MainWindow", "Change bg color"))
        self.actionChange_background.setText(_translate("MainWindow", "Change background"))
        self.actionDesign_examples.setText(_translate("MainWindow", "Design Examples"))
        self.actionSample_Problems.setText(_translate("MainWindow", "Sample Problems"))
        self.actionSample_Tutorials.setText(_translate("MainWindow", "Video Tutorials"))
        self.actionAbout_Osdag_2.setText(_translate("MainWindow", "About Osdag"))
        self.actionOsdag_Manual.setText(_translate("MainWindow", "Osdag Manual"))
        self.actionAsk_Us_a_Question.setText(_translate("MainWindow", "Ask Us a Question"))
        self.check_for_update.setText(_translate("MainWindow", "Check For Update"))
        self.actionFAQ.setText(_translate("MainWindow", "FAQ"))
        self.actionDesign_Preferences.setText(_translate("MainWindow", "Design Preferences"))
        self.actionDesign_Preferences.setShortcut(_translate("MainWindow", "Alt+P"))
        self.actionOsdagSectionModeller.setText(_translate("MainWindow", "Section Modeller"))
        self.actionOsdagSectionModeller.setShortcut(_translate("MainWindow", "Alt+S"))
        self.actionfinPlate_quit.setText(_translate("MainWindow", "Quit"))
        self.actionfinPlate_quit.setShortcut(_translate("MainWindow", "Shift+Q"))
        self.actio_load_input.setText(_translate("MainWindow", "Load input"))
        self.actio_load_input.setShortcut(_translate("MainWindow", "Ctrl+L"))
        print("Done")

    # Function for hiding and showing input and output dock
    def dockbtn_clicked(self, widget):

        '''(QWidget) -> None
        This method dock and undock widget(QdockWidget)
        '''

        flag = widget.isHidden()
        if (flag):
            widget.show()
        else:
            widget.hide()

    def database_reset(self):

        conn = sqlite3.connect(PATH_TO_DATABASE)
        tables = ["Columns", "Beams", "Angles", "Channels"]
        text = ""
        for table in tables:
            query = "DELETE FROM "+str(table)+" WHERE Source = ?"
            cursor = conn.execute(query, ('Custom',))
            text += str(table)+": "+str(cursor.rowcount)+" rows deleted. \n"
            conn.commit()
            cursor.close()
        conn.close()
        message = QMessageBox()
        message.setWindowTitle('Successful')
        message.addButton(message.Ok)
        message.setText(text)
        message.exec()

# Function for showing Osdag Section Modeller popup

    def osdag_section_modeller(self):
        self.OsdagSectionModeller=Ui_OsdagSectionModeller()
        dialog = Dialog1()
        self.OsdagSectionModeller.setupUi(dialog)
        dialog.dialogShown.connect(self.set_dialog_size(dialog))
        dialog.exec_()

    def set_dialog_size(self,dialog):
        def set_size():
            screen_resolution=QtWidgets.QDesktopWidget().screenGeometry()
            if(screen_resolution.width()<1025):
                measure=screen_resolution.height()-120
                dialog.resize(measure*45//39,measure)

            else:
                dialog.resize(900,700)
            mysize = dialog.geometry()
            hpos = (screen_resolution.width() - mysize.width() ) / 2
            vpos = (screen_resolution.height() - mysize.height() ) / 2
            dialog.move(hpos, vpos)
            # dialog.resize(900,900)
            # self.OsdagSectionModeller.OCCFrame.setMinimumSize(490,350)
            self.OsdagSectionModeller.OCCWindow.setFocus()
        return set_size

class Dialog1(QtWidgets.QDialog):
    dialogShown = QtCore.pyqtSignal()
    def showEvent(self, event):
        super(Dialog1, self).showEvent(event)
        self.dialogShown.emit()

from . import icons_rc
if __name__ == '__main__':
    # set_osdaglogger()

    import sys
    app = QtWidgets.QApplication(sys.argv)
    MainWindow = QtWidgets.QMainWindow()
    ui = Ui_ModuleWindow()
    ui.setupUi(MainWindow)
    MainWindow.show()
    sys.exit(app.exec_())<|MERGE_RESOLUTION|>--- conflicted
+++ resolved
@@ -34,7 +34,7 @@
 import pickle
 import cairosvg
 from update import Update
-import pandas as pd
+# import pandas as pd
 
 from Common import *
 from utils.common.component import *
@@ -2116,20 +2116,20 @@
                         image_widget.setLayout(image_layout)
                         inner_grid_layout = QtWidgets.QGridLayout(inner_grid_widget)
                         inner_grid_widget.setLayout(inner_grid_layout)
-<<<<<<< HEAD
-                        im = QtWidgets.QLabel(image_widget)
-                        #im.setGeometry(QtCore.QRect(330, 10, 150, 150))
-                        #im.setFixedSize(im.size())
-                        # im.setGeometry(QtCore.QRect(330, 10, 100, 100))
-                        # im.setScaledContents(True)
-                        # im.setFixedSize(im.size())
-
-                        pmap = QPixmap(option[3])
-                        #im.setScaledContents(1)
-                        im.setPixmap(pmap.scaled(250,200,QtCore.Qt.KeepAspectRatio, QtCore.Qt.FastTransformation))
-                        #im.setPixmap(pmap)
-                        image_layout.addWidget(im)
-=======
+# <<<<<<< HEAD
+#                         im = QtWidgets.QLabel(image_widget)
+#                         #im.setGeometry(QtCore.QRect(330, 10, 150, 150))
+#                         #im.setFixedSize(im.size())
+#                         # im.setGeometry(QtCore.QRect(330, 10, 100, 100))
+#                         # im.setScaledContents(True)
+#                         # im.setFixedSize(im.size())
+#
+#                         pmap = QPixmap(option[3])
+#                         #im.setScaledContents(1)
+#                         im.setPixmap(pmap.scaled(250,200,QtCore.Qt.KeepAspectRatio, QtCore.Qt.FastTransformation))
+#                         #im.setPixmap(pmap)
+#                         image_layout.addWidget(im)
+# =======
                         if value is not None and value != "":
                             im = QtWidgets.QLabel(image_widget)
                             im.setFixedSize(value[1], value[2])
@@ -2148,7 +2148,7 @@
                             image_layout.addWidget(caption)
                             max_image_width = max(max_image_width, value[1])
                             max_image_height = max(max_image_height, value[2])
->>>>>>> 69a22ea1
+# >>>>>>> 69a22ea10dd18e2df58abc6503be8d6354eaa30a
                         j += 1
 
                         q = QtWidgets.QLabel(scroll_content)
@@ -2178,18 +2178,18 @@
 
                     if option_type == TYPE_IMAGE:
                         im = QtWidgets.QLabel(image_widget)
-<<<<<<< HEAD
-                        #im.setGeometry(QtCore.QRect(330, 10, 100, 100))
-                        #im.setScaledContents(True)
-                        #im.setFixedSize(im.size())
-                        pmap = QPixmap(option[3])
-                        im.setPixmap(pmap.scaled(350,350,QtCore.Qt.KeepAspectRatio, QtCore.Qt.FastTransformation))
-=======
+# <<<<<<< HEAD
+#                         #im.setGeometry(QtCore.QRect(330, 10, 100, 100))
+#                         #im.setScaledContents(True)
+#                         #im.setFixedSize(im.size())
+#                         pmap = QPixmap(option[3])
+#                         im.setPixmap(pmap.scaled(350,350,QtCore.Qt.KeepAspectRatio, QtCore.Qt.FastTransformation))
+# =======
                         im.setScaledContents(True)
                         im.setFixedSize(value[1], value[2])
                         pmap = QPixmap(value[0])
                         im.setPixmap(pmap)
->>>>>>> 69a22ea1
+# >>>>>>> 69a22ea10dd18e2df58abc6503be8d6354eaa30a
                         image_layout.addWidget(im)
                         caption = QtWidgets.QLabel(image_widget)
                         font = QtGui.QFont()
@@ -2220,12 +2220,12 @@
                     outer_grid_layout.addWidget(inner_grid_widget, j, 1, 1, 1)
                 if image_layout.count() > 0:
                     outer_grid_layout.addWidget(image_widget, j, 2, 1, 1)
-<<<<<<< HEAD
-                scroll.setWidget(scrollcontent)
-                if section == 0:
-                    dialog.resize(375, 375)
-                #dialog.setFixedSize(dialog.size())
-=======
+# <<<<<<< HEAD
+#                 scroll.setWidget(scrollcontent)
+#                 if section == 0:
+#                     dialog.resize(375, 375)
+#                 #dialog.setFixedSize(dialog.size())
+# =======
 
                 dialog_width += max_label_width
                 dialog_width += max_image_width
@@ -2238,7 +2238,7 @@
                 if no_note:
                     layout1.removeWidget(note_widget)
 
->>>>>>> 69a22ea1
+# >>>>>>> 69a22ea10dd18e2df58abc6503be8d6354eaa30a
                 dialog.exec()
 
     def import_custom_section(self):
