# -*- coding: utf-8 -*-

# Form implementation generated from reading ui file 'app/gui/ui_template.ui'
#
# Created by: PyQt5 UI code generator 5.13.0
#
# WARNING! All changes made in this file will be lost!\
from PyQt5.QtWidgets import QMessageBox, qApp, QScrollArea
from PyQt5.QtGui import QDoubleValidator, QIntValidator, QPixmap, QPalette
from PyQt5.QtCore import QFile, pyqtSignal, QTextStream, Qt, QIODevice,pyqtSlot
from PyQt5 import QtCore, QtGui, QtWidgets
from design_report import reportGenerator
from PyQt5.QtWidgets import QMainWindow, QDialog, QFontDialog, QApplication, QFileDialog, QColorDialog
from PyQt5.QtCore import QFile, pyqtSignal, QTextStream, Qt, QIODevice
from PyQt5.QtCore import QRegExp
from PyQt5.QtGui import QBrush, QImage
from PyQt5.QtGui import QColor
from PyQt5.QtGui import QDoubleValidator, QIntValidator, QPixmap, QPalette
from PyQt5.QtGui import QTextCharFormat
from PyQt5.QtGui import QTextCursor
from PyQt5.QtWidgets import QMainWindow, QDialog, QFontDialog, QApplication, QFileDialog, QColorDialog,QDialogButtonBox
from design_type.connection.column_cover_plate import ColumnCoverPlate
from PyQt5.QtGui import QStandardItem
import os
import yaml
import json
import logging
from drawing_2D.Svg_Window import SvgWindow
import sys
import sqlite3
import shutil
import openpyxl
import pdfkit
import configparser
import pickle
import cairosvg


from Common import *
from utils.common.component import Section,I_sectional_Properties
from utils.common.component import *
from .customized_popup import Ui_Popup
# from .ui_summary_popup import Ui_Dialog1
from .ui_design_preferences import Ui_Dialog

from gui.ui_summary_popup import Ui_Dialog1
from design_report.reportGenerator import save_html
from .ui_design_preferences import DesignPreferences
from design_type.connection.shear_connection import ShearConnection
from cad.common_logic import CommonDesignLogic
from OCC.Core.STEPControl import STEPControl_Writer, STEPControl_AsIs
from OCC.Core.Interface import Interface_Static_SetCVal
from OCC.Core.IFSelect import IFSelect_RetDone
from OCC.Core.StlAPI import StlAPI_Writer
from OCC.Core import BRepTools
from OCC.Core import IGESControl
from cad.cad3dconnection import cadconnection
from design_type.connection.fin_plate_connection import FinPlateConnection
from design_type.connection.column_cover_plate import ColumnCoverPlate
from design_type.connection.cleat_angle_connection import CleatAngleConnection
from design_type.connection.seated_angle_connection import SeatedAngleConnectionInput
from design_type.connection.end_plate_connection import EndPlateConnection
from design_type.connection.end_plate_connection import EndPlateConnection
from design_type.connection.beam_cover_plate import BeamCoverPlate
from design_type.connection.beam_end_plate import BeamEndPlate
from design_type.connection.column_end_plate import ColumnEndPlate

from cad.cad3dconnection import cadconnection


class Ui_ModuleWindow(QMainWindow):

    closed = pyqtSignal()
    def open_customized_popup(self, op, KEYEXISTING_CUSTOMIZED):
        """
        Function to connect the customized_popup with the ui_template file
        on clicking the customized option
        """

        # @author : Amir


        self.window = QtWidgets.QDialog()
        self.ui = Ui_Popup()
        self.ui.setupUi(self.window)
        self.ui.addAvailableItems(op, KEYEXISTING_CUSTOMIZED)
        self.window.exec()
        return self.ui.get_right_elements()

    def open_summary_popup(self, main):
        self.new_window = QtWidgets.QDialog()
        self.new_ui = Ui_Dialog1()
        self.new_ui.setupUi(self.new_window, main)
        self.new_ui.btn_browse.clicked.connect(lambda: self.getLogoFilePath(self.new_window, self.new_ui.lbl_browse))
        self.new_ui.btn_saveProfile.clicked.connect(lambda: self.saveUserProfile(self.new_window))
        self.new_ui.btn_useProfile.clicked.connect(lambda: self.useUserProfile(self.new_window))
        self.new_window.exec()
        # self.new_ui.btn_browse.clicked.connect(lambda: self.getLogoFilePath(self.new_ui.lbl_browse))
        # self.new_ui.btn_saveProfile.clicked.connect(self.saveUserProfile)
        # self.new_ui.btn_useProfile.clicked.connect(self.useUserProfile)

    def getLogoFilePath(self, window, lblwidget):

        self.new_ui.lbl_browse.clear()
        filename, _ = QFileDialog.getOpenFileName(window, "Open Image", os.path.join(str(' '), ''), "InputFiles(*.png *.svg *.jpg)")

        # filename, _ = QFileDialog.getOpenFileName(
        #     self, 'Open File', " ../../",
        #     'Images (*.png *.svg *.jpg)',
        #     None, QFileDialog.DontUseNativeDialog)
        flag = True
        if filename == '':
            flag = False
            return flag
        else:
            base = os.path.basename(str(filename))
            lblwidget.setText(base)
            base_type = base[-4:]
            self.desired_location(filename, base_type)

        return str(filename)

    def desired_location(self, filename, base_type):
        if base_type == ".svg":
            cairosvg.svg2png(file_obj=filename,
                             write_to=os.path.join(str(self.folder), "images_html", "cmpylogoFin.png"))
        else:
            shutil.copyfile(filename, os.path.join(str(self.folder), "images_html", "cmpylogoFin.png"))

    def saveUserProfile(self, window):

        flag = True
        inputData = self.getPopUpInputs()
        filename, _ = QFileDialog.getSaveFileName(window, 'Save Files',
                                                  os.path.join(str(self.folder), "Profile"), '*.txt')
        if filename == '':
            flag = False
            return flag
        else:
            infile = open(filename, 'w')
            yaml.dump(inputData, infile)
            infile.close()

    def getPopUpInputs(self):
        input_summary = {}
        input_summary["ProfileSummary"] = {}
        input_summary["ProfileSummary"]["CompanyName"] = str(self.new_ui.lineEdit_companyName.text())
        input_summary["ProfileSummary"]["CompanyLogo"] = str(self.new_ui.lbl_browse.text())
        input_summary["ProfileSummary"]["Group/TeamName"] = str(self.new_ui.lineEdit_groupName.text())
        input_summary["ProfileSummary"]["Designer"] = str(self.new_ui.lineEdit_designer.text())

        input_summary["ProjectTitle"] = str(self.new_ui.lineEdit_projectTitle.text())
        input_summary["Subtitle"] = str(self.new_ui.lineEdit_subtitle.text())
        input_summary["JobNumber"] = str(self.new_ui.lineEdit_jobNumber.text())
        input_summary["AdditionalComments"] = str(self.new_ui.txt_additionalComments.toPlainText())
        input_summary["Client"] = str(self.new_ui.lineEdit_client.text())

        return input_summary

    def useUserProfile(self, window):

        filename, _ = QFileDialog.getOpenFileName(window, 'Open Files',
                                                  os.path.join(str(self.folder), "Profile"),
                                                  '*.txt')
        if os.path.isfile(filename):
            outfile = open(filename, 'r')
            reportsummary = yaml.load(outfile)
            self.new_ui.lineEdit_companyName.setText(reportsummary["ProfileSummary"]['CompanyName'])
            self.new_ui.lbl_browse.setText(reportsummary["ProfileSummary"]['CompanyLogo'])
            self.new_ui.lineEdit_groupName.setText(reportsummary["ProfileSummary"]['Group/TeamName'])
            self.new_ui.lineEdit_designer.setText(reportsummary["ProfileSummary"]['Designer'])

        else:
            pass

    def setupUi(self, MainWindow, main,folder):
        self.folder = folder
        MainWindow.setObjectName("MainWindow")
        MainWindow.resize(1328, 769)
        icon = QtGui.QIcon()
        icon.addPixmap(QtGui.QPixmap(":/newPrefix/images/finwindow.png"), QtGui.QIcon.Normal, QtGui.QIcon.Off)
        MainWindow.setWindowIcon(icon)
        MainWindow.setIconSize(QtCore.QSize(20, 2))
        self.centralwidget = QtWidgets.QWidget(MainWindow)
        self.centralwidget.setObjectName("centralwidget")
        self.verticalLayout_2 = QtWidgets.QVBoxLayout(self.centralwidget)
        self.verticalLayout_2.setObjectName("verticalLayout_2")
        self.frame = QtWidgets.QFrame(self.centralwidget)
        self.frame.setMinimumSize(QtCore.QSize(0, 28))
        self.frame.setMaximumSize(QtCore.QSize(16777215, 28))
        self.frame.setFrameShape(QtWidgets.QFrame.NoFrame)
        self.frame.setFrameShadow(QtWidgets.QFrame.Raised)
        self.frame.setObjectName("frame")

        self.btnInput = QtWidgets.QToolButton(self.frame)
        self.btnInput.setGeometry(QtCore.QRect(0, 0, 28, 28))
        self.btnInput.setFocusPolicy(QtCore.Qt.TabFocus)
        self.btnInput.setLayoutDirection(QtCore.Qt.LeftToRight)
        icon1 = QtGui.QIcon()
        icon1.addPixmap(QtGui.QPixmap(":/newPrefix/images/input.png"), QtGui.QIcon.Normal, QtGui.QIcon.Off)
        self.btnInput.setIcon(icon1)
        self.btnInput.setIconSize(QtCore.QSize(18, 18))
        self.btnInput.setObjectName("btnInput")

        self.btnOutput = QtWidgets.QToolButton(self.frame)
        self.btnOutput.setGeometry(QtCore.QRect(30, 0, 28, 28))
        self.btnOutput.setFocusPolicy(QtCore.Qt.TabFocus)
        self.pushButton = QtWidgets.QPushButton(self.centralwidget)
        self.pushButton.setGeometry(QtCore.QRect(440, 412, 111, 51))
        self.pushButton.setObjectName("pushButton")
        icon2 = QtGui.QIcon()
        icon2.addPixmap(QtGui.QPixmap(":/newPrefix/images/output.png"), QtGui.QIcon.Normal, QtGui.QIcon.Off)
        self.btnOutput.setIcon(icon2)
        self.btnOutput.setIconSize(QtCore.QSize(18, 18))
        self.btnOutput.setObjectName("btnOutput")

        self.btnInput.clicked.connect(lambda: self.dockbtn_clicked(self.inputDock))
        self.btnOutput.clicked.connect(lambda: self.dockbtn_clicked(self.outputDock))

        self.btnTop = QtWidgets.QToolButton(self.frame)
        self.btnTop.setGeometry(QtCore.QRect(160, 0, 28, 28))
        self.btnTop.setFocusPolicy(QtCore.Qt.TabFocus)
        icon3 = QtGui.QIcon()
        icon3.addPixmap(QtGui.QPixmap(":/newPrefix/images/X-Y.png"), QtGui.QIcon.Normal, QtGui.QIcon.Off)
        self.btnTop.setIcon(icon3)
        self.btnTop.setIconSize(QtCore.QSize(22, 22))
        self.btnTop.setObjectName("btnTop")
        self.btnFront = QtWidgets.QToolButton(self.frame)
        self.btnFront.setGeometry(QtCore.QRect(100, 0, 28, 28))
        self.btnFront.setFocusPolicy(QtCore.Qt.TabFocus)
        icon4 = QtGui.QIcon()
        icon4.addPixmap(QtGui.QPixmap(":/newPrefix/images/Z-X.png"), QtGui.QIcon.Normal, QtGui.QIcon.Off)
        self.btnFront.setIcon(icon4)
        self.btnFront.setIconSize(QtCore.QSize(22, 22))
        self.btnFront.setObjectName("btnFront")
        self.btnSide = QtWidgets.QToolButton(self.frame)
        self.btnSide.setGeometry(QtCore.QRect(130, 0, 28, 28))
        self.btnSide.setFocusPolicy(QtCore.Qt.TabFocus)
        icon5 = QtGui.QIcon()
        icon5.addPixmap(QtGui.QPixmap(":/newPrefix/images/Z-Y.png"), QtGui.QIcon.Normal, QtGui.QIcon.Off)
        self.btnSide.setIcon(icon5)
        self.btnSide.setIconSize(QtCore.QSize(22, 22))
        self.btnSide.setObjectName("btnSide")
        self.btn3D = QtWidgets.QCheckBox(self.frame)
        self.btn3D.setGeometry(QtCore.QRect(230, 0, 90, 28))
        font = QtGui.QFont()
        font.setFamily("Arial")
        font.setPointSize(11)
        font.setBold(True)
        font.setItalic(False)
        font.setUnderline(False)
        font.setWeight(75)
        font.setStrikeOut(False)
        self.btn3D.setFont(font)
        self.btn3D.setFocusPolicy(QtCore.Qt.TabFocus)
        self.btn3D.setObjectName("btn3D")
        self.chkBxBeam = QtWidgets.QCheckBox(self.frame)
        self.chkBxBeam.setGeometry(QtCore.QRect(325, 0, 90, 29))
        font = QtGui.QFont()
        font.setFamily("Arial")
        font.setPointSize(11)
        font.setBold(True)
        font.setWeight(75)
        self.chkBxBeam.setFont(font)
        self.chkBxBeam.setFocusPolicy(QtCore.Qt.TabFocus)
        self.chkBxBeam.setObjectName("chkBxBeam")
        self.chkBxCol = QtWidgets.QCheckBox(self.frame)
        self.chkBxCol.setGeometry(QtCore.QRect(420, 0, 101, 29))
        font = QtGui.QFont()
        font.setFamily("Arial")
        font.setPointSize(11)
        font.setBold(True)
        font.setWeight(75)
        self.chkBxCol.setFont(font)
        self.chkBxCol.setFocusPolicy(QtCore.Qt.TabFocus)
        self.chkBxCol.setObjectName("chkBxCol")
        self.chkBxFinplate = QtWidgets.QCheckBox(self.frame)
        self.chkBxFinplate.setGeometry(QtCore.QRect(530, 0, 101, 29))
        font = QtGui.QFont()
        font.setFamily("Arial")
        font.setPointSize(11)
        font.setBold(True)
        font.setWeight(75)
        self.chkBxFinplate.setFont(font)
        self.chkBxFinplate.setFocusPolicy(QtCore.Qt.TabFocus)
        self.chkBxFinplate.setObjectName("chkBxFinplate")

        self.verticalLayout_2.addWidget(self.frame)
        self.splitter = QtWidgets.QSplitter(self.centralwidget)
        self.splitter.setOrientation(QtCore.Qt.Vertical)
        self.splitter.setObjectName("splitter")
        self.frame_2 = QtWidgets.QFrame(self.splitter)
        self.frame_2.setMinimumSize(QtCore.QSize(0, 100))
        self.frame_2.setFrameShape(QtWidgets.QFrame.Box)
        self.frame_2.setFrameShadow(QtWidgets.QFrame.Raised)
        self.frame_2.setLineWidth(1)
        self.frame_2.setMidLineWidth(1)
        self.frame_2.setObjectName("frame_2")
        self.verticalLayout = QtWidgets.QVBoxLayout(self.frame_2)
        self.verticalLayout.setContentsMargins(1, 1, 1, 1)
        self.verticalLayout.setObjectName("verticalLayout")
        self.mytabWidget = QtWidgets.QTabWidget(self.frame_2)
        self.mytabWidget.setMinimumSize(QtCore.QSize(0, 450))
        font = QtGui.QFont()
        font.setPointSize(8)
        font.setBold(True)
        font.setItalic(True)
        font.setWeight(75)
        self.mytabWidget.setFont(font)
        self.mytabWidget.setFocusPolicy(QtCore.Qt.NoFocus)
        self.mytabWidget.setStyleSheet("QTabBar::tab { height: 75px; width: 1px;  }")
        self.mytabWidget.setTabPosition(QtWidgets.QTabWidget.West)
        self.mytabWidget.setObjectName("mytabWidget")
        self.verticalLayout.addWidget(self.mytabWidget)
        self.textEdit = QtWidgets.QTextEdit(self.splitter)
        self.textEdit.setMinimumSize(QtCore.QSize(0, 125))
        self.textEdit.setMaximumSize(QtCore.QSize(16777215, 16777215))
        self.textEdit.setVerticalScrollBarPolicy(QtCore.Qt.ScrollBarAlwaysOn)
        self.textEdit.setReadOnly(True)
        self.textEdit.setOverwriteMode(True)
        self.textEdit.setObjectName("textEdit")

        main.set_osdaglogger(self.textEdit)
        # self.textEdit.setStyleSheet("QTextEdit {color:red}")
        self.verticalLayout_2.addWidget(self.splitter)
        MainWindow.setCentralWidget(self.centralwidget)
        self.menubar = QtWidgets.QMenuBar(MainWindow)
        self.menubar.setGeometry(QtCore.QRect(0, 0, 1328, 21))
        self.menubar.setStyleSheet("")
        self.menubar.setNativeMenuBar(False)
        self.menubar.setObjectName("menubar")
        self.menuFile = QtWidgets.QMenu(self.menubar)
        self.menuFile.setStyleSheet("QMenu {\n"
"    background-color:#b2bd84;\n"
"    border-color: black;\n"
"    border: 1px solid;\n"
"    margin: 2px; /* some spacing around the menu */\n"
"}\n"
"QMenu::separator {\n"
"    height: 1px;\n"
"    background: #825051;\n"
"    margin-left: 5px;\n"
"    margin-right: 5px;\n"
"}\n"
"\n"
"QMenu::item {\n"
"    color: black;\n"
"    padding: 2px 20px 2px 20px;\n"
"    border: 1px solid transparent; /* reserve space for selection border */\n"
"}\n"
"\n"
"QMenu::item:selected {\n"
"   color:white;\n"
"    border-color: darkblue;\n"
"    background: #825051;\n"
"    margin-left: 5px;\n"
"    margin-right: 5px;\n"
"}\n"
"")
        self.menuFile.setObjectName("menuFile")
        self.menuEdit = QtWidgets.QMenu(self.menubar)
        self.menuEdit.setStyleSheet("QMenu {\n"
"    background-color:#b2bd84;\n"
"    border-color: black;\n"
"    border: 1px solid;\n"
"    margin: 2px; /* some spacing around the menu */\n"
"}\n"
"QMenu::separator {\n"
"    height: 1px;\n"
"    background: #825051;\n"
"    margin-left: 5px;\n"
"    margin-right: 5px;\n"
"}\n"
"\n"
"QMenu::item {\n"
"    color: black;\n"
"    padding: 2px 20px 2px 20px;\n"
"    border: 1px solid transparent; /* reserve space for selection border */\n"
"}\n"
"\n"
"QMenu::item:selected {\n"
"   color:white;\n"
"    border-color: darkblue;\n"
"    background: #825051;\n"
"    margin-left: 5px;\n"
"    margin-right: 5px;\n"
"}\n"
"")
        self.menuEdit.setObjectName("menuEdit")
        self.menuView = QtWidgets.QMenu(self.menubar)
        self.menuView.setStyleSheet("QMenu {\n"
"    background-color:#b2bd84;\n"
"    border-color: black;\n"
"    border: 1px solid;\n"
"    margin: 2px; /* some spacing around the menu */\n"
"}\n"
"QMenu::separator {\n"
"    height: 1px;\n"
"    background: #825051;\n"
"    margin-left: 5px;\n"
"    margin-right: 5px;\n"
"}\n"
"\n"
"QMenu::item {\n"
"    color: black;\n"
"    padding: 2px 20px 2px 20px;\n"
"    border: 1px solid transparent; /* reserve space for selection border */\n"
"}\n"
"\n"
"QMenu::item:selected {\n"
"   color:white;\n"
"    border-color: darkblue;\n"
"    background: #825051;\n"
"    margin-left: 5px;\n"
"    margin-right: 5px;\n"
"}\n"
"")
        self.menuView.setObjectName("menuView")
        self.menuHelp = QtWidgets.QMenu(self.menubar)
        self.menuHelp.setStyleSheet("QMenu {\n"
"    background-color:#b2bd84;\n"
"    border-color: black;\n"
"    border: 1px solid;\n"
"    margin: 2px; /* some spacing around the menu */\n"
"}\n"
"QMenu::separator {\n"
"    height: 1px;\n"
"    background: #825051;\n"
"    margin-left: 5px;\n"
"    margin-right: 5px;\n"
"}\n"
"\n"
"QMenu::item {\n"
"    color: black;\n"
"    padding: 2px 20px 2px 20px;\n"
"    border: 1px solid transparent; /* reserve space for selection border */\n"
"}\n"
"\n"
"QMenu::item:selected {\n"
"   color:white;\n"
"    border-color: darkblue;\n"
"    background: #825051;\n"
"    margin-left: 5px;\n"
"    margin-right: 5px;\n"
"}\n"
"")
        self.menuHelp.setObjectName("menuHelp")
        self.menuGraphics = QtWidgets.QMenu(self.menubar)
        self.menuGraphics.setStyleSheet("QMenu {\n"
"    background-color:#b2bd84;\n"
"    border-color: black;\n"
"    border: 1px solid;\n"
"    margin: 2px; /* some spacing around the menu */\n"
"}\n"
"QMenu::separator {\n"
"    height: 1px;\n"
"    background: #825051;\n"
"    margin-left: 5px;\n"
"    margin-right: 5px;\n"
"}\n"
"\n"
"QMenu::item {\n"
"    color: black;\n"
"    padding: 2px 20px 2px 20px;\n"
"    border: 1px solid transparent; /* reserve space for selection border */\n"
"}\n"
"\n"
"QMenu::item:selected {\n"
"   color:white;\n"
"    border-color: darkblue;\n"
"    background: #825051;\n"
"    margin-left: 5px;\n"
"    margin-right: 5px;\n"
"}")
        self.menuGraphics.setObjectName("menuGraphics")
        MainWindow.setMenuBar(self.menubar)

# INPUT DOCK
#############
        # @author : Umair

        self.inputDock = QtWidgets.QDockWidget(MainWindow)
        sizePolicy = QtWidgets.QSizePolicy(QtWidgets.QSizePolicy.Preferred, QtWidgets.QSizePolicy.Preferred)
        sizePolicy.setHorizontalStretch(1)
        sizePolicy.setVerticalStretch(0)
        sizePolicy.setHeightForWidth(self.inputDock.sizePolicy().hasHeightForWidth())
        self.inputDock.setSizePolicy(sizePolicy)
        self.inputDock.setMinimumSize(QtCore.QSize(320, 710))
        self.inputDock.setMaximumSize(QtCore.QSize(310, 710))
        self.inputDock.setBaseSize(QtCore.QSize(310, 710))
        font = QtGui.QFont()
        font.setFamily("Arial")
        font.setPointSize(11)
        font.setBold(True)
        font.setItalic(False)
        font.setWeight(75)
        self.inputDock.setFont(font)
        self.inputDock.setFloating(False)
        self.inputDock.setFeatures(QtWidgets.QDockWidget.AllDockWidgetFeatures)
        self.inputDock.setObjectName("inputDock")
        self.dockWidgetContents = QtWidgets.QWidget()
        self.dockWidgetContents.setObjectName("dockWidgetContents")
        font = QtGui.QFont()
        font.setPointSize(11)
        font.setBold(False)
        font.setWeight(50)
        palette = QtGui.QPalette()
        brush = QtGui.QBrush(QtGui.QColor(0, 0, 127))
        brush.setStyle(QtCore.Qt.SolidPattern)
        palette.setBrush(QtGui.QPalette.Active, QtGui.QPalette.Link, brush)
        brush = QtGui.QBrush(QtGui.QColor(0, 0, 255))
        brush.setStyle(QtCore.Qt.SolidPattern)
        palette.setBrush(QtGui.QPalette.Inactive, QtGui.QPalette.Link, brush)
        brush = QtGui.QBrush(QtGui.QColor(0, 0, 255))
        brush.setStyle(QtCore.Qt.SolidPattern)
        palette.setBrush(QtGui.QPalette.Disabled, QtGui.QPalette.Link, brush)
        self.btn3D.setEnabled(False)
        self.chkBxBeam.setEnabled(False)
        self.chkBxCol.setEnabled(False)
        self.chkBxFinplate.setEnabled(False)

        option_list = main.input_values(self)
        _translate = QtCore.QCoreApplication.translate

        i = 0
        for option in option_list:
            lable = option[1]
            type = option[2]
            if type not in [TYPE_TITLE, TYPE_IMAGE, TYPE_MODULE, TYPE_IMAGE_COMPRESSION]:
                l = QtWidgets.QLabel(self.dockWidgetContents)
                l.setGeometry(QtCore.QRect(6, 10 + i, 120, 25))
                font = QtGui.QFont()
                font.setPointSize(11)
                font.setBold(False)
                font.setWeight(50)
                l.setFont(font)
                l.setObjectName(option[0] + "_label")
                l.setText(_translate("MainWindow", "<html><head/><body><p>" + lable + "</p></body></html>"))

            if type == TYPE_COMBOBOX or type == TYPE_COMBOBOX_CUSTOMIZED:
                combo = QtWidgets.QComboBox(self.dockWidgetContents)
                combo.setGeometry(QtCore.QRect(150, 10 + i, 160, 27))
                font = QtGui.QFont()
                font.setPointSize(11)
                font.setBold(False)
                font.setWeight(50)
                combo.setFont(font)
                combo.view().setVerticalScrollBarPolicy(Qt.ScrollBarAsNeeded)
                combo.setStyleSheet("QComboBox { combobox-popup: 0; }")
                combo.setMaxVisibleItems(5)
                combo.setObjectName(option[0])
                for item in option[4]:
                    combo.addItem(item)

            if type == TYPE_TEXTBOX:
                r = QtWidgets.QLineEdit(self.dockWidgetContents)
                r.setGeometry(QtCore.QRect(150, 10 + i, 160, 27))
                font = QtGui.QFont()
                font.setPointSize(11)
                font.setBold(False)
                font.setWeight(50)
                r.setFont(font)
                r.setObjectName(option[0])
                if option[0] in [KEY_MOMENT_MAJOR, KEY_MOMENT_MINOR] and module == KEY_DISP_BASE_PLATE:
                    r.setDisabled(True)

            if type == TYPE_MODULE:
                _translate = QtCore.QCoreApplication.translate
                MainWindow.setWindowTitle(_translate("MainWindow", option[1]))
                i = i - 30
                module = lable

            if type == TYPE_IMAGE:
                im = QtWidgets.QLabel(self.dockWidgetContents)
                im.setGeometry(QtCore.QRect(190, 10 + i, 70, 57))
                im.setObjectName(option[0])
                im.setScaledContents(True)
                pixmap = QPixmap(option[4])
                im.setPixmap(pixmap)
                i = i + 30

            if type == TYPE_IMAGE_COMPRESSION:
                imc = QtWidgets.QLabel(self.dockWidgetContents)
                imc.setGeometry(QtCore.QRect(130, 10 + i, 160, 150))
                imc.setObjectName(option[0])
                imc.setScaledContents(True)
                pixmapc = QPixmap(option[4])
                imc.setPixmap(pixmapc)
                i = i + 30

            if option[0] in [KEY_AXIAL, KEY_SHEAR]:
                key = self.dockWidgetContents.findChild(QtWidgets.QWidget, option[0])
                onlyInt = QIntValidator()
                key.setValidator(onlyInt)

            if type == TYPE_TITLE:
                q = QtWidgets.QLabel(self.dockWidgetContents)
                q.setGeometry(QtCore.QRect(3, 10 + i, 201, 25))
                font = QtGui.QFont()
                q.setFont(font)
                q.setObjectName("_title")
                q.setText(_translate("MainWindow",
                                     "<html><head/><body><p><span style=\" font-weight:600;\">" + lable + "</span></p></body></html>"))
            i = i + 30

        for option in option_list:
            key = self.dockWidgetContents.findChild(QtWidgets.QWidget, option[0])

            if option[0] in [KEY_SUPTNGSEC, KEY_SUPTDSEC, KEY_SECSIZE]:
                red_list_set = set(red_list_function())
                current_list_set = set(option[4])
                current_red_list = list(current_list_set.intersection(red_list_set))

                for value in current_red_list:
                    indx = option[4].index(str(value))
                    key.setItemData(indx, QBrush(QColor("red")), Qt.TextColorRole)

    # Customized option in Combobox
    ###############################
    # @author: Amir
        new_list = main.customized_input(main)
        print (new_list)
        data = {}

        for t in new_list:

            if t[0] in [KEY_PLATETHK, KEY_FLANGEPLATE_THICKNESS, KEY_ENDPLATE_THICKNESS, KEY_CLEATSEC] and (module not in [KEY_DISP_TENSION_WELDED, KEY_DISP_TENSION_BOLTED]):
                key_customized_1 = self.dockWidgetContents.findChild(QtWidgets.QWidget, t[0])
                key_customized_1.activated.connect(lambda: popup(key_customized_1, new_list))
                data[t[0] + "_customized"] = t[1]()
            elif t[0] == KEY_GRD and (module not in [KEY_DISP_TENSION_WELDED,KEY_DISP_BEAMCOVERPLATEWELD,KEY_DISP_COLUMNCOVERPLATEWELD]):
                key_customized_2 = self.dockWidgetContents.findChild(QtWidgets.QWidget, t[0])
                key_customized_2.activated.connect(lambda: popup(key_customized_2, new_list))
                data[t[0] + "_customized"] = t[1]()
            elif t[0] == KEY_D and (module not in [KEY_DISP_TENSION_WELDED,KEY_DISP_BEAMCOVERPLATEWELD,KEY_DISP_COLUMNCOVERPLATEWELD]):
                key_customized_3 = self.dockWidgetContents.findChild(QtWidgets.QWidget, t[0])
                key_customized_3.activated.connect(lambda: popup(key_customized_3, new_list))
                data[t[0] + "_customized"] = t[1]()
            elif t[0] == KEY_SECSIZE and (module in [KEY_DISP_COMPRESSION, KEY_DISP_TENSION_BOLTED, KEY_DISP_TENSION_WELDED]):
                key_customized_4 = self.dockWidgetContents.findChild(QtWidgets.QWidget, t[0])
                key_customized_4.activated.connect(lambda: popup(key_customized_4, new_list))
                data[t[0] + "_customized"] = t[1](self.dockWidgetContents.findChild(QtWidgets.QWidget,
                                                                                    KEY_SEC_PROFILE).currentText())

            elif t[0] in [KEY_WEBPLATE_THICKNESS] and (module not in [KEY_DISP_TENSION_BOLTED, KEY_DISP_TENSION_WELDED]):
                key_customized_5 = self.dockWidgetContents.findChild(QtWidgets.QWidget, t[0])
                key_customized_5.activated.connect(lambda: popup(key_customized_5, new_list))
                data[t[0] + "_customized"] = t[1]()

            else:
                pass

            # elif t[0] == KEY_SEC_PROFILE and (module == KEY_DISP_TENSION):
            #     key_customized_6 = self.dockWidgetContents.findChild(QtWidgets.QWidget, t[0])
            #     key_customized_6.activated.connect(lambda: popup(key_customized_6, new_list))
            #     data[t[0] + "_customized"] = t[1](self.dockWidgetContents.findChild(QtWidgets.QWidget,
            #                     KEY_SEC_PROFILE).currentText())



        def popup(key, for_custom_list):

            """
            Function for retaining the values in the popup once it is closed.
             """

            # @author: Amir

            for c_tup in for_custom_list:
                if c_tup[0] != key.objectName():
                    continue
                selected = key.currentText()
                f = c_tup[1]
                if c_tup[0] == KEY_SECSIZE and (module in [KEY_DISP_COMPRESSION, KEY_DISP_TENSION_BOLTED, KEY_DISP_TENSION_WELDED]):
                    options = f(self.dockWidgetContents.findChild(QtWidgets.QWidget, KEY_SEC_PROFILE).currentText())
                    existing_options = data[c_tup[0] + "_customized"]
                    if selected == "Customized":
                        data[c_tup[0] + "_customized"] = self.open_customized_popup(options, existing_options)
                        if data[c_tup[0] + "_customized"] == []:
                            data[c_tup[0] + "_customized"] = f(self.dockWidgetContents.findChild(QtWidgets.QWidget, KEY_SEC_PROFILE).currentText())
                            key.setCurrentIndex(0)
                    else:
                        data[c_tup[0] + "_customized"] = f(self.dockWidgetContents.findChild(QtWidgets.QWidget,
                            KEY_SEC_PROFILE).currentText())

                        input = f(self.dockWidgetContents.findChild(QtWidgets.QWidget,
                            KEY_SEC_PROFILE).currentText())
                        # input.remove('Select Section')
                        data[c_tup[0] + "_customized"] = input

                        # data[c_tup[0] + "_customized"] = f(self.dockWidgetContents.findChild(QtWidgets.QWidget,
                        #     KEY_SEC_PROFILE).currentText()).remove('Select Section')
                else:
                    options = f()
                    existing_options = data[c_tup[0] + "_customized"]
                    if selected == "Customized":
                       data[c_tup[0] + "_customized"] = self.open_customized_popup(options, existing_options)
                       if data[c_tup[0] + "_customized"] == []:
                           data[c_tup[0] + "_customized"] = f()
                           key.setCurrentIndex(0)
                    else:
                        data[c_tup[0] + "_customized"] = f()

    # Change in Ui based on Connectivity selection
    ##############################################

        updated_list = main.input_value_changed(main)
        if updated_list is None:
            pass
        else:
            for t in updated_list:
                key_changed = self.dockWidgetContents.findChild(QtWidgets.QWidget, t[0])
                self.on_change_connect(key_changed, updated_list, data)

        self.btn_Reset = QtWidgets.QPushButton(self.dockWidgetContents)
        self.btn_Reset.setGeometry(QtCore.QRect(30, 600, 100, 30))
        font = QtGui.QFont()
        font.setPointSize(12)
        font.setBold(True)
        font.setWeight(75)
        self.btn_Reset.setFont(font)
        self.btn_Reset.setAutoDefault(True)
        self.btn_Reset.setObjectName("btn_Reset")

        self.btn_Design = QtWidgets.QPushButton(self.dockWidgetContents)
        self.btn_Design.setGeometry(QtCore.QRect(140, 600, 100, 30))
        font = QtGui.QFont()
        font.setPointSize(12)
        font.setBold(True)
        font.setWeight(75)
        self.btn_Design.setFont(font)
        self.btn_Design.setAutoDefault(True)
        self.btn_Design.setObjectName("btn_Design")
        self.inputDock.setWidget(self.dockWidgetContents)
        MainWindow.addDockWidget(QtCore.Qt.DockWidgetArea(1), self.inputDock)

        # if module not in [KEY_DISP_BEAMCOVERPLATE, KEY_DISP_COLUMNCOVERPLATE]:
        #     key_changed = self.dockWidgetContents.findChild(QtWidgets.QWidget, KEY_CONN)
        #     key_changed.currentIndexChanged.connect(lambda: self.validate_beam_beam(key_changed))

# OUTPUT DOCK
#############
        """
        
        @author: Umair 
        
        """

        self.outputDock = QtWidgets.QDockWidget(MainWindow)
        sizePolicy = QtWidgets.QSizePolicy(QtWidgets.QSizePolicy.Preferred, QtWidgets.QSizePolicy.Preferred)
        sizePolicy.setHorizontalStretch(1)
        sizePolicy.setVerticalStretch(0)
        sizePolicy.setHeightForWidth(self.outputDock.sizePolicy().hasHeightForWidth())
        self.outputDock.setSizePolicy(sizePolicy)
        self.outputDock.setMinimumSize(QtCore.QSize(320, 710))
        self.outputDock.setMaximumSize(QtCore.QSize(310, 710))
        font = QtGui.QFont()
        font.setFamily("Arial")
        font.setPointSize(11)
        font.setBold(True)
        font.setWeight(75)
        self.outputDock.setFont(font)
        self.outputDock.setObjectName("outputDock")

        self.dockWidgetContents_out = QtWidgets.QWidget()
        self.dockWidgetContents_out.setObjectName("dockWidgetContents_out")

        out_widget = QtWidgets.QWidget(self.dockWidgetContents_out)
        out_widget.setGeometry(QtCore.QRect(0, 0, 320, 622))
        out_layout1 = QtWidgets.QVBoxLayout(out_widget)
        out_scroll = QScrollArea(out_widget)
        out_layout1.addWidget(out_scroll)
        out_scroll.setWidgetResizable(True)
        out_scrollcontent = QtWidgets.QWidget(out_scroll)
        out_layout2 = QtWidgets.QGridLayout(out_scrollcontent)
        out_scrollcontent.setLayout(out_layout2)
        out_list = main.output_values(main, False)
        _translate = QtCore.QCoreApplication.translate

        i = 0
        j = 1
        button_list = []
        for option in out_list:
            lable = option[1]
            type = option[2]
            if type not in [TYPE_TITLE, TYPE_IMAGE, TYPE_MODULE]:
                l = QtWidgets.QLabel(self.dockWidgetContents_out)
                l.setGeometry(QtCore.QRect(6, 10 + i, 120, 25))
                font = QtGui.QFont()
                font.setPointSize(11)
                font.setBold(False)
                font.setWeight(50)
                l.setFont(font)
                l.setObjectName(option[0] + "_label")
                l.setText(_translate("MainWindow", "<html><head/><body><p>" + lable + "</p></body></html>"))
                out_layout2.addWidget(l, j, 1, 1, 1)

            if type == TYPE_TEXTBOX:
                r = QtWidgets.QLineEdit(self.dockWidgetContents_out)
                r.setGeometry(QtCore.QRect(150, 10 + i, 160, 27))
                font = QtGui.QFont()
                font.setPointSize(11)
                font.setBold(False)
                font.setWeight(50)
                r.setFont(font)
                r.setObjectName(option[0])
                out_layout2.addWidget(r, j, 2, 1, 1)

            if type == TYPE_OUT_BUTTON:
                v = option[3]
                b = QtWidgets.QPushButton(self.dockWidgetContents_out)
                b.setGeometry(QtCore.QRect(150, 10 + i, 160, 27))
                font = QtGui.QFont()
                font.setPointSize(11)
                font.setBold(False)
                font.setWeight(50)
                b.setFont(font)
                b.setObjectName(option[0])
                b.setText(v[0])
                b.setDisabled(True)
                button_list.append(option)
                out_layout2.addWidget(b, j, 2, 1, 1)
                #b.clicked.connect(lambda: self.output_button_dialog(main, out_list))

            if type == TYPE_TITLE:
                q = QtWidgets.QLabel(self.dockWidgetContents_out)
                q.setGeometry(QtCore.QRect(3, 10 + i, 201, 25))
                font = QtGui.QFont()
                q.setFont(font)
                q.setObjectName("_title")
                q.setText(_translate("MainWindow",
                                     "<html><head/><body><p><span style=\" font-weight:600;\">" + lable + "</span></p></body></html>"))
                out_layout2.addWidget(q, j, 1, 2, 2)
                j = j + 1
            i = i + 30
            j = j + 1
        out_scroll.setWidget(out_scrollcontent)

        # common_button = QtWidgets.QPushButton()
        # d = {
        #     'Button_1': common_button,
        #     'Button_2': common_button,
        #     'Button_3': common_button,
        #     'Button_4': common_button,
        #     'Button_5': common_button,
        #     'Button_6': common_button
        # }
        #
        # print(button_list)

        # Case_1

        # for option in button_list:
        #     for i in d.keys():
        #         button = self.dockWidgetContents_out.findChild(QtWidgets.QWidget, option[0])
        #         if button not in d.values() and d[i] not in self.dockWidgetContents_out.children():
        #             d[i] = button
        # d['Button_1'].clicked.connect(lambda: self.output_button_dialog(main, button_list, d['Button_1']))
        # d['Button_2'].clicked.connect(lambda: self.output_button_dialog(main, button_list, d['Button_2']))
        # d['Button_3'].clicked.connect(lambda: self.output_button_dialog(main, button_list, d['Button_3']))
        # d['Button_4'].clicked.connect(lambda: self.output_button_dialog(main, button_list, d['Button_4']))
        # d['Button_5'].clicked.connect(lambda: self.output_button_dialog(main, button_list, d['Button_5']))
        # d['Button_6'].clicked.connect(lambda: self.output_button_dialog(main, button_list, d['Button_6']))

        # Case_2

        if button_list:
            for button_key in button_list:
                button = self.dockWidgetContents_out.findChild(QtWidgets.QWidget, button_key[0])
                self.output_button_connect(main, button_list, button)


            # if option[0] == KEY_WEB_SPACING:
            #     d['button_1'] =
            #     button_web_spacing = self.dockWidgetContents_out.findChild(QtWidgets.QWidget, option[0])
            #     print(button_web_spacing)
            #     button_web_spacing.clicked.connect(lambda: self.output_button_dialog(main, button_list, KEY_WEB_SPACING))
            # elif option[0] == KEY_WEB_CAPACITY:
            #     button_web_capacity = self.dockWidgetContents_out.findChild(QtWidgets.QWidget, option[0])
            #     print(button_web_capacity)
            #     button_web_capacity.clicked.connect(lambda: self.output_button_dialog(main, button_list, KEY_WEB_CAPACITY))

        # for i in range(len(button_connect)):
        #     button_connect[i].clicked.connect(lambda: self.output_button_dialog(main, button_list,
        #                                                                         button_connect[i].objectName()))

        # for button in self.dockWidgetContents_out.children():
        #     if button.objectName() == KEY


        self.outputDock.setWidget(self.dockWidgetContents_out)
        MainWindow.addDockWidget(QtCore.Qt.DockWidgetArea(2), self.outputDock)

        self.btn_CreateDesign = QtWidgets.QPushButton(self.dockWidgetContents_out)
        self.btn_CreateDesign.setGeometry(QtCore.QRect(50, 650, 200, 30))
        self.btn_CreateDesign.setAutoDefault(True)
        self.btn_CreateDesign.setObjectName("btn_CreateDesign")
        # self.btn_CreateDesign.clicked.connect(self.createDesignReport(main))

        self.actionInput = QtWidgets.QAction(MainWindow)
        icon7 = QtGui.QIcon()
        icon7.addPixmap(QtGui.QPixmap(":/images/input.png"), QtGui.QIcon.Normal, QtGui.QIcon.Off)
        self.actionInput.setIcon(icon7)
        self.actionInput.setObjectName("actionInput")
        self.actionInputwindow = QtWidgets.QAction(MainWindow)
        icon8 = QtGui.QIcon()
        icon8.addPixmap(QtGui.QPixmap(":/images/inputview.png"), QtGui.QIcon.Normal, QtGui.QIcon.Off)
        self.actionInputwindow.setIcon(icon8)
        self.actionInputwindow.setObjectName("actionInputwindow")
        self.actionNew = QtWidgets.QAction(MainWindow)
        font = QtGui.QFont()
        font.setFamily("DejaVu Sans")
        font.setBold(False)
        font.setItalic(False)
        font.setUnderline(False)
        font.setWeight(50)
        self.actionNew.setFont(font)
        self.actionNew.setObjectName("actionNew")
        self.action_load_input = QtWidgets.QAction(MainWindow)
        font = QtGui.QFont()
        font.setFamily("DejaVu Sans")
        font.setItalic(False)
        self.action_load_input.setFont(font)
        self.action_load_input.setObjectName("action_load_input")
        self.action_save_input = QtWidgets.QAction(MainWindow)
        font = QtGui.QFont()
        font.setFamily("DejaVu Sans")
        self.action_save_input.setFont(font)
        self.action_save_input.setObjectName("action_save_input")
        self.actionSave_As = QtWidgets.QAction(MainWindow)
        self.actionSave_As.setObjectName("actionSave_As")
        self.actionPrint = QtWidgets.QAction(MainWindow)
        self.actionPrint.setObjectName("actionPrint")
        self.actionCut = QtWidgets.QAction(MainWindow)
        font = QtGui.QFont()
        font.setFamily("DejaVu Sans")
        self.actionCut.setFont(font)
        self.actionCut.setObjectName("actionCut")
        self.actionCopy = QtWidgets.QAction(MainWindow)
        font = QtGui.QFont()
        font.setFamily("DejaVu Sans")
        self.actionCopy.setFont(font)
        self.actionCopy.setObjectName("actionCopy")
        self.actionPaste = QtWidgets.QAction(MainWindow)
        font = QtGui.QFont()
        font.setFamily("DejaVu Sans")
        self.actionPaste.setFont(font)
        self.actionPaste.setObjectName("actionPaste")
        self.actionInput_Browser = QtWidgets.QAction(MainWindow)
        self.actionInput_Browser = QtWidgets.QAction(MainWindow)
        self.actionInput_Browser.setObjectName("actionInput_Browser")
        self.actionOutput_Browser = QtWidgets.QAction(MainWindow)
        self.actionOutput_Browser.setObjectName("actionOutput_Browser")
        self.actionAbout_Osdag = QtWidgets.QAction(MainWindow)
        font = QtGui.QFont()
        font.setFamily("DejaVu Sans")
        self.actionAbout_Osdag.setFont(font)
        self.actionAbout_Osdag.setObjectName("actionAbout_Osdag")
        self.actionBeam = QtWidgets.QAction(MainWindow)
        self.actionBeam.setObjectName("actionBeam")
        self.actionColumn = QtWidgets.QAction(MainWindow)
        self.actionColumn.setObjectName("actionColumn")
        self.actionFinplate = QtWidgets.QAction(MainWindow)
        self.actionFinplate.setObjectName("actionFinplate")
        self.actionBolt = QtWidgets.QAction(MainWindow)
        self.actionBolt.setObjectName("actionBolt")
        self.action2D_view = QtWidgets.QAction(MainWindow)
        self.action2D_view.setObjectName("action2D_view")
        self.actionZoom_in = QtWidgets.QAction(MainWindow)
        font = QtGui.QFont()
        font.setFamily("DejaVu Sans")
        self.actionZoom_in.setFont(font)
        self.actionZoom_in.setObjectName("actionZoom_in")
        self.actionZoom_out = QtWidgets.QAction(MainWindow)
        font = QtGui.QFont()
        font.setFamily("DejaVu Sans")
        self.actionZoom_out.setFont(font)
        self.actionZoom_out.setObjectName("actionZoom_out")
        self.actionPan = QtWidgets.QAction(MainWindow)
        font = QtGui.QFont()
        font.setFamily("DejaVu Sans")
        self.actionPan.setFont(font)
        self.actionPan.setObjectName("actionPan")
        self.actionRotate_3D_model = QtWidgets.QAction(MainWindow)
        font = QtGui.QFont()
        font.setFamily("DejaVu Sans")
        self.actionRotate_3D_model.setFont(font)
        self.actionRotate_3D_model.setObjectName("actionRotate_3D_model")
        self.actionView_2D_on_XY = QtWidgets.QAction(MainWindow)
        self.actionView_2D_on_XY.setObjectName("actionView_2D_on_XY")
        self.actionView_2D_on_YZ = QtWidgets.QAction(MainWindow)
        self.actionView_2D_on_YZ.setObjectName("actionView_2D_on_YZ")
        self.actionView_2D_on_ZX = QtWidgets.QAction(MainWindow)
        self.actionView_2D_on_ZX.setObjectName("actionView_2D_on_ZX")
        self.actionModel = QtWidgets.QAction(MainWindow)
        self.actionModel.setObjectName("actionModel")
        self.actionEnlarge_font_size = QtWidgets.QAction(MainWindow)
        font = QtGui.QFont()
        font.setFamily("DejaVu Sans")
        self.actionEnlarge_font_size.setFont(font)
        self.actionEnlarge_font_size.setObjectName("actionEnlarge_font_size")
        self.actionReduce_font_size = QtWidgets.QAction(MainWindow)
        self.actionReduce_font_size.setObjectName("actionReduce_font_size")
        self.actionSave_3D_model = QtWidgets.QAction(MainWindow)
        font = QtGui.QFont()
        font.setFamily("DejaVu Sans")
        self.actionSave_3D_model.setFont(font)
        self.actionSave_3D_model.setObjectName("actionSave_3D_model")
        self.actionSave_current_image = QtWidgets.QAction(MainWindow)
        font = QtGui.QFont()
        font.setFamily("DejaVu Sans")
        self.actionSave_current_image.setFont(font)
        self.actionSave_current_image.setObjectName("actionSave_current_image")
        self.actionSave_log_messages = QtWidgets.QAction(MainWindow)
        font = QtGui.QFont()
        font.setFamily("DejaVu Sans")
        self.actionSave_log_messages.setFont(font)
        self.actionSave_log_messages.setObjectName("actionSave_log_messages")
        self.actionCreate_design_report = QtWidgets.QAction(MainWindow)
        font = QtGui.QFont()
        font.setFamily("DejaVu Sans")
        self.actionCreate_design_report.setFont(font)
        self.actionCreate_design_report.setObjectName("actionCreate_design_report")
        self.actionQuit_fin_plate_design = QtWidgets.QAction(MainWindow)
        self.actionQuit_fin_plate_design.setObjectName("actionQuit_fin_plate_design")
        self.actionSave_Front_View = QtWidgets.QAction(MainWindow)
        font = QtGui.QFont()
        font.setFamily("DejaVu Sans")
        self.actionSave_Front_View.setFont(font)
        self.actionSave_Front_View.setObjectName("actionSave_Front_View")
        self.actionSave_Top_View = QtWidgets.QAction(MainWindow)
        font = QtGui.QFont()
        font.setFamily("DejaVu Sans")
        self.actionSave_Top_View.setFont(font)
        self.actionSave_Top_View.setObjectName("actionSave_Top_View")
        self.actionSave_Side_View = QtWidgets.QAction(MainWindow)
        font = QtGui.QFont()
        font.setFamily("DejaVu Sans")
        self.actionSave_Side_View.setFont(font)
        self.actionSave_Side_View.setObjectName("actionSave_Side_View")
        self.actionChange_bg_color = QtWidgets.QAction(MainWindow)
        font = QtGui.QFont()
        font.setFamily("Verdana")
        self.actionChange_bg_color.setFont(font)
        self.actionChange_bg_color.setObjectName("actionChange_bg_color")
        self.actionShow_beam = QtWidgets.QAction(MainWindow)
        font = QtGui.QFont()
        font.setFamily("DejaVu Sans")
        font.setItalic(False)
        self.actionShow_beam.setFont(font)
        self.actionShow_beam.setObjectName("actionShow_beam")
        self.actionShow_column = QtWidgets.QAction(MainWindow)
        font = QtGui.QFont()
        font.setFamily("DejaVu Sans")
        self.actionShow_column.setFont(font)
        self.actionShow_column.setObjectName("actionShow_column")
        self.actionShow_finplate = QtWidgets.QAction(MainWindow)
        font = QtGui.QFont()
        font.setFamily("DejaVu Sans")
        self.actionShow_finplate.setFont(font)
        self.actionShow_finplate.setObjectName("actionShow_finplate")
        self.actionChange_background = QtWidgets.QAction(MainWindow)
        font = QtGui.QFont()
        font.setFamily("DejaVu Sans")
        self.actionChange_background.setFont(font)
        self.actionChange_background.setObjectName("actionChange_background")
        self.actionShow_all = QtWidgets.QAction(MainWindow)
        self.actionShow_all.setObjectName("actionShow_all")
        self.actionDesign_examples = QtWidgets.QAction(MainWindow)
        self.actionDesign_examples.setObjectName("actionDesign_examples")
        self.actionSample_Problems = QtWidgets.QAction(MainWindow)
        self.actionSample_Problems.setObjectName("actionSample_Problems")
        self.actionSample_Tutorials = QtWidgets.QAction(MainWindow)
        self.actionSample_Tutorials.setObjectName("actionSample_Tutorials")
        self.actionAbout_Osdag_2 = QtWidgets.QAction(MainWindow)
        self.actionAbout_Osdag_2.setObjectName("actionAbout_Osdag_2")
        self.actionOsdag_Manual = QtWidgets.QAction(MainWindow)
        self.actionOsdag_Manual.setObjectName("actionOsdag_Manual")
        self.actionAsk_Us_a_Question = QtWidgets.QAction(MainWindow)
        self.actionAsk_Us_a_Question.setObjectName("actionAsk_Us_a_Question")
        self.actionFAQ = QtWidgets.QAction(MainWindow)
        self.actionFAQ.setObjectName("actionFAQ")


        self.actionDesign_Preferences = QtWidgets.QAction(MainWindow)
        font = QtGui.QFont()
        font.setFamily("DejaVu Serif")
        self.actionDesign_Preferences.setFont(font)
        self.actionDesign_Preferences.setObjectName("actionDesign_Preferences")
        self.actionDesign_Preferences.triggered.connect(lambda: self.common_function_for_save_and_design(main, data, "Design_Pref"))
        self.actionDesign_Preferences.triggered.connect(lambda: self.combined_design_prefer(module))
        self.actionDesign_Preferences.triggered.connect(self.design_preferences)
        self.designPrefDialog = DesignPreferences(main)
        add_column = self.designPrefDialog.findChild(QtWidgets.QWidget, "pushButton_Add_"+KEY_DISP_COLSEC)
        add_beam = self.designPrefDialog.findChild(QtWidgets.QWidget, "pushButton_Add_"+KEY_DISP_BEAMSEC)

<<<<<<< HEAD
        if module not in [KEY_DISP_COLUMNCOVERPLATE, KEY_DISP_BEAMCOVERPLATE,KEY_DISP_COLUMNCOVERPLATEWELD,KEY_DISP_BEAMCOVERPLATEWELD, KEY_DISP_COMPRESSION, KEY_DISP_TENSION, KEY_DISP_BASE_PLATE]:
=======
        if module not in [KEY_DISP_COLUMNCOVERPLATE, KEY_DISP_BEAMCOVERPLATE,KEY_DISP_COLUMNCOVERPLATEWELD,KEY_DISP_BEAMCOVERPLATEWELD, KEY_DISP_COMPRESSION, KEY_DISP_TENSION_BOLTED, KEY_DISP_TENSION_WELDED, KEY_DISP_BASE_PLATE,KEY_DISP_COLUMNENDPLATE]:
>>>>>>> 0b1a3107
            column_index = self.dockWidgetContents.findChild(QtWidgets.QWidget, KEY_SUPTNGSEC).currentIndex()
            beam_index = self.dockWidgetContents.findChild(QtWidgets.QWidget, KEY_SUPTDSEC).currentIndex()
            add_column.clicked.connect(lambda: self.refresh_sections(column_index, "Supporting"))
            add_beam.clicked.connect(lambda: self.refresh_sections(beam_index, "Supported"))
        elif module == KEY_DISP_COLUMNCOVERPLATE:
            section_index = self.dockWidgetContents.findChild(QtWidgets.QWidget, KEY_SECSIZE).currentIndex()
            add_column.clicked.connect(lambda: self.refresh_sections(section_index, "Section_col"))
        elif module == KEY_DISP_BEAMCOVERPLATE and module == KEY_DISP_BEAMCOVERPLATEWELD:
            section_index = self.dockWidgetContents.findChild(QtWidgets.QWidget, KEY_SECSIZE).currentIndex()
            add_beam.clicked.connect(lambda: self.refresh_sections(section_index, "Section_bm"))

        elif module == KEY_DISP_COMPRESSION:
            pass
        self.designPrefDialog.rejected.connect(self.design_preferences)

        self.actionfinPlate_quit = QtWidgets.QAction(MainWindow)
        self.actionfinPlate_quit.setObjectName("actionfinPlate_quit")
        self.actio_load_input = QtWidgets.QAction(MainWindow)
        self.actio_load_input.setObjectName("actio_load_input")
        self.menuFile.addAction(self.action_load_input)
        self.menuFile.addSeparator()
        self.menuFile.addAction(self.action_save_input)
        self.menuFile.addAction(self.actionSave_log_messages)
        self.menuFile.addAction(self.actionCreate_design_report)
        self.menuFile.addSeparator()
        self.menuFile.addAction(self.actionSave_3D_model)
        self.menuFile.addAction(self.actionSave_current_image)
        self.menuFile.addSeparator()
        self.menuFile.addAction(self.actionSave_Front_View)
        self.menuFile.addAction(self.actionSave_Top_View)
        self.menuFile.addAction(self.actionSave_Side_View)
        self.menuFile.addSeparator()
        self.menuFile.addAction(self.actionfinPlate_quit)
        self.menuEdit.addAction(self.actionCut)
        self.menuEdit.addAction(self.actionCopy)
        self.menuEdit.addAction(self.actionPaste)
        self.menuEdit.addAction(self.actionDesign_Preferences)
        self.menuView.addAction(self.actionEnlarge_font_size)
        self.menuView.addSeparator()
        self.menuHelp.addAction(self.actionSample_Tutorials)
        self.menuHelp.addAction(self.actionDesign_examples)
        self.menuHelp.addSeparator()
        self.menuHelp.addAction(self.actionAsk_Us_a_Question)
        self.menuHelp.addAction(self.actionAbout_Osdag_2)
        self.menuGraphics.addSeparator()
        self.menuGraphics.addAction(self.actionZoom_in)
        self.menuGraphics.addAction(self.actionZoom_out)
        self.menuGraphics.addAction(self.actionPan)
        self.menuGraphics.addAction(self.actionRotate_3D_model)
        self.menuGraphics.addSeparator()
        self.menuGraphics.addAction(self.actionShow_beam)
        self.menuGraphics.addAction(self.actionShow_column)
        self.menuGraphics.addAction(self.actionShow_finplate)
        self.menuGraphics.addAction(self.actionShow_all)
        self.menuGraphics.addSeparator()
        self.menuGraphics.addAction(self.actionChange_background)
        self.menubar.addAction(self.menuFile.menuAction())
        self.menubar.addAction(self.menuEdit.menuAction())
        self.menubar.addAction(self.menuView.menuAction())
        self.menubar.addAction(self.menuGraphics.menuAction())
        self.menubar.addAction(self.menuHelp.menuAction())

        self.retranslateUi()
        self.mytabWidget.setCurrentIndex(-1)
        QtCore.QMetaObject.connectSlotsByName(MainWindow)
        self.action_save_input.triggered.connect(lambda: self.common_function_for_save_and_design(main, data, "Save"))
        self.btn_Design.clicked.connect(lambda: self.common_function_for_save_and_design(main, data, "Design"))
        self.action_load_input.triggered.connect(lambda: self.loadDesign_inputs(option_list, data, new_list, main))
        # self.action_load_input.triggered.connect(lambda: main.loadDesign_inputs(main, self, option_list, data, new_list))

        self.btn_Reset.clicked.connect(lambda: self.reset_fn(option_list, out_list, new_list, data))
        # self.btn_Reset.clicked.connect(lambda: self.reset_fn(option_list, out_list))
        # self.btn_Reset.clicked.connect(lambda: self.reset_popup(new_list, data))
        self.btn_Design.clicked.connect(self.osdag_header)
        self.actionShow_beam.triggered.connect(lambda: main.call_3DBeam(self,"gradient_bg"))
        self.actionShow_column.triggered.connect(lambda: main.call_3DColumn(self,"gradient_bg"))
        self.actionShow_finplate.triggered.connect(lambda: main.call_3DFinplate(self,"gradient_bg"))
        self.actionShow_all.triggered.connect(lambda: main.call_3DModel(self,"gradient_bg"))
        self.actionChange_background.triggered.connect(lambda: main.showColorDialog(self))
        self.actionSave_3D_model.triggered.connect(self.save3DcadImages)
        self.btn3D.clicked.connect(lambda: main.call_3DModel(main,self,"gradient_bg"))
        self.chkBxBeam.clicked.connect(lambda: main.call_3DBeam(main, self,"gradient_bg"))
        self.chkBxCol.clicked.connect(lambda: main.call_3DColumn(main,self,"gradient_bg"))
        self.chkBxFinplate.clicked.connect(lambda: main.call_3DFinplate(main, self,"gradient_bg"))
        self.btn_CreateDesign.clicked.connect(lambda:self.open_summary_popup(main))
        self.actionSave_current_image.triggered.connect(lambda: self.save_cadImages(main))

        from osdagMainSettings import backend_name
        self.display, _ = self.init_display(backend_str=backend_name())

        self.connectivity = None
        self.fuse_model = None
        # self.disableViewButtons()
        # self.resultObj = None
        # self.uiObj = None

    def showColorDialog(self):

        col = QColorDialog.getColor()
        colorTup = col.getRgb()
        r = colorTup[0]
        g = colorTup[1]
        b = colorTup[2]
        self.display.set_bg_gradient_color([r, g, b], [255, 255, 255])

    def init_display(self, backend_str=None, size=(1024, 768)):

        from OCC.Display.backend import load_backend, get_qt_modules

        used_backend = load_backend(backend_str)

        global display, start_display, app, _, USED_BACKEND
        if 'qt' in used_backend:
            from OCC.Display.qtDisplay import qtViewer3d
            QtCore, QtGui, QtWidgets, QtOpenGL = get_qt_modules()

        # from OCC.Display.pyqt4Display import qtViewer3d
        from OCC.Display.qtDisplay import qtViewer3d
        self.modelTab = qtViewer3d(self)

        # self.setWindowTitle("Osdag Fin Plate")
        self.mytabWidget.resize(size[0], size[1])
        self.mytabWidget.addTab(self.modelTab, "")

        self.modelTab.InitDriver()
        display = self.modelTab._display

        # background gradient
        display.set_bg_gradient_color([23, 1, 32], [23, 1, 32])
        # # display_2d.set_bg_gradient_color(255,255,255,255,255,255)
        display.display_triedron()

        display.View.SetProj(1, 1, 1)

        def centerOnScreen(self):
            '''Centers the window on the screen.'''
            resolution = QtGui.QDesktopWidget().screenGeometry()
            self.move((resolution.width() / 2) - (self.frameSize().width() / 2),
                      (resolution.height() / 2) - (self.frameSize().height() / 2))

        def start_display():
            self.modelTab.raise_()

        return display, start_display

    # def save_cadImages(self,main):
    #     """Save CAD Model in image formats(PNG,JPEG,BMP,TIFF)
    #
    #     Returns:
    #
    #     """
    #
    #     if main.design_status is True:
    #
    #         files_types = "PNG (*.png);;JPEG (*.jpeg);;TIFF (*.tiff);;BMP(*.bmp)"
    #         fileName, _ = QFileDialog.getSaveFileName(self, 'Export', os.path.join(str(self.folder), "untitled.png"),
    #                                                   files_types)
    #         fName = str(fileName)
    #         file_extension = fName.split(".")[-1]
    #
    #         if file_extension == 'png' or file_extension == 'jpeg' or file_extension == 'bmp' or file_extension == 'tiff':
    #             self.display.ExportToImage(fName)
    #             QMessageBox.about(self, 'Information', "File saved")
    #     else:
    #         self.actionSave_current_image.setEnabled(False)
    #         QMessageBox.about(self, 'Information', 'Design Unsafe: CAD image cannot be saved')


    def save3DcadImages(self):
        status = True
        if status is True:
            if self.fuse_model is None:
                self.fuse_model = CommonDesignLogic.create2Dcad(self.commLogicObj)
            shape = self.fuse_model

            files_types = "IGS (*.igs);;STEP (*.stp);;STL (*.stl);;BREP(*.brep)"

            fileName, _ = QFileDialog.getSaveFileName(self, 'Export', os.path.join(str(self.folder), "untitled.igs"),
                                                      files_types)
            fName = str(fileName)

            flag = True
            if fName == '':
                flag = False
                return flag
            else:
                file_extension = fName.split(".")[-1]

                if file_extension == 'igs':
                    IGESControl.IGESControl_Controller().Init()
                    iges_writer = IGESControl.IGESControl_Writer()
                    iges_writer.AddShape(shape)
                    iges_writer.Write(fName)

                elif file_extension == 'brep':

                    BRepTools.breptools.Write(shape, fName)

                elif file_extension == 'stp':
                    # initialize the STEP exporter
                    step_writer = STEPControl_Writer()
                    Interface_Static_SetCVal("write.step.schema", "AP203")

                    # transfer shapes and write file
                    step_writer.Transfer(shape, STEPControl_AsIs)
                    status = step_writer.Write(fName)

                    assert (status == IFSelect_RetDone)

                else:
                    stl_writer = StlAPI_Writer()
                    stl_writer.SetASCIIMode(True)
                    stl_writer.Write(shape, fName)

                self.fuse_model = None

                QMessageBox.about(self, 'Information', "File saved")
        else:
            self.actionSave_3D_model.setEnabled(False)
            QMessageBox.about(self,'Information', 'Design Unsafe: 3D Model cannot be saved')

    # def generate_3D_Cad_image(self,main):
    #
    #     # status = self.resultObj['Bolt']['status']
    #     if main.design_status is True:
    #         main.call_3DModel(main, self,"gradient_bg")
    #         data = os.path.join(str(self.folder), "images_html", "3D_Model.png")
    #         self.display.ExportToImage(data)
    #         self.display.FitAll()
    #     else:
    #         pass
    #
    #     return data

    def on_change_connect(self, key_changed, updated_list, data):
        key_changed.currentIndexChanged.connect(lambda: self.change(key_changed, updated_list, data))

    def change(self, k1, new, data):

        """
        @author: Umair
        """
        for tup in new:
            (object_name, k2_key, typ, f) = tup
            if object_name != k1.objectName():
                continue
            if typ == TYPE_LABEL:
                k2_key = k2_key + "_label"
            k2 = self.dockWidgetContents.findChild(QtWidgets.QWidget, k2_key)
            if object_name not in [KEY_END2, KEY_SEC_PROFILE]:
                val = f(k1.currentText())
                k2.clear()
            elif object_name == KEY_SEC_PROFILE:
                val = f(k1.currentText())
                k2.setCurrentIndex(0)
            elif object_name == KEY_END2:
                key_end1 = self.dockWidgetContents.findChild(QtWidgets.QWidget, KEY_END1)
                val = f(k1.currentText(), key_end1.currentText())
                k2.clear()
            if typ == TYPE_COMBOBOX:
                k2.clear()
                for values in val:
                    k2.addItem(values)
                    k2.setCurrentIndex(0)
                if k2_key in [KEY_SUPTNGSEC, KEY_SUPTDSEC, KEY_SECSIZE]:
                    red_list_set = set(red_list_function())
                    current_list_set = set(val)
                    current_red_list = list(current_list_set.intersection(red_list_set))
                    for value in current_red_list:
                        indx = val.index(str(value))
                        k2.setItemData(indx, QBrush(QColor("red")), Qt.TextColorRole)
            elif typ == TYPE_COMBOBOX_CUSTOMIZED:
                data[k2_key+"_customized"] = val
            elif typ == TYPE_LABEL:
                k2.setText(val)
            elif typ == TYPE_IMAGE:
                pixmap1 = QPixmap(val)
                k2.setPixmap(pixmap1)
            elif typ == TYPE_TEXTBOX:
                if val:
                    k2.setEnabled(True)
                else:
                    k2.setDisabled(True)
            else:
                pass

    # Function for Reset Button
    '''
    @author: Umair, Amir 
    '''

    def reset_fn(self, op_list, out_list, new_list, data):

        # For input dock

        for op in op_list:
            widget = self.dockWidgetContents.findChild(QtWidgets.QWidget, op[0])
            if op[2] == TYPE_COMBOBOX or op[2] == TYPE_COMBOBOX_CUSTOMIZED:
                widget.setCurrentIndex(0)
            elif op[2] == TYPE_TEXTBOX:
                widget.setText('')
            else:
                pass

        # For list in Customized combobox

        for custom_combo in new_list:
            data[custom_combo[0] + "_customized"] = custom_combo[1]()

        # For output dock

        for out in out_list:
            widget = self.dockWidgetContents_out.findChild(QtWidgets.QWidget, out[0])
            if out[2] == TYPE_TEXTBOX:
                widget.setText('')
            else:
                pass

        self.display.EraseAll()

        self.btn3D.setEnabled(False)
        self.chkBxBeam.setEnabled(False)
        self.chkBxCol.setEnabled(False)
        self.chkBxFinplate.setEnabled(False)
        self.btn3D.setChecked(Qt.Unchecked)
        self.chkBxBeam.setChecked(Qt.Unchecked)
        self.chkBxCol.setChecked(Qt.Unchecked)
        self.chkBxFinplate.setChecked(Qt.Unchecked)

# Function for Design Button
    '''
    @author: Umair 
    '''

    def design_fn(self, op_list, data_list):
        design_dictionary = {}
        for op in op_list:
            widget = self.dockWidgetContents.findChild(QtWidgets.QWidget, op[0])
            if op[2] == TYPE_COMBOBOX:
                des_val = widget.currentText()
                d1 = {op[0]: des_val}
            elif op[2] == TYPE_MODULE:
                des_val = op[1]
                module = op[1]
                d1 = {op[0]: des_val}
            elif op[2] == TYPE_COMBOBOX_CUSTOMIZED:
                des_val = data_list[op[0]+"_customized"]
                d1 = {op[0]: des_val}
            elif op[2] == TYPE_TEXTBOX:
                des_val = widget.text()
                d1 = {op[0]: des_val}
            else:
                d1 = {}
            design_dictionary.update(d1)

        if self.designPrefDialog.flag:

            if module not in [KEY_DISP_COLUMNCOVERPLATE,KEY_DISP_COLUMNCOVERPLATEWELD, KEY_DISP_BEAMCOVERPLATE,KEY_DISP_BEAMCOVERPLATEWELD, KEY_DISP_COMPRESSION, KEY_DISP_TENSION_BOLTED,KEY_DISP_TENSION_WELDED]:
                tab_Column = self.designPrefDialog.findChild(QtWidgets.QWidget, KEY_DISP_COLSEC)
                key_material_column = tab_Column.findChild(QtWidgets.QWidget, KEY_SUPTNGSEC_MATERIAL).currentText()
                if key_material_column == "Custom":
                    material_fu_column = tab_Column.findChild(QtWidgets.QWidget, KEY_SUPTNGSEC_FU).text()
                    material_fy_column = tab_Column.findChild(QtWidgets.QWidget, KEY_SUPTNGSEC_FY).text()
                    material_column = "Custom"+" "+str(material_fu_column)+" "+str(material_fy_column)
                else:
                    material_column = key_material_column
                tab_Beam = self.designPrefDialog.findChild(QtWidgets.QWidget, KEY_DISP_BEAMSEC)
                key_material_beam = tab_Beam.findChild(QtWidgets.QWidget, KEY_SUPTDSEC_MATERIAL).currentText()
                if key_material_beam == "Custom":
                    material_fu_beam = tab_Beam.findChild(QtWidgets.QWidget, KEY_SUPTDSEC_FU).text()
                    material_fy_beam = tab_Beam.findChild(QtWidgets.QWidget, KEY_SUPTDSEC_FY).text()
                    material_beam = "Custom"+" "+str(material_fu_beam)+" "+str(material_fy_beam)
                else:
                    material_beam = key_material_beam
                d2 = {KEY_SUPTNGSEC_MATERIAL: material_column, KEY_SUPTDSEC_MATERIAL: material_beam}
                design_dictionary.update(d2)
            elif module == KEY_DISP_COMPRESSION:
                key = self.dockWidgetContents.findChild(QtWidgets.QWidget, KEY_SEC_PROFILE)
                section = key.currentText()
                if section == 'Beams':
                    tab_Beam = self.designPrefDialog.findChild(QtWidgets.QWidget, KEY_DISP_BEAMSEC)
                    material_fu_beam = tab_Beam.findChild(QtWidgets.QWidget, KEY_SUPTDSEC_FU).text()
                    material_fy_beam = tab_Beam.findChild(QtWidgets.QWidget, KEY_SUPTDSEC_FY).text()
                    material_beam = str(material_fu_beam) + "," + str(material_fy_beam)
                    d2 = {KEY_SUPTDSEC_MATERIAL: material_beam}
                    design_dictionary.update(d2)

                elif section == 'Columns':
                    tab_Column = self.designPrefDialog.findChild(QtWidgets.QWidget, KEY_DISP_COLSEC)
                    material_fu_column = tab_Column.findChild(QtWidgets.QWidget, KEY_SUPTNGSEC_FU).text()
                    material_fy_column = tab_Column.findChild(QtWidgets.QWidget, KEY_SUPTNGSEC_FY).text()
                    material_column = str(material_fu_column)+","+str(material_fy_column)
                    d2 = {KEY_SUPTNGSEC_MATERIAL: material_column}
                    design_dictionary.update(d2)

                elif section in ['Angles', 'Back to Back Angles', 'Star Angles', 'Channels', 'Back to Back Channels']:
                    pass
        else:
            common_material = self.dockWidgetContents.findChild(QtWidgets.QWidget, KEY_MATERIAL).currentText()
            if module not in [KEY_DISP_COLUMNCOVERPLATE, KEY_DISP_BEAMCOVERPLATE, KEY_DISP_COMPRESSION, KEY_DISP_TENSION_BOLTED,KEY_DISP_TENSION_WELDED]:
                d2 = {KEY_SUPTNGSEC_MATERIAL: common_material, KEY_SUPTDSEC_MATERIAL: common_material}
                design_dictionary.update(d2)
            elif module == KEY_DISP_COMPRESSION:
                key = self.dockWidgetContents.findChild(QtWidgets.QWidget, KEY_SEC_PROFILE)
                section = key.currentText()
                if section == 'Beams':
                    d2 = {KEY_SUPTDSEC_MATERIAL: common_material}
                    design_dictionary.update(d2)
                elif section == 'Columns':
                    d2 = {KEY_SUPTNGSEC_MATERIAL: common_material}
                    design_dictionary.update(d2)
                elif section in ['Angles', 'Back to Back Angles', 'Star Angles', 'Channels', 'Back to Back Channels']:
                    pass

        design_dictionary.update(self.designPrefDialog.save_designPref_para(module))
        self.design_inputs = design_dictionary

    # def pass_d(self, main, design_dictionary):
    #     """
    #     It sets key variable textEdit and passes it to warn text function present in tension_bolted.py for logger
    #      """
    #
    #     # @author Arsil Zunzunia
    #
    #     key = self.centralwidget.findChild(QtWidgets.QWidget, "textEdit")
    #
    #     main.warn_text(main)
        # main.set_input_values(main, design_dictionary)
# Function for saving inputs in a file
    '''
    @author: Umair 
    '''
    def saveDesign_inputs(self):
        fileName, _ = QFileDialog.getSaveFileName(self,
                                                  "Save Design", os.path.join(' ', "untitled.osi"),
                                                  "Input Files(*.osi)")
        if not fileName:
            return
        try:
            with open(fileName, 'w') as input_file:
                yaml.dump(self.design_inputs, input_file)
        except Exception as e:
            QMessageBox.warning(self, "Application",
                                "Cannot write file %s:\n%s" % (fileName, str(e)))
            return
    def return_class(self,name):
        if name == KEY_DISP_FINPLATE:
            return FinPlateConnection
        elif name == KEY_DISP_ENDPLATE:
            return EndPlateConnection
        elif name == KEY_DISP_COLUMNCOVERPLATE:
            return ColumnCoverPlate
        # elif name == KEY_DISP_COLUMNCOVERPLATEWELD:
        #     return ColumnCoverPlateWeld
        elif name == KEY_DISP_BEAMCOVERPLATE:
            return BeamCoverPlate
        # elif name == KEY_DISP_BEAMCOVERPLATEWELD:
        #     return BeamCoverPlateWeld
        elif name == KEY_DISP_BEAMENDPLATE:
            return BeamEndPlate
        elif name == KEY_DISP_COLUMNENDPLATE:
            return ColumnEndPlate
# Function for getting inputs from a file
    '''
    @author: Umair 
    '''

    def loadDesign_inputs(self, op_list, data, new, main):
        fileName, _ = QFileDialog.getOpenFileName(self, "Open Design", os.path.join(str(' '), ''), "InputFiles(*.osi)")
        if not fileName:
            return
        try:
            in_file = str(fileName)
            with open(in_file, 'r') as fileObject:
                uiObj = yaml.load(fileObject)
            module = uiObj[KEY_MODULE]

            # module_class = self.return_class(module)

            selected_module = main.module_name(main)
            if selected_module == module:
                self.setDictToUserInputs(uiObj, op_list, data, new)
            else:
                QMessageBox.information(self, "Information",
                                        "Please load the appropriate Input")

                return
        except IOError:
            QMessageBox.information(self, "Unable to open file",
                                    "There was an error opening \"%s\"" % fileName)
            return

# Function for loading inputs from a file to Ui
    '''
    @author: Umair 
    '''

    def setDictToUserInputs(self, uiObj, op_list, data, new):
        for op in op_list:
            key_str = op[0]
            key = self.dockWidgetContents.findChild(QtWidgets.QWidget, key_str)
            if op[2] == TYPE_COMBOBOX:
                if key_str in uiObj.keys():
                    index = key.findText(uiObj[key_str], QtCore.Qt.MatchFixedString)
                    if index >= 0:
                        key.setCurrentIndex(index)
            elif op[2] == TYPE_TEXTBOX:
                key.setText(uiObj[key_str])
            elif op[2] == TYPE_COMBOBOX_CUSTOMIZED:
                if key_str in uiObj.keys():

                    for n in new:
                        if n[0] == key_str:
                            if uiObj[key_str] != n[1]():
                                data[key_str + "_customized"] = uiObj[key_str]
                                key.setCurrentIndex(1)
                            else:
                                pass
            else:
                pass

# Function for Input Validation
#
#                 for value in red_list:
#                     indx = option[4].index(str(value))
#                     key.setItemData(indx, QBrush(QColor("red")), Qt.TextColorRole)
#
#             elif option[0] == KEY_SUPTDSEC:
#
#                 v = "Beams"
#
#                 red_list = connect_for_red(v)
#
#                 print(red_list)
#
#                 for value in red_list:
#                     indx = option[4].index(str(value))
#
#                     key.setItemData(indx, QBrush(QColor("red")), Qt.TextColorRole)
#
#     def select_workspace_folder(self):
#         # This function prompts the user to select the workspace folder and returns the name of the workspace folder
#         config = configparser.ConfigParser()
#         config.read_file(open(r'Osdag.config'))
#         desktop_path = config.get("desktop_path", "path1")
#         folder = QFileDialog.getExistingDirectory(None, "Select Workspace Folder (Don't use spaces in the folder name)",
#                                                   desktop_path)
#         return folder
    def common_function_for_save_and_design(self, main, data, trigger_type):

        # @author: Amir

        option_list = main.input_values(self)
        self.design_fn(option_list, data)

        if trigger_type == "Save":
            self.saveDesign_inputs()
        elif trigger_type == "Design_Pref":
            pass
        else:
            main.func_for_validation(main, self, self.design_inputs)
            status = main.design_status
            print(status)

            # main.set_input_values(main, self.design_inputs, self)
            # DESIGN_FLAG = 'True'

            out_list = main.output_values(main, status)
            for option in out_list:
                if option[2] == TYPE_TEXTBOX:
                    txt = self.dockWidgetContents_out.findChild(QtWidgets.QWidget, option[0])
                    txt.setText(str(option[3]))
                elif option[2] == TYPE_OUT_BUTTON:
                    self.dockWidgetContents_out.findChild(QtWidgets.QWidget, option[0]).setEnabled(True)

            # if status is True and main.module == "Fin Plate":
            #     self.commLogicObj = cadconnection.commonfile(cadconnection, main.mainmodule, self.display, self.folder,
            #                                                  main.module)


            if status is True and (main.module == KEY_DISP_FINPLATE or main.module == KEY_DISP_BEAMCOVERPLATE or main.module == KEY_DISP_COLUMNCOVERPLATE or main.module == KEY_DISP_CLEATANGLE):
                self.commLogicObj = CommonDesignLogic(self.display, self.folder, main.module, main.mainmodule)
                status = main.design_status
                self.commLogicObj.call_3DModel(status)
                # self.callFin2D_Drawing("All")
                self.btn3D.setEnabled(True)
                self.chkBxBeam.setEnabled(True)
                self.chkBxCol.setEnabled(True)
                self.chkBxFinplate.setEnabled(True)
                self.actionShow_all.setEnabled(True)
                self.actionShow_beam.setEnabled(True)
                self.actionShow_column.setEnabled(True)
                self.actionShow_finplate.setEnabled(True)
                # image = main.generate_3D_Cad_image(main, self, self.folder)
                fName = str('./ResourceFiles/images/3d.png')
                file_extension = fName.split(".")[-1]
                if file_extension == 'png':
                    self.display.ExportToImage(fName)

            else:
                self.btn3D.setEnabled(False)
                self.chkBxBeam.setEnabled(False)
                self.chkBxCol.setEnabled(False)
                self.chkBxFinplate.setEnabled(False)
                self.actionShow_all.setEnabled(False)
                self.actionShow_beam.setEnabled(False)
                self.actionShow_column.setEnabled(False)
                self.actionShow_finplate.setEnabled(False)


    def osdag_header(self):
        image_path = os.path.abspath(os.path.join(os.getcwd(), os.path.join("ResourceFiles\images", "OsdagHeader.png")))
        image_path2 = os.path.abspath(os.path.join(os.getcwd(), os.path.join("ResourceFiles\images", "ColumnsBeams.png")))

        shutil.copyfile(image_path, os.path.join(str(self.folder), "images_html", "OsdagHeader.png"))
        shutil.copyfile(image_path2, os.path.join(str(self.folder), "images_html", "ColumnsBeams.png"))

    def output_button_connect(self, main, button_list, b):
        b.clicked.connect(lambda: self.output_button_dialog(main, button_list, b))

    def output_button_dialog(self, main, button_list, button):
        dialog = QtWidgets.QDialog()
        dialog.resize(350, 170)
        dialog.setFixedSize(dialog.size())
        dialog.setObjectName("Dialog")

        layout1 = QtWidgets.QVBoxLayout(dialog)
        scroll = QScrollArea(dialog)
        layout1.addWidget(scroll)
        scroll.setWidgetResizable(True)
        scrollcontent = QtWidgets.QWidget(scroll)
        layout2 = QtWidgets.QGridLayout(scrollcontent)
        scrollcontent.setLayout(layout2)

        for op in button_list:
            if op[0] == button.objectName():
                tup = op[3]
                title = tup[0]
                fn = tup[1]
                dialog.setWindowTitle(title)
                i = 0
                j = 1
                for option in fn(main, main.design_status):
                    lable = option[1]
                    type = option[2]
                    _translate = QtCore.QCoreApplication.translate
                    if type not in [TYPE_TITLE, TYPE_IMAGE, TYPE_MODULE]:
                        l = QtWidgets.QLabel()
                        l.setGeometry(QtCore.QRect(10, 10 + i, 120, 25))
                        font = QtGui.QFont()
                        font.setPointSize(9)
                        font.setBold(False)
                        font.setWeight(50)
                        l.setFont(font)
                        l.setObjectName(option[0] + "_label")
                        l.setText(_translate("MainWindow", "<html><head/><body><p>" + lable + "</p></body></html>"))
                        layout2.addWidget(l, j, 1, 1, 1)

                    if type == TYPE_TEXTBOX:
                        r = QtWidgets.QLineEdit()
                        r.setGeometry(QtCore.QRect(160, 10 + i, 160, 27))
                        font = QtGui.QFont()
                        font.setPointSize(11)
                        font.setBold(False)
                        font.setWeight(50)
                        r.setFont(font)
                        r.setObjectName(option[0])
                        r.setText(str(option[3]))
                        layout2.addWidget(r, j, 2, 1, 1)
                    j = j + 1
                    i = i + 30
                scroll.setWidget(scrollcontent)
                dialog.exec()

    def refresh_sections(self, prev, section):

        connectivity = self.dockWidgetContents.findChild(QtWidgets.QWidget, KEY_CONN)
        supporting_section = self.dockWidgetContents.findChild(QtWidgets.QWidget, KEY_SUPTNGSEC)
        supported_section = self.dockWidgetContents.findChild(QtWidgets.QWidget, KEY_SUPTDSEC)
        section_size = self.dockWidgetContents.findChild(QtWidgets.QWidget, KEY_SECSIZE)

        Columns = connectdb("Columns")
        Beams = connectdb("Beams")
        red_list_set = set(red_list_function())

        if section == "Supporting":
            supporting_section.clear()
            if connectivity.currentText() in VALUES_CONN_1:
                for item in Columns:
                    supporting_section.addItem(item)
                current_list_set = set(Columns)
                current_red_list = list(current_list_set.intersection(red_list_set))
                for value in current_red_list:
                    indx = Columns.index(str(value))
                    supporting_section.setItemData(indx, QBrush(QColor("red")), Qt.TextColorRole)

            elif connectivity.currentText() in VALUES_CONN_2:
                for item in Beams:
                    supporting_section.addItem(item)
                current_list_set = set(Beams)
                current_red_list = list(current_list_set.intersection(red_list_set))
                for value in current_red_list:
                    indx = Beams.index(str(value))
                    supporting_section.setItemData(indx, QBrush(QColor("red")), Qt.TextColorRole)
            text = self.designPrefDialog.findChild(QtWidgets.QWidget, KEY_SUPTNGSEC_DESIGNATION).text()
            text_index = supporting_section.findText(text, QtCore.Qt.MatchFixedString)
            if text_index:
                supporting_section.setCurrentIndex(text_index)
            else:
                supporting_section.setCurrentIndex(prev)

        if section == "Supported":
            supported_section.clear()

            for item in Beams:
                supported_section.addItem(item)
            current_list_set = set(Beams)
            current_red_list = list(current_list_set.intersection(red_list_set))
            for value in current_red_list:
                indx = Beams.index(str(value))
                supported_section.setItemData(indx, QBrush(QColor("red")), Qt.TextColorRole)
            text = self.designPrefDialog.findChild(QtWidgets.QWidget, KEY_SUPTDSEC_DESIGNATION).text()
            text_index = supported_section.findText(text, QtCore.Qt.MatchFixedString)
            if text_index:
                supported_section.setCurrentIndex(text_index)
            else:
                supported_section.setCurrentIndex(prev)

        if section == "Section_col":
            section_size.clear()
            for item in Columns:
                section_size.addItem(item)
            current_list_set = set(Columns)
            current_red_list = list(current_list_set.intersection(red_list_set))
            for value in current_red_list:
                indx = Columns.index(str(value))
                section_size.setItemData(indx, QBrush(QColor("red")), Qt.TextColorRole)
            text = self.designPrefDialog.findChild(QtWidgets.QWidget, KEY_SUPTNGSEC_DESIGNATION).text()
            text_index = section_size.findText(text, QtCore.Qt.MatchFixedString)
            if text_index:
                section_size.setCurrentIndex(text_index)
            else:
                section_size.setCurrentIndex(prev)

        if section == "Section_bm":
            section_size.clear()
            for item in Beams:
                section_size.addItem(item)
            current_list_set = set(Beams)
            current_red_list = list(current_list_set.intersection(red_list_set))
            for value in current_red_list:
                indx = Beams.index(str(value))
                section_size.setItemData(indx, QBrush(QColor("red")), Qt.TextColorRole)
            text = self.designPrefDialog.findChild(QtWidgets.QWidget, KEY_SUPTDSEC_DESIGNATION).text()
            text_index = section_size.findText(text, QtCore.Qt.MatchFixedString)
            if text_index:
                section_size.setCurrentIndex(text_index)
            else:
                section_size.setCurrentIndex(prev)




# Function for warning about structure

    # def warning_function(self, main, design_dictionary):
    #     key = self.centralwidget.findChild(QtWidgets.QWidget, "textEdit")
    #     main.warn_text(main, key, design_dictionary)

# Function for error if any field is missing

    def generate_missing_fields_error_string(self, missing_fields_list):


        """

        Args:
            missing_fields_list: list of fields that are not selected or entered

        Returns:
            error string that has to be displayed

        """
        # The base string which should be displayed

        # @author: Amir

        information = "Please input the following required field"
        if len(missing_fields_list) > 1:
            # Adds 's' to the above sentence if there are multiple missing input fields
            information += "s"
        information += ": "

        # Loops through the list of the missing fields and adds each field to the above sentence with a comma

        for item in missing_fields_list:
            information = information + item + ", "

        # Removes the last comma
        information = information[:-2]
        information += "."

        return information

# Function for validation in beam-beam structure

    def validate_beam_beam(self, key):

        # @author: Arsil

        if key.currentIndex() == 2:
            key2 = self.dockWidgetContents.findChild(QtWidgets.QWidget, KEY_SUPTNGSEC)
            key3 = self.dockWidgetContents.findChild(QtWidgets.QWidget, KEY_SUPTDSEC)
            key2.currentIndexChanged.connect(lambda: self.primary_secondary_beam_comparison(key, key2, key3))
            key3.currentIndexChanged.connect(lambda: self.primary_secondary_beam_comparison(key, key2, key3))




    def retranslateUi(self):
        _translate = QtCore.QCoreApplication.translate
        self.btnInput.setToolTip(_translate("MainWindow", "Left Dock"))
        self.btnInput.setText(_translate("MainWindow", "input"))
        self.btnOutput.setToolTip(_translate("MainWindow", "Right Dock"))
        self.btnOutput.setText(_translate("MainWindow", "..."))
        self.btnTop.setToolTip(_translate("MainWindow", "Top View"))
        self.btnTop.setText(_translate("MainWindow", "..."))
        self.btnFront.setToolTip(_translate("MainWindow", "Front View"))
        self.btnFront.setText(_translate("MainWindow", "..."))
        self.btnSide.setToolTip(_translate("MainWindow", "Side View"))
        self.btnSide.setText(_translate("MainWindow", "..."))
        self.btn3D.setToolTip(_translate("MainWindow", "3D Model"))
        self.btn3D.setText(_translate("MainWindow", "Model"))
        self.chkBxBeam.setToolTip(_translate("MainWindow", "Beam only"))
        self.chkBxBeam.setText(_translate("MainWindow", "Beam"))
        self.chkBxCol.setToolTip(_translate("MainWindow", "Column only"))
        self.chkBxCol.setText(_translate("MainWindow", "Column"))
        self.chkBxFinplate.setToolTip(_translate("MainWindow", "Finplate only"))
        self.chkBxFinplate.setText(_translate("MainWindow", "Fin Plate"))
        self.menuFile.setTitle(_translate("MainWindow", "File"))
        self.menuEdit.setTitle(_translate("MainWindow", "Edit"))
        self.menuView.setTitle(_translate("MainWindow", "View"))
        self.menuHelp.setTitle(_translate("MainWindow", "Help"))
        self.menuGraphics.setTitle(_translate("MainWindow", "Graphics"))
        self.inputDock.setWindowTitle(_translate("MainWindow", "Input dock"))
        self.pushButton.setText(_translate("MainWindow", "PushButton"))
        self.btn_Reset.setToolTip(_translate("MainWindow", "Alt+R"))
        self.btn_Reset.setText(_translate("MainWindow", "Reset"))
        self.btn_Reset.setShortcut(_translate("MainWindow", "Alt+R"))
        self.btn_Design.setToolTip(_translate("MainWindow", "Alt+D"))
        self.btn_Design.setText(_translate("MainWindow", "Design"))
        self.btn_Design.setShortcut(_translate("MainWindow", "Alt+D"))

        self.outputDock.setWindowTitle(_translate("MainWindow", "Output dock"))
        self.btn_CreateDesign.setText(_translate("MainWindow", "Create design report"))
        self.actionInput.setText(_translate("MainWindow", "Input"))
        self.actionInput.setToolTip(_translate("MainWindow", "Input browser"))
        self.actionInputwindow.setText(_translate("MainWindow", "inputwindow"))
        self.actionNew.setText(_translate("MainWindow", "New"))
        self.actionNew.setShortcut(_translate("MainWindow", "Ctrl+N"))
        self.action_load_input.setText(_translate("MainWindow", "Load input"))
        self.action_load_input.setShortcut(_translate("MainWindow", "Ctrl+L"))
        self.action_save_input.setText(_translate("MainWindow", "Save input"))
        self.action_save_input.setIconText(_translate("MainWindow", "Save input"))
        self.action_save_input.setShortcut(_translate("MainWindow", "Ctrl+S"))
        self.actionSave_As.setText(_translate("MainWindow", "Save As"))
        self.actionPrint.setText(_translate("MainWindow", "Print"))
        self.actionCut.setText(_translate("MainWindow", "Cut"))
        self.actionCut.setShortcut(_translate("MainWindow", "Ctrl+X"))
        self.actionCopy.setText(_translate("MainWindow", "Copy"))
        self.actionCopy.setShortcut(_translate("MainWindow", "Ctrl+C"))
        self.actionPaste.setText(_translate("MainWindow", "Paste"))
        self.actionPaste.setShortcut(_translate("MainWindow", "Ctrl+V"))
        self.actionInput_Browser.setText(_translate("MainWindow", "Input Browser"))
        self.actionOutput_Browser.setText(_translate("MainWindow", "Output Browser"))
        self.actionAbout_Osdag.setText(_translate("MainWindow", "About Osdag"))
        self.actionBeam.setText(_translate("MainWindow", "Beam"))
        self.actionColumn.setText(_translate("MainWindow", "Column"))
        self.actionFinplate.setText(_translate("MainWindow", "Finplate"))
        self.actionBolt.setText(_translate("MainWindow", "Bolt"))
        self.action2D_view.setText(_translate("MainWindow", "2D view"))
        self.actionZoom_in.setText(_translate("MainWindow", "Zoom in"))
        self.actionZoom_out.setText(_translate("MainWindow", "Zoom out"))
        self.actionPan.setText(_translate("MainWindow", "Pan"))
        self.actionRotate_3D_model.setText(_translate("MainWindow", "Rotate 3D model"))
        self.actionView_2D_on_XY.setText(_translate("MainWindow", "View 2D on XY"))
        self.actionView_2D_on_YZ.setText(_translate("MainWindow", "View 2D on YZ"))
        self.actionView_2D_on_ZX.setText(_translate("MainWindow", "View 2D on ZX"))
        self.actionModel.setText(_translate("MainWindow", "Model"))
        self.actionEnlarge_font_size.setText(_translate("MainWindow", "Font"))
        self.actionReduce_font_size.setText(_translate("MainWindow", "Reduce font size"))
        self.actionSave_3D_model.setText(_translate("MainWindow", "Save 3D model "))
        self.actionSave_3D_model.setShortcut(_translate("MainWindow", "Alt+3"))
        self.actionSave_current_image.setText(_translate("MainWindow", "Save CAD image "))
        self.actionSave_current_image.setShortcut(_translate("MainWindow", "Alt+I"))
        self.actionSave_log_messages.setText(_translate("MainWindow", "Save log messages"))
        self.actionSave_log_messages.setShortcut(_translate("MainWindow", "Alt+M"))
        self.actionCreate_design_report.setText(_translate("MainWindow", "Create design report"))
        self.actionCreate_design_report.setShortcut(_translate("MainWindow", "Alt+C"))
        self.actionQuit_fin_plate_design.setText(_translate("MainWindow", "Quit fin plate design"))
        self.actionSave_Front_View.setText(_translate("MainWindow", "Save front view"))
        self.actionSave_Front_View.setShortcut(_translate("MainWindow", "Alt+Shift+F"))
        self.actionSave_Top_View.setText(_translate("MainWindow", "Save top view"))
        self.actionSave_Top_View.setShortcut(_translate("MainWindow", "Alt+Shift+T"))
        self.actionSave_Side_View.setText(_translate("MainWindow", "Save side view"))
        self.actionSave_Side_View.setShortcut(_translate("MainWindow", "Alt+Shift+S"))
        self.actionChange_bg_color.setText(_translate("MainWindow", "Change bg color"))
        self.actionShow_beam.setText(_translate("MainWindow", "Show beam"))
        self.actionShow_beam.setShortcut(_translate("MainWindow", "Alt+Shift+B"))
        self.actionShow_column.setText(_translate("MainWindow", "Show column"))
        self.actionShow_column.setShortcut(_translate("MainWindow", "Alt+Shift+C"))
        self.actionShow_finplate.setText(_translate("MainWindow", "Show finplate"))
        self.actionShow_finplate.setShortcut(_translate("MainWindow", "Alt+Shift+A"))
        self.actionChange_background.setText(_translate("MainWindow", "Change background"))
        self.actionShow_all.setText(_translate("MainWindow", "Show all"))
        self.actionShow_all.setShortcut(_translate("MainWindow", "Alt+Shift+M"))
        self.actionDesign_examples.setText(_translate("MainWindow", "Design Examples"))
        self.actionSample_Problems.setText(_translate("MainWindow", "Sample Problems"))
        self.actionSample_Tutorials.setText(_translate("MainWindow", "Video Tutorials"))
        self.actionAbout_Osdag_2.setText(_translate("MainWindow", "About Osdag"))
        self.actionOsdag_Manual.setText(_translate("MainWindow", "Osdag Manual"))
        self.actionAsk_Us_a_Question.setText(_translate("MainWindow", "Ask Us a Question"))
        self.actionFAQ.setText(_translate("MainWindow", "FAQ"))
        self.actionDesign_Preferences.setText(_translate("MainWindow", "Design Preferences"))
        self.actionDesign_Preferences.setShortcut(_translate("MainWindow", "Alt+P"))
        self.actionfinPlate_quit.setText(_translate("MainWindow", "Quit"))
        self.actionfinPlate_quit.setShortcut(_translate("MainWindow", "Shift+Q"))
        self.actio_load_input.setText(_translate("MainWindow", "Load input"))
        self.actio_load_input.setShortcut(_translate("MainWindow", "Ctrl+L"))
        print("Done")

# Function for hiding and showing input and output dock

    def dockbtn_clicked(self, widget):

        '''(QWidget) -> None
        This method dock and undock widget(QdockWidget)
        '''

        flag = widget.isHidden()
        if (flag):
            widget.show()
        else:
            widget.hide()

# Function for showing design-preferences popup

    def design_preferences(self):
        self.designPrefDialog.exec()

# Function for getting input for design preferences from input dock
    '''
    @author: Umair 
    '''

    def combined_design_prefer(self, module):
        self.designPrefDialog.flag = True
        key_1 = self.dockWidgetContents.findChild(QtWidgets.QWidget, KEY_CONN)
        key_2 = self.dockWidgetContents.findChild(QtWidgets.QWidget, KEY_SUPTNGSEC)
        key_3 = self.dockWidgetContents.findChild(QtWidgets.QWidget, KEY_SUPTDSEC)
        key_4 = self.dockWidgetContents.findChild(QtWidgets.QWidget, KEY_MATERIAL)
        key_5 = self.dockWidgetContents.findChild(QtWidgets.QWidget, KEY_SECSIZE)
        key_6 = self.dockWidgetContents.findChild(QtWidgets.QWidget, KEY_SEC_PROFILE)

        tab_Column = self.designPrefDialog.ui.tabWidget.findChild(QtWidgets.QWidget, KEY_DISP_COLSEC)
        tab_Beam = self.designPrefDialog.ui.tabWidget.findChild(QtWidgets.QWidget, KEY_DISP_BEAMSEC)
        tab_Angle = self.designPrefDialog.ui.tabWidget.findChild(QtWidgets.QWidget, DISP_TITLE_ANGLE)

        tab_Bolt = self.designPrefDialog.ui.tabWidget.findChild(QtWidgets.QWidget, "Bolt")
        tab_Weld = self.designPrefDialog.ui.tabWidget.findChild(QtWidgets.QWidget, "Weld")
        tab_Detailing = self.designPrefDialog.ui.tabWidget.findChild(QtWidgets.QWidget, "Detailing")
        tab_Design = self.designPrefDialog.ui.tabWidget.findChild(QtWidgets.QWidget, "Design")
        tab_Connector = self.designPrefDialog.ui.tabWidget.findChild(QtWidgets.QWidget, "Connector")

        table_1 = "Columns"
        table_2 = "Beams"
        material_grade = key_4.currentText()
        material = Material(material_grade)
        tab_Bolt.findChild(QtWidgets.QWidget, KEY_DP_BOLT_MATERIAL_G_O).setText(str(material.fu))
        tab_Weld.findChild(QtWidgets.QWidget, KEY_DP_WELD_MATERIAL_G_O).setText(str(material.fu))
        if module not in [KEY_DISP_TENSION_BOLTED, KEY_DISP_TENSION_WELDED]:
            material_connector = tab_Connector.findChild(QtWidgets.QWidget, KEY_PLATE_MATERIAL)
            material_connector.setCurrentText(str(material_grade))

            def f(material_g):
                m = Material(material_g)
                tab_Connector.findChild(QtWidgets.QWidget, KEY_PLATE_FU).setText(str(m.fu))
                tab_Connector.findChild(QtWidgets.QWidget, KEY_PLATE_FY).setText(str(m.fy))

            material_connector.currentIndexChanged.connect(lambda: f(material_connector.currentText()))
            tab_Connector.findChild(QtWidgets.QWidget, KEY_PLATE_FU).setText(str(material.fu))
            tab_Connector.findChild(QtWidgets.QWidget, KEY_PLATE_FY).setText(str(material.fy))
        else:
            pass

        if module == KEY_DISP_COLUMNCOVERPLATE:
            designation_col = key_5.currentText()
            if key_5.currentIndex() != 0:
                self.designPrefDialog.column_preferences(designation_col, table_1, material_grade)
        elif module == KEY_DISP_BEAMCOVERPLATE:
            designation_bm = key_5.currentText()
            if key_5.currentIndex() != 0:
                self.designPrefDialog.beam_preferences(designation_bm, material_grade)
        elif module == KEY_DISP_COMPRESSION:
            designation = self.design_inputs[KEY_SECSIZE]
            if key_6.currentIndex() == 0:
                self.designPrefDialog.ui.tabWidget.removeTab(
                    self.designPrefDialog.ui.tabWidget.indexOf(tab_Column))
                self.designPrefDialog.ui.tabWidget.removeTab(
                    self.designPrefDialog.ui.tabWidget.indexOf(tab_Angle))
                if tab_Beam is not None:
                    self.designPrefDialog.ui.tabWidget.insertTab(0, tab_Beam, KEY_DISP_BEAMSEC)
                self.designPrefDialog.beam_preferences(designation[0], material_grade)
                designation_list = tab_Beam.findChild(QtWidgets.QWidget, KEY_SUPTDSEC)
                designation_list.setCurrentIndex(0)
                designation_list.clear()
                for item in designation:
                    designation_list.addItem(item)
                designation_list.currentIndexChanged.connect(lambda: self.designPrefDialog.beam_preferences(
                    designation_list.currentText() if designation_list.currentText() else 'JB 150', material_grade))
            elif key_6.currentIndex() == 1:
                self.designPrefDialog.ui.tabWidget.removeTab(
                    self.designPrefDialog.ui.tabWidget.indexOf(tab_Beam))
                self.designPrefDialog.ui.tabWidget.removeTab(
                    self.designPrefDialog.ui.tabWidget.indexOf(tab_Angle))
                self.designPrefDialog.column_preferences(designation[0], table_1, material_grade)
                if tab_Column is not None:
                    self.designPrefDialog.ui.tabWidget.insertTab(0, tab_Column, KEY_DISP_COLSEC)
                designation_list = tab_Column.findChild(QtWidgets.QWidget, KEY_SUPTNGSEC)
                designation_list.setCurrentIndex(0)
                designation_list.clear()
                for item in designation:
                    designation_list.addItem(item)
                designation_list.currentIndexChanged.connect(lambda: self.designPrefDialog.column_preferences(
                    designation_list.currentText() if designation_list.currentText() else 'HB 150', table_1, material_grade))
            elif key_6.currentIndex() in [2, 4, 6]:
                self.designPrefDialog.ui.tabWidget.removeTab(
                    self.designPrefDialog.ui.tabWidget.indexOf(tab_Beam))
                self.designPrefDialog.ui.tabWidget.removeTab(
                    self.designPrefDialog.ui.tabWidget.indexOf(tab_Column))
                if tab_Angle is not None:
                    self.designPrefDialog.ui.tabWidget.insertTab(0, tab_Angle, DISP_TITLE_ANGLE)
                # self.designPrefDialog.ui.tabWidget.removeTab(
                #     self.designPrefDialog.ui.tabWidget.indexOf(tab_Beam))
                # table_c = "Angles"
            elif key_6.currentIndex() in [3, 5]:
                pass
                # self.designPrefDialog.ui.tabWidget.removeTab(
                #     self.designPrefDialog.ui.tabWidget.indexOf(tab_Beam))
                # table_c = "Channels"

            # designation_col = 'JB 150'
            # designation_col = 'HB 150'
            # designation_col = '20 20 X 3'
            # designation_col = 'JC 100'
            # if key_5.currentIndex() == 0:
            # if designation_col[0] == 'Select Section':
            #     print(designation_col[1])
            # else:
            #     print(designation_col[0])
            # self.designPrefDialog.column_preferences(designation_col[0], table_c, material_grade)

        elif module not in [KEY_DISP_COLUMNCOVERPLATE, KEY_DISP_BEAMCOVERPLATE, KEY_DISP_COMPRESSION, KEY_DISP_TENSION_BOLTED, KEY_DISP_TENSION_WELDED]:
            conn = key_1.currentText()

            if conn in VALUES_CONN_1:
                self.designPrefDialog.column_preferences(key_2.currentText(), table_1, material_grade)
                self.designPrefDialog.beam_preferences(key_3.currentText(), material_grade)
                column_material = tab_Column.findChild(QtWidgets.QWidget, KEY_SUPTNGSEC_MATERIAL)
                column_material.currentIndexChanged.connect(lambda: self.designPrefDialog.column_preferences(
                    key_2.currentText(), table_1, column_material.currentText()))
                beam_material = tab_Beam.findChild(QtWidgets.QWidget, KEY_SUPTDSEC_MATERIAL)
                beam_material.currentIndexChanged.connect(lambda: self.designPrefDialog.beam_preferences(
                    key_3.currentText(), beam_material.currentText()))

            elif conn in VALUES_CONN_2:
                self.designPrefDialog.ui.tabWidget.setTabText(
                    self.designPrefDialog.ui.tabWidget.indexOf(tab_Column), KEY_DISP_PRIBM)
                self.designPrefDialog.ui.tabWidget.setTabText(
                    self.designPrefDialog.ui.tabWidget.indexOf(tab_Beam), KEY_DISP_SECBM)
                self.designPrefDialog.column_preferences(key_2.currentText(), table_2, material_grade)
                self.designPrefDialog.beam_preferences(key_3.currentText(), material_grade)
                column_material = tab_Column.findChild(QtWidgets.QWidget, KEY_SUPTNGSEC_MATERIAL)
                column_material.currentIndexChanged.connect(lambda: self.designPrefDialog.column_preferences(
                    key_2.currentText(), table_2, column_material.currentText()))
                beam_material = tab_Beam.findChild(QtWidgets.QWidget, KEY_SUPTDSEC_MATERIAL)
                beam_material.currentIndexChanged.connect(lambda: self.designPrefDialog.beam_preferences(
                    key_3.currentText(), beam_material.currentText()))

    def create_design_report(self):
        self.create_report.show()

    def closeEvent(self, event):
        '''
        Closing module window.
        '''
        reply = QMessageBox.question(self, 'Message',
                                     "Are you sure you want to quit?", QMessageBox.Yes, QMessageBox.No)

        if reply == QMessageBox.Yes:
            self.closed.emit()
            event.accept()
        else:
            event.ignore()


from . import icons_rc
if __name__ == '__main__':
    # set_osdaglogger()

    import sys
    app = QtWidgets.QApplication(sys.argv)
    MainWindow = QtWidgets.QMainWindow()
    ui = Ui_ModuleWindow()
    ui.setupUi(MainWindow)
    MainWindow.show()
    sys.exit(app.exec_())<|MERGE_RESOLUTION|>--- conflicted
+++ resolved
@@ -1094,11 +1094,8 @@
         add_column = self.designPrefDialog.findChild(QtWidgets.QWidget, "pushButton_Add_"+KEY_DISP_COLSEC)
         add_beam = self.designPrefDialog.findChild(QtWidgets.QWidget, "pushButton_Add_"+KEY_DISP_BEAMSEC)
 
-<<<<<<< HEAD
-        if module not in [KEY_DISP_COLUMNCOVERPLATE, KEY_DISP_BEAMCOVERPLATE,KEY_DISP_COLUMNCOVERPLATEWELD,KEY_DISP_BEAMCOVERPLATEWELD, KEY_DISP_COMPRESSION, KEY_DISP_TENSION, KEY_DISP_BASE_PLATE]:
-=======
+
         if module not in [KEY_DISP_COLUMNCOVERPLATE, KEY_DISP_BEAMCOVERPLATE,KEY_DISP_COLUMNCOVERPLATEWELD,KEY_DISP_BEAMCOVERPLATEWELD, KEY_DISP_COMPRESSION, KEY_DISP_TENSION_BOLTED, KEY_DISP_TENSION_WELDED, KEY_DISP_BASE_PLATE,KEY_DISP_COLUMNENDPLATE]:
->>>>>>> 0b1a3107
             column_index = self.dockWidgetContents.findChild(QtWidgets.QWidget, KEY_SUPTNGSEC).currentIndex()
             beam_index = self.dockWidgetContents.findChild(QtWidgets.QWidget, KEY_SUPTDSEC).currentIndex()
             add_column.clicked.connect(lambda: self.refresh_sections(column_index, "Supporting"))
