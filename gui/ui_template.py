# -*- coding: utf-8 -*-

# Form implementation generated from reading ui file 'app/gui/ui_template.ui'
#
# Created by: PyQt5 UI code generator 5.13.0
#
# WARNING! All changes made in this file will be lost!\
from PyQt5.QtWidgets import QMessageBox, qApp, QScrollArea
from PyQt5.QtGui import QDoubleValidator, QIntValidator, QPixmap, QPalette
from PyQt5.QtCore import QFile, pyqtSignal, QTextStream, Qt, QIODevice,pyqtSlot
from PyQt5 import QtCore, QtGui, QtWidgets
from design_report import reportGenerator
from PyQt5.QtWidgets import QMainWindow, QDialog, QFontDialog, QApplication, QFileDialog, QColorDialog
from PyQt5.QtCore import QFile, pyqtSignal, QTextStream, Qt, QIODevice
from PyQt5.QtCore import QRegExp
from PyQt5.QtGui import QBrush, QImage
from PyQt5.QtGui import QColor
from PyQt5.QtGui import QDoubleValidator, QIntValidator, QPixmap, QPalette
from PyQt5.QtGui import QTextCharFormat
from PyQt5.QtGui import QTextCursor
from PyQt5.QtWidgets import QMainWindow, QDialog, QFontDialog, QApplication, QFileDialog, QColorDialog,QDialogButtonBox
from design_type.connection.column_cover_plate import ColumnCoverPlate
from PyQt5.QtGui import QStandardItem
import os
import yaml
import json
import logging
from drawing_2D.Svg_Window import SvgWindow
import sys
import sqlite3
import shutil
import openpyxl
import pdfkit
import configparser
import pickle
import cairosvg


from Common import *
from utils.common.component import Section,I_sectional_Properties
from utils.common.component import *
from .customized_popup import Ui_Popup
# from .ui_summary_popup import Ui_Dialog1
from .ui_design_preferences import Ui_Dialog

from gui.ui_summary_popup import Ui_Dialog1
from design_report.reportGenerator import save_html
from .ui_design_preferences import DesignPreferences
from design_type.connection.shear_connection import ShearConnection
from cad.common_logic import CommonDesignLogic
from OCC.Core.STEPControl import STEPControl_Writer, STEPControl_AsIs
from OCC.Core.Interface import Interface_Static_SetCVal
from OCC.Core.IFSelect import IFSelect_RetDone
from OCC.Core.StlAPI import StlAPI_Writer
from OCC.Core import BRepTools
from OCC.Core import IGESControl
from cad.cad3dconnection import cadconnection
from design_type.connection.fin_plate_connection import FinPlateConnection
from design_type.connection.column_cover_plate import ColumnCoverPlate
from design_type.connection.cleat_angle_connection import CleatAngleConnection
from design_type.connection.seated_angle_connection import SeatedAngleConnectionInput
from design_type.connection.end_plate_connection import EndPlateConnection
from design_type.connection.end_plate_connection import EndPlateConnection
from design_type.connection.beam_cover_plate import BeamCoverPlate
from design_type.connection.beam_end_plate import BeamEndPlate
from design_type.connection.column_end_plate import ColumnEndPlate

from cad.cad3dconnection import cadconnection


class Ui_ModuleWindow(QMainWindow):

    closed = pyqtSignal()
    def open_customized_popup(self, op, KEYEXISTING_CUSTOMIZED):
        """
        Function to connect the customized_popup with the ui_template file
        on clicking the customized option
        """

        # @author : Amir


        self.window = QtWidgets.QDialog()
        self.ui = Ui_Popup()
        self.ui.setupUi(self.window)
        self.ui.addAvailableItems(op, KEYEXISTING_CUSTOMIZED)
        self.window.exec()
        return self.ui.get_right_elements()

    def open_summary_popup(self, main):
        self.new_window = QtWidgets.QDialog()
        self.new_ui = Ui_Dialog1()
        self.new_ui.setupUi(self.new_window, main)
        self.new_ui.btn_browse.clicked.connect(lambda: self.getLogoFilePath(self.new_window, self.new_ui.lbl_browse))
        self.new_ui.btn_saveProfile.clicked.connect(lambda: self.saveUserProfile(self.new_window))
        self.new_ui.btn_useProfile.clicked.connect(lambda: self.useUserProfile(self.new_window))
        self.new_window.exec()
        # self.new_ui.btn_browse.clicked.connect(lambda: self.getLogoFilePath(self.new_ui.lbl_browse))
        # self.new_ui.btn_saveProfile.clicked.connect(self.saveUserProfile)
        # self.new_ui.btn_useProfile.clicked.connect(self.useUserProfile)

    def getLogoFilePath(self, window, lblwidget):

        self.new_ui.lbl_browse.clear()
        filename, _ = QFileDialog.getOpenFileName(window, "Open Image", os.path.join(str(' '), ''), "InputFiles(*.png *.svg *.jpg)")

        # filename, _ = QFileDialog.getOpenFileName(
        #     self, 'Open File', " ../../",
        #     'Images (*.png *.svg *.jpg)',
        #     None, QFileDialog.DontUseNativeDialog)
        flag = True
        if filename == '':
            flag = False
            return flag
        else:
            base = os.path.basename(str(filename))
            lblwidget.setText(base)
            base_type = base[-4:]
            self.desired_location(filename, base_type)

        return str(filename)

    def desired_location(self, filename, base_type):
        if base_type == ".svg":
            cairosvg.svg2png(file_obj=filename,
                             write_to=os.path.join(str(self.folder), "images_html", "cmpylogoFin.png"))
        else:
            shutil.copyfile(filename, os.path.join(str(self.folder), "images_html", "cmpylogoFin.png"))

    def saveUserProfile(self, window):

        flag = True
        inputData = self.getPopUpInputs()
        filename, _ = QFileDialog.getSaveFileName(window, 'Save Files',
                                                  os.path.join(str(self.folder), "Profile"), '*.txt')
        if filename == '':
            flag = False
            return flag
        else:
            infile = open(filename, 'w')
            yaml.dump(inputData, infile)
            infile.close()

    def getPopUpInputs(self):
        input_summary = {}
        input_summary["ProfileSummary"] = {}
        input_summary["ProfileSummary"]["CompanyName"] = str(self.new_ui.lineEdit_companyName.text())
        input_summary["ProfileSummary"]["CompanyLogo"] = str(self.new_ui.lbl_browse.text())
        input_summary["ProfileSummary"]["Group/TeamName"] = str(self.new_ui.lineEdit_groupName.text())
        input_summary["ProfileSummary"]["Designer"] = str(self.new_ui.lineEdit_designer.text())

        input_summary["ProjectTitle"] = str(self.new_ui.lineEdit_projectTitle.text())
        input_summary["Subtitle"] = str(self.new_ui.lineEdit_subtitle.text())
        input_summary["JobNumber"] = str(self.new_ui.lineEdit_jobNumber.text())
        input_summary["AdditionalComments"] = str(self.new_ui.txt_additionalComments.toPlainText())
        input_summary["Client"] = str(self.new_ui.lineEdit_client.text())

        return input_summary

    def useUserProfile(self, window):

        filename, _ = QFileDialog.getOpenFileName(window, 'Open Files',
                                                  os.path.join(str(self.folder), "Profile"),
                                                  '*.txt')
        if os.path.isfile(filename):
            outfile = open(filename, 'r')
            reportsummary = yaml.load(outfile)
            self.new_ui.lineEdit_companyName.setText(reportsummary["ProfileSummary"]['CompanyName'])
            self.new_ui.lbl_browse.setText(reportsummary["ProfileSummary"]['CompanyLogo'])
            self.new_ui.lineEdit_groupName.setText(reportsummary["ProfileSummary"]['Group/TeamName'])
            self.new_ui.lineEdit_designer.setText(reportsummary["ProfileSummary"]['Designer'])

        else:
            pass

    def setupUi(self, MainWindow, main,folder):
        self.folder = folder
        MainWindow.setObjectName("MainWindow")
        MainWindow.resize(1328, 769)
        icon = QtGui.QIcon()
        icon.addPixmap(QtGui.QPixmap(":/newPrefix/images/finwindow.png"), QtGui.QIcon.Normal, QtGui.QIcon.Off)
        MainWindow.setWindowIcon(icon)
        MainWindow.setIconSize(QtCore.QSize(20, 2))
        self.centralwidget = QtWidgets.QWidget(MainWindow)
        self.centralwidget.setObjectName("centralwidget")
        self.verticalLayout_2 = QtWidgets.QVBoxLayout(self.centralwidget)
        self.verticalLayout_2.setObjectName("verticalLayout_2")
        self.frame = QtWidgets.QFrame(self.centralwidget)
        self.frame.setMinimumSize(QtCore.QSize(0, 28))
        self.frame.setMaximumSize(QtCore.QSize(16777215, 28))
        self.frame.setFrameShape(QtWidgets.QFrame.NoFrame)
        self.frame.setFrameShadow(QtWidgets.QFrame.Raised)
        self.frame.setObjectName("frame")

        self.btnInput = QtWidgets.QToolButton(self.frame)
        self.btnInput.setGeometry(QtCore.QRect(0, 0, 28, 28))
        self.btnInput.setFocusPolicy(QtCore.Qt.TabFocus)
        self.btnInput.setLayoutDirection(QtCore.Qt.LeftToRight)
        icon1 = QtGui.QIcon()
        icon1.addPixmap(QtGui.QPixmap(":/newPrefix/images/input.png"), QtGui.QIcon.Normal, QtGui.QIcon.Off)
        self.btnInput.setIcon(icon1)
        self.btnInput.setIconSize(QtCore.QSize(18, 18))
        self.btnInput.setObjectName("btnInput")

        self.btnOutput = QtWidgets.QToolButton(self.frame)
        self.btnOutput.setGeometry(QtCore.QRect(30, 0, 28, 28))
        self.btnOutput.setFocusPolicy(QtCore.Qt.TabFocus)
        self.pushButton = QtWidgets.QPushButton(self.centralwidget)
        self.pushButton.setGeometry(QtCore.QRect(440, 412, 111, 51))
        self.pushButton.setObjectName("pushButton")
        icon2 = QtGui.QIcon()
        icon2.addPixmap(QtGui.QPixmap(":/newPrefix/images/output.png"), QtGui.QIcon.Normal, QtGui.QIcon.Off)
        self.btnOutput.setIcon(icon2)
        self.btnOutput.setIconSize(QtCore.QSize(18, 18))
        self.btnOutput.setObjectName("btnOutput")

        self.btnInput.clicked.connect(lambda: self.dockbtn_clicked(self.inputDock))
        self.btnOutput.clicked.connect(lambda: self.dockbtn_clicked(self.outputDock))

        self.btnTop = QtWidgets.QToolButton(self.frame)
        self.btnTop.setGeometry(QtCore.QRect(160, 0, 28, 28))
        self.btnTop.setFocusPolicy(QtCore.Qt.TabFocus)
        icon3 = QtGui.QIcon()
        icon3.addPixmap(QtGui.QPixmap(":/newPrefix/images/X-Y.png"), QtGui.QIcon.Normal, QtGui.QIcon.Off)
        self.btnTop.setIcon(icon3)
        self.btnTop.setIconSize(QtCore.QSize(22, 22))
        self.btnTop.setObjectName("btnTop")
        self.btnFront = QtWidgets.QToolButton(self.frame)
        self.btnFront.setGeometry(QtCore.QRect(100, 0, 28, 28))
        self.btnFront.setFocusPolicy(QtCore.Qt.TabFocus)
        icon4 = QtGui.QIcon()
        icon4.addPixmap(QtGui.QPixmap(":/newPrefix/images/Z-X.png"), QtGui.QIcon.Normal, QtGui.QIcon.Off)
        self.btnFront.setIcon(icon4)
        self.btnFront.setIconSize(QtCore.QSize(22, 22))
        self.btnFront.setObjectName("btnFront")
        self.btnSide = QtWidgets.QToolButton(self.frame)
        self.btnSide.setGeometry(QtCore.QRect(130, 0, 28, 28))
        self.btnSide.setFocusPolicy(QtCore.Qt.TabFocus)
        icon5 = QtGui.QIcon()
        icon5.addPixmap(QtGui.QPixmap(":/newPrefix/images/Z-Y.png"), QtGui.QIcon.Normal, QtGui.QIcon.Off)
        self.btnSide.setIcon(icon5)
        self.btnSide.setIconSize(QtCore.QSize(22, 22))
        self.btnSide.setObjectName("btnSide")
        self.btn3D = QtWidgets.QCheckBox(self.frame)
        self.btn3D.setGeometry(QtCore.QRect(230, 0, 90, 28))
        font = QtGui.QFont()
        font.setFamily("Arial")
        font.setPointSize(11)
        font.setBold(True)
        font.setItalic(False)
        font.setUnderline(False)
        font.setWeight(75)
        font.setStrikeOut(False)
        self.btn3D.setFont(font)
        self.btn3D.setFocusPolicy(QtCore.Qt.TabFocus)
        self.btn3D.setObjectName("btn3D")
        self.chkBxBeam = QtWidgets.QCheckBox(self.frame)
        self.chkBxBeam.setGeometry(QtCore.QRect(325, 0, 90, 29))
        font = QtGui.QFont()
        font.setFamily("Arial")
        font.setPointSize(11)
        font.setBold(True)
        font.setWeight(75)
        self.chkBxBeam.setFont(font)
        self.chkBxBeam.setFocusPolicy(QtCore.Qt.TabFocus)
        self.chkBxBeam.setObjectName("chkBxBeam")
        self.chkBxCol = QtWidgets.QCheckBox(self.frame)
        self.chkBxCol.setGeometry(QtCore.QRect(420, 0, 101, 29))
        font = QtGui.QFont()
        font.setFamily("Arial")
        font.setPointSize(11)
        font.setBold(True)
        font.setWeight(75)
        self.chkBxCol.setFont(font)
        self.chkBxCol.setFocusPolicy(QtCore.Qt.TabFocus)
        self.chkBxCol.setObjectName("chkBxCol")
        self.chkBxFinplate = QtWidgets.QCheckBox(self.frame)
        self.chkBxFinplate.setGeometry(QtCore.QRect(530, 0, 101, 29))
        font = QtGui.QFont()
        font.setFamily("Arial")
        font.setPointSize(11)
        font.setBold(True)
        font.setWeight(75)
        self.chkBxFinplate.setFont(font)
        self.chkBxFinplate.setFocusPolicy(QtCore.Qt.TabFocus)
        self.chkBxFinplate.setObjectName("chkBxFinplate")

        self.verticalLayout_2.addWidget(self.frame)
        self.splitter = QtWidgets.QSplitter(self.centralwidget)
        self.splitter.setOrientation(QtCore.Qt.Vertical)
        self.splitter.setObjectName("splitter")
        self.frame_2 = QtWidgets.QFrame(self.splitter)
        self.frame_2.setMinimumSize(QtCore.QSize(0, 100))
        self.frame_2.setFrameShape(QtWidgets.QFrame.Box)
        self.frame_2.setFrameShadow(QtWidgets.QFrame.Raised)
        self.frame_2.setLineWidth(1)
        self.frame_2.setMidLineWidth(1)
        self.frame_2.setObjectName("frame_2")
        self.verticalLayout = QtWidgets.QVBoxLayout(self.frame_2)
        self.verticalLayout.setContentsMargins(1, 1, 1, 1)
        self.verticalLayout.setObjectName("verticalLayout")
        self.mytabWidget = QtWidgets.QTabWidget(self.frame_2)
        self.mytabWidget.setMinimumSize(QtCore.QSize(0, 450))
        font = QtGui.QFont()
        font.setPointSize(8)
        font.setBold(True)
        font.setItalic(True)
        font.setWeight(75)
        self.mytabWidget.setFont(font)
        self.mytabWidget.setFocusPolicy(QtCore.Qt.NoFocus)
        self.mytabWidget.setStyleSheet("QTabBar::tab { height: 75px; width: 1px;  }")
        self.mytabWidget.setTabPosition(QtWidgets.QTabWidget.West)
        self.mytabWidget.setObjectName("mytabWidget")
        self.verticalLayout.addWidget(self.mytabWidget)
        self.textEdit = QtWidgets.QTextEdit(self.splitter)
        self.textEdit.setMinimumSize(QtCore.QSize(0, 125))
        self.textEdit.setMaximumSize(QtCore.QSize(16777215, 16777215))
        self.textEdit.setVerticalScrollBarPolicy(QtCore.Qt.ScrollBarAlwaysOn)
        self.textEdit.setReadOnly(True)
        self.textEdit.setOverwriteMode(True)
        self.textEdit.setObjectName("textEdit")

        main.set_osdaglogger(self.textEdit)
        # self.textEdit.setStyleSheet("QTextEdit {color:red}")
        self.verticalLayout_2.addWidget(self.splitter)
        MainWindow.setCentralWidget(self.centralwidget)
        self.menubar = QtWidgets.QMenuBar(MainWindow)
        self.menubar.setGeometry(QtCore.QRect(0, 0, 1328, 21))
        self.menubar.setStyleSheet("")
        self.menubar.setNativeMenuBar(False)
        self.menubar.setObjectName("menubar")
        self.menuFile = QtWidgets.QMenu(self.menubar)
        self.menuFile.setStyleSheet("QMenu {\n"
"    background-color:#b2bd84;\n"
"    border-color: black;\n"
"    border: 1px solid;\n"
"    margin: 2px; /* some spacing around the menu */\n"
"}\n"
"QMenu::separator {\n"
"    height: 1px;\n"
"    background: #825051;\n"
"    margin-left: 5px;\n"
"    margin-right: 5px;\n"
"}\n"
"\n"
"QMenu::item {\n"
"    color: black;\n"
"    padding: 2px 20px 2px 20px;\n"
"    border: 1px solid transparent; /* reserve space for selection border */\n"
"}\n"
"\n"
"QMenu::item:selected {\n"
"   color:white;\n"
"    border-color: darkblue;\n"
"    background: #825051;\n"
"    margin-left: 5px;\n"
"    margin-right: 5px;\n"
"}\n"
"")
        self.menuFile.setObjectName("menuFile")
        self.menuEdit = QtWidgets.QMenu(self.menubar)
        self.menuEdit.setStyleSheet("QMenu {\n"
"    background-color:#b2bd84;\n"
"    border-color: black;\n"
"    border: 1px solid;\n"
"    margin: 2px; /* some spacing around the menu */\n"
"}\n"
"QMenu::separator {\n"
"    height: 1px;\n"
"    background: #825051;\n"
"    margin-left: 5px;\n"
"    margin-right: 5px;\n"
"}\n"
"\n"
"QMenu::item {\n"
"    color: black;\n"
"    padding: 2px 20px 2px 20px;\n"
"    border: 1px solid transparent; /* reserve space for selection border */\n"
"}\n"
"\n"
"QMenu::item:selected {\n"
"   color:white;\n"
"    border-color: darkblue;\n"
"    background: #825051;\n"
"    margin-left: 5px;\n"
"    margin-right: 5px;\n"
"}\n"
"")
        self.menuEdit.setObjectName("menuEdit")
        self.menuView = QtWidgets.QMenu(self.menubar)
        self.menuView.setStyleSheet("QMenu {\n"
"    background-color:#b2bd84;\n"
"    border-color: black;\n"
"    border: 1px solid;\n"
"    margin: 2px; /* some spacing around the menu */\n"
"}\n"
"QMenu::separator {\n"
"    height: 1px;\n"
"    background: #825051;\n"
"    margin-left: 5px;\n"
"    margin-right: 5px;\n"
"}\n"
"\n"
"QMenu::item {\n"
"    color: black;\n"
"    padding: 2px 20px 2px 20px;\n"
"    border: 1px solid transparent; /* reserve space for selection border */\n"
"}\n"
"\n"
"QMenu::item:selected {\n"
"   color:white;\n"
"    border-color: darkblue;\n"
"    background: #825051;\n"
"    margin-left: 5px;\n"
"    margin-right: 5px;\n"
"}\n"
"")
        self.menuView.setObjectName("menuView")
        self.menuHelp = QtWidgets.QMenu(self.menubar)
        self.menuHelp.setStyleSheet("QMenu {\n"
"    background-color:#b2bd84;\n"
"    border-color: black;\n"
"    border: 1px solid;\n"
"    margin: 2px; /* some spacing around the menu */\n"
"}\n"
"QMenu::separator {\n"
"    height: 1px;\n"
"    background: #825051;\n"
"    margin-left: 5px;\n"
"    margin-right: 5px;\n"
"}\n"
"\n"
"QMenu::item {\n"
"    color: black;\n"
"    padding: 2px 20px 2px 20px;\n"
"    border: 1px solid transparent; /* reserve space for selection border */\n"
"}\n"
"\n"
"QMenu::item:selected {\n"
"   color:white;\n"
"    border-color: darkblue;\n"
"    background: #825051;\n"
"    margin-left: 5px;\n"
"    margin-right: 5px;\n"
"}\n"
"")
        self.menuHelp.setObjectName("menuHelp")
        self.menuGraphics = QtWidgets.QMenu(self.menubar)
        self.menuGraphics.setStyleSheet("QMenu {\n"
"    background-color:#b2bd84;\n"
"    border-color: black;\n"
"    border: 1px solid;\n"
"    margin: 2px; /* some spacing around the menu */\n"
"}\n"
"QMenu::separator {\n"
"    height: 1px;\n"
"    background: #825051;\n"
"    margin-left: 5px;\n"
"    margin-right: 5px;\n"
"}\n"
"\n"
"QMenu::item {\n"
"    color: black;\n"
"    padding: 2px 20px 2px 20px;\n"
"    border: 1px solid transparent; /* reserve space for selection border */\n"
"}\n"
"\n"
"QMenu::item:selected {\n"
"   color:white;\n"
"    border-color: darkblue;\n"
"    background: #825051;\n"
"    margin-left: 5px;\n"
"    margin-right: 5px;\n"
"}")
        self.menuGraphics.setObjectName("menuGraphics")
        MainWindow.setMenuBar(self.menubar)

# INPUT DOCK
#############
        # @author : Umair

        self.inputDock = QtWidgets.QDockWidget(MainWindow)
        sizePolicy = QtWidgets.QSizePolicy(QtWidgets.QSizePolicy.Preferred, QtWidgets.QSizePolicy.Preferred)
        sizePolicy.setHorizontalStretch(1)
        sizePolicy.setVerticalStretch(0)
        sizePolicy.setHeightForWidth(self.inputDock.sizePolicy().hasHeightForWidth())
        self.inputDock.setSizePolicy(sizePolicy)
        self.inputDock.setMinimumSize(QtCore.QSize(320, 710))
        self.inputDock.setMaximumSize(QtCore.QSize(310, 710))
        self.inputDock.setBaseSize(QtCore.QSize(310, 710))
        font = QtGui.QFont()
        font.setFamily("Arial")
        font.setPointSize(11)
        font.setBold(True)
        font.setItalic(False)
        font.setWeight(75)
        self.inputDock.setFont(font)
        self.inputDock.setFloating(False)
        self.inputDock.setFeatures(QtWidgets.QDockWidget.AllDockWidgetFeatures)
        self.inputDock.setObjectName("inputDock")
        self.dockWidgetContents = QtWidgets.QWidget()
        self.dockWidgetContents.setObjectName("dockWidgetContents")
        font = QtGui.QFont()
        font.setPointSize(11)
        font.setBold(False)
        font.setWeight(50)
        palette = QtGui.QPalette()
        brush = QtGui.QBrush(QtGui.QColor(0, 0, 127))
        brush.setStyle(QtCore.Qt.SolidPattern)
        palette.setBrush(QtGui.QPalette.Active, QtGui.QPalette.Link, brush)
        brush = QtGui.QBrush(QtGui.QColor(0, 0, 255))
        brush.setStyle(QtCore.Qt.SolidPattern)
        palette.setBrush(QtGui.QPalette.Inactive, QtGui.QPalette.Link, brush)
        brush = QtGui.QBrush(QtGui.QColor(0, 0, 255))
        brush.setStyle(QtCore.Qt.SolidPattern)
        palette.setBrush(QtGui.QPalette.Disabled, QtGui.QPalette.Link, brush)
        self.btn3D.setEnabled(False)
        self.chkBxBeam.setEnabled(False)
        self.chkBxCol.setEnabled(False)
        self.chkBxFinplate.setEnabled(False)

        option_list = main.input_values(self)
        _translate = QtCore.QCoreApplication.translate

        i = 0
        for option in option_list:
            lable = option[1]
            type = option[2]
            if type not in [TYPE_TITLE, TYPE_IMAGE, TYPE_MODULE, TYPE_IMAGE_COMPRESSION]:
                l = QtWidgets.QLabel(self.dockWidgetContents)
                l.setGeometry(QtCore.QRect(6, 10 + i, 120, 25))
                font = QtGui.QFont()
                font.setPointSize(11)
                font.setBold(False)
                font.setWeight(50)
                l.setFont(font)
                l.setObjectName(option[0] + "_label")
                l.setText(_translate("MainWindow", "<html><head/><body><p>" + lable + "</p></body></html>"))

            if type == TYPE_COMBOBOX or type == TYPE_COMBOBOX_CUSTOMIZED:
                combo = QtWidgets.QComboBox(self.dockWidgetContents)
                combo.setGeometry(QtCore.QRect(150, 10 + i, 160, 27))
                font = QtGui.QFont()
                font.setPointSize(11)
                font.setBold(False)
                font.setWeight(50)
                combo.setFont(font)
                combo.view().setVerticalScrollBarPolicy(Qt.ScrollBarAsNeeded)
                combo.setStyleSheet("QComboBox { combobox-popup: 0; }")
                combo.setMaxVisibleItems(5)
                combo.setObjectName(option[0])
                for item in option[4]:
                    combo.addItem(item)

            if type == TYPE_TEXTBOX:
                r = QtWidgets.QLineEdit(self.dockWidgetContents)
                r.setGeometry(QtCore.QRect(150, 10 + i, 160, 27))
                font = QtGui.QFont()
                font.setPointSize(11)
                font.setBold(False)
                font.setWeight(50)
                r.setFont(font)
                r.setObjectName(option[0])

            if type == TYPE_MODULE:
                _translate = QtCore.QCoreApplication.translate
                MainWindow.setWindowTitle(_translate("MainWindow", option[1]))
                i = i - 30
                module = lable

            if type == TYPE_IMAGE:
                im = QtWidgets.QLabel(self.dockWidgetContents)
                im.setGeometry(QtCore.QRect(190, 10 + i, 70, 57))
                im.setObjectName(option[0])
                im.setScaledContents(True)
                pixmap = QPixmap(option[4])
                im.setPixmap(pixmap)
                i = i + 30

            if type == TYPE_IMAGE_COMPRESSION:
                imc = QtWidgets.QLabel(self.dockWidgetContents)
                imc.setGeometry(QtCore.QRect(130, 10 + i, 160, 150))
                imc.setObjectName(option[0])
                imc.setScaledContents(True)
                pixmapc = QPixmap(option[4])
                imc.setPixmap(pixmapc)
                i = i + 30

            if option[0] in [KEY_AXIAL, KEY_SHEAR]:
                key = self.dockWidgetContents.findChild(QtWidgets.QWidget, option[0])
                onlyInt = QIntValidator()
                key.setValidator(onlyInt)

            if type == TYPE_TITLE:
                q = QtWidgets.QLabel(self.dockWidgetContents)
                q.setGeometry(QtCore.QRect(3, 10 + i, 201, 25))
                font = QtGui.QFont()
                q.setFont(font)
                q.setObjectName("_title")
                q.setText(_translate("MainWindow",
                                     "<html><head/><body><p><span style=\" font-weight:600;\">" + lable + "</span></p></body></html>"))
            i = i + 30

        for option in option_list:
            key = self.dockWidgetContents.findChild(QtWidgets.QWidget, option[0])

            if option[0] in [KEY_SUPTNGSEC, KEY_SUPTDSEC, KEY_SECSIZE]:
                red_list_set = set(red_list_function())
                current_list_set = set(option[4])
                current_red_list = list(current_list_set.intersection(red_list_set))

                for value in current_red_list:
                    indx = option[4].index(str(value))
                    key.setItemData(indx, QBrush(QColor("red")), Qt.TextColorRole)

    # Customized option in Combobox
    ###############################
    # @author: Amir
        new_list = main.customized_input(main)
        data = {}

        for t in new_list:

            if t[0] in [KEY_PLATETHK, KEY_FLANGEPLATE_THICKNESS, KEY_ENDPLATE_THICKNESS, KEY_CLEATSEC] and (module != KEY_DISP_TENSION):
                key_customized_1 = self.dockWidgetContents.findChild(QtWidgets.QWidget, t[0])
                key_customized_1.activated.connect(lambda: popup(key_customized_1, new_list))
                data[t[0] + "_customized"] = t[1]()
            elif t[0] == KEY_GRD:
                key_customized_2 = self.dockWidgetContents.findChild(QtWidgets.QWidget, t[0])
                key_customized_2.activated.connect(lambda: popup(key_customized_2, new_list))
                data[t[0] + "_customized"] = t[1]()
            elif t[0] == KEY_D:
                key_customized_3 = self.dockWidgetContents.findChild(QtWidgets.QWidget, t[0])
                key_customized_3.activated.connect(lambda: popup(key_customized_3, new_list))
                data[t[0] + "_customized"] = t[1]()

            elif t[0] == KEY_SECSIZE and (module == KEY_DISP_COMPRESSION or module == KEY_DISP_TENSION):
                key_customized_4 = self.dockWidgetContents.findChild(QtWidgets.QWidget, t[0])
                key_customized_4.activated.connect(lambda: popup(key_customized_4, new_list))
                data[t[0] + "_customized"] = t[1](self.dockWidgetContents.findChild(QtWidgets.QWidget,
                                KEY_SEC_PROFILE).currentText())

            elif t[0] in [KEY_WEBPLATE_THICKNESS] and (module != KEY_DISP_TENSION):
                key_customized_5 = self.dockWidgetContents.findChild(QtWidgets.QWidget, t[0])
                key_customized_5.activated.connect(lambda: popup(key_customized_5, new_list))
                data[t[0] + "_customized"] = t[1]()

            else:
                pass

        def popup(key, for_custom_list):

            """
            Function for retaining the values in the popup once it is closed.
             """

            # @author: Amir

            for c_tup in for_custom_list:
                if c_tup[0] != key.objectName():
                    continue
                selected = key.currentText()
                f = c_tup[1]

                if c_tup[0] == KEY_SECSIZE and (module == KEY_DISP_COMPRESSION or module == KEY_DISP_TENSION):
                    options = f(self.dockWidgetContents.findChild(QtWidgets.QWidget, KEY_SEC_PROFILE).currentText())
                    existing_options = data[c_tup[0] + "_customized"]
                    if selected == "Customized":
                        data[c_tup[0] + "_customized"] = self.open_customized_popup(options, existing_options)
                        if data[c_tup[0] + "_customized"] == []:
                            data[c_tup[0] + "_customized"] = f(self.dockWidgetContents.findChild(QtWidgets.QWidget, KEY_SEC_PROFILE).currentText())
                            key.setCurrentIndex(0)
                    else:
                        data[c_tup[0] + "_customized"] = f(self.dockWidgetContents.findChild(QtWidgets.QWidget,
                            KEY_SEC_PROFILE).currentText())

                        input = f(self.dockWidgetContents.findChild(QtWidgets.QWidget,
                            KEY_SEC_PROFILE).currentText())
                        # input.remove('Select Section')
                        data[c_tup[0] + "_customized"] = input

                        # data[c_tup[0] + "_customized"] = f(self.dockWidgetContents.findChild(QtWidgets.QWidget,
                        #     KEY_SEC_PROFILE).currentText()).remove('Select Section')
                else:
                    options = f()
                    existing_options = data[c_tup[0] + "_customized"]
                    if selected == "Customized":
                       data[c_tup[0] + "_customized"] = self.open_customized_popup(options, existing_options)
                       if data[c_tup[0] + "_customized"] == []:
                           data[c_tup[0] + "_customized"] = f()
                           key.setCurrentIndex(0)
                    else:
                        data[c_tup[0] + "_customized"] = f()

    # Change in Ui based on Connectivity selection
    ##############################################

        updated_list = main.input_value_changed(main)
        if updated_list is None:
            pass
        else:
            for t in updated_list:
                key_changed = self.dockWidgetContents.findChild(QtWidgets.QWidget, t[0])
                self.on_change_connect(key_changed, updated_list, data)

        self.btn_Reset = QtWidgets.QPushButton(self.dockWidgetContents)
        self.btn_Reset.setGeometry(QtCore.QRect(30, 600, 100, 30))
        font = QtGui.QFont()
        font.setPointSize(12)
        font.setBold(True)
        font.setWeight(75)
        self.btn_Reset.setFont(font)
        self.btn_Reset.setAutoDefault(True)
        self.btn_Reset.setObjectName("btn_Reset")

        self.btn_Design = QtWidgets.QPushButton(self.dockWidgetContents)
        self.btn_Design.setGeometry(QtCore.QRect(140, 600, 100, 30))
        font = QtGui.QFont()
        font.setPointSize(12)
        font.setBold(True)
        font.setWeight(75)
        self.btn_Design.setFont(font)
        self.btn_Design.setAutoDefault(True)
        self.btn_Design.setObjectName("btn_Design")
        self.inputDock.setWidget(self.dockWidgetContents)
        MainWindow.addDockWidget(QtCore.Qt.DockWidgetArea(1), self.inputDock)

        # if module not in [KEY_DISP_BEAMCOVERPLATE, KEY_DISP_COLUMNCOVERPLATE]:
        #     key_changed = self.dockWidgetContents.findChild(QtWidgets.QWidget, KEY_CONN)
        #     key_changed.currentIndexChanged.connect(lambda: self.validate_beam_beam(key_changed))

# OUTPUT DOCK
#############
        """
        
        @author: Umair 
        
        """

        self.outputDock = QtWidgets.QDockWidget(MainWindow)
        sizePolicy = QtWidgets.QSizePolicy(QtWidgets.QSizePolicy.Preferred, QtWidgets.QSizePolicy.Preferred)
        sizePolicy.setHorizontalStretch(1)
        sizePolicy.setVerticalStretch(0)
        sizePolicy.setHeightForWidth(self.outputDock.sizePolicy().hasHeightForWidth())
        self.outputDock.setSizePolicy(sizePolicy)
        self.outputDock.setMinimumSize(QtCore.QSize(320, 710))
        self.outputDock.setMaximumSize(QtCore.QSize(310, 710))
        font = QtGui.QFont()
        font.setFamily("Arial")
        font.setPointSize(11)
        font.setBold(True)
        font.setWeight(75)
        self.outputDock.setFont(font)
        self.outputDock.setObjectName("outputDock")

        self.dockWidgetContents_out = QtWidgets.QWidget()
        self.dockWidgetContents_out.setObjectName("dockWidgetContents_out")

        out_widget = QtWidgets.QWidget(self.dockWidgetContents_out)
        out_widget.setGeometry(QtCore.QRect(0, 0, 320, 622))
        out_layout1 = QtWidgets.QVBoxLayout(out_widget)
        out_scroll = QScrollArea(out_widget)
        out_layout1.addWidget(out_scroll)
        out_scroll.setWidgetResizable(True)
        out_scrollcontent = QtWidgets.QWidget(out_scroll)
        out_layout2 = QtWidgets.QGridLayout(out_scrollcontent)
        out_scrollcontent.setLayout(out_layout2)
        out_list = main.output_values(main, False)
        _translate = QtCore.QCoreApplication.translate

        i = 0
        j = 1
        button_list = []
        for option in out_list:
            lable = option[1]
            type = option[2]
            if type not in [TYPE_TITLE, TYPE_IMAGE, TYPE_MODULE]:
                l = QtWidgets.QLabel(self.dockWidgetContents_out)
                l.setGeometry(QtCore.QRect(6, 10 + i, 120, 25))
                font = QtGui.QFont()
                font.setPointSize(11)
                font.setBold(False)
                font.setWeight(50)
                l.setFont(font)
                l.setObjectName(option[0] + "_label")
                l.setText(_translate("MainWindow", "<html><head/><body><p>" + lable + "</p></body></html>"))
                out_layout2.addWidget(l, j, 1, 1, 1)

            if type == TYPE_TEXTBOX:
                r = QtWidgets.QLineEdit(self.dockWidgetContents_out)
                r.setGeometry(QtCore.QRect(150, 10 + i, 160, 27))
                font = QtGui.QFont()
                font.setPointSize(11)
                font.setBold(False)
                font.setWeight(50)
                r.setFont(font)
                r.setObjectName(option[0])
                out_layout2.addWidget(r, j, 2, 1, 1)

            if type == TYPE_OUT_BUTTON:
                v = option[3]
                b = QtWidgets.QPushButton(self.dockWidgetContents_out)
                b.setGeometry(QtCore.QRect(150, 10 + i, 160, 27))
                font = QtGui.QFont()
                font.setPointSize(11)
                font.setBold(False)
                font.setWeight(50)
                b.setFont(font)
                b.setObjectName(option[0])
                b.setText(v[0])
                b.setDisabled(True)
                button_list.append(option)
                out_layout2.addWidget(b, j, 2, 1, 1)
                #b.clicked.connect(lambda: self.output_button_dialog(main, out_list))

            if type == TYPE_TITLE:
                q = QtWidgets.QLabel(self.dockWidgetContents_out)
                q.setGeometry(QtCore.QRect(3, 10 + i, 201, 25))
                font = QtGui.QFont()
                q.setFont(font)
                q.setObjectName("_title")
                q.setText(_translate("MainWindow",
                                     "<html><head/><body><p><span style=\" font-weight:600;\">" + lable + "</span></p></body></html>"))
                out_layout2.addWidget(q, j, 1, 2, 2)
                j = j + 1
            i = i + 30
            j = j + 1
        out_scroll.setWidget(out_scrollcontent)

        # common_button = QtWidgets.QPushButton()
        # d = {
        #     'Button_1': common_button,
        #     'Button_2': common_button,
        #     'Button_3': common_button,
        #     'Button_4': common_button,
        #     'Button_5': common_button,
        #     'Button_6': common_button
        # }
        #
        # print(button_list)

        # Case_1

        # for option in button_list:
        #     for i in d.keys():
        #         button = self.dockWidgetContents_out.findChild(QtWidgets.QWidget, option[0])
        #         if button not in d.values() and d[i] not in self.dockWidgetContents_out.children():
        #             d[i] = button
        # d['Button_1'].clicked.connect(lambda: self.output_button_dialog(main, button_list, d['Button_1']))
        # d['Button_2'].clicked.connect(lambda: self.output_button_dialog(main, button_list, d['Button_2']))
        # d['Button_3'].clicked.connect(lambda: self.output_button_dialog(main, button_list, d['Button_3']))
        # d['Button_4'].clicked.connect(lambda: self.output_button_dialog(main, button_list, d['Button_4']))
        # d['Button_5'].clicked.connect(lambda: self.output_button_dialog(main, button_list, d['Button_5']))
        # d['Button_6'].clicked.connect(lambda: self.output_button_dialog(main, button_list, d['Button_6']))

        # Case_2

        if button_list:
            for button_key in button_list:
                button = self.dockWidgetContents_out.findChild(QtWidgets.QWidget, button_key[0])
                self.output_button_connect(main, button_list, button)


            # if option[0] == KEY_WEB_SPACING:
            #     d['button_1'] =
            #     button_web_spacing = self.dockWidgetContents_out.findChild(QtWidgets.QWidget, option[0])
            #     print(button_web_spacing)
            #     button_web_spacing.clicked.connect(lambda: self.output_button_dialog(main, button_list, KEY_WEB_SPACING))
            # elif option[0] == KEY_WEB_CAPACITY:
            #     button_web_capacity = self.dockWidgetContents_out.findChild(QtWidgets.QWidget, option[0])
            #     print(button_web_capacity)
            #     button_web_capacity.clicked.connect(lambda: self.output_button_dialog(main, button_list, KEY_WEB_CAPACITY))

        # for i in range(len(button_connect)):
        #     button_connect[i].clicked.connect(lambda: self.output_button_dialog(main, button_list,
        #                                                                         button_connect[i].objectName()))

        # for button in self.dockWidgetContents_out.children():
        #     if button.objectName() == KEY


        self.outputDock.setWidget(self.dockWidgetContents_out)
        MainWindow.addDockWidget(QtCore.Qt.DockWidgetArea(2), self.outputDock)

        self.btn_CreateDesign = QtWidgets.QPushButton(self.dockWidgetContents_out)
        self.btn_CreateDesign.setGeometry(QtCore.QRect(50, 650, 200, 30))
        self.btn_CreateDesign.setAutoDefault(True)
        self.btn_CreateDesign.setObjectName("btn_CreateDesign")
        # self.btn_CreateDesign.clicked.connect(self.createDesignReport(main))

        self.actionInput = QtWidgets.QAction(MainWindow)
        icon7 = QtGui.QIcon()
        icon7.addPixmap(QtGui.QPixmap(":/images/input.png"), QtGui.QIcon.Normal, QtGui.QIcon.Off)
        self.actionInput.setIcon(icon7)
        self.actionInput.setObjectName("actionInput")
        self.actionInputwindow = QtWidgets.QAction(MainWindow)
        icon8 = QtGui.QIcon()
        icon8.addPixmap(QtGui.QPixmap(":/images/inputview.png"), QtGui.QIcon.Normal, QtGui.QIcon.Off)
        self.actionInputwindow.setIcon(icon8)
        self.actionInputwindow.setObjectName("actionInputwindow")
        self.actionNew = QtWidgets.QAction(MainWindow)
        font = QtGui.QFont()
        font.setFamily("DejaVu Sans")
        font.setBold(False)
        font.setItalic(False)
        font.setUnderline(False)
        font.setWeight(50)
        self.actionNew.setFont(font)
        self.actionNew.setObjectName("actionNew")
        self.action_load_input = QtWidgets.QAction(MainWindow)
        font = QtGui.QFont()
        font.setFamily("DejaVu Sans")
        font.setItalic(False)
        self.action_load_input.setFont(font)
        self.action_load_input.setObjectName("action_load_input")
        self.action_save_input = QtWidgets.QAction(MainWindow)
        font = QtGui.QFont()
        font.setFamily("DejaVu Sans")
        self.action_save_input.setFont(font)
        self.action_save_input.setObjectName("action_save_input")
        self.actionSave_As = QtWidgets.QAction(MainWindow)
        self.actionSave_As.setObjectName("actionSave_As")
        self.actionPrint = QtWidgets.QAction(MainWindow)
        self.actionPrint.setObjectName("actionPrint")
        self.actionCut = QtWidgets.QAction(MainWindow)
        font = QtGui.QFont()
        font.setFamily("DejaVu Sans")
        self.actionCut.setFont(font)
        self.actionCut.setObjectName("actionCut")
        self.actionCopy = QtWidgets.QAction(MainWindow)
        font = QtGui.QFont()
        font.setFamily("DejaVu Sans")
        self.actionCopy.setFont(font)
        self.actionCopy.setObjectName("actionCopy")
        self.actionPaste = QtWidgets.QAction(MainWindow)
        font = QtGui.QFont()
        font.setFamily("DejaVu Sans")
        self.actionPaste.setFont(font)
        self.actionPaste.setObjectName("actionPaste")
        self.actionInput_Browser = QtWidgets.QAction(MainWindow)
        self.actionInput_Browser = QtWidgets.QAction(MainWindow)
        self.actionInput_Browser.setObjectName("actionInput_Browser")
        self.actionOutput_Browser = QtWidgets.QAction(MainWindow)
        self.actionOutput_Browser.setObjectName("actionOutput_Browser")
        self.actionAbout_Osdag = QtWidgets.QAction(MainWindow)
        font = QtGui.QFont()
        font.setFamily("DejaVu Sans")
        self.actionAbout_Osdag.setFont(font)
        self.actionAbout_Osdag.setObjectName("actionAbout_Osdag")
        self.actionBeam = QtWidgets.QAction(MainWindow)
        self.actionBeam.setObjectName("actionBeam")
        self.actionColumn = QtWidgets.QAction(MainWindow)
        self.actionColumn.setObjectName("actionColumn")
        self.actionFinplate = QtWidgets.QAction(MainWindow)
        self.actionFinplate.setObjectName("actionFinplate")
        self.actionBolt = QtWidgets.QAction(MainWindow)
        self.actionBolt.setObjectName("actionBolt")
        self.action2D_view = QtWidgets.QAction(MainWindow)
        self.action2D_view.setObjectName("action2D_view")
        self.actionZoom_in = QtWidgets.QAction(MainWindow)
        font = QtGui.QFont()
        font.setFamily("DejaVu Sans")
        self.actionZoom_in.setFont(font)
        self.actionZoom_in.setObjectName("actionZoom_in")
        self.actionZoom_out = QtWidgets.QAction(MainWindow)
        font = QtGui.QFont()
        font.setFamily("DejaVu Sans")
        self.actionZoom_out.setFont(font)
        self.actionZoom_out.setObjectName("actionZoom_out")
        self.actionPan = QtWidgets.QAction(MainWindow)
        font = QtGui.QFont()
        font.setFamily("DejaVu Sans")
        self.actionPan.setFont(font)
        self.actionPan.setObjectName("actionPan")
        self.actionRotate_3D_model = QtWidgets.QAction(MainWindow)
        font = QtGui.QFont()
        font.setFamily("DejaVu Sans")
        self.actionRotate_3D_model.setFont(font)
        self.actionRotate_3D_model.setObjectName("actionRotate_3D_model")
        self.actionView_2D_on_XY = QtWidgets.QAction(MainWindow)
        self.actionView_2D_on_XY.setObjectName("actionView_2D_on_XY")
        self.actionView_2D_on_YZ = QtWidgets.QAction(MainWindow)
        self.actionView_2D_on_YZ.setObjectName("actionView_2D_on_YZ")
        self.actionView_2D_on_ZX = QtWidgets.QAction(MainWindow)
        self.actionView_2D_on_ZX.setObjectName("actionView_2D_on_ZX")
        self.actionModel = QtWidgets.QAction(MainWindow)
        self.actionModel.setObjectName("actionModel")
        self.actionEnlarge_font_size = QtWidgets.QAction(MainWindow)
        font = QtGui.QFont()
        font.setFamily("DejaVu Sans")
        self.actionEnlarge_font_size.setFont(font)
        self.actionEnlarge_font_size.setObjectName("actionEnlarge_font_size")
        self.actionReduce_font_size = QtWidgets.QAction(MainWindow)
        self.actionReduce_font_size.setObjectName("actionReduce_font_size")
        self.actionSave_3D_model = QtWidgets.QAction(MainWindow)
        font = QtGui.QFont()
        font.setFamily("DejaVu Sans")
        self.actionSave_3D_model.setFont(font)
        self.actionSave_3D_model.setObjectName("actionSave_3D_model")
        self.actionSave_current_image = QtWidgets.QAction(MainWindow)
        font = QtGui.QFont()
        font.setFamily("DejaVu Sans")
        self.actionSave_current_image.setFont(font)
        self.actionSave_current_image.setObjectName("actionSave_current_image")
        self.actionSave_log_messages = QtWidgets.QAction(MainWindow)
        font = QtGui.QFont()
        font.setFamily("DejaVu Sans")
        self.actionSave_log_messages.setFont(font)
        self.actionSave_log_messages.setObjectName("actionSave_log_messages")
        self.actionCreate_design_report = QtWidgets.QAction(MainWindow)
        font = QtGui.QFont()
        font.setFamily("DejaVu Sans")
        self.actionCreate_design_report.setFont(font)
        self.actionCreate_design_report.setObjectName("actionCreate_design_report")
        self.actionQuit_fin_plate_design = QtWidgets.QAction(MainWindow)
        self.actionQuit_fin_plate_design.setObjectName("actionQuit_fin_plate_design")
        self.actionSave_Front_View = QtWidgets.QAction(MainWindow)
        font = QtGui.QFont()
        font.setFamily("DejaVu Sans")
        self.actionSave_Front_View.setFont(font)
        self.actionSave_Front_View.setObjectName("actionSave_Front_View")
        self.actionSave_Top_View = QtWidgets.QAction(MainWindow)
        font = QtGui.QFont()
        font.setFamily("DejaVu Sans")
        self.actionSave_Top_View.setFont(font)
        self.actionSave_Top_View.setObjectName("actionSave_Top_View")
        self.actionSave_Side_View = QtWidgets.QAction(MainWindow)
        font = QtGui.QFont()
        font.setFamily("DejaVu Sans")
        self.actionSave_Side_View.setFont(font)
        self.actionSave_Side_View.setObjectName("actionSave_Side_View")
        self.actionChange_bg_color = QtWidgets.QAction(MainWindow)
        font = QtGui.QFont()
        font.setFamily("Verdana")
        self.actionChange_bg_color.setFont(font)
        self.actionChange_bg_color.setObjectName("actionChange_bg_color")
        self.actionShow_beam = QtWidgets.QAction(MainWindow)
        font = QtGui.QFont()
        font.setFamily("DejaVu Sans")
        font.setItalic(False)
        self.actionShow_beam.setFont(font)
        self.actionShow_beam.setObjectName("actionShow_beam")
        self.actionShow_column = QtWidgets.QAction(MainWindow)
        font = QtGui.QFont()
        font.setFamily("DejaVu Sans")
        self.actionShow_column.setFont(font)
        self.actionShow_column.setObjectName("actionShow_column")
        self.actionShow_finplate = QtWidgets.QAction(MainWindow)
        font = QtGui.QFont()
        font.setFamily("DejaVu Sans")
        self.actionShow_finplate.setFont(font)
        self.actionShow_finplate.setObjectName("actionShow_finplate")
        self.actionChange_background = QtWidgets.QAction(MainWindow)
        font = QtGui.QFont()
        font.setFamily("DejaVu Sans")
        self.actionChange_background.setFont(font)
        self.actionChange_background.setObjectName("actionChange_background")
        self.actionShow_all = QtWidgets.QAction(MainWindow)
        self.actionShow_all.setObjectName("actionShow_all")
        self.actionDesign_examples = QtWidgets.QAction(MainWindow)
        self.actionDesign_examples.setObjectName("actionDesign_examples")
        self.actionSample_Problems = QtWidgets.QAction(MainWindow)
        self.actionSample_Problems.setObjectName("actionSample_Problems")
        self.actionSample_Tutorials = QtWidgets.QAction(MainWindow)
        self.actionSample_Tutorials.setObjectName("actionSample_Tutorials")
        self.actionAbout_Osdag_2 = QtWidgets.QAction(MainWindow)
        self.actionAbout_Osdag_2.setObjectName("actionAbout_Osdag_2")
        self.actionOsdag_Manual = QtWidgets.QAction(MainWindow)
        self.actionOsdag_Manual.setObjectName("actionOsdag_Manual")
        self.actionAsk_Us_a_Question = QtWidgets.QAction(MainWindow)
        self.actionAsk_Us_a_Question.setObjectName("actionAsk_Us_a_Question")
        self.actionFAQ = QtWidgets.QAction(MainWindow)
        self.actionFAQ.setObjectName("actionFAQ")


        self.actionDesign_Preferences = QtWidgets.QAction(MainWindow)
        font = QtGui.QFont()
        font.setFamily("DejaVu Serif")
        self.actionDesign_Preferences.setFont(font)
        self.actionDesign_Preferences.setObjectName("actionDesign_Preferences")
        self.actionDesign_Preferences.triggered.connect(lambda: self.common_function_for_save_and_design(main, data, "Design_Pref"))
        self.actionDesign_Preferences.triggered.connect(lambda: self.combined_design_prefer(module))
        self.actionDesign_Preferences.triggered.connect(self.design_preferences)
        self.designPrefDialog = DesignPreferences(main)
        add_column = self.designPrefDialog.findChild(QtWidgets.QWidget, "pushButton_Add_"+KEY_DISP_COLSEC)
        add_beam = self.designPrefDialog.findChild(QtWidgets.QWidget, "pushButton_Add_"+KEY_DISP_BEAMSEC)
        if module not in [KEY_DISP_COLUMNCOVERPLATE, KEY_DISP_BEAMCOVERPLATE, KEY_DISP_COMPRESSION, KEY_DISP_TENSION]:
            column_index = self.dockWidgetContents.findChild(QtWidgets.QWidget, KEY_SUPTNGSEC).currentIndex()
            beam_index = self.dockWidgetContents.findChild(QtWidgets.QWidget, KEY_SUPTDSEC).currentIndex()
            add_column.clicked.connect(lambda: self.refresh_sections(column_index, "Supporting"))
            add_beam.clicked.connect(lambda: self.refresh_sections(beam_index, "Supported"))
        elif module == KEY_DISP_COLUMNCOVERPLATE:
            section_index = self.dockWidgetContents.findChild(QtWidgets.QWidget, KEY_SECSIZE).currentIndex()
            add_column.clicked.connect(lambda: self.refresh_sections(section_index, "Section_col"))
        elif module == KEY_DISP_BEAMCOVERPLATE:
            section_index = self.dockWidgetContents.findChild(QtWidgets.QWidget, KEY_SECSIZE).currentIndex()
            add_beam.clicked.connect(lambda: self.refresh_sections(section_index, "Section_bm"))

        elif module == KEY_DISP_COMPRESSION:
            pass
        self.designPrefDialog.rejected.connect(self.design_preferences)

        self.actionfinPlate_quit = QtWidgets.QAction(MainWindow)
        self.actionfinPlate_quit.setObjectName("actionfinPlate_quit")
        self.actio_load_input = QtWidgets.QAction(MainWindow)
        self.actio_load_input.setObjectName("actio_load_input")
        self.menuFile.addAction(self.action_load_input)
        self.menuFile.addSeparator()
        self.menuFile.addAction(self.action_save_input)
        self.menuFile.addAction(self.actionSave_log_messages)
        self.menuFile.addAction(self.actionCreate_design_report)
        self.menuFile.addSeparator()
        self.menuFile.addAction(self.actionSave_3D_model)
        self.menuFile.addAction(self.actionSave_current_image)
        self.menuFile.addSeparator()
        self.menuFile.addAction(self.actionSave_Front_View)
        self.menuFile.addAction(self.actionSave_Top_View)
        self.menuFile.addAction(self.actionSave_Side_View)
        self.menuFile.addSeparator()
        self.menuFile.addAction(self.actionfinPlate_quit)
        self.menuEdit.addAction(self.actionCut)
        self.menuEdit.addAction(self.actionCopy)
        self.menuEdit.addAction(self.actionPaste)
        self.menuEdit.addAction(self.actionDesign_Preferences)
        self.menuView.addAction(self.actionEnlarge_font_size)
        self.menuView.addSeparator()
        self.menuHelp.addAction(self.actionSample_Tutorials)
        self.menuHelp.addAction(self.actionDesign_examples)
        self.menuHelp.addSeparator()
        self.menuHelp.addAction(self.actionAsk_Us_a_Question)
        self.menuHelp.addAction(self.actionAbout_Osdag_2)
        self.menuGraphics.addSeparator()
        self.menuGraphics.addAction(self.actionZoom_in)
        self.menuGraphics.addAction(self.actionZoom_out)
        self.menuGraphics.addAction(self.actionPan)
        self.menuGraphics.addAction(self.actionRotate_3D_model)
        self.menuGraphics.addSeparator()
        self.menuGraphics.addAction(self.actionShow_beam)
        self.menuGraphics.addAction(self.actionShow_column)
        self.menuGraphics.addAction(self.actionShow_finplate)
        self.menuGraphics.addAction(self.actionShow_all)
        self.menuGraphics.addSeparator()
        self.menuGraphics.addAction(self.actionChange_background)
        self.menubar.addAction(self.menuFile.menuAction())
        self.menubar.addAction(self.menuEdit.menuAction())
        self.menubar.addAction(self.menuView.menuAction())
        self.menubar.addAction(self.menuGraphics.menuAction())
        self.menubar.addAction(self.menuHelp.menuAction())

        self.retranslateUi()
        self.mytabWidget.setCurrentIndex(-1)
        QtCore.QMetaObject.connectSlotsByName(MainWindow)
        self.action_save_input.triggered.connect(lambda: self.common_function_for_save_and_design(main, data, "Save"))
        self.btn_Design.clicked.connect(lambda: self.common_function_for_save_and_design(main, data, "Design"))
        self.action_load_input.triggered.connect(lambda: self.loadDesign_inputs(option_list, data, new_list, main))
        # self.action_load_input.triggered.connect(lambda: main.loadDesign_inputs(main, self, option_list, data, new_list))

        self.btn_Reset.clicked.connect(lambda: self.reset_fn(option_list, out_list, new_list, data))
        # self.btn_Reset.clicked.connect(lambda: self.reset_fn(option_list, out_list))
        # self.btn_Reset.clicked.connect(lambda: self.reset_popup(new_list, data))
        self.btn_Design.clicked.connect(self.osdag_header)
        self.actionShow_beam.triggered.connect(lambda: main.call_3DBeam(self,"gradient_bg"))
        self.actionShow_column.triggered.connect(lambda: main.call_3DColumn(self,"gradient_bg"))
        self.actionShow_finplate.triggered.connect(lambda: main.call_3DFinplate(self,"gradient_bg"))
        self.actionShow_all.triggered.connect(lambda: main.call_3DModel(self,"gradient_bg"))
        self.actionChange_background.triggered.connect(lambda: main.showColorDialog(self))
        self.actionSave_3D_model.triggered.connect(self.save3DcadImages)
        self.btn3D.clicked.connect(lambda: main.call_3DModel(main,self,"gradient_bg"))
        self.chkBxBeam.clicked.connect(lambda: main.call_3DBeam(main, self,"gradient_bg"))
        self.chkBxCol.clicked.connect(lambda: main.call_3DColumn(main,self,"gradient_bg"))
        self.chkBxFinplate.clicked.connect(lambda: main.call_3DFinplate(main, self,"gradient_bg"))
        self.btn_CreateDesign.clicked.connect(lambda:self.open_summary_popup(main))
        self.actionSave_current_image.triggered.connect(lambda: self.save_cadImages(main))

        from osdagMainSettings import backend_name
        self.display, _ = self.init_display(backend_str=backend_name())

        self.connectivity = None
        self.fuse_model = None
        # self.disableViewButtons()
        # self.resultObj = None
        # self.uiObj = None

    def showColorDialog(self):

        col = QColorDialog.getColor()
        colorTup = col.getRgb()
        r = colorTup[0]
        g = colorTup[1]
        b = colorTup[2]
        self.display.set_bg_gradient_color([r, g, b], [255, 255, 255])

    def init_display(self, backend_str=None, size=(1024, 768)):

        from OCC.Display.backend import load_backend, get_qt_modules

        used_backend = load_backend(backend_str)

        global display, start_display, app, _, USED_BACKEND
        if 'qt' in used_backend:
            from OCC.Display.qtDisplay import qtViewer3d
            QtCore, QtGui, QtWidgets, QtOpenGL = get_qt_modules()

        # from OCC.Display.pyqt4Display import qtViewer3d
        from OCC.Display.qtDisplay import qtViewer3d
        self.modelTab = qtViewer3d(self)

        # self.setWindowTitle("Osdag Fin Plate")
        self.mytabWidget.resize(size[0], size[1])
        self.mytabWidget.addTab(self.modelTab, "")

        self.modelTab.InitDriver()
        display = self.modelTab._display

        # background gradient
        display.set_bg_gradient_color([23, 1, 32],[23, 1, 32])
        # display_2d.set_bg_gradient_color(255,255,255,255,255,255)
        display.display_triedron()
        display.View.SetProj(1, 1, 1)

        def centerOnScreen(self):
            '''Centers the window on the screen.'''
            resolution = QtGui.QDesktopWidget().screenGeometry()
            self.move((resolution.width() / 2) - (self.frameSize().width() / 2),
                      (resolution.height() / 2) - (self.frameSize().height() / 2))

        def start_display():
            self.modelTab.raise_()

        return display, start_display

    # def save_cadImages(self,main):
    #     """Save CAD Model in image formats(PNG,JPEG,BMP,TIFF)
    #
    #     Returns:
    #
    #     """
    #
    #     if main.design_status is True:
    #
    #         files_types = "PNG (*.png);;JPEG (*.jpeg);;TIFF (*.tiff);;BMP(*.bmp)"
    #         fileName, _ = QFileDialog.getSaveFileName(self, 'Export', os.path.join(str(self.folder), "untitled.png"),
    #                                                   files_types)
    #         fName = str(fileName)
    #         file_extension = fName.split(".")[-1]
    #
    #         if file_extension == 'png' or file_extension == 'jpeg' or file_extension == 'bmp' or file_extension == 'tiff':
    #             self.display.ExportToImage(fName)
    #             QMessageBox.about(self, 'Information', "File saved")
    #     else:
    #         self.actionSave_current_image.setEnabled(False)
    #         QMessageBox.about(self, 'Information', 'Design Unsafe: CAD image cannot be saved')


    def save3DcadImages(self):
        status = True
        if status is True:
            if self.fuse_model is None:
                self.fuse_model = CommonDesignLogic.create2Dcad
            shape = self.fuse_model

            files_types = "IGS (*.igs);;STEP (*.stp);;STL (*.stl);;BREP(*.brep)"

            fileName, _ = QFileDialog.getSaveFileName(self, 'Export', os.path.join(str(self.folder), "untitled.igs"),
                                                      files_types)
            fName = str(fileName)

            flag = True
            if fName == '':
                flag = False
                return flag
            else:
                file_extension = fName.split(".")[-1]

                if file_extension == 'igs':
                    IGESControl.IGESControl_Controller().Init()
                    iges_writer = IGESControl.IGESControl_Writer()
                    iges_writer.AddShape(shape)
                    iges_writer.Write(fName)

                elif file_extension == 'brep':

                    BRepTools.breptools.Write(shape, fName)

                elif file_extension == 'stp':
                    # initialize the STEP exporter
                    step_writer = STEPControl_Writer()
                    Interface_Static_SetCVal("write.step.schema", "AP203")

                    # transfer shapes and write file
                    step_writer.Transfer(shape, STEPControl_AsIs)
                    status = step_writer.Write(fName)

                    assert (status == IFSelect_RetDone)

                else:
                    stl_writer = StlAPI_Writer()
                    stl_writer.SetASCIIMode(True)
                    stl_writer.Write(shape, fName)

                self.fuse_model = None

                QMessageBox.about(self, 'Information', "File saved")
        else:
            self.actionSave_3D_model.setEnabled(False)
            QMessageBox.about(self,'Information', 'Design Unsafe: 3D Model cannot be saved')

    # def generate_3D_Cad_image(self,main):
    #
    #     # status = self.resultObj['Bolt']['status']
    #     if main.design_status is True:
    #         main.call_3DModel(main, self,"gradient_bg")
    #         data = os.path.join(str(self.folder), "images_html", "3D_Model.png")
    #         self.display.ExportToImage(data)
    #         self.display.FitAll()
    #     else:
    #         pass
    #
    #     return data

    def on_change_connect(self, key_changed, updated_list, data):
        key_changed.currentIndexChanged.connect(lambda: self.change(key_changed, updated_list, data))

    def change(self, k1, new, data):

        """
        @author: Umair
        """
        for tup in new:
            (object_name, k2_key, typ, f) = tup
            if object_name != k1.objectName():
                continue
            if typ == TYPE_LABEL:
                k2_key = k2_key + "_label"
            k2 = self.dockWidgetContents.findChild(QtWidgets.QWidget, k2_key)
            if object_name not in [KEY_END2, KEY_SEC_PROFILE]:
                val = f(k1.currentText())
                k2.clear()
            elif object_name == KEY_SEC_PROFILE:
                val = f(k1.currentText())
                k2.setCurrentIndex(0)
            elif object_name == KEY_END2:
                key_end1 = self.dockWidgetContents.findChild(QtWidgets.QWidget, KEY_END1)
                val = f(k1.currentText(), key_end1.currentText())
                k2.clear()
            if typ == TYPE_COMBOBOX:
                for values in val:
                    k2.addItem(values)
                    k2.setCurrentIndex(0)
                if k2_key in [KEY_SUPTNGSEC, KEY_SUPTDSEC, KEY_SECSIZE]:
                    red_list_set = set(red_list_function())
                    current_list_set = set(val)
                    current_red_list = list(current_list_set.intersection(red_list_set))
                    for value in current_red_list:
                        indx = val.index(str(value))
                        k2.setItemData(indx, QBrush(QColor("red")), Qt.TextColorRole)
            elif typ == TYPE_COMBOBOX_CUSTOMIZED:
                data[k2_key+"_customized"] = val
            elif typ == TYPE_LABEL:
                k2.setText(val)
            elif typ == TYPE_IMAGE:
                pixmap1 = QPixmap(val)
                k2.setPixmap(pixmap1)
            else:
                pass

    # Function for Reset Button
    '''
    @author: Umair, Amir 
    '''

    def reset_fn(self, op_list, out_list, new_list, data):

        # For input dock

        for op in op_list:
            widget = self.dockWidgetContents.findChild(QtWidgets.QWidget, op[0])
            if op[2] == TYPE_COMBOBOX or op[2] == TYPE_COMBOBOX_CUSTOMIZED:
                widget.setCurrentIndex(0)
            elif op[2] == TYPE_TEXTBOX:
                widget.setText('')
            else:
                pass

        # For list in Customized combobox

        for custom_combo in new_list:
            data[custom_combo[0] + "_customized"] = custom_combo[1]()

        # For output dock

        for out in out_list:
            widget = self.dockWidgetContents_out.findChild(QtWidgets.QWidget, out[0])
            if out[2] == TYPE_TEXTBOX:
                widget.setText('')
            else:
                pass

        self.display.EraseAll()

        self.btn3D.setEnabled(False)
        self.chkBxBeam.setEnabled(False)
        self.chkBxCol.setEnabled(False)
        self.chkBxFinplate.setEnabled(False)
        self.btn3D.setChecked(Qt.Unchecked)
        self.chkBxBeam.setChecked(Qt.Unchecked)
        self.chkBxCol.setChecked(Qt.Unchecked)
        self.chkBxFinplate.setChecked(Qt.Unchecked)

# Function for Design Button
    '''
    @author: Umair 
    '''

    def design_fn(self, op_list, data_list):
        design_dictionary = {}
        for op in op_list:
            widget = self.dockWidgetContents.findChild(QtWidgets.QWidget, op[0])
            if op[2] == TYPE_COMBOBOX:
                des_val = widget.currentText()
                d1 = {op[0]: des_val}
            elif op[2] == TYPE_MODULE:
                des_val = op[1]
                module = op[1]
                d1 = {op[0]: des_val}
            elif op[2] == TYPE_COMBOBOX_CUSTOMIZED:
                des_val = data_list[op[0]+"_customized"]
                d1 = {op[0]: des_val}
            elif op[2] == TYPE_TEXTBOX:
                des_val = widget.text()
                d1 = {op[0]: des_val}
            else:
                d1 = {}
            design_dictionary.update(d1)
<<<<<<< HEAD

        if module not in [KEY_DISP_COLUMNCOVERPLATE, KEY_DISP_BEAMCOVERPLATE, KEY_DISP_COMPRESSION, KEY_DISP_TENSION]:
            tab_Column = self.designPrefDialog.findChild(QtWidgets.QWidget, KEY_DISP_COLSEC)
            material_fu_column = tab_Column.findChild(QtWidgets.QWidget, KEY_SUPTNGSEC_FU).text()
            material_fy_column = tab_Column.findChild(QtWidgets.QWidget, KEY_SUPTNGSEC_FY).text()
            material_column = str(material_fu_column)+","+str(material_fy_column)
            tab_Beam = self.designPrefDialog.findChild(QtWidgets.QWidget, KEY_DISP_BEAMSEC)
            material_fu_beam = tab_Beam.findChild(QtWidgets.QWidget, KEY_SUPTDSEC_FU).text()
            material_fy_beam = tab_Beam.findChild(QtWidgets.QWidget, KEY_SUPTDSEC_FY).text()
            material_beam = str(material_fu_beam)+","+str(material_fy_beam)
            d2 = {KEY_SUPTNGSEC_MATERIAL: material_column, KEY_SUPTDSEC_MATERIAL: material_beam}
            design_dictionary.update(d2)
        elif module == KEY_DISP_COMPRESSION:
            key = self.dockWidgetContents.findChild(QtWidgets.QWidget, KEY_SEC_PROFILE)
            section = key.currentText()
            if section == 'Beams':
                tab_Beam = self.designPrefDialog.findChild(QtWidgets.QWidget, KEY_DISP_BEAMSEC)
                material_fu_beam = tab_Beam.findChild(QtWidgets.QWidget, KEY_SUPTDSEC_FU).text()
                material_fy_beam = tab_Beam.findChild(QtWidgets.QWidget, KEY_SUPTDSEC_FY).text()
                material_beam = str(material_fu_beam) + "," + str(material_fy_beam)
                d2 = {KEY_SUPTDSEC_MATERIAL: material_beam}
                design_dictionary.update(d2)

            elif section == 'Columns':
=======
        if self.designPrefDialog.flag:
            if module not in [KEY_DISP_COLUMNCOVERPLATE, KEY_DISP_BEAMCOVERPLATE, KEY_DISP_COMPRESSION, KEY_DISP_TENSION]:
>>>>>>> a43ec7aa
                tab_Column = self.designPrefDialog.findChild(QtWidgets.QWidget, KEY_DISP_COLSEC)
                key_material_column = tab_Column.findChild(QtWidgets.QWidget, KEY_SUPTNGSEC_MATERIAL).currentText()
                if key_material_column == "Custom":
                    material_fu_column = tab_Column.findChild(QtWidgets.QWidget, KEY_SUPTNGSEC_FU).text()
                    material_fy_column = tab_Column.findChild(QtWidgets.QWidget, KEY_SUPTNGSEC_FY).text()
                    material_column = "Custom"+" "+str(material_fu_column)+" "+str(material_fy_column)
                else:
                    material_column = key_material_column
                tab_Beam = self.designPrefDialog.findChild(QtWidgets.QWidget, KEY_DISP_BEAMSEC)
                key_material_beam = tab_Beam.findChild(QtWidgets.QWidget, KEY_SUPTDSEC_MATERIAL).currentText()
                if key_material_beam == "Custom":
                    material_fu_beam = tab_Beam.findChild(QtWidgets.QWidget, KEY_SUPTDSEC_FU).text()
                    material_fy_beam = tab_Beam.findChild(QtWidgets.QWidget, KEY_SUPTDSEC_FY).text()
                    material_beam = "Custom"+" "+str(material_fu_beam)+" "+str(material_fy_beam)
                else:
                    material_beam = key_material_beam
                d2 = {KEY_SUPTNGSEC_MATERIAL: material_column, KEY_SUPTDSEC_MATERIAL: material_beam}
                design_dictionary.update(d2)
            elif module == KEY_DISP_COMPRESSION:
                key = self.dockWidgetContents.findChild(QtWidgets.QWidget, KEY_SEC_PROFILE)
                section = key.currentText()
                if section == 'Beams':
                    tab_Beam = self.designPrefDialog.findChild(QtWidgets.QWidget, KEY_DISP_BEAMSEC)
                    material_fu_beam = tab_Beam.findChild(QtWidgets.QWidget, KEY_SUPTDSEC_FU).text()
                    material_fy_beam = tab_Beam.findChild(QtWidgets.QWidget, KEY_SUPTDSEC_FY).text()
                    material_beam = str(material_fu_beam) + "," + str(material_fy_beam)
                    d2 = {KEY_SUPTDSEC_MATERIAL: material_beam}
                    design_dictionary.update(d2)

                elif section == 'Columns':
                    tab_Column = self.designPrefDialog.findChild(QtWidgets.QWidget, KEY_DISP_COLSEC)
                    material_fu_column = tab_Column.findChild(QtWidgets.QWidget, KEY_SUPTNGSEC_FU).text()
                    material_fy_column = tab_Column.findChild(QtWidgets.QWidget, KEY_SUPTNGSEC_FY).text()
                    material_column = str(material_fu_column)+","+str(material_fy_column)
                    d2 = {KEY_SUPTNGSEC_MATERIAL: material_column}
                    design_dictionary.update(d2)

                elif section in ['Angles', 'Back to Back Angles', 'Star Angles', 'Channels', 'Back to Back Channels']:
                    pass
        else:
            d2 = {KEY_SUPTNGSEC_MATERIAL: '', KEY_SUPTDSEC_MATERIAL: ''}
            design_dictionary.update(d2)

        design_dictionary.update(self.designPrefDialog.save_designPref_para())
        self.design_inputs = design_dictionary

    # def pass_d(self, main, design_dictionary):
    #     """
    #     It sets key variable textEdit and passes it to warn text function present in tension.py for logger
    #      """
    #
    #     # @author Arsil Zunzunia
    #
    #     key = self.centralwidget.findChild(QtWidgets.QWidget, "textEdit")
    #
    #     main.warn_text(main)
        # main.set_input_values(main, design_dictionary)
# Function for saving inputs in a file
    '''
    @author: Umair 
    '''
    def saveDesign_inputs(self):
        fileName, _ = QFileDialog.getSaveFileName(self,
                                                  "Save Design", os.path.join(' ', "untitled.osi"),
                                                  "Input Files(*.osi)")
        if not fileName:
            return
        try:
            with open(fileName, 'w') as input_file:
                yaml.dump(self.design_inputs, input_file)
        except Exception as e:
            QMessageBox.warning(self, "Application",
                                "Cannot write file %s:\n%s" % (fileName, str(e)))
            return
    def return_class(self,name):
        if name == KEY_DISP_FINPLATE:
            return FinPlateConnection
        elif name == KEY_DISP_ENDPLATE:
            return EndPlateConnection
        elif name == KEY_DISP_COLUMNCOVERPLATE:
            return ColumnCoverPlate
        elif name == KEY_DISP_BEAMCOVERPLATE:
            return BeamCoverPlate
        elif name == KEY_DISP_BEAMENDPLATE:
            return BeamEndPlate
        elif name == KEY_DISP_COLUMNENDPLATE:
            return ColumnEndPlate
# Function for getting inputs from a file
    '''
    @author: Umair 
    '''

    def loadDesign_inputs(self, op_list, data, new, main):
        fileName, _ = QFileDialog.getOpenFileName(self, "Open Design", os.path.join(str(' '), ''), "InputFiles(*.osi)")
        if not fileName:
            return
        try:
            in_file = str(fileName)
            with open(in_file, 'r') as fileObject:
                uiObj = yaml.load(fileObject)
            module = uiObj[KEY_MODULE]

            # module_class = self.return_class(module)

            selected_module = main.module_name(main)
            if selected_module == module:
                self.setDictToUserInputs(uiObj, op_list, data, new)
            else:
                QMessageBox.information(self, "Information",
                                        "Please load the appropriate Input")

                return
        except IOError:
            QMessageBox.information(self, "Unable to open file",
                                    "There was an error opening \"%s\"" % fileName)
            return

# Function for loading inputs from a file to Ui
    '''
    @author: Umair 
    '''

    def setDictToUserInputs(self, uiObj, op_list, data, new):
        for op in op_list:
            key_str = op[0]
            key = self.dockWidgetContents.findChild(QtWidgets.QWidget, key_str)
            if op[2] == TYPE_COMBOBOX:
                if key_str in uiObj.keys():
                    index = key.findText(uiObj[key_str], QtCore.Qt.MatchFixedString)
                    if index >= 0:
                        key.setCurrentIndex(index)
            elif op[2] == TYPE_TEXTBOX:
                key.setText(uiObj[key_str])
            elif op[2] == TYPE_COMBOBOX_CUSTOMIZED:
                if key_str in uiObj.keys():

                    for n in new:
                        if n[0] == key_str:
                            if uiObj[key_str] != n[1]():
                                data[key_str + "_customized"] = uiObj[key_str]
                                key.setCurrentIndex(1)
                            else:
                                pass
            else:
                pass

# Function for Input Validation
#
#                 for value in red_list:
#                     indx = option[4].index(str(value))
#                     key.setItemData(indx, QBrush(QColor("red")), Qt.TextColorRole)
#
#             elif option[0] == KEY_SUPTDSEC:
#
#                 v = "Beams"
#
#                 red_list = connect_for_red(v)
#
#                 print(red_list)
#
#                 for value in red_list:
#                     indx = option[4].index(str(value))
#
#                     key.setItemData(indx, QBrush(QColor("red")), Qt.TextColorRole)
#
#     def select_workspace_folder(self):
#         # This function prompts the user to select the workspace folder and returns the name of the workspace folder
#         config = configparser.ConfigParser()
#         config.read_file(open(r'Osdag.config'))
#         desktop_path = config.get("desktop_path", "path1")
#         folder = QFileDialog.getExistingDirectory(None, "Select Workspace Folder (Don't use spaces in the folder name)",
#                                                   desktop_path)
#         return folder
    def common_function_for_save_and_design(self, main, data, trigger_type):

        # @author: Amir

        option_list = main.input_values(self)
        self.design_fn(option_list, data)

        if trigger_type == "Save":
            self.saveDesign_inputs()
        elif trigger_type == "Design_Pref":
            pass
        else:
            main.func_for_validation(main, self, self.design_inputs)
            status = main.design_status
            print(status)

            # main.set_input_values(main, self.design_inputs, self)
            # DESIGN_FLAG = 'True'

            out_list = main.output_values(main, status)
            for option in out_list:
                if option[2] == TYPE_TEXTBOX:
                    txt = self.dockWidgetContents_out.findChild(QtWidgets.QWidget, option[0])
                    txt.setText(str(option[3]))
                elif option[2] == TYPE_OUT_BUTTON:
                    self.dockWidgetContents_out.findChild(QtWidgets.QWidget, option[0]).setEnabled(True)

            # if status is True and main.module == "Fin Plate":
            #     self.commLogicObj = cadconnection.commonfile(cadconnection, main.mainmodule, self.display, self.folder,
            #                                                  main.module)


            if status is True and (main.module == KEY_DISP_FINPLATE or main.module == KEY_DISP_CLEATANGLE):
                self.commLogicObj = CommonDesignLogic(self.display, self.folder, main.module, main.mainmodule)
                status = main.design_status
                self.commLogicObj.call_3DModel(status)
                # self.callFin2D_Drawing("All")
                self.btn3D.setEnabled(True)
                self.chkBxBeam.setEnabled(True)
                self.chkBxCol.setEnabled(True)
                self.chkBxFinplate.setEnabled(True)
                self.actionShow_all.setEnabled(True)
                self.actionShow_beam.setEnabled(True)
                self.actionShow_column.setEnabled(True)
                self.actionShow_finplate.setEnabled(True)
            else:
                self.btn3D.setEnabled(False)
                self.chkBxBeam.setEnabled(False)
                self.chkBxCol.setEnabled(False)
                self.chkBxFinplate.setEnabled(False)
                self.actionShow_all.setEnabled(False)
                self.actionShow_beam.setEnabled(False)
                self.actionShow_column.setEnabled(False)
                self.actionShow_finplate.setEnabled(False)


        # image = main.generate_3D_Cad_image(main,self,self.folder)

    def osdag_header(self):
        image_path = os.path.abspath(os.path.join(os.getcwd(), os.path.join("ResourceFiles", "Osdag_header.png")))
        shutil.copyfile(image_path, os.path.join(str(self.folder), "images_html", "Osdag_header.png"))

    def output_button_connect(self, main, button_list, b):
        b.clicked.connect(lambda: self.output_button_dialog(main, button_list, b))

    def output_button_dialog(self, main, button_list, button):
        dialog = QtWidgets.QDialog()
        dialog.resize(350, 170)
        dialog.setFixedSize(dialog.size())
        dialog.setObjectName("Dialog")

        layout1 = QtWidgets.QVBoxLayout(dialog)
        scroll = QScrollArea(dialog)
        layout1.addWidget(scroll)
        scroll.setWidgetResizable(True)
        scrollcontent = QtWidgets.QWidget(scroll)
        layout2 = QtWidgets.QGridLayout(scrollcontent)
        scrollcontent.setLayout(layout2)

        for op in button_list:
            if op[0] == button.objectName():
                tup = op[3]
                title = tup[0]
                fn = tup[1]
                dialog.setWindowTitle(title)
                i = 0
                j = 1
                for option in fn(main, main.design_status):
                    lable = option[1]
                    type = option[2]
                    _translate = QtCore.QCoreApplication.translate
                    if type not in [TYPE_TITLE, TYPE_IMAGE, TYPE_MODULE]:
                        l = QtWidgets.QLabel()
                        l.setGeometry(QtCore.QRect(10, 10 + i, 120, 25))
                        font = QtGui.QFont()
                        font.setPointSize(9)
                        font.setBold(False)
                        font.setWeight(50)
                        l.setFont(font)
                        l.setObjectName(option[0] + "_label")
                        l.setText(_translate("MainWindow", "<html><head/><body><p>" + lable + "</p></body></html>"))
                        layout2.addWidget(l, j, 1, 1, 1)

                    if type == TYPE_TEXTBOX:
                        r = QtWidgets.QLineEdit()
                        r.setGeometry(QtCore.QRect(160, 10 + i, 160, 27))
                        font = QtGui.QFont()
                        font.setPointSize(11)
                        font.setBold(False)
                        font.setWeight(50)
                        r.setFont(font)
                        r.setObjectName(option[0])
                        r.setText(str(option[3]))
                        layout2.addWidget(r, j, 2, 1, 1)
                    j = j + 1
                    i = i + 30
                scroll.setWidget(scrollcontent)
                dialog.exec()

    def refresh_sections(self, prev, section):

        connectivity = self.dockWidgetContents.findChild(QtWidgets.QWidget, KEY_CONN)
        supporting_section = self.dockWidgetContents.findChild(QtWidgets.QWidget, KEY_SUPTNGSEC)
        supported_section = self.dockWidgetContents.findChild(QtWidgets.QWidget, KEY_SUPTDSEC)
        section_size = self.dockWidgetContents.findChild(QtWidgets.QWidget, KEY_SECSIZE)

        Columns = connectdb("Columns")
        Beams = connectdb("Beams")
        red_list_set = set(red_list_function())

        if section == "Supporting":
            supporting_section.clear()
            if connectivity.currentText() in VALUES_CONN_1:
                for item in Columns:
                    supporting_section.addItem(item)
                current_list_set = set(Columns)
                current_red_list = list(current_list_set.intersection(red_list_set))
                for value in current_red_list:
                    indx = Columns.index(str(value))
                    supporting_section.setItemData(indx, QBrush(QColor("red")), Qt.TextColorRole)

            elif connectivity.currentText() in VALUES_CONN_2:
                for item in Beams:
                    supporting_section.addItem(item)
                current_list_set = set(Beams)
                current_red_list = list(current_list_set.intersection(red_list_set))
                for value in current_red_list:
                    indx = Beams.index(str(value))
                    supporting_section.setItemData(indx, QBrush(QColor("red")), Qt.TextColorRole)
            text = self.designPrefDialog.findChild(QtWidgets.QWidget, KEY_SUPTNGSEC_DESIGNATION).text()
            text_index = supporting_section.findText(text, QtCore.Qt.MatchFixedString)
            if text_index:
                supporting_section.setCurrentIndex(text_index)
            else:
                supporting_section.setCurrentIndex(prev)

        if section == "Supported":
            supported_section.clear()

            for item in Beams:
                supported_section.addItem(item)
            current_list_set = set(Beams)
            current_red_list = list(current_list_set.intersection(red_list_set))
            for value in current_red_list:
                indx = Beams.index(str(value))
                supported_section.setItemData(indx, QBrush(QColor("red")), Qt.TextColorRole)
            text = self.designPrefDialog.findChild(QtWidgets.QWidget, KEY_SUPTDSEC_DESIGNATION).text()
            text_index = supported_section.findText(text, QtCore.Qt.MatchFixedString)
            if text_index:
                supported_section.setCurrentIndex(text_index)
            else:
                supported_section.setCurrentIndex(prev)

        if section == "Section_col":
            section_size.clear()
            for item in Columns:
                section_size.addItem(item)
            current_list_set = set(Columns)
            current_red_list = list(current_list_set.intersection(red_list_set))
            for value in current_red_list:
                indx = Columns.index(str(value))
                section_size.setItemData(indx, QBrush(QColor("red")), Qt.TextColorRole)
            text = self.designPrefDialog.findChild(QtWidgets.QWidget, KEY_SUPTNGSEC_DESIGNATION).text()
            text_index = section_size.findText(text, QtCore.Qt.MatchFixedString)
            if text_index:
                section_size.setCurrentIndex(text_index)
            else:
                section_size.setCurrentIndex(prev)

        if section == "Section_bm":
            section_size.clear()
            for item in Beams:
                section_size.addItem(item)
            current_list_set = set(Beams)
            current_red_list = list(current_list_set.intersection(red_list_set))
            for value in current_red_list:
                indx = Beams.index(str(value))
                section_size.setItemData(indx, QBrush(QColor("red")), Qt.TextColorRole)
            text = self.designPrefDialog.findChild(QtWidgets.QWidget, KEY_SUPTDSEC_DESIGNATION).text()
            text_index = section_size.findText(text, QtCore.Qt.MatchFixedString)
            if text_index:
                section_size.setCurrentIndex(text_index)
            else:
                section_size.setCurrentIndex(prev)




# Function for warning about structure

    # def warning_function(self, main, design_dictionary):
    #     key = self.centralwidget.findChild(QtWidgets.QWidget, "textEdit")
    #     main.warn_text(main, key, design_dictionary)

# Function for error if any field is missing

    def generate_missing_fields_error_string(self, missing_fields_list):


        """

        Args:
            missing_fields_list: list of fields that are not selected or entered

        Returns:
            error string that has to be displayed

        """
        # The base string which should be displayed

        # @author: Amir

        information = "Please input the following required field"
        if len(missing_fields_list) > 1:
            # Adds 's' to the above sentence if there are multiple missing input fields
            information += "s"
        information += ": "

        # Loops through the list of the missing fields and adds each field to the above sentence with a comma

        for item in missing_fields_list:
            information = information + item + ", "

        # Removes the last comma
        information = information[:-2]
        information += "."

        return information

# Function for validation in beam-beam structure

    def validate_beam_beam(self, key):

        # @author: Arsil

        if key.currentIndex() == 2:
            key2 = self.dockWidgetContents.findChild(QtWidgets.QWidget, KEY_SUPTNGSEC)
            key3 = self.dockWidgetContents.findChild(QtWidgets.QWidget, KEY_SUPTDSEC)
            key2.currentIndexChanged.connect(lambda: self.primary_secondary_beam_comparison(key, key2, key3))
            key3.currentIndexChanged.connect(lambda: self.primary_secondary_beam_comparison(key, key2, key3))




    def retranslateUi(self):
        _translate = QtCore.QCoreApplication.translate
        self.btnInput.setToolTip(_translate("MainWindow", "Left Dock"))
        self.btnInput.setText(_translate("MainWindow", "input"))
        self.btnOutput.setToolTip(_translate("MainWindow", "Right Dock"))
        self.btnOutput.setText(_translate("MainWindow", "..."))
        self.btnTop.setToolTip(_translate("MainWindow", "Top View"))
        self.btnTop.setText(_translate("MainWindow", "..."))
        self.btnFront.setToolTip(_translate("MainWindow", "Front View"))
        self.btnFront.setText(_translate("MainWindow", "..."))
        self.btnSide.setToolTip(_translate("MainWindow", "Side View"))
        self.btnSide.setText(_translate("MainWindow", "..."))
        self.btn3D.setToolTip(_translate("MainWindow", "3D Model"))
        self.btn3D.setText(_translate("MainWindow", "Model"))
        self.chkBxBeam.setToolTip(_translate("MainWindow", "Beam only"))
        self.chkBxBeam.setText(_translate("MainWindow", "Beam"))
        self.chkBxCol.setToolTip(_translate("MainWindow", "Column only"))
        self.chkBxCol.setText(_translate("MainWindow", "Column"))
        self.chkBxFinplate.setToolTip(_translate("MainWindow", "Finplate only"))
        self.chkBxFinplate.setText(_translate("MainWindow", "Fin Plate"))
        self.menuFile.setTitle(_translate("MainWindow", "File"))
        self.menuEdit.setTitle(_translate("MainWindow", "Edit"))
        self.menuView.setTitle(_translate("MainWindow", "View"))
        self.menuHelp.setTitle(_translate("MainWindow", "Help"))
        self.menuGraphics.setTitle(_translate("MainWindow", "Graphics"))
        self.inputDock.setWindowTitle(_translate("MainWindow", "Input dock"))
        self.pushButton.setText(_translate("MainWindow", "PushButton"))
        self.btn_Reset.setToolTip(_translate("MainWindow", "Alt+R"))
        self.btn_Reset.setText(_translate("MainWindow", "Reset"))
        self.btn_Reset.setShortcut(_translate("MainWindow", "Alt+R"))
        self.btn_Design.setToolTip(_translate("MainWindow", "Alt+D"))
        self.btn_Design.setText(_translate("MainWindow", "Design"))
        self.btn_Design.setShortcut(_translate("MainWindow", "Alt+D"))

        self.outputDock.setWindowTitle(_translate("MainWindow", "Output dock"))
        self.btn_CreateDesign.setText(_translate("MainWindow", "Create design report"))
        self.actionInput.setText(_translate("MainWindow", "Input"))
        self.actionInput.setToolTip(_translate("MainWindow", "Input browser"))
        self.actionInputwindow.setText(_translate("MainWindow", "inputwindow"))
        self.actionNew.setText(_translate("MainWindow", "New"))
        self.actionNew.setShortcut(_translate("MainWindow", "Ctrl+N"))
        self.action_load_input.setText(_translate("MainWindow", "Load input"))
        self.action_load_input.setShortcut(_translate("MainWindow", "Ctrl+L"))
        self.action_save_input.setText(_translate("MainWindow", "Save input"))
        self.action_save_input.setIconText(_translate("MainWindow", "Save input"))
        self.action_save_input.setShortcut(_translate("MainWindow", "Ctrl+S"))
        self.actionSave_As.setText(_translate("MainWindow", "Save As"))
        self.actionPrint.setText(_translate("MainWindow", "Print"))
        self.actionCut.setText(_translate("MainWindow", "Cut"))
        self.actionCut.setShortcut(_translate("MainWindow", "Ctrl+X"))
        self.actionCopy.setText(_translate("MainWindow", "Copy"))
        self.actionCopy.setShortcut(_translate("MainWindow", "Ctrl+C"))
        self.actionPaste.setText(_translate("MainWindow", "Paste"))
        self.actionPaste.setShortcut(_translate("MainWindow", "Ctrl+V"))
        self.actionInput_Browser.setText(_translate("MainWindow", "Input Browser"))
        self.actionOutput_Browser.setText(_translate("MainWindow", "Output Browser"))
        self.actionAbout_Osdag.setText(_translate("MainWindow", "About Osdag"))
        self.actionBeam.setText(_translate("MainWindow", "Beam"))
        self.actionColumn.setText(_translate("MainWindow", "Column"))
        self.actionFinplate.setText(_translate("MainWindow", "Finplate"))
        self.actionBolt.setText(_translate("MainWindow", "Bolt"))
        self.action2D_view.setText(_translate("MainWindow", "2D view"))
        self.actionZoom_in.setText(_translate("MainWindow", "Zoom in"))
        self.actionZoom_out.setText(_translate("MainWindow", "Zoom out"))
        self.actionPan.setText(_translate("MainWindow", "Pan"))
        self.actionRotate_3D_model.setText(_translate("MainWindow", "Rotate 3D model"))
        self.actionView_2D_on_XY.setText(_translate("MainWindow", "View 2D on XY"))
        self.actionView_2D_on_YZ.setText(_translate("MainWindow", "View 2D on YZ"))
        self.actionView_2D_on_ZX.setText(_translate("MainWindow", "View 2D on ZX"))
        self.actionModel.setText(_translate("MainWindow", "Model"))
        self.actionEnlarge_font_size.setText(_translate("MainWindow", "Font"))
        self.actionReduce_font_size.setText(_translate("MainWindow", "Reduce font size"))
        self.actionSave_3D_model.setText(_translate("MainWindow", "Save 3D model "))
        self.actionSave_3D_model.setShortcut(_translate("MainWindow", "Alt+3"))
        self.actionSave_current_image.setText(_translate("MainWindow", "Save CAD image "))
        self.actionSave_current_image.setShortcut(_translate("MainWindow", "Alt+I"))
        self.actionSave_log_messages.setText(_translate("MainWindow", "Save log messages"))
        self.actionSave_log_messages.setShortcut(_translate("MainWindow", "Alt+M"))
        self.actionCreate_design_report.setText(_translate("MainWindow", "Create design report"))
        self.actionCreate_design_report.setShortcut(_translate("MainWindow", "Alt+C"))
        self.actionQuit_fin_plate_design.setText(_translate("MainWindow", "Quit fin plate design"))
        self.actionSave_Front_View.setText(_translate("MainWindow", "Save front view"))
        self.actionSave_Front_View.setShortcut(_translate("MainWindow", "Alt+Shift+F"))
        self.actionSave_Top_View.setText(_translate("MainWindow", "Save top view"))
        self.actionSave_Top_View.setShortcut(_translate("MainWindow", "Alt+Shift+T"))
        self.actionSave_Side_View.setText(_translate("MainWindow", "Save side view"))
        self.actionSave_Side_View.setShortcut(_translate("MainWindow", "Alt+Shift+S"))
        self.actionChange_bg_color.setText(_translate("MainWindow", "Change bg color"))
        self.actionShow_beam.setText(_translate("MainWindow", "Show beam"))
        self.actionShow_beam.setShortcut(_translate("MainWindow", "Alt+Shift+B"))
        self.actionShow_column.setText(_translate("MainWindow", "Show column"))
        self.actionShow_column.setShortcut(_translate("MainWindow", "Alt+Shift+C"))
        self.actionShow_finplate.setText(_translate("MainWindow", "Show finplate"))
        self.actionShow_finplate.setShortcut(_translate("MainWindow", "Alt+Shift+A"))
        self.actionChange_background.setText(_translate("MainWindow", "Change background"))
        self.actionShow_all.setText(_translate("MainWindow", "Show all"))
        self.actionShow_all.setShortcut(_translate("MainWindow", "Alt+Shift+M"))
        self.actionDesign_examples.setText(_translate("MainWindow", "Design Examples"))
        self.actionSample_Problems.setText(_translate("MainWindow", "Sample Problems"))
        self.actionSample_Tutorials.setText(_translate("MainWindow", "Video Tutorials"))
        self.actionAbout_Osdag_2.setText(_translate("MainWindow", "About Osdag"))
        self.actionOsdag_Manual.setText(_translate("MainWindow", "Osdag Manual"))
        self.actionAsk_Us_a_Question.setText(_translate("MainWindow", "Ask Us a Question"))
        self.actionFAQ.setText(_translate("MainWindow", "FAQ"))
        self.actionDesign_Preferences.setText(_translate("MainWindow", "Design Preferences"))
        self.actionDesign_Preferences.setShortcut(_translate("MainWindow", "Alt+P"))
        self.actionfinPlate_quit.setText(_translate("MainWindow", "Quit"))
        self.actionfinPlate_quit.setShortcut(_translate("MainWindow", "Shift+Q"))
        self.actio_load_input.setText(_translate("MainWindow", "Load input"))
        self.actio_load_input.setShortcut(_translate("MainWindow", "Ctrl+L"))
        print("Done")

# Function for hiding and showing input and output dock

    def dockbtn_clicked(self, widget):

        '''(QWidget) -> None
        This method dock and undock widget(QdockWidget)
        '''

        flag = widget.isHidden()
        if (flag):
            widget.show()
        else:
            widget.hide()

# Function for showing design-preferences popup

    def design_preferences(self):
        self.designPrefDialog.exec()

# Function for getting input for design preferences from input dock
    '''
    @author: Umair 
    '''

    def combined_design_prefer(self, module):
        self.designPrefDialog.flag = True
        key_1 = self.dockWidgetContents.findChild(QtWidgets.QWidget, KEY_CONN)
        key_2 = self.dockWidgetContents.findChild(QtWidgets.QWidget, KEY_SUPTNGSEC)
        key_3 = self.dockWidgetContents.findChild(QtWidgets.QWidget, KEY_SUPTDSEC)
        key_4 = self.dockWidgetContents.findChild(QtWidgets.QWidget, KEY_MATERIAL)
        key_5 = self.dockWidgetContents.findChild(QtWidgets.QWidget, KEY_SECSIZE)
        key_6 = self.dockWidgetContents.findChild(QtWidgets.QWidget, KEY_SEC_PROFILE)
<<<<<<< HEAD
        tab_Column = self.designPrefDialog.findChild(QtWidgets.QWidget, KEY_DISP_COLSEC)
        tab_Beam = self.designPrefDialog.findChild(QtWidgets.QWidget, KEY_DISP_BEAMSEC)
        tab_Angle = self.designPrefDialog.findChild(QtWidgets.QWidget, DISP_TITLE_ANGLE)
=======
        tab_Column = self.designPrefDialog.ui.tabWidget.findChild(QtWidgets.QWidget, KEY_DISP_COLSEC)
        tab_Beam = self.designPrefDialog.ui.tabWidget.findChild(QtWidgets.QWidget, KEY_DISP_BEAMSEC)
        tab_Angle = self.designPrefDialog.ui.tabWidget.findChild(QtWidgets.QWidget, DISP_TITLE_ANGLE)

        tab_Bolt = self.designPrefDialog.ui.tabWidget.findChild(QtWidgets.QWidget, "Bolt")
        tab_Weld = self.designPrefDialog.ui.tabWidget.findChild(QtWidgets.QWidget, "Weld")
        tab_Detailing = self.designPrefDialog.ui.tabWidget.findChild(QtWidgets.QWidget, "Detailing")
        tab_Design = self.designPrefDialog.ui.tabWidget.findChild(QtWidgets.QWidget, "Design")
        tab_Connector = self.designPrefDialog.ui.tabWidget.findChild(QtWidgets.QWidget, "Connector")

>>>>>>> a43ec7aa
        table_1 = "Columns"
        table_2 = "Beams"
        material_grade = key_4.currentText()
        material = Material(material_grade)
        tab_Bolt.findChild(QtWidgets.QWidget, KEY_DP_BOLT_MATERIAL_G_O).setText(str(material.fu))
        tab_Weld.findChild(QtWidgets.QWidget, KEY_DP_WELD_MATERIAL_G_O).setText(str(material.fu))
        material_connector = tab_Connector.findChild(QtWidgets.QWidget, KEY_PLATE_MATERIAL)
        material_connector.setCurrentText(str(material_grade))

        def f(material_g):
            m = Material(material_g)
            tab_Connector.findChild(QtWidgets.QWidget, KEY_PLATE_FU).setText(str(m.fu))
            tab_Connector.findChild(QtWidgets.QWidget, KEY_PLATE_FY).setText(str(m.fy))

        material_connector.currentIndexChanged.connect(lambda: f(material_connector.currentText()))
        tab_Connector.findChild(QtWidgets.QWidget, KEY_PLATE_FU).setText(str(material.fu))
        tab_Connector.findChild(QtWidgets.QWidget, KEY_PLATE_FY).setText(str(material.fy))

        if module == KEY_DISP_COLUMNCOVERPLATE:
            designation_col = key_5.currentText()
            if key_5.currentIndex() != 0:
                self.designPrefDialog.column_preferences(designation_col, table_1, material_grade)
        elif module == KEY_DISP_BEAMCOVERPLATE:
            designation_bm = key_5.currentText()
            if key_5.currentIndex() != 0:
                self.designPrefDialog.beam_preferences(designation_bm, material_grade)
        elif module == KEY_DISP_COMPRESSION:
            designation = self.design_inputs[KEY_SECSIZE]
            if key_6.currentIndex() == 0:
                self.designPrefDialog.ui.tabWidget.removeTab(
                    self.designPrefDialog.ui.tabWidget.indexOf(tab_Column))
                self.designPrefDialog.ui.tabWidget.removeTab(
                    self.designPrefDialog.ui.tabWidget.indexOf(tab_Angle))
                if tab_Beam is not None:
                    self.designPrefDialog.ui.tabWidget.insertTab(0, tab_Beam, KEY_DISP_BEAMSEC)
                self.designPrefDialog.beam_preferences(designation[0], material_grade)
                designation_list = tab_Beam.findChild(QtWidgets.QWidget, KEY_SUPTDSEC)
                designation_list.setCurrentIndex(0)
                designation_list.clear()
                for item in designation:
                    designation_list.addItem(item)
                designation_list.currentIndexChanged.connect(lambda: self.designPrefDialog.beam_preferences(
                    designation_list.currentText() if designation_list.currentText() else 'JB 150', material_grade))
            elif key_6.currentIndex() == 1:
                self.designPrefDialog.ui.tabWidget.removeTab(
                    self.designPrefDialog.ui.tabWidget.indexOf(tab_Beam))
                self.designPrefDialog.ui.tabWidget.removeTab(
                    self.designPrefDialog.ui.tabWidget.indexOf(tab_Angle))
                self.designPrefDialog.column_preferences(designation[0], table_1, material_grade)
                if tab_Column is not None:
                    self.designPrefDialog.ui.tabWidget.insertTab(0, tab_Column, KEY_DISP_COLSEC)
                designation_list = tab_Column.findChild(QtWidgets.QWidget, KEY_SUPTNGSEC)
                designation_list.setCurrentIndex(0)
                designation_list.clear()
                for item in designation:
                    designation_list.addItem(item)
                designation_list.currentIndexChanged.connect(lambda: self.designPrefDialog.column_preferences(
                    designation_list.currentText() if designation_list.currentText() else 'HB 150', table_1, material_grade))
            elif key_6.currentIndex() in [2, 4, 6]:
                self.designPrefDialog.ui.tabWidget.removeTab(
                    self.designPrefDialog.ui.tabWidget.indexOf(tab_Beam))
                self.designPrefDialog.ui.tabWidget.removeTab(
                    self.designPrefDialog.ui.tabWidget.indexOf(tab_Column))
                if tab_Angle is not None:
                    self.designPrefDialog.ui.tabWidget.insertTab(0, tab_Angle, DISP_TITLE_ANGLE)
                # self.designPrefDialog.ui.tabWidget.removeTab(
                #     self.designPrefDialog.ui.tabWidget.indexOf(tab_Beam))
                # table_c = "Angles"
            elif key_6.currentIndex() in [3, 5]:
                pass
                # self.designPrefDialog.ui.tabWidget.removeTab(
                #     self.designPrefDialog.ui.tabWidget.indexOf(tab_Beam))
                # table_c = "Channels"

            # designation_col = 'JB 150'
            # designation_col = 'HB 150'
            # designation_col = '20 20 X 3'
            # designation_col = 'JC 100'
            # if key_5.currentIndex() == 0:
            # if designation_col[0] == 'Select Section':
            #     print(designation_col[1])
            # else:
            #     print(designation_col[0])
            # self.designPrefDialog.column_preferences(designation_col[0], table_c, material_grade)

        elif module not in [KEY_DISP_COLUMNCOVERPLATE, KEY_DISP_BEAMCOVERPLATE, KEY_DISP_COMPRESSION, KEY_DISP_TENSION]:
            conn = key_1.currentText()

            if conn in VALUES_CONN_1:
                self.designPrefDialog.column_preferences(key_2.currentText(), table_1, material_grade)
                self.designPrefDialog.beam_preferences(key_3.currentText(), material_grade)
                column_material = tab_Column.findChild(QtWidgets.QWidget, KEY_SUPTNGSEC_MATERIAL)
                column_material.currentIndexChanged.connect(lambda: self.designPrefDialog.column_preferences(
                    key_2.currentText(), table_1, column_material.currentText()))
                beam_material = tab_Beam.findChild(QtWidgets.QWidget, KEY_SUPTDSEC_MATERIAL)
                beam_material.currentIndexChanged.connect(lambda: self.designPrefDialog.beam_preferences(
                    key_3.currentText(), beam_material.currentText()))

            elif conn in VALUES_CONN_2:
                self.designPrefDialog.ui.tabWidget.setTabText(
                    self.designPrefDialog.ui.tabWidget.indexOf(tab_Column), KEY_DISP_PRIBM)
                self.designPrefDialog.ui.tabWidget.setTabText(
                    self.designPrefDialog.ui.tabWidget.indexOf(tab_Beam), KEY_DISP_SECBM)
                self.designPrefDialog.column_preferences(key_2.currentText(), table_2, material_grade)
                self.designPrefDialog.beam_preferences(key_3.currentText(), material_grade)
                column_material = tab_Column.findChild(QtWidgets.QWidget, KEY_SUPTNGSEC_MATERIAL)
                column_material.currentIndexChanged.connect(lambda: self.designPrefDialog.column_preferences(
                    key_2.currentText(), table_2, column_material.currentText()))
                beam_material = tab_Beam.findChild(QtWidgets.QWidget, KEY_SUPTDSEC_MATERIAL)
                beam_material.currentIndexChanged.connect(lambda: self.designPrefDialog.beam_preferences(
                    key_3.currentText(), beam_material.currentText()))

    def create_design_report(self):
        self.create_report.show()

    def closeEvent(self, event):
        '''
        Closing module window.
        '''
        reply = QMessageBox.question(self, 'Message',
                                     "Are you sure you want to quit?", QMessageBox.Yes, QMessageBox.No)

        if reply == QMessageBox.Yes:
            self.closed.emit()
            event.accept()
        else:
            event.ignore()


from . import icons_rc
if __name__ == '__main__':
    # set_osdaglogger()

    import sys
    app = QtWidgets.QApplication(sys.argv)
    MainWindow = QtWidgets.QMainWindow()
    ui = Ui_ModuleWindow()
    ui.setupUi(MainWindow)
    MainWindow.show()
    sys.exit(app.exec_())<|MERGE_RESOLUTION|>--- conflicted
+++ resolved
@@ -1432,35 +1432,9 @@
             else:
                 d1 = {}
             design_dictionary.update(d1)
-<<<<<<< HEAD
-
-        if module not in [KEY_DISP_COLUMNCOVERPLATE, KEY_DISP_BEAMCOVERPLATE, KEY_DISP_COMPRESSION, KEY_DISP_TENSION]:
-            tab_Column = self.designPrefDialog.findChild(QtWidgets.QWidget, KEY_DISP_COLSEC)
-            material_fu_column = tab_Column.findChild(QtWidgets.QWidget, KEY_SUPTNGSEC_FU).text()
-            material_fy_column = tab_Column.findChild(QtWidgets.QWidget, KEY_SUPTNGSEC_FY).text()
-            material_column = str(material_fu_column)+","+str(material_fy_column)
-            tab_Beam = self.designPrefDialog.findChild(QtWidgets.QWidget, KEY_DISP_BEAMSEC)
-            material_fu_beam = tab_Beam.findChild(QtWidgets.QWidget, KEY_SUPTDSEC_FU).text()
-            material_fy_beam = tab_Beam.findChild(QtWidgets.QWidget, KEY_SUPTDSEC_FY).text()
-            material_beam = str(material_fu_beam)+","+str(material_fy_beam)
-            d2 = {KEY_SUPTNGSEC_MATERIAL: material_column, KEY_SUPTDSEC_MATERIAL: material_beam}
-            design_dictionary.update(d2)
-        elif module == KEY_DISP_COMPRESSION:
-            key = self.dockWidgetContents.findChild(QtWidgets.QWidget, KEY_SEC_PROFILE)
-            section = key.currentText()
-            if section == 'Beams':
-                tab_Beam = self.designPrefDialog.findChild(QtWidgets.QWidget, KEY_DISP_BEAMSEC)
-                material_fu_beam = tab_Beam.findChild(QtWidgets.QWidget, KEY_SUPTDSEC_FU).text()
-                material_fy_beam = tab_Beam.findChild(QtWidgets.QWidget, KEY_SUPTDSEC_FY).text()
-                material_beam = str(material_fu_beam) + "," + str(material_fy_beam)
-                d2 = {KEY_SUPTDSEC_MATERIAL: material_beam}
-                design_dictionary.update(d2)
-
-            elif section == 'Columns':
-=======
+
         if self.designPrefDialog.flag:
             if module not in [KEY_DISP_COLUMNCOVERPLATE, KEY_DISP_BEAMCOVERPLATE, KEY_DISP_COMPRESSION, KEY_DISP_TENSION]:
->>>>>>> a43ec7aa
                 tab_Column = self.designPrefDialog.findChild(QtWidgets.QWidget, KEY_DISP_COLSEC)
                 key_material_column = tab_Column.findChild(QtWidgets.QWidget, KEY_SUPTNGSEC_MATERIAL).currentText()
                 if key_material_column == "Custom":
@@ -2042,11 +2016,7 @@
         key_4 = self.dockWidgetContents.findChild(QtWidgets.QWidget, KEY_MATERIAL)
         key_5 = self.dockWidgetContents.findChild(QtWidgets.QWidget, KEY_SECSIZE)
         key_6 = self.dockWidgetContents.findChild(QtWidgets.QWidget, KEY_SEC_PROFILE)
-<<<<<<< HEAD
-        tab_Column = self.designPrefDialog.findChild(QtWidgets.QWidget, KEY_DISP_COLSEC)
-        tab_Beam = self.designPrefDialog.findChild(QtWidgets.QWidget, KEY_DISP_BEAMSEC)
-        tab_Angle = self.designPrefDialog.findChild(QtWidgets.QWidget, DISP_TITLE_ANGLE)
-=======
+
         tab_Column = self.designPrefDialog.ui.tabWidget.findChild(QtWidgets.QWidget, KEY_DISP_COLSEC)
         tab_Beam = self.designPrefDialog.ui.tabWidget.findChild(QtWidgets.QWidget, KEY_DISP_BEAMSEC)
         tab_Angle = self.designPrefDialog.ui.tabWidget.findChild(QtWidgets.QWidget, DISP_TITLE_ANGLE)
@@ -2057,7 +2027,6 @@
         tab_Design = self.designPrefDialog.ui.tabWidget.findChild(QtWidgets.QWidget, "Design")
         tab_Connector = self.designPrefDialog.ui.tabWidget.findChild(QtWidgets.QWidget, "Connector")
 
->>>>>>> a43ec7aa
         table_1 = "Columns"
         table_2 = "Beams"
         material_grade = key_4.currentText()
