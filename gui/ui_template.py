# -*- coding: utf-8 -*-

# Form implementation generated from reading ui file 'app/gui/ui_template.ui'
#
# Created by: PyQt5 UI code generator 5.13.0
#
# WARNING! All changes made in this file will be lost!\
from PyQt5.QtWidgets import QMessageBox, qApp
from PyQt5.QtGui import QDoubleValidator, QIntValidator, QPixmap, QPalette
from PyQt5.QtCore import QFile, pyqtSignal, QTextStream, Qt, QIODevice,pyqtSlot
from PyQt5 import QtCore, QtGui, QtWidgets
from design_report import reportGenerator
from PyQt5.QtWidgets import QMainWindow, QDialog, QFontDialog, QApplication, QFileDialog, QColorDialog
from PyQt5.QtCore import QFile, pyqtSignal, QTextStream, Qt, QIODevice
from PyQt5.QtCore import QRegExp
from PyQt5.QtGui import QBrush, QImage
from PyQt5.QtGui import QColor
from PyQt5.QtGui import QDoubleValidator, QIntValidator, QPixmap, QPalette
from PyQt5.QtGui import QTextCharFormat
from PyQt5.QtGui import QTextCursor
from PyQt5.QtWidgets import QMainWindow, QDialog, QFontDialog, QApplication, QFileDialog, QColorDialog,QDialogButtonBox
from design_type.connection.column_cover_plate import ColumnCoverPlate
from PyQt5.QtGui import QStandardItem
import os
import yaml
import json
import logging
from drawing_2D.Svg_Window import SvgWindow
import sys
import sqlite3
import shutil
import openpyxl
import pdfkit
import configparser
import pickle
import cairosvg


from Common import *
from utils.common.component import Section,I_sectional_Properties
from utils.common.component import *
from .customized_popup import Ui_Popup
# from .ui_summary_popup import Ui_Dialog1
from .ui_design_preferences import Ui_Dialog

from gui.ui_summary_popup import Ui_Dialog1
from design_report.reportGenerator import save_html
from .ui_design_preferences import DesignPreferences
from design_type.connection.shear_connection import ShearConnection
from cad.common_logic import CommonDesignLogic
from OCC.Core.STEPControl import STEPControl_Writer, STEPControl_AsIs
from OCC.Core.Interface import Interface_Static_SetCVal
from OCC.Core.IFSelect import IFSelect_RetDone
from OCC.Core.StlAPI import StlAPI_Writer
from OCC.Core import BRepTools
from OCC.Core import IGESControl
from cad.cad3dconnection import cadconnection
from design_type.connection.fin_plate_connection import FinPlateConnection
from design_type.connection.column_cover_plate import ColumnCoverPlate
from design_type.connection.cleat_angle_connection import CleatAngleConnectionInput
from design_type.connection.seated_angle_connection import SeatedAngleConnectionInput
from design_type.connection.end_plate_connection import EndPlateConnectionInput

from design_type.connection.beam_cover_plate import BeamCoverPlate
from design_type.connection.beam_end_plate import BeamEndPlate
from design_type.connection.column_end_plate import ColumnEndPlate

from cad.cad3dconnection import cadconnection


class Ui_ModuleWindow(QMainWindow):

    closed = pyqtSignal()
    def open_customized_popup(self, op, KEYEXISTING_CUSTOMIZED):
        """
        Function to connect the customized_popup with the ui_template file
        on clicking the customized option
        """

        # @author : Amir


        self.window = QtWidgets.QDialog()
        self.ui = Ui_Popup()
        self.ui.setupUi(self.window)
        self.ui.addAvailableItems(op, KEYEXISTING_CUSTOMIZED)
        self.window.exec()
        return self.ui.get_right_elements()

    def open_summary_popup(self, main):
        self.new_window = QtWidgets.QDialog()
        self.new_ui = Ui_Dialog1()
        self.new_ui.setupUi(self.new_window, main)
        self.new_ui.btn_browse.clicked.connect(lambda: self.getLogoFilePath(self.new_window, self.new_ui.lbl_browse))
        self.new_ui.btn_saveProfile.clicked.connect(lambda: self.saveUserProfile(self.new_window))
        self.new_ui.btn_useProfile.clicked.connect(lambda: self.useUserProfile(self.new_window))
        self.new_window.exec()
        # self.new_ui.btn_browse.clicked.connect(lambda: self.getLogoFilePath(self.new_ui.lbl_browse))
        # self.new_ui.btn_saveProfile.clicked.connect(self.saveUserProfile)
        # self.new_ui.btn_useProfile.clicked.connect(self.useUserProfile)

    def getLogoFilePath(self, window, lblwidget):

        self.new_ui.lbl_browse.clear()
        filename, _ = QFileDialog.getOpenFileName(window, "Open Image", os.path.join(str(' '), ''), "InputFiles(*.png *.svg *.jpg)")

        # filename, _ = QFileDialog.getOpenFileName(
        #     self, 'Open File', " ../../",
        #     'Images (*.png *.svg *.jpg)',
        #     None, QFileDialog.DontUseNativeDialog)
        flag = True
        if filename == '':
            flag = False
            return flag
        else:
            base = os.path.basename(str(filename))
            lblwidget.setText(base)
            base_type = base[-4:]
            self.desired_location(filename, base_type)

        return str(filename)

    def desired_location(self, filename, base_type):
        if base_type == ".svg":
            cairosvg.svg2png(file_obj=filename,
                             write_to=os.path.join(str(self.folder), "images_html", "cmpylogoFin.png"))
        else:
            shutil.copyfile(filename, os.path.join(str(self.folder), "images_html", "cmpylogoFin.png"))

    def saveUserProfile(self, window):

        flag = True
        inputData = self.getPopUpInputs()
        filename, _ = QFileDialog.getSaveFileName(window, 'Save Files',
                                                  os.path.join(str(self.folder), "Profile"), '*.txt')
        if filename == '':
            flag = False
            return flag
        else:
            infile = open(filename, 'w')
            yaml.dump(inputData, infile)
            infile.close()

    def getPopUpInputs(self):
        input_summary = {}
        input_summary["ProfileSummary"] = {}
        input_summary["ProfileSummary"]["CompanyName"] = str(self.new_ui.lineEdit_companyName.text())
        input_summary["ProfileSummary"]["CompanyLogo"] = str(self.new_ui.lbl_browse.text())
        input_summary["ProfileSummary"]["Group/TeamName"] = str(self.new_ui.lineEdit_groupName.text())
        input_summary["ProfileSummary"]["Designer"] = str(self.new_ui.lineEdit_designer.text())

        input_summary["ProjectTitle"] = str(self.new_ui.lineEdit_projectTitle.text())
        input_summary["Subtitle"] = str(self.new_ui.lineEdit_subtitle.text())
        input_summary["JobNumber"] = str(self.new_ui.lineEdit_jobNumber.text())
        input_summary["AdditionalComments"] = str(self.new_ui.txt_additionalComments.toPlainText())
        input_summary["Client"] = str(self.new_ui.lineEdit_client.text())

        return input_summary

    def useUserProfile(self, window):

        filename, _ = QFileDialog.getOpenFileName(window, 'Open Files',
                                                  os.path.join(str(self.folder), "Profile"),
                                                  '*.txt')
        if os.path.isfile(filename):
            outfile = open(filename, 'r')
            reportsummary = yaml.load(outfile)
            self.new_ui.lineEdit_companyName.setText(reportsummary["ProfileSummary"]['CompanyName'])
            self.new_ui.lbl_browse.setText(reportsummary["ProfileSummary"]['CompanyLogo'])
            self.new_ui.lineEdit_groupName.setText(reportsummary["ProfileSummary"]['Group/TeamName'])
            self.new_ui.lineEdit_designer.setText(reportsummary["ProfileSummary"]['Designer'])

        else:
            pass

    def setupUi(self, MainWindow, main,folder):
        self.folder = folder
        MainWindow.setObjectName("MainWindow")
        MainWindow.resize(1328, 769)
        icon = QtGui.QIcon()
        icon.addPixmap(QtGui.QPixmap(":/newPrefix/images/finwindow.png"), QtGui.QIcon.Normal, QtGui.QIcon.Off)
        MainWindow.setWindowIcon(icon)
        MainWindow.setIconSize(QtCore.QSize(20, 2))
        self.centralwidget = QtWidgets.QWidget(MainWindow)
        self.centralwidget.setObjectName("centralwidget")
        self.verticalLayout_2 = QtWidgets.QVBoxLayout(self.centralwidget)
        self.verticalLayout_2.setObjectName("verticalLayout_2")
        self.frame = QtWidgets.QFrame(self.centralwidget)
        self.frame.setMinimumSize(QtCore.QSize(0, 28))
        self.frame.setMaximumSize(QtCore.QSize(16777215, 28))
        self.frame.setFrameShape(QtWidgets.QFrame.NoFrame)
        self.frame.setFrameShadow(QtWidgets.QFrame.Raised)
        self.frame.setObjectName("frame")

        self.btnInput = QtWidgets.QToolButton(self.frame)
        self.btnInput.setGeometry(QtCore.QRect(0, 0, 28, 28))
        self.btnInput.setFocusPolicy(QtCore.Qt.TabFocus)
        self.btnInput.setLayoutDirection(QtCore.Qt.LeftToRight)
        icon1 = QtGui.QIcon()
        icon1.addPixmap(QtGui.QPixmap(":/newPrefix/images/input.png"), QtGui.QIcon.Normal, QtGui.QIcon.Off)
        self.btnInput.setIcon(icon1)
        self.btnInput.setIconSize(QtCore.QSize(18, 18))
        self.btnInput.setObjectName("btnInput")

        self.btnOutput = QtWidgets.QToolButton(self.frame)
        self.btnOutput.setGeometry(QtCore.QRect(30, 0, 28, 28))
        self.btnOutput.setFocusPolicy(QtCore.Qt.TabFocus)
        self.pushButton = QtWidgets.QPushButton(self.centralwidget)
        self.pushButton.setGeometry(QtCore.QRect(440, 412, 111, 51))
        self.pushButton.setObjectName("pushButton")
        icon2 = QtGui.QIcon()
        icon2.addPixmap(QtGui.QPixmap(":/newPrefix/images/output.png"), QtGui.QIcon.Normal, QtGui.QIcon.Off)
        self.btnOutput.setIcon(icon2)
        self.btnOutput.setIconSize(QtCore.QSize(18, 18))
        self.btnOutput.setObjectName("btnOutput")

        self.btnInput.clicked.connect(lambda: self.dockbtn_clicked(self.inputDock))
        self.btnOutput.clicked.connect(lambda: self.dockbtn_clicked(self.outputDock))

        self.btnTop = QtWidgets.QToolButton(self.frame)
        self.btnTop.setGeometry(QtCore.QRect(160, 0, 28, 28))
        self.btnTop.setFocusPolicy(QtCore.Qt.TabFocus)
        icon3 = QtGui.QIcon()
        icon3.addPixmap(QtGui.QPixmap(":/newPrefix/images/X-Y.png"), QtGui.QIcon.Normal, QtGui.QIcon.Off)
        self.btnTop.setIcon(icon3)
        self.btnTop.setIconSize(QtCore.QSize(22, 22))
        self.btnTop.setObjectName("btnTop")
        self.btnFront = QtWidgets.QToolButton(self.frame)
        self.btnFront.setGeometry(QtCore.QRect(100, 0, 28, 28))
        self.btnFront.setFocusPolicy(QtCore.Qt.TabFocus)
        icon4 = QtGui.QIcon()
        icon4.addPixmap(QtGui.QPixmap(":/newPrefix/images/Z-X.png"), QtGui.QIcon.Normal, QtGui.QIcon.Off)
        self.btnFront.setIcon(icon4)
        self.btnFront.setIconSize(QtCore.QSize(22, 22))
        self.btnFront.setObjectName("btnFront")
        self.btnSide = QtWidgets.QToolButton(self.frame)
        self.btnSide.setGeometry(QtCore.QRect(130, 0, 28, 28))
        self.btnSide.setFocusPolicy(QtCore.Qt.TabFocus)
        icon5 = QtGui.QIcon()
        icon5.addPixmap(QtGui.QPixmap(":/newPrefix/images/Z-Y.png"), QtGui.QIcon.Normal, QtGui.QIcon.Off)
        self.btnSide.setIcon(icon5)
        self.btnSide.setIconSize(QtCore.QSize(22, 22))
        self.btnSide.setObjectName("btnSide")
        self.btn3D = QtWidgets.QCheckBox(self.frame)
        self.btn3D.setGeometry(QtCore.QRect(230, 0, 90, 28))
        font = QtGui.QFont()
        font.setFamily("Arial")
        font.setPointSize(11)
        font.setBold(True)
        font.setItalic(False)
        font.setUnderline(False)
        font.setWeight(75)
        font.setStrikeOut(False)
        self.btn3D.setFont(font)
        self.btn3D.setFocusPolicy(QtCore.Qt.TabFocus)
        self.btn3D.setObjectName("btn3D")
        self.chkBxBeam = QtWidgets.QCheckBox(self.frame)
        self.chkBxBeam.setGeometry(QtCore.QRect(325, 0, 90, 29))
        font = QtGui.QFont()
        font.setFamily("Arial")
        font.setPointSize(11)
        font.setBold(True)
        font.setWeight(75)
        self.chkBxBeam.setFont(font)
        self.chkBxBeam.setFocusPolicy(QtCore.Qt.TabFocus)
        self.chkBxBeam.setObjectName("chkBxBeam")
        self.chkBxCol = QtWidgets.QCheckBox(self.frame)
        self.chkBxCol.setGeometry(QtCore.QRect(420, 0, 101, 29))
        font = QtGui.QFont()
        font.setFamily("Arial")
        font.setPointSize(11)
        font.setBold(True)
        font.setWeight(75)
        self.chkBxCol.setFont(font)
        self.chkBxCol.setFocusPolicy(QtCore.Qt.TabFocus)
        self.chkBxCol.setObjectName("chkBxCol")
        self.chkBxFinplate = QtWidgets.QCheckBox(self.frame)
        self.chkBxFinplate.setGeometry(QtCore.QRect(530, 0, 101, 29))
        font = QtGui.QFont()
        font.setFamily("Arial")
        font.setPointSize(11)
        font.setBold(True)
        font.setWeight(75)
        self.chkBxFinplate.setFont(font)
        self.chkBxFinplate.setFocusPolicy(QtCore.Qt.TabFocus)
        self.chkBxFinplate.setObjectName("chkBxFinplate")

        self.verticalLayout_2.addWidget(self.frame)
        self.splitter = QtWidgets.QSplitter(self.centralwidget)
        self.splitter.setOrientation(QtCore.Qt.Vertical)
        self.splitter.setObjectName("splitter")
        self.frame_2 = QtWidgets.QFrame(self.splitter)
        self.frame_2.setMinimumSize(QtCore.QSize(0, 100))
        self.frame_2.setFrameShape(QtWidgets.QFrame.Box)
        self.frame_2.setFrameShadow(QtWidgets.QFrame.Raised)
        self.frame_2.setLineWidth(1)
        self.frame_2.setMidLineWidth(1)
        self.frame_2.setObjectName("frame_2")
        self.verticalLayout = QtWidgets.QVBoxLayout(self.frame_2)
        self.verticalLayout.setContentsMargins(1, 1, 1, 1)
        self.verticalLayout.setObjectName("verticalLayout")
        self.mytabWidget = QtWidgets.QTabWidget(self.frame_2)
        self.mytabWidget.setMinimumSize(QtCore.QSize(0, 450))
        font = QtGui.QFont()
        font.setPointSize(8)
        font.setBold(True)
        font.setItalic(True)
        font.setWeight(75)
        self.mytabWidget.setFont(font)
        self.mytabWidget.setFocusPolicy(QtCore.Qt.NoFocus)
        self.mytabWidget.setStyleSheet("QTabBar::tab { height: 75px; width: 1px;  }")
        self.mytabWidget.setTabPosition(QtWidgets.QTabWidget.West)
        self.mytabWidget.setObjectName("mytabWidget")
        self.verticalLayout.addWidget(self.mytabWidget)
        self.textEdit = QtWidgets.QTextEdit(self.splitter)
        self.textEdit.setMinimumSize(QtCore.QSize(0, 125))
        self.textEdit.setMaximumSize(QtCore.QSize(16777215, 16777215))
        self.textEdit.setVerticalScrollBarPolicy(QtCore.Qt.ScrollBarAlwaysOn)
        self.textEdit.setReadOnly(True)
        self.textEdit.setOverwriteMode(True)
        self.textEdit.setObjectName("textEdit")

        main.set_osdaglogger(self.textEdit)
        # self.textEdit.setStyleSheet("QTextEdit {color:red}")
        self.verticalLayout_2.addWidget(self.splitter)
        MainWindow.setCentralWidget(self.centralwidget)
        self.menubar = QtWidgets.QMenuBar(MainWindow)
        self.menubar.setGeometry(QtCore.QRect(0, 0, 1328, 21))
        self.menubar.setStyleSheet("")
        self.menubar.setNativeMenuBar(False)
        self.menubar.setObjectName("menubar")
        self.menuFile = QtWidgets.QMenu(self.menubar)
        self.menuFile.setStyleSheet("QMenu {\n"
"    background-color:#b2bd84;\n"
"    border-color: black;\n"
"    border: 1px solid;\n"
"    margin: 2px; /* some spacing around the menu */\n"
"}\n"
"QMenu::separator {\n"
"    height: 1px;\n"
"    background: #825051;\n"
"    margin-left: 5px;\n"
"    margin-right: 5px;\n"
"}\n"
"\n"
"QMenu::item {\n"
"    color: black;\n"
"    padding: 2px 20px 2px 20px;\n"
"    border: 1px solid transparent; /* reserve space for selection border */\n"
"}\n"
"\n"
"QMenu::item:selected {\n"
"   color:white;\n"
"    border-color: darkblue;\n"
"    background: #825051;\n"
"    margin-left: 5px;\n"
"    margin-right: 5px;\n"
"}\n"
"")
        self.menuFile.setObjectName("menuFile")
        self.menuEdit = QtWidgets.QMenu(self.menubar)
        self.menuEdit.setStyleSheet("QMenu {\n"
"    background-color:#b2bd84;\n"
"    border-color: black;\n"
"    border: 1px solid;\n"
"    margin: 2px; /* some spacing around the menu */\n"
"}\n"
"QMenu::separator {\n"
"    height: 1px;\n"
"    background: #825051;\n"
"    margin-left: 5px;\n"
"    margin-right: 5px;\n"
"}\n"
"\n"
"QMenu::item {\n"
"    color: black;\n"
"    padding: 2px 20px 2px 20px;\n"
"    border: 1px solid transparent; /* reserve space for selection border */\n"
"}\n"
"\n"
"QMenu::item:selected {\n"
"   color:white;\n"
"    border-color: darkblue;\n"
"    background: #825051;\n"
"    margin-left: 5px;\n"
"    margin-right: 5px;\n"
"}\n"
"")
        self.menuEdit.setObjectName("menuEdit")
        self.menuView = QtWidgets.QMenu(self.menubar)
        self.menuView.setStyleSheet("QMenu {\n"
"    background-color:#b2bd84;\n"
"    border-color: black;\n"
"    border: 1px solid;\n"
"    margin: 2px; /* some spacing around the menu */\n"
"}\n"
"QMenu::separator {\n"
"    height: 1px;\n"
"    background: #825051;\n"
"    margin-left: 5px;\n"
"    margin-right: 5px;\n"
"}\n"
"\n"
"QMenu::item {\n"
"    color: black;\n"
"    padding: 2px 20px 2px 20px;\n"
"    border: 1px solid transparent; /* reserve space for selection border */\n"
"}\n"
"\n"
"QMenu::item:selected {\n"
"   color:white;\n"
"    border-color: darkblue;\n"
"    background: #825051;\n"
"    margin-left: 5px;\n"
"    margin-right: 5px;\n"
"}\n"
"")
        self.menuView.setObjectName("menuView")
        self.menuHelp = QtWidgets.QMenu(self.menubar)
        self.menuHelp.setStyleSheet("QMenu {\n"
"    background-color:#b2bd84;\n"
"    border-color: black;\n"
"    border: 1px solid;\n"
"    margin: 2px; /* some spacing around the menu */\n"
"}\n"
"QMenu::separator {\n"
"    height: 1px;\n"
"    background: #825051;\n"
"    margin-left: 5px;\n"
"    margin-right: 5px;\n"
"}\n"
"\n"
"QMenu::item {\n"
"    color: black;\n"
"    padding: 2px 20px 2px 20px;\n"
"    border: 1px solid transparent; /* reserve space for selection border */\n"
"}\n"
"\n"
"QMenu::item:selected {\n"
"   color:white;\n"
"    border-color: darkblue;\n"
"    background: #825051;\n"
"    margin-left: 5px;\n"
"    margin-right: 5px;\n"
"}\n"
"")
        self.menuHelp.setObjectName("menuHelp")
        self.menuGraphics = QtWidgets.QMenu(self.menubar)
        self.menuGraphics.setStyleSheet("QMenu {\n"
"    background-color:#b2bd84;\n"
"    border-color: black;\n"
"    border: 1px solid;\n"
"    margin: 2px; /* some spacing around the menu */\n"
"}\n"
"QMenu::separator {\n"
"    height: 1px;\n"
"    background: #825051;\n"
"    margin-left: 5px;\n"
"    margin-right: 5px;\n"
"}\n"
"\n"
"QMenu::item {\n"
"    color: black;\n"
"    padding: 2px 20px 2px 20px;\n"
"    border: 1px solid transparent; /* reserve space for selection border */\n"
"}\n"
"\n"
"QMenu::item:selected {\n"
"   color:white;\n"
"    border-color: darkblue;\n"
"    background: #825051;\n"
"    margin-left: 5px;\n"
"    margin-right: 5px;\n"
"}")
        self.menuGraphics.setObjectName("menuGraphics")
        MainWindow.setMenuBar(self.menubar)

# INPUT DOCK
#############
        # @author : Umair

        self.inputDock = QtWidgets.QDockWidget(MainWindow)
        sizePolicy = QtWidgets.QSizePolicy(QtWidgets.QSizePolicy.Preferred, QtWidgets.QSizePolicy.Preferred)
        sizePolicy.setHorizontalStretch(1)
        sizePolicy.setVerticalStretch(0)
        sizePolicy.setHeightForWidth(self.inputDock.sizePolicy().hasHeightForWidth())
        self.inputDock.setSizePolicy(sizePolicy)
        self.inputDock.setMinimumSize(QtCore.QSize(320, 710))
        self.inputDock.setMaximumSize(QtCore.QSize(310, 710))
        self.inputDock.setBaseSize(QtCore.QSize(310, 710))
        font = QtGui.QFont()
        font.setFamily("Arial")
        font.setPointSize(11)
        font.setBold(True)
        font.setItalic(False)
        font.setWeight(75)
        self.inputDock.setFont(font)
        self.inputDock.setFloating(False)
        self.inputDock.setFeatures(QtWidgets.QDockWidget.AllDockWidgetFeatures)
        self.inputDock.setObjectName("inputDock")
        self.dockWidgetContents = QtWidgets.QWidget()
        self.dockWidgetContents.setObjectName("dockWidgetContents")
        font = QtGui.QFont()
        font.setPointSize(11)
        font.setBold(False)
        font.setWeight(50)
        palette = QtGui.QPalette()
        brush = QtGui.QBrush(QtGui.QColor(0, 0, 127))
        brush.setStyle(QtCore.Qt.SolidPattern)
        palette.setBrush(QtGui.QPalette.Active, QtGui.QPalette.Link, brush)
        brush = QtGui.QBrush(QtGui.QColor(0, 0, 255))
        brush.setStyle(QtCore.Qt.SolidPattern)
        palette.setBrush(QtGui.QPalette.Inactive, QtGui.QPalette.Link, brush)
        brush = QtGui.QBrush(QtGui.QColor(0, 0, 255))
        brush.setStyle(QtCore.Qt.SolidPattern)
        palette.setBrush(QtGui.QPalette.Disabled, QtGui.QPalette.Link, brush)

        option_list = main.input_values(self)
        _translate = QtCore.QCoreApplication.translate

        i = 0
        for option in option_list:
            lable = option[1]
            type = option[2]
            if type not in [TYPE_TITLE, TYPE_IMAGE, TYPE_MODULE, TYPE_IMAGE_COMPRESSION]:
                l = QtWidgets.QLabel(self.dockWidgetContents)
                l.setGeometry(QtCore.QRect(6, 10 + i, 120, 25))
                font = QtGui.QFont()
                font.setPointSize(11)
                font.setBold(False)
                font.setWeight(50)
                l.setFont(font)
                l.setObjectName(option[0] + "_label")
                l.setText(_translate("MainWindow", "<html><head/><body><p>" + lable + "</p></body></html>"))

            if type == TYPE_COMBOBOX or type == TYPE_COMBOBOX_CUSTOMIZED:
                combo = QtWidgets.QComboBox(self.dockWidgetContents)
                combo.setGeometry(QtCore.QRect(150, 10 + i, 160, 27))
                font = QtGui.QFont()
                font.setPointSize(11)
                font.setBold(False)
                font.setWeight(50)
                combo.setFont(font)
                combo.view().setVerticalScrollBarPolicy(Qt.ScrollBarAsNeeded)
                combo.setStyleSheet("QComboBox { combobox-popup: 0; }")
                combo.setMaxVisibleItems(5)
                combo.setObjectName(option[0])
                for item in option[4]:
                    combo.addItem(item)

            if type == TYPE_TEXTBOX:
                r = QtWidgets.QLineEdit(self.dockWidgetContents)
                r.setGeometry(QtCore.QRect(150, 10 + i, 160, 27))
                font = QtGui.QFont()
                font.setPointSize(11)
                font.setBold(False)
                font.setWeight(50)
                r.setFont(font)
                r.setObjectName(option[0])

            if type == TYPE_MODULE:
                _translate = QtCore.QCoreApplication.translate
                MainWindow.setWindowTitle(_translate("MainWindow", option[1]))
                i = i - 30
                module = lable

            if type == TYPE_IMAGE:
                im = QtWidgets.QLabel(self.dockWidgetContents)
                im.setGeometry(QtCore.QRect(190, 10 + i, 70, 57))
                im.setObjectName(option[0])
                im.setScaledContents(True)
                pixmap = QPixmap(option[4])
                im.setPixmap(pixmap)
                i = i + 30

            if type == TYPE_IMAGE_COMPRESSION:
                imc = QtWidgets.QLabel(self.dockWidgetContents)
                imc.setGeometry(QtCore.QRect(130, 10 + i, 160, 150))
                imc.setObjectName(option[0])
                imc.setScaledContents(True)
                pixmapc = QPixmap(option[4])
                imc.setPixmap(pixmapc)
                i = i + 30

            if option[0] in [KEY_AXIAL, KEY_SHEAR]:
                key = self.dockWidgetContents.findChild(QtWidgets.QWidget, option[0])
                onlyInt = QIntValidator()
                key.setValidator(onlyInt)

            if type == TYPE_TITLE:
                q = QtWidgets.QLabel(self.dockWidgetContents)
                q.setGeometry(QtCore.QRect(3, 10 + i, 201, 25))
                font = QtGui.QFont()
                q.setFont(font)
                q.setObjectName("_title")
                q.setText(_translate("MainWindow",
                                     "<html><head/><body><p><span style=\" font-weight:600;\">" + lable + "</span></p></body></html>"))
            i = i + 30

        for option in option_list:
            key = self.dockWidgetContents.findChild(QtWidgets.QWidget, option[0])

            if option[0] in [KEY_SUPTNGSEC, KEY_SUPTDSEC, KEY_SECSIZE]:
                red_list_set = set(red_list_function())
                current_list_set = set(option[4])
                current_red_list = list(current_list_set.intersection(red_list_set))

                for value in current_red_list:
                    indx = option[4].index(str(value))
                    key.setItemData(indx, QBrush(QColor("red")), Qt.TextColorRole)

    # Customized option in Combobox
    ###############################
    # @author: Amir
        new_list = main.customized_input(main)
        data = {}

        for t in new_list:

            # if t[0] in [KEY_WEBPLATE_THICKNESS, KEY_FLANGEPLATE_THICKNESS, KEY_PLATETHK, KEY_ENDPLATE_THICKNESS]:
            if t[0] == KEY_PLATETHK:
                key_customized_1 = self.dockWidgetContents.findChild(QtWidgets.QWidget, t[0])
                key_customized_1.activated.connect(lambda: popup(key_customized_1, new_list))
                data[t[0] + "_customized"] = t[1]()
            elif t[0] == KEY_GRD:
                key_customized_2 = self.dockWidgetContents.findChild(QtWidgets.QWidget, t[0])
                key_customized_2.activated.connect(lambda: popup(key_customized_2, new_list))
                data[t[0] + "_customized"] = t[1]()
            elif t[0] == KEY_D:
                key_customized_3 = self.dockWidgetContents.findChild(QtWidgets.QWidget, t[0])
                key_customized_3.activated.connect(lambda: popup(key_customized_3, new_list))
                data[t[0] + "_customized"] = t[1]()
            elif t[0] == KEY_SIZE:
                key_customized_4 = self.dockWidgetContents.findChild(QtWidgets.QWidget, t[0])
                key_customized_4.activated.connect(lambda: popup(key_customized_4, new_list))
                data[t[0] + "_customized"] = t[1]()
            else:
                pass

        def popup(key, for_custom_list):

            """
            Function for retaining the values in the popup once it is closed.
             """

            # @author: Amir

            for c_tup in for_custom_list:
                if c_tup[0] != key.objectName():
                    continue
                selected = key.currentText()
                f = c_tup[1]
                options = f()
                existing_options = data[c_tup[0] + "_customized"]
                if selected == "Customized":
                   data[c_tup[0] + "_customized"] = self.open_customized_popup(options, existing_options)
                   if data[c_tup[0] + "_customized"] == []:
                       data[c_tup[0] + "_customized"] = f()
                       key.setCurrentIndex(0)
                else:
                    data[c_tup[0] + "_customized"] = f()

    # Change in Ui based on Connectivity selection
    ##############################################

        updated_list = main.input_value_changed(main)
        if updated_list is None:
            pass
        else:
            for t in updated_list:
                key_changed = self.dockWidgetContents.findChild(QtWidgets.QWidget, t[0])
                self.on_change_connect(key_changed, updated_list)

        self.btn_Reset = QtWidgets.QPushButton(self.dockWidgetContents)
        self.btn_Reset.setGeometry(QtCore.QRect(30, 600, 100, 30))
        font = QtGui.QFont()
        font.setPointSize(12)
        font.setBold(True)
        font.setWeight(75)
        self.btn_Reset.setFont(font)
        self.btn_Reset.setAutoDefault(True)
        self.btn_Reset.setObjectName("btn_Reset")

        self.btn_Design = QtWidgets.QPushButton(self.dockWidgetContents)
        self.btn_Design.setGeometry(QtCore.QRect(140, 600, 100, 30))
        font = QtGui.QFont()
        font.setPointSize(12)
        font.setBold(True)
        font.setWeight(75)
        self.btn_Design.setFont(font)
        self.btn_Design.setAutoDefault(True)
        self.btn_Design.setObjectName("btn_Design")
        self.inputDock.setWidget(self.dockWidgetContents)
        MainWindow.addDockWidget(QtCore.Qt.DockWidgetArea(1), self.inputDock)

        # if module not in [KEY_DISP_BEAMCOVERPLATE, KEY_DISP_COLUMNCOVERPLATE]:
        #     key_changed = self.dockWidgetContents.findChild(QtWidgets.QWidget, KEY_CONN)
        #     key_changed.currentIndexChanged.connect(lambda: self.validate_beam_beam(key_changed))

# OUTPUT DOCK
#############
        """
        
        @author: Umair 
        
        """

        self.outputDock = QtWidgets.QDockWidget(MainWindow)
        sizePolicy = QtWidgets.QSizePolicy(QtWidgets.QSizePolicy.Preferred, QtWidgets.QSizePolicy.Preferred)
        sizePolicy.setHorizontalStretch(1)
        sizePolicy.setVerticalStretch(0)
        sizePolicy.setHeightForWidth(self.outputDock.sizePolicy().hasHeightForWidth())
        self.outputDock.setSizePolicy(sizePolicy)
        self.outputDock.setMinimumSize(QtCore.QSize(320, 710))
        self.outputDock.setMaximumSize(QtCore.QSize(310, 710))
        font = QtGui.QFont()
        font.setFamily("Arial")
        font.setPointSize(11)
        font.setBold(True)
        font.setWeight(75)
        self.outputDock.setFont(font)
        self.outputDock.setObjectName("outputDock")

        self.dockWidgetContents_out = QtWidgets.QWidget()
        self.dockWidgetContents_out.setObjectName("dockWidgetContents_out")
        out_list = main.output_values(main, False)
        _translate = QtCore.QCoreApplication.translate

        i = 0
        button_list = []
        for option in out_list:
            lable = option[1]
            type = option[2]
            if type not in [TYPE_TITLE, TYPE_IMAGE, TYPE_MODULE]:
                l = QtWidgets.QLabel(self.dockWidgetContents_out)
                l.setGeometry(QtCore.QRect(6, 10 + i, 120, 25))
                font = QtGui.QFont()
                font.setPointSize(11)
                font.setBold(False)
                font.setWeight(50)
                l.setFont(font)
                l.setObjectName(option[0] + "_label")
                l.setText(_translate("MainWindow", "<html><head/><body><p>" + lable + "</p></body></html>"))

            if type == TYPE_TEXTBOX:
                r = QtWidgets.QLineEdit(self.dockWidgetContents_out)
                r.setGeometry(QtCore.QRect(150, 10 + i, 160, 27))
                font = QtGui.QFont()
                font.setPointSize(11)
                font.setBold(False)
                font.setWeight(50)
                r.setFont(font)
                r.setObjectName(option[0])

            if type == TYPE_OUT_BUTTON:
                v = option[3]
                b = QtWidgets.QPushButton(self.dockWidgetContents_out)
                b.setGeometry(QtCore.QRect(150, 10 + i, 160, 27))
                font = QtGui.QFont()
                font.setPointSize(11)
                font.setBold(False)
                font.setWeight(50)
                b.setFont(font)
                b.setObjectName(option[0])
                b.setText(v[0])
                b.setDisabled(True)
                button_list.append(option)
                #b.clicked.connect(lambda: self.output_button_dialog(main, out_list))

            if type == TYPE_TITLE:
                q = QtWidgets.QLabel(self.dockWidgetContents_out)
                q.setGeometry(QtCore.QRect(3, 10 + i, 201, 25))
                font = QtGui.QFont()
                q.setFont(font)
                q.setObjectName("_title")
                q.setText(_translate("MainWindow",
                                     "<html><head/><body><p><span style=\" font-weight:600;\">" + lable + "</span></p></body></html>"))
            i = i + 30

        # common_button = QtWidgets.QPushButton()
        # d = {
        #     'Button_1': common_button,
        #     'Button_2': common_button,
        #     'Button_3': common_button,
        #     'Button_4': common_button,
        #     'Button_5': common_button,
        #     'Button_6': common_button
        # }
        #
        # print(button_list)

        # Case_1

        # for option in button_list:
        #     for i in d.keys():
        #         button = self.dockWidgetContents_out.findChild(QtWidgets.QWidget, option[0])
        #         if button not in d.values() and d[i] not in self.dockWidgetContents_out.children():
        #             d[i] = button
        # d['Button_1'].clicked.connect(lambda: self.output_button_dialog(main, button_list, d['Button_1']))
        # d['Button_2'].clicked.connect(lambda: self.output_button_dialog(main, button_list, d['Button_2']))
        # d['Button_3'].clicked.connect(lambda: self.output_button_dialog(main, button_list, d['Button_3']))
        # d['Button_4'].clicked.connect(lambda: self.output_button_dialog(main, button_list, d['Button_4']))
        # d['Button_5'].clicked.connect(lambda: self.output_button_dialog(main, button_list, d['Button_5']))
        # d['Button_6'].clicked.connect(lambda: self.output_button_dialog(main, button_list, d['Button_6']))

        # Case_2

        if button_list:
            for button_key in button_list:
                button = self.dockWidgetContents_out.findChild(QtWidgets.QWidget, button_key[0])
                self.output_button_connect(main, button_list, button)


            # if option[0] == KEY_WEB_SPACING:
            #     d['button_1'] =
            #     button_web_spacing = self.dockWidgetContents_out.findChild(QtWidgets.QWidget, option[0])
            #     print(button_web_spacing)
            #     button_web_spacing.clicked.connect(lambda: self.output_button_dialog(main, button_list, KEY_WEB_SPACING))
            # elif option[0] == KEY_WEB_CAPACITY:
            #     button_web_capacity = self.dockWidgetContents_out.findChild(QtWidgets.QWidget, option[0])
            #     print(button_web_capacity)
            #     button_web_capacity.clicked.connect(lambda: self.output_button_dialog(main, button_list, KEY_WEB_CAPACITY))

        # for i in range(len(button_connect)):
        #     button_connect[i].clicked.connect(lambda: self.output_button_dialog(main, button_list,
        #                                                                         button_connect[i].objectName()))

        # for button in self.dockWidgetContents_out.children():
        #     if button.objectName() == KEY


        self.outputDock.setWidget(self.dockWidgetContents_out)
        MainWindow.addDockWidget(QtCore.Qt.DockWidgetArea(2), self.outputDock)

        self.btn_CreateDesign = QtWidgets.QPushButton(self.dockWidgetContents_out)
        self.btn_CreateDesign.setGeometry(QtCore.QRect(50, 650, 200, 30))
        self.btn_CreateDesign.setAutoDefault(True)
        self.btn_CreateDesign.setObjectName("btn_CreateDesign")
        # self.btn_CreateDesign.clicked.connect(self.createDesignReport(main))

        self.actionInput = QtWidgets.QAction(MainWindow)
        icon7 = QtGui.QIcon()
        icon7.addPixmap(QtGui.QPixmap(":/images/input.png"), QtGui.QIcon.Normal, QtGui.QIcon.Off)
        self.actionInput.setIcon(icon7)
        self.actionInput.setObjectName("actionInput")
        self.actionInputwindow = QtWidgets.QAction(MainWindow)
        icon8 = QtGui.QIcon()
        icon8.addPixmap(QtGui.QPixmap(":/images/inputview.png"), QtGui.QIcon.Normal, QtGui.QIcon.Off)
        self.actionInputwindow.setIcon(icon8)
        self.actionInputwindow.setObjectName("actionInputwindow")
        self.actionNew = QtWidgets.QAction(MainWindow)
        font = QtGui.QFont()
        font.setFamily("DejaVu Sans")
        font.setBold(False)
        font.setItalic(False)
        font.setUnderline(False)
        font.setWeight(50)
        self.actionNew.setFont(font)
        self.actionNew.setObjectName("actionNew")
        self.action_load_input = QtWidgets.QAction(MainWindow)
        font = QtGui.QFont()
        font.setFamily("DejaVu Sans")
        font.setItalic(False)
        self.action_load_input.setFont(font)
        self.action_load_input.setObjectName("action_load_input")
        self.action_save_input = QtWidgets.QAction(MainWindow)
        font = QtGui.QFont()
        font.setFamily("DejaVu Sans")
        self.action_save_input.setFont(font)
        self.action_save_input.setObjectName("action_save_input")
        self.actionSave_As = QtWidgets.QAction(MainWindow)
        self.actionSave_As.setObjectName("actionSave_As")
        self.actionPrint = QtWidgets.QAction(MainWindow)
        self.actionPrint.setObjectName("actionPrint")
        self.actionCut = QtWidgets.QAction(MainWindow)
        font = QtGui.QFont()
        font.setFamily("DejaVu Sans")
        self.actionCut.setFont(font)
        self.actionCut.setObjectName("actionCut")
        self.actionCopy = QtWidgets.QAction(MainWindow)
        font = QtGui.QFont()
        font.setFamily("DejaVu Sans")
        self.actionCopy.setFont(font)
        self.actionCopy.setObjectName("actionCopy")
        self.actionPaste = QtWidgets.QAction(MainWindow)
        font = QtGui.QFont()
        font.setFamily("DejaVu Sans")
        self.actionPaste.setFont(font)
        self.actionPaste.setObjectName("actionPaste")
        self.actionInput_Browser = QtWidgets.QAction(MainWindow)
        self.actionInput_Browser = QtWidgets.QAction(MainWindow)
        self.actionInput_Browser.setObjectName("actionInput_Browser")
        self.actionOutput_Browser = QtWidgets.QAction(MainWindow)
        self.actionOutput_Browser.setObjectName("actionOutput_Browser")
        self.actionAbout_Osdag = QtWidgets.QAction(MainWindow)
        font = QtGui.QFont()
        font.setFamily("DejaVu Sans")
        self.actionAbout_Osdag.setFont(font)
        self.actionAbout_Osdag.setObjectName("actionAbout_Osdag")
        self.actionBeam = QtWidgets.QAction(MainWindow)
        self.actionBeam.setObjectName("actionBeam")
        self.actionColumn = QtWidgets.QAction(MainWindow)
        self.actionColumn.setObjectName("actionColumn")
        self.actionFinplate = QtWidgets.QAction(MainWindow)
        self.actionFinplate.setObjectName("actionFinplate")
        self.actionBolt = QtWidgets.QAction(MainWindow)
        self.actionBolt.setObjectName("actionBolt")
        self.action2D_view = QtWidgets.QAction(MainWindow)
        self.action2D_view.setObjectName("action2D_view")
        self.actionZoom_in = QtWidgets.QAction(MainWindow)
        font = QtGui.QFont()
        font.setFamily("DejaVu Sans")
        self.actionZoom_in.setFont(font)
        self.actionZoom_in.setObjectName("actionZoom_in")
        self.actionZoom_out = QtWidgets.QAction(MainWindow)
        font = QtGui.QFont()
        font.setFamily("DejaVu Sans")
        self.actionZoom_out.setFont(font)
        self.actionZoom_out.setObjectName("actionZoom_out")
        self.actionPan = QtWidgets.QAction(MainWindow)
        font = QtGui.QFont()
        font.setFamily("DejaVu Sans")
        self.actionPan.setFont(font)
        self.actionPan.setObjectName("actionPan")
        self.actionRotate_3D_model = QtWidgets.QAction(MainWindow)
        font = QtGui.QFont()
        font.setFamily("DejaVu Sans")
        self.actionRotate_3D_model.setFont(font)
        self.actionRotate_3D_model.setObjectName("actionRotate_3D_model")
        self.actionView_2D_on_XY = QtWidgets.QAction(MainWindow)
        self.actionView_2D_on_XY.setObjectName("actionView_2D_on_XY")
        self.actionView_2D_on_YZ = QtWidgets.QAction(MainWindow)
        self.actionView_2D_on_YZ.setObjectName("actionView_2D_on_YZ")
        self.actionView_2D_on_ZX = QtWidgets.QAction(MainWindow)
        self.actionView_2D_on_ZX.setObjectName("actionView_2D_on_ZX")
        self.actionModel = QtWidgets.QAction(MainWindow)
        self.actionModel.setObjectName("actionModel")
        self.actionEnlarge_font_size = QtWidgets.QAction(MainWindow)
        font = QtGui.QFont()
        font.setFamily("DejaVu Sans")
        self.actionEnlarge_font_size.setFont(font)
        self.actionEnlarge_font_size.setObjectName("actionEnlarge_font_size")
        self.actionReduce_font_size = QtWidgets.QAction(MainWindow)
        self.actionReduce_font_size.setObjectName("actionReduce_font_size")
        self.actionSave_3D_model = QtWidgets.QAction(MainWindow)
        font = QtGui.QFont()
        font.setFamily("DejaVu Sans")
        self.actionSave_3D_model.setFont(font)
        self.actionSave_3D_model.setObjectName("actionSave_3D_model")
        self.actionSave_current_image = QtWidgets.QAction(MainWindow)
        font = QtGui.QFont()
        font.setFamily("DejaVu Sans")
        self.actionSave_current_image.setFont(font)
        self.actionSave_current_image.setObjectName("actionSave_current_image")
        self.actionSave_log_messages = QtWidgets.QAction(MainWindow)
        font = QtGui.QFont()
        font.setFamily("DejaVu Sans")
        self.actionSave_log_messages.setFont(font)
        self.actionSave_log_messages.setObjectName("actionSave_log_messages")
        self.actionCreate_design_report = QtWidgets.QAction(MainWindow)
        font = QtGui.QFont()
        font.setFamily("DejaVu Sans")
        self.actionCreate_design_report.setFont(font)
        self.actionCreate_design_report.setObjectName("actionCreate_design_report")
        self.actionQuit_fin_plate_design = QtWidgets.QAction(MainWindow)
        self.actionQuit_fin_plate_design.setObjectName("actionQuit_fin_plate_design")
        self.actionSave_Front_View = QtWidgets.QAction(MainWindow)
        font = QtGui.QFont()
        font.setFamily("DejaVu Sans")
        self.actionSave_Front_View.setFont(font)
        self.actionSave_Front_View.setObjectName("actionSave_Front_View")
        self.actionSave_Top_View = QtWidgets.QAction(MainWindow)
        font = QtGui.QFont()
        font.setFamily("DejaVu Sans")
        self.actionSave_Top_View.setFont(font)
        self.actionSave_Top_View.setObjectName("actionSave_Top_View")
        self.actionSave_Side_View = QtWidgets.QAction(MainWindow)
        font = QtGui.QFont()
        font.setFamily("DejaVu Sans")
        self.actionSave_Side_View.setFont(font)
        self.actionSave_Side_View.setObjectName("actionSave_Side_View")
        self.actionChange_bg_color = QtWidgets.QAction(MainWindow)
        font = QtGui.QFont()
        font.setFamily("Verdana")
        self.actionChange_bg_color.setFont(font)
        self.actionChange_bg_color.setObjectName("actionChange_bg_color")
        self.actionShow_beam = QtWidgets.QAction(MainWindow)
        font = QtGui.QFont()
        font.setFamily("DejaVu Sans")
        font.setItalic(False)
        self.actionShow_beam.setFont(font)
        self.actionShow_beam.setObjectName("actionShow_beam")
        self.actionShow_column = QtWidgets.QAction(MainWindow)
        font = QtGui.QFont()
        font.setFamily("DejaVu Sans")
        self.actionShow_column.setFont(font)
        self.actionShow_column.setObjectName("actionShow_column")
        self.actionShow_finplate = QtWidgets.QAction(MainWindow)
        font = QtGui.QFont()
        font.setFamily("DejaVu Sans")
        self.actionShow_finplate.setFont(font)
        self.actionShow_finplate.setObjectName("actionShow_finplate")
        self.actionChange_background = QtWidgets.QAction(MainWindow)
        font = QtGui.QFont()
        font.setFamily("DejaVu Sans")
        self.actionChange_background.setFont(font)
        self.actionChange_background.setObjectName("actionChange_background")
        self.actionShow_all = QtWidgets.QAction(MainWindow)
        self.actionShow_all.setObjectName("actionShow_all")
        self.actionDesign_examples = QtWidgets.QAction(MainWindow)
        self.actionDesign_examples.setObjectName("actionDesign_examples")
        self.actionSample_Problems = QtWidgets.QAction(MainWindow)
        self.actionSample_Problems.setObjectName("actionSample_Problems")
        self.actionSample_Tutorials = QtWidgets.QAction(MainWindow)
        self.actionSample_Tutorials.setObjectName("actionSample_Tutorials")
        self.actionAbout_Osdag_2 = QtWidgets.QAction(MainWindow)
        self.actionAbout_Osdag_2.setObjectName("actionAbout_Osdag_2")
        self.actionOsdag_Manual = QtWidgets.QAction(MainWindow)
        self.actionOsdag_Manual.setObjectName("actionOsdag_Manual")
        self.actionAsk_Us_a_Question = QtWidgets.QAction(MainWindow)
        self.actionAsk_Us_a_Question.setObjectName("actionAsk_Us_a_Question")
        self.actionFAQ = QtWidgets.QAction(MainWindow)
        self.actionFAQ.setObjectName("actionFAQ")


        self.actionDesign_Preferences = QtWidgets.QAction(MainWindow)
        font = QtGui.QFont()
        font.setFamily("DejaVu Serif")
        self.actionDesign_Preferences.setFont(font)
        self.actionDesign_Preferences.setObjectName("actionDesign_Preferences")
        self.actionDesign_Preferences.triggered.connect(lambda: self.combined_design_prefer(module))
        self.actionDesign_Preferences.triggered.connect(self.design_preferences)
        self.designPrefDialog = DesignPreferences(self)
        add_column = self.designPrefDialog.findChild(QtWidgets.QWidget, "pushButton_Add_Column")
        add_beam = self.designPrefDialog.findChild(QtWidgets.QWidget, "pushButton_Add_Beam")
        if module not in [KEY_DISP_COLUMNCOVERPLATE, KEY_DISP_BEAMCOVERPLATE, KEY_DISP_COMPRESSION, KEY_DISP_TENSION]:
            column_index = self.dockWidgetContents.findChild(QtWidgets.QWidget, KEY_SUPTNGSEC).currentIndex()
            beam_index = self.dockWidgetContents.findChild(QtWidgets.QWidget, KEY_SUPTDSEC).currentIndex()
            add_column.clicked.connect(lambda: self.refresh_sections(column_index, "Supporting"))
            add_beam.clicked.connect(lambda: self.refresh_sections(beam_index, "Supported"))
        elif module == KEY_DISP_COLUMNCOVERPLATE:
            section_index = self.dockWidgetContents.findChild(QtWidgets.QWidget, KEY_SECSIZE).currentIndex()
            add_column.clicked.connect(lambda: self.refresh_sections(section_index, "Section_col"))
        elif module == KEY_DISP_BEAMCOVERPLATE:
            section_index = self.dockWidgetContents.findChild(QtWidgets.QWidget, KEY_SECSIZE).currentIndex()
            add_beam.clicked.connect(lambda: self.refresh_sections(section_index, "Section_bm"))
        self.designPrefDialog.rejected.connect(self.design_preferences)

        self.actionfinPlate_quit = QtWidgets.QAction(MainWindow)
        self.actionfinPlate_quit.setObjectName("actionfinPlate_quit")
        self.actio_load_input = QtWidgets.QAction(MainWindow)
        self.actio_load_input.setObjectName("actio_load_input")
        self.menuFile.addAction(self.action_load_input)
        self.menuFile.addSeparator()
        self.menuFile.addAction(self.action_save_input)
        self.menuFile.addAction(self.actionSave_log_messages)
        self.menuFile.addAction(self.actionCreate_design_report)
        self.menuFile.addSeparator()
        self.menuFile.addAction(self.actionSave_3D_model)
        self.menuFile.addAction(self.actionSave_current_image)
        self.menuFile.addSeparator()
        self.menuFile.addAction(self.actionSave_Front_View)
        self.menuFile.addAction(self.actionSave_Top_View)
        self.menuFile.addAction(self.actionSave_Side_View)
        self.menuFile.addSeparator()
        self.menuFile.addAction(self.actionfinPlate_quit)
        self.menuEdit.addAction(self.actionCut)
        self.menuEdit.addAction(self.actionCopy)
        self.menuEdit.addAction(self.actionPaste)
        self.menuEdit.addAction(self.actionDesign_Preferences)
        self.menuView.addAction(self.actionEnlarge_font_size)
        self.menuView.addSeparator()
        self.menuHelp.addAction(self.actionSample_Tutorials)
        self.menuHelp.addAction(self.actionDesign_examples)
        self.menuHelp.addSeparator()
        self.menuHelp.addAction(self.actionAsk_Us_a_Question)
        self.menuHelp.addAction(self.actionAbout_Osdag_2)
        self.menuGraphics.addSeparator()
        self.menuGraphics.addAction(self.actionZoom_in)
        self.menuGraphics.addAction(self.actionZoom_out)
        self.menuGraphics.addAction(self.actionPan)
        self.menuGraphics.addAction(self.actionRotate_3D_model)
        self.menuGraphics.addSeparator()
        self.menuGraphics.addAction(self.actionShow_beam)
        self.menuGraphics.addAction(self.actionShow_column)
        self.menuGraphics.addAction(self.actionShow_finplate)
        self.menuGraphics.addAction(self.actionShow_all)
        self.menuGraphics.addSeparator()
        self.menuGraphics.addAction(self.actionChange_background)
        self.menubar.addAction(self.menuFile.menuAction())
        self.menubar.addAction(self.menuEdit.menuAction())
        self.menubar.addAction(self.menuView.menuAction())
        self.menubar.addAction(self.menuGraphics.menuAction())
        self.menubar.addAction(self.menuHelp.menuAction())

        self.retranslateUi()
        self.mytabWidget.setCurrentIndex(-1)
        QtCore.QMetaObject.connectSlotsByName(MainWindow)
        self.action_save_input.triggered.connect(lambda: self.common_function_for_save_and_design(main, data, "Save"))
        self.btn_Design.clicked.connect(lambda: self.common_function_for_save_and_design(main, data, "Design"))
        self.action_load_input.triggered.connect(lambda: self.loadDesign_inputs(option_list, data, new_list, main))
        # self.action_load_input.triggered.connect(lambda: main.loadDesign_inputs(main, self, option_list, data, new_list))

        self.btn_Reset.clicked.connect(lambda: self.reset_fn(option_list, out_list, new_list, data))
        # self.btn_Reset.clicked.connect(lambda: self.reset_fn(option_list, out_list))
        # self.btn_Reset.clicked.connect(lambda: self.reset_popup(new_list, data))
        self.btn_Design.clicked.connect(self.osdag_header)
        self.actionShow_beam.triggered.connect(lambda: main.call_3DBeam(self,"gradient_bg"))
        self.actionShow_column.triggered.connect(lambda: main.call_3DColumn(self,"gradient_bg"))
        self.actionShow_finplate.triggered.connect(lambda: main.call_3DFinplate(self,"gradient_bg"))
        self.actionShow_all.triggered.connect(lambda: main.call_3DModel(self,"gradient_bg"))
        self.actionChange_background.triggered.connect(lambda: main.showColorDialog(self))
        self.actionSave_3D_model.triggered.connect(self.save3DcadImages)
        self.btn3D.clicked.connect(lambda: main.call_3DModel(self,"gradient_bg"))
        self.chkBxBeam.clicked.connect(lambda: main.call_3DBeam(self,"gradient_bg"))
        self.chkBxCol.clicked.connect(lambda: main.call_3DColumn(self,"gradient_bg"))
        self.chkBxFinplate.clicked.connect(lambda: main.call_3DFinplate(self,"gradient_bg"))
        self.btn_CreateDesign.clicked.connect(lambda:self.open_summary_popup(main))
        self.actionSave_current_image.triggered.connect(lambda: self.save_cadImages(main))

        from osdagMainSettings import backend_name
        self.display, _ = self.init_display(backend_str=backend_name())

        self.connectivity = None
        self.fuse_model = None
        # self.disableViewButtons()
        # self.resultObj = None
        # self.uiObj = None

    def showColorDialog(self):

        col = QColorDialog.getColor()
        colorTup = col.getRgb()
        r = colorTup[0]
        g = colorTup[1]
        b = colorTup[2]
        self.display.set_bg_gradient_color([r, g, b], [255, 255, 255])

    def init_display(self, backend_str=None, size=(1024, 768)):

        from OCC.Display.backend import load_backend, get_qt_modules

        used_backend = load_backend(backend_str)

        global display, start_display, app, _, USED_BACKEND
        if 'qt' in used_backend:
            from OCC.Display.qtDisplay import qtViewer3d
            QtCore, QtGui, QtWidgets, QtOpenGL = get_qt_modules()

        # from OCC.Display.pyqt4Display import qtViewer3d
        from OCC.Display.qtDisplay import qtViewer3d
        self.modelTab = qtViewer3d(self)
        self.setWindowTitle("Osdag Fin Plate")
        self.mytabWidget.resize(size[0], size[1])
        self.mytabWidget.addTab(self.modelTab, "")

        self.modelTab.InitDriver()
        display = self.modelTab._display

        # background gradient
        display.set_bg_gradient_color([23, 1, 32],[23, 1, 32])
        # display_2d.set_bg_gradient_color(255,255,255,255,255,255)
        display.display_triedron()
        display.View.SetProj(1, 1, 1)

        def centerOnScreen(self):
            '''Centers the window on the screen.'''
            resolution = QtGui.QDesktopWidget().screenGeometry()
            self.move((resolution.width() / 2) - (self.frameSize().width() / 2),
                      (resolution.height() / 2) - (self.frameSize().height() / 2))

        def start_display():
            self.modelTab.raise_()

        return display, start_display

    # def save_cadImages(self,main):
    #     """Save CAD Model in image formats(PNG,JPEG,BMP,TIFF)
    #
    #     Returns:
    #
    #     """
    #
    #     if main.design_status is True:
    #
    #         files_types = "PNG (*.png);;JPEG (*.jpeg);;TIFF (*.tiff);;BMP(*.bmp)"
    #         fileName, _ = QFileDialog.getSaveFileName(self, 'Export', os.path.join(str(self.folder), "untitled.png"),
    #                                                   files_types)
    #         fName = str(fileName)
    #         file_extension = fName.split(".")[-1]
    #
    #         if file_extension == 'png' or file_extension == 'jpeg' or file_extension == 'bmp' or file_extension == 'tiff':
    #             self.display.ExportToImage(fName)
    #             QMessageBox.about(self, 'Information', "File saved")
    #     else:
    #         self.actionSave_current_image.setEnabled(False)
    #         QMessageBox.about(self, 'Information', 'Design Unsafe: CAD image cannot be saved')


    def save3DcadImages(self):
        status = True
        if status is True:
            if self.fuse_model is None:
                self.fuse_model = CommonDesignLogic.create2Dcad
            shape = self.fuse_model

            files_types = "IGS (*.igs);;STEP (*.stp);;STL (*.stl);;BREP(*.brep)"

            fileName, _ = QFileDialog.getSaveFileName(self, 'Export', os.path.join(str(self.folder), "untitled.igs"),
                                                      files_types)
            fName = str(fileName)

            flag = True
            if fName == '':
                flag = False
                return flag
            else:
                file_extension = fName.split(".")[-1]

                if file_extension == 'igs':
                    IGESControl.IGESControl_Controller().Init()
                    iges_writer = IGESControl.IGESControl_Writer()
                    iges_writer.AddShape(shape)
                    iges_writer.Write(fName)

                elif file_extension == 'brep':

                    BRepTools.breptools.Write(shape, fName)

                elif file_extension == 'stp':
                    # initialize the STEP exporter
                    step_writer = STEPControl_Writer()
                    Interface_Static_SetCVal("write.step.schema", "AP203")

                    # transfer shapes and write file
                    step_writer.Transfer(shape, STEPControl_AsIs)
                    status = step_writer.Write(fName)

                    assert (status == IFSelect_RetDone)

                else:
                    stl_writer = StlAPI_Writer()
                    stl_writer.SetASCIIMode(True)
                    stl_writer.Write(shape, fName)

                self.fuse_model = None

                QMessageBox.about(self, 'Information', "File saved")
        else:
            self.actionSave_3D_model.setEnabled(False)
            QMessageBox.about(self,'Information', 'Design Unsafe: 3D Model cannot be saved')

    # def generate_3D_Cad_image(self,main):
    #
    #     # status = self.resultObj['Bolt']['status']
    #     if main.design_status is True:
    #         main.call_3DModel(main, self,"gradient_bg")
    #         data = os.path.join(str(self.folder), "images_html", "3D_Model.png")
    #         self.display.ExportToImage(data)
    #         self.display.FitAll()
    #     else:
    #         pass
    #
    #     return data

    def on_change_connect(self, key_changed, updated_list):
        key_changed.currentIndexChanged.connect(lambda: self.change(key_changed, updated_list))

    def change(self, k1, new):

        """
        @author: Umair
        """
        for tup in new:
            (object_name, k2_key, typ, f) = tup
            if object_name != k1.objectName():
                continue
            if typ == TYPE_LABEL:
                k2_key = k2_key + "_label"
            if object_name != KEY_END2:
                k2 = self.dockWidgetContents.findChild(QtWidgets.QWidget, k2_key)
                val = f(k1.currentText())
                k2.clear()
            elif object_name == KEY_END2:
                k2 = self.dockWidgetContents.findChild(QtWidgets.QWidget, k2_key)
                key_end1 = self.dockWidgetContents.findChild(QtWidgets.QWidget, KEY_END1)
                val = f(k1.currentText(), key_end1.currentText())
                k2.clear()
            if typ == TYPE_COMBOBOX:
                for values in val:
                    k2.addItem(values)
                    k2.setCurrentIndex(0)
                if k2_key in [KEY_SUPTNGSEC, KEY_SUPTDSEC, KEY_SECSIZE]:
                    red_list_set = set(red_list_function())
                    current_list_set = set(val)
                    current_red_list = list(current_list_set.intersection(red_list_set))
                    for value in current_red_list:
                        indx = val.index(str(value))
                        k2.setItemData(indx, QBrush(QColor("red")), Qt.TextColorRole)
            elif typ == TYPE_LABEL:
                k2.setText(val)
            elif typ == TYPE_IMAGE:
                pixmap1 = QPixmap(val)
                k2.setPixmap(pixmap1)
            else:
                pass

    # Function for Reset Button
    '''
    @author: Umair, Amir 
    '''

    def reset_fn(self, op_list, out_list, new_list, data):

        # For input dock

        for op in op_list:
            widget = self.dockWidgetContents.findChild(QtWidgets.QWidget, op[0])
            if op[2] == TYPE_COMBOBOX or op[2] == TYPE_COMBOBOX_CUSTOMIZED:
                widget.setCurrentIndex(0)
            elif op[2] == TYPE_TEXTBOX:
                widget.setText('')
            else:
                pass

        # For list in Customized combobox

        for custom_combo in new_list:
            data[custom_combo[0] + "_customized"] = custom_combo[1]()

        # For output dock

        for out in out_list:
            widget = self.dockWidgetContents_out.findChild(QtWidgets.QWidget, out[0])
            if out[2] == TYPE_TEXTBOX:
                widget.setText('')
            else:
                pass

# Function for Design Button
    '''
    @author: Umair 
    '''

    def design_fn(self, op_list, data_list):
        design_dictionary = {}
        for op in op_list:
            widget = self.dockWidgetContents.findChild(QtWidgets.QWidget, op[0])
            if op[2] == TYPE_COMBOBOX:
                des_val = widget.currentText()
                d1 = {op[0]: des_val}
            elif op[2] == TYPE_MODULE:
                des_val = op[1]
                d1 = {op[0]: des_val}
            elif op[2] == TYPE_COMBOBOX_CUSTOMIZED:
                des_val = data_list[op[0]+"_customized"]
                d1 = {op[0]: des_val}
            elif op[2] == TYPE_TEXTBOX:
                des_val = widget.text()
                d1 = {op[0]: des_val}
            else:
                d1 = {}
            design_dictionary.update(d1)
        design_dictionary.update(self.designPrefDialog.save_designPref_para())
        self.design_inputs = design_dictionary

    # def pass_d(self, main, design_dictionary):
    #     """
    #     It sets key variable textEdit and passes it to warn text function present in tension.py for logger
    #      """
    #
    #     # @author Arsil Zunzunia
    #
    #     key = self.centralwidget.findChild(QtWidgets.QWidget, "textEdit")
    #
    #     main.warn_text(main)
        # main.set_input_values(main, design_dictionary)
# Function for saving inputs in a file
    '''
    @author: Umair 
    '''
    def saveDesign_inputs(self):
        fileName, _ = QFileDialog.getSaveFileName(self,
                                                  "Save Design", os.path.join(' ', "untitled.osi"),
                                                  "Input Files(*.osi)")
        if not fileName:
            return
        try:
            with open(fileName, 'w') as input_file:
                yaml.dump(self.design_inputs, input_file)
        except Exception as e:
            QMessageBox.warning(self, "Application",
                                "Cannot write file %s:\n%s" % (fileName, str(e)))
            return
    def return_class(self,name):
        if name == KEY_DISP_FINPLATE:
            return FinPlateConnection
        elif name == KEY_DISP_COLUMNCOVERPLATE:
            return ColumnCoverPlate
        elif name == KEY_DISP_BEAMCOVERPLATE:
            return BeamCoverPlate
        elif name == KEY_DISP_BEAMENDPLATE:
            return BeamEndPlate
        elif name == KEY_DISP_COLUMNENDPLATE:
            return ColumnEndPlate
# Function for getting inputs from a file
    '''
    @author: Umair 
    '''

    def loadDesign_inputs(self, op_list, data, new, main):
        fileName, _ = QFileDialog.getOpenFileName(self, "Open Design", os.path.join(str(' '), ''), "InputFiles(*.osi)")
        if not fileName:
            return
        try:
            in_file = str(fileName)
            with open(in_file, 'r') as fileObject:
                uiObj = yaml.load(fileObject)
            module = uiObj[KEY_MODULE]

            # module_class = self.return_class(module)
            if main.module(main) == module:
                self.setDictToUserInputs(uiObj, op_list, data, new)
            else:
                QMessageBox.information(self, "Information",
                                        "Please load the appropriate Input")

                return
        except IOError:
            QMessageBox.information(self, "Unable to open file",
                                    "There was an error opening \"%s\"" % fileName)
            return

# Function for loading inputs from a file to Ui
    '''
    @author: Umair 
    '''

    def setDictToUserInputs(self, uiObj, op_list, data, new):
        for op in op_list:
            key_str = op[0]
            key = self.dockWidgetContents.findChild(QtWidgets.QWidget, key_str)
            if op[2] == TYPE_COMBOBOX:
                if key_str in uiObj.keys():
                    index = key.findText(uiObj[key_str], QtCore.Qt.MatchFixedString)
                    if index >= 0:
                        key.setCurrentIndex(index)
            elif op[2] == TYPE_TEXTBOX:
                key.setText(uiObj[key_str])
            elif op[2] == TYPE_COMBOBOX_CUSTOMIZED:
                if key_str in uiObj.keys():

                    for n in new:
                        if n[0] == key_str:
                            if uiObj[key_str] != n[1]():
                                data[key_str + "_customized"] = uiObj[key_str]
                                key.setCurrentIndex(1)
                            else:
                                pass
            else:
                pass

# Function for Input Validation
#
#                 for value in red_list:
#                     indx = option[4].index(str(value))
#                     key.setItemData(indx, QBrush(QColor("red")), Qt.TextColorRole)
#
#             elif option[0] == KEY_SUPTDSEC:
#
#                 v = "Beams"
#
#                 red_list = connect_for_red(v)
#
#                 print(red_list)
#
#                 for value in red_list:
#                     indx = option[4].index(str(value))
#
#                     key.setItemData(indx, QBrush(QColor("red")), Qt.TextColorRole)
#
#     def select_workspace_folder(self):
#         # This function prompts the user to select the workspace folder and returns the name of the workspace folder
#         config = configparser.ConfigParser()
#         config.read_file(open(r'Osdag.config'))
#         desktop_path = config.get("desktop_path", "path1")
#         folder = QFileDialog.getExistingDirectory(None, "Select Workspace Folder (Don't use spaces in the folder name)",
#                                                   desktop_path)
#         return folder
    def common_function_for_save_and_design(self, main, data, trigger_type):

        # @author: Amir

        option_list = main.input_values(self)
        if trigger_type == "Save":
            self.design_fn(option_list, data)
            self.saveDesign_inputs()
        else:
            self.design_fn(option_list, data)

            main.func_for_validation(main, self, self.design_inputs)
            status = main.design_status

            # main.set_input_values(main, self.design_inputs, self)
            # DESIGN_FLAG = 'True'

            out_list = main.output_values(main, status)
            for option in out_list:
                if option[2] == TYPE_TEXTBOX:
                    txt = self.dockWidgetContents_out.findChild(QtWidgets.QWidget, option[0])
                    txt.setText(str(option[3]))
                elif option[2] == TYPE_OUT_BUTTON:
                    self.dockWidgetContents_out.findChild(QtWidgets.QWidget, option[0]).setEnabled(True)

            # if status is True and main.module == "Fin Plate":
            #     self.commLogicObj = cadconnection.commonfile(cadconnection, main.mainmodule, self.display, self.folder,
            #                                                  main.module)
            if status is True:
                self.commLogicObj = CommonDesignLogic(self.display, self.folder, main.module, main.mainmodule)
                status = main.design_status
                self.commLogicObj.call_3DModel(status)
                # self.callFin2D_Drawing("All")
                self.actionShow_all.setEnabled(True)
                self.actionShow_beam.setEnabled(True)
                self.actionShow_column.setEnabled(True)
                self.actionShow_finplate.setEnabled(True)
            else:
                self.btn3D.setEnabled(False)
                self.chkBxBeam.setEnabled(False)
                self.chkBxCol.setEnabled(False)
                self.chkBxFinplate.setEnabled(False)
                self.actionShow_all.setEnabled(False)
                self.actionShow_beam.setEnabled(False)
                self.actionShow_column.setEnabled(False)
                self.actionShow_finplate.setEnabled(False)


        # image = main.generate_3D_Cad_image(main,self,self.folder)

    def osdag_header(self):
        image_path = os.path.abspath(os.path.join(os.getcwd(), os.path.join("ResourceFiles", "Osdag_header.png")))
        shutil.copyfile(image_path, os.path.join(str(self.folder), "images_html", "Osdag_header.png"))

    def output_button_connect(self, main, button_list, b):
        b.clicked.connect(lambda: self.output_button_dialog(main, button_list, b))

    def output_button_dialog(self, main, button_list, button):
        dialog = QtWidgets.QDialog()
        dialog.resize(350, 170)
        dialog.setFixedSize(dialog.size())
        dialog.setObjectName("Dialog")
        for op in button_list:
            if op[0] == button.objectName():
                tup = op[3]
                title = tup[0]
                fn = tup[1]
                dialog.setWindowTitle(title)
                i = 0
                for option in fn(main, main.design_status):
                    lable = option[1]
                    type = option[2]
                    _translate = QtCore.QCoreApplication.translate
                    if type not in [TYPE_TITLE, TYPE_IMAGE, TYPE_MODULE]:
                        l = QtWidgets.QLabel(dialog)
                        l.setGeometry(QtCore.QRect(10, 10 + i, 120, 25))
                        font = QtGui.QFont()
                        font.setPointSize(9)
                        font.setBold(False)
                        font.setWeight(50)
                        l.setFont(font)
                        l.setObjectName(option[0] + "_label")
                        l.setText(_translate("MainWindow", "<html><head/><body><p>" + lable + "</p></body></html>"))

                    if type == TYPE_TEXTBOX:
                        r = QtWidgets.QLineEdit(dialog)
                        r.setGeometry(QtCore.QRect(160, 10 + i, 160, 27))
                        font = QtGui.QFont()
                        font.setPointSize(11)
                        font.setBold(False)
                        font.setWeight(50)
                        r.setFont(font)
                        r.setObjectName(option[0])
                        r.setText(str(option[3]))

                    i = i + 30

                dialog.exec()

    def refresh_sections(self, prev, section):

        connectivity = self.dockWidgetContents.findChild(QtWidgets.QWidget, KEY_CONN)
        supporting_section = self.dockWidgetContents.findChild(QtWidgets.QWidget, KEY_SUPTNGSEC)
        supported_section = self.dockWidgetContents.findChild(QtWidgets.QWidget, KEY_SUPTDSEC)
        section_size = self.dockWidgetContents.findChild(QtWidgets.QWidget, KEY_SECSIZE)

        Columns = connectdb("Columns")
        Beams = connectdb("Beams")
        red_list_set = set(red_list_function())

        if section == "Supporting":
            supporting_section.clear()
            if connectivity.currentText() in VALUES_CONN_1:
                for item in Columns:
                    supporting_section.addItem(item)
                current_list_set = set(Columns)
                current_red_list = list(current_list_set.intersection(red_list_set))
                for value in current_red_list:
                    indx = Columns.index(str(value))
                    supporting_section.setItemData(indx, QBrush(QColor("red")), Qt.TextColorRole)

            elif connectivity.currentText() in VALUES_CONN_2:
                for item in Beams:
                    supporting_section.addItem(item)
                current_list_set = set(Beams)
                current_red_list = list(current_list_set.intersection(red_list_set))
                for value in current_red_list:
                    indx = Beams.index(str(value))
                    supporting_section.setItemData(indx, QBrush(QColor("red")), Qt.TextColorRole)
            text = self.designPrefDialog.findChild(QtWidgets.QWidget, KEY_SUPTNGSEC_DESIGNATION).text()
            text_index = supporting_section.findText(text, QtCore.Qt.MatchFixedString)
            if text_index:
                supporting_section.setCurrentIndex(text_index)
            else:
                supporting_section.setCurrentIndex(prev)

        if section == "Supported":
            supported_section.clear()

            for item in Beams:
                supported_section.addItem(item)
            current_list_set = set(Beams)
            current_red_list = list(current_list_set.intersection(red_list_set))
            for value in current_red_list:
                indx = Beams.index(str(value))
                supported_section.setItemData(indx, QBrush(QColor("red")), Qt.TextColorRole)
            text = self.designPrefDialog.findChild(QtWidgets.QWidget, KEY_SUPTDSEC_DESIGNATION).text()
            text_index = supported_section.findText(text, QtCore.Qt.MatchFixedString)
            if text_index:
                supported_section.setCurrentIndex(text_index)
            else:
                supported_section.setCurrentIndex(prev)

        if section == "Section_col":
            section_size.clear()
            for item in Columns:
                section_size.addItem(item)
            current_list_set = set(Columns)
            current_red_list = list(current_list_set.intersection(red_list_set))
            for value in current_red_list:
                indx = Columns.index(str(value))
                section_size.setItemData(indx, QBrush(QColor("red")), Qt.TextColorRole)
            text = self.designPrefDialog.findChild(QtWidgets.QWidget, KEY_SUPTNGSEC_DESIGNATION).text()
            text_index = section_size.findText(text, QtCore.Qt.MatchFixedString)
            if text_index:
                section_size.setCurrentIndex(text_index)
            else:
                section_size.setCurrentIndex(prev)

        if section == "Section_bm":
            section_size.clear()
            for item in Beams:
                section_size.addItem(item)
            current_list_set = set(Beams)
            current_red_list = list(current_list_set.intersection(red_list_set))
            for value in current_red_list:
                indx = Beams.index(str(value))
                section_size.setItemData(indx, QBrush(QColor("red")), Qt.TextColorRole)
            text = self.designPrefDialog.findChild(QtWidgets.QWidget, KEY_SUPTDSEC_DESIGNATION).text()
            text_index = section_size.findText(text, QtCore.Qt.MatchFixedString)
            if text_index:
                section_size.setCurrentIndex(text_index)
            else:
                section_size.setCurrentIndex(prev)




# Function for warning about structure

    # def warning_function(self, main, design_dictionary):
    #     key = self.centralwidget.findChild(QtWidgets.QWidget, "textEdit")
    #     main.warn_text(main, key, design_dictionary)

# Function for error if any field is missing

    def generate_missing_fields_error_string(self, missing_fields_list):


        """

        Args:
            missing_fields_list: list of fields that are not selected or entered

        Returns:
            error string that has to be displayed

        """
        # The base string which should be displayed

        # @author: Amir

        information = "Please input the following required field"
        if len(missing_fields_list) > 1:
            # Adds 's' to the above sentence if there are multiple missing input fields
            information += "s"
        information += ": "

        # Loops through the list of the missing fields and adds each field to the above sentence with a comma

        for item in missing_fields_list:
            information = information + item + ", "

        # Removes the last comma
        information = information[:-2]
        information += "."

        return information

# Function for validation in beam-beam structure

    def validate_beam_beam(self, key):

        # @author: Arsil

        if key.currentIndex() == 2:
            key2 = self.dockWidgetContents.findChild(QtWidgets.QWidget, KEY_SUPTNGSEC)
            key3 = self.dockWidgetContents.findChild(QtWidgets.QWidget, KEY_SUPTDSEC)
            key2.currentIndexChanged.connect(lambda: self.primary_secondary_beam_comparison(key, key2, key3))
            key3.currentIndexChanged.connect(lambda: self.primary_secondary_beam_comparison(key, key2, key3))




    def retranslateUi(self):
        _translate = QtCore.QCoreApplication.translate
        self.btnInput.setToolTip(_translate("MainWindow", "Left Dock"))
        self.btnInput.setText(_translate("MainWindow", "input"))
        self.btnOutput.setToolTip(_translate("MainWindow", "Right Dock"))
        self.btnOutput.setText(_translate("MainWindow", "..."))
        self.btnTop.setToolTip(_translate("MainWindow", "Top View"))
        self.btnTop.setText(_translate("MainWindow", "..."))
        self.btnFront.setToolTip(_translate("MainWindow", "Front View"))
        self.btnFront.setText(_translate("MainWindow", "..."))
        self.btnSide.setToolTip(_translate("MainWindow", "Side View"))
        self.btnSide.setText(_translate("MainWindow", "..."))
        self.btn3D.setToolTip(_translate("MainWindow", "3D Model"))
        self.btn3D.setText(_translate("MainWindow", "Model"))
        self.chkBxBeam.setToolTip(_translate("MainWindow", "Beam only"))
        self.chkBxBeam.setText(_translate("MainWindow", "Beam"))
        self.chkBxCol.setToolTip(_translate("MainWindow", "Column only"))
        self.chkBxCol.setText(_translate("MainWindow", "Column"))
        self.chkBxFinplate.setToolTip(_translate("MainWindow", "Finplate only"))
        self.chkBxFinplate.setText(_translate("MainWindow", "Fin Plate"))
        self.menuFile.setTitle(_translate("MainWindow", "File"))
        self.menuEdit.setTitle(_translate("MainWindow", "Edit"))
        self.menuView.setTitle(_translate("MainWindow", "View"))
        self.menuHelp.setTitle(_translate("MainWindow", "Help"))
        self.menuGraphics.setTitle(_translate("MainWindow", "Graphics"))
        self.inputDock.setWindowTitle(_translate("MainWindow", "Input dock"))
        self.pushButton.setText(_translate("MainWindow", "PushButton"))
        self.btn_Reset.setToolTip(_translate("MainWindow", "Alt+R"))
        self.btn_Reset.setText(_translate("MainWindow", "Reset"))
        self.btn_Reset.setShortcut(_translate("MainWindow", "Alt+R"))
        self.btn_Design.setToolTip(_translate("MainWindow", "Alt+D"))
        self.btn_Design.setText(_translate("MainWindow", "Design"))
        self.btn_Design.setShortcut(_translate("MainWindow", "Alt+D"))

        self.outputDock.setWindowTitle(_translate("MainWindow", "Output dock"))
        self.btn_CreateDesign.setText(_translate("MainWindow", "Create design report"))
        self.actionInput.setText(_translate("MainWindow", "Input"))
        self.actionInput.setToolTip(_translate("MainWindow", "Input browser"))
        self.actionInputwindow.setText(_translate("MainWindow", "inputwindow"))
        self.actionNew.setText(_translate("MainWindow", "New"))
        self.actionNew.setShortcut(_translate("MainWindow", "Ctrl+N"))
        self.action_load_input.setText(_translate("MainWindow", "Load input"))
        self.action_load_input.setShortcut(_translate("MainWindow", "Ctrl+L"))
        self.action_save_input.setText(_translate("MainWindow", "Save input"))
        self.action_save_input.setIconText(_translate("MainWindow", "Save input"))
        self.action_save_input.setShortcut(_translate("MainWindow", "Ctrl+S"))
        self.actionSave_As.setText(_translate("MainWindow", "Save As"))
        self.actionPrint.setText(_translate("MainWindow", "Print"))
        self.actionCut.setText(_translate("MainWindow", "Cut"))
        self.actionCut.setShortcut(_translate("MainWindow", "Ctrl+X"))
        self.actionCopy.setText(_translate("MainWindow", "Copy"))
        self.actionCopy.setShortcut(_translate("MainWindow", "Ctrl+C"))
        self.actionPaste.setText(_translate("MainWindow", "Paste"))
        self.actionPaste.setShortcut(_translate("MainWindow", "Ctrl+V"))
        self.actionInput_Browser.setText(_translate("MainWindow", "Input Browser"))
        self.actionOutput_Browser.setText(_translate("MainWindow", "Output Browser"))
        self.actionAbout_Osdag.setText(_translate("MainWindow", "About Osdag"))
        self.actionBeam.setText(_translate("MainWindow", "Beam"))
        self.actionColumn.setText(_translate("MainWindow", "Column"))
        self.actionFinplate.setText(_translate("MainWindow", "Finplate"))
        self.actionBolt.setText(_translate("MainWindow", "Bolt"))
        self.action2D_view.setText(_translate("MainWindow", "2D view"))
        self.actionZoom_in.setText(_translate("MainWindow", "Zoom in"))
        self.actionZoom_out.setText(_translate("MainWindow", "Zoom out"))
        self.actionPan.setText(_translate("MainWindow", "Pan"))
        self.actionRotate_3D_model.setText(_translate("MainWindow", "Rotate 3D model"))
        self.actionView_2D_on_XY.setText(_translate("MainWindow", "View 2D on XY"))
        self.actionView_2D_on_YZ.setText(_translate("MainWindow", "View 2D on YZ"))
        self.actionView_2D_on_ZX.setText(_translate("MainWindow", "View 2D on ZX"))
        self.actionModel.setText(_translate("MainWindow", "Model"))
        self.actionEnlarge_font_size.setText(_translate("MainWindow", "Font"))
        self.actionReduce_font_size.setText(_translate("MainWindow", "Reduce font size"))
        self.actionSave_3D_model.setText(_translate("MainWindow", "Save 3D model "))
        self.actionSave_3D_model.setShortcut(_translate("MainWindow", "Alt+3"))
        self.actionSave_current_image.setText(_translate("MainWindow", "Save CAD image "))
        self.actionSave_current_image.setShortcut(_translate("MainWindow", "Alt+I"))
        self.actionSave_log_messages.setText(_translate("MainWindow", "Save log messages"))
        self.actionSave_log_messages.setShortcut(_translate("MainWindow", "Alt+M"))
        self.actionCreate_design_report.setText(_translate("MainWindow", "Create design report"))
        self.actionCreate_design_report.setShortcut(_translate("MainWindow", "Alt+C"))
        self.actionQuit_fin_plate_design.setText(_translate("MainWindow", "Quit fin plate design"))
        self.actionSave_Front_View.setText(_translate("MainWindow", "Save front view"))
        self.actionSave_Front_View.setShortcut(_translate("MainWindow", "Alt+Shift+F"))
        self.actionSave_Top_View.setText(_translate("MainWindow", "Save top view"))
        self.actionSave_Top_View.setShortcut(_translate("MainWindow", "Alt+Shift+T"))
        self.actionSave_Side_View.setText(_translate("MainWindow", "Save side view"))
        self.actionSave_Side_View.setShortcut(_translate("MainWindow", "Alt+Shift+S"))
        self.actionChange_bg_color.setText(_translate("MainWindow", "Change bg color"))
        self.actionShow_beam.setText(_translate("MainWindow", "Show beam"))
        self.actionShow_beam.setShortcut(_translate("MainWindow", "Alt+Shift+B"))
        self.actionShow_column.setText(_translate("MainWindow", "Show column"))
        self.actionShow_column.setShortcut(_translate("MainWindow", "Alt+Shift+C"))
        self.actionShow_finplate.setText(_translate("MainWindow", "Show finplate"))
        self.actionShow_finplate.setShortcut(_translate("MainWindow", "Alt+Shift+A"))
        self.actionChange_background.setText(_translate("MainWindow", "Change background"))
        self.actionShow_all.setText(_translate("MainWindow", "Show all"))
        self.actionShow_all.setShortcut(_translate("MainWindow", "Alt+Shift+M"))
        self.actionDesign_examples.setText(_translate("MainWindow", "Design Examples"))
        self.actionSample_Problems.setText(_translate("MainWindow", "Sample Problems"))
        self.actionSample_Tutorials.setText(_translate("MainWindow", "Video Tutorials"))
        self.actionAbout_Osdag_2.setText(_translate("MainWindow", "About Osdag"))
        self.actionOsdag_Manual.setText(_translate("MainWindow", "Osdag Manual"))
        self.actionAsk_Us_a_Question.setText(_translate("MainWindow", "Ask Us a Question"))
        self.actionFAQ.setText(_translate("MainWindow", "FAQ"))
        self.actionDesign_Preferences.setText(_translate("MainWindow", "Design Preferences"))
        self.actionDesign_Preferences.setShortcut(_translate("MainWindow", "Alt+P"))
        self.actionfinPlate_quit.setText(_translate("MainWindow", "Quit"))
        self.actionfinPlate_quit.setShortcut(_translate("MainWindow", "Shift+Q"))
        self.actio_load_input.setText(_translate("MainWindow", "Load input"))
        self.actio_load_input.setShortcut(_translate("MainWindow", "Ctrl+L"))
        print("Done")

# Function for hiding and showing input and output dock

    def dockbtn_clicked(self, widget):

        '''(QWidget) -> None
        This method dock and undock widget(QdockWidget)
        '''

        flag = widget.isHidden()
        if (flag):
            widget.show()
        else:
            widget.hide()

# Function for showing design-preferences popup

    def design_preferences(self):
        self.designPrefDialog.exec()

# Function for getting input for design preferences from input dock
    '''
    @author: Umair 
    '''

    def combined_design_prefer(self, module):
        key_1 = self.dockWidgetContents.findChild(QtWidgets.QWidget, KEY_CONN)
        key_2 = self.dockWidgetContents.findChild(QtWidgets.QWidget, KEY_SUPTNGSEC)
        key_3 = self.dockWidgetContents.findChild(QtWidgets.QWidget, KEY_SUPTDSEC)
        key_4 = self.dockWidgetContents.findChild(QtWidgets.QWidget, KEY_MATERIAL)
        key_5 = self.dockWidgetContents.findChild(QtWidgets.QWidget, KEY_SECSIZE)

        table_1 = "Columns"
        table_2 = "Beams"
        material_grade = key_4.currentText()
        if module == KEY_DISP_COLUMNCOVERPLATE:
            designation_col = key_5.currentText()
            self.designPrefDialog.ui.tabWidget.removeTab(
                self.designPrefDialog.ui.tabWidget.indexOf(
                    self.designPrefDialog.ui.tab_Beam))
            self.designPrefDialog.ui.tabWidget.setTabText(
                self.designPrefDialog.ui.tabWidget.indexOf(
                self.designPrefDialog.ui.tab_Column), KEY_DISP_SECSIZE)
            if key_5.currentIndex() != 0:
                self.designPrefDialog.column_preferences(designation_col, table_1, material_grade)
        elif module == KEY_DISP_BEAMCOVERPLATE:
            designation_col = key_5.currentText()
            self.designPrefDialog.ui.tabWidget.removeTab(
                self.designPrefDialog.ui.tabWidget.indexOf(
                    self.designPrefDialog.ui.tab_Column))
            self.designPrefDialog.ui.tabWidget.setTabText(
                self.designPrefDialog.ui.tabWidget.indexOf(
                    self.designPrefDialog.ui.tab_Beam), KEY_DISP_SECSIZE)
            if key_5.currentIndex() != 0:
<<<<<<< HEAD
                self.designPrefDialog.beam_preferences(designation_col, material_grade)
        elif module not in [KEY_DISP_COLUMNCOVERPLATE, KEY_DISP_BEAMCOVERPLATE, KEY_DISP_COMPRESSION]:
=======
                self.designPrefDialog.beam_preferences(designation_col, table_2, material_grade)
        elif module not in [KEY_DISP_COLUMNCOVERPLATE, KEY_DISP_BEAMCOVERPLATE, KEY_DISP_COMPRESSION, KEY_DISP_TENSION]:
>>>>>>> c80f413b
            conn = key_1.currentText()
            designation_col = key_2.currentText()
            designation_bm = key_3.currentText()
            if conn in VALUES_CONN_1:
                self.designPrefDialog.ui.tabWidget.setTabText(
                    self.designPrefDialog.ui.tabWidget.indexOf(
                    self.designPrefDialog.ui.tab_Column), KEY_DISP_COLSEC)
                self.designPrefDialog.ui.tabWidget.setTabText(
                    self.designPrefDialog.ui.tabWidget.indexOf(
                    self.designPrefDialog.ui.tab_Beam), KEY_DISP_BEAMSEC)
                self.designPrefDialog.column_preferences(designation_col, table_1, material_grade)
                self.designPrefDialog.beam_preferences(designation_bm, material_grade)
            elif conn in VALUES_CONN_2:
                self.designPrefDialog.ui.tabWidget.setTabText(
                    self.designPrefDialog.ui.tabWidget.indexOf(
                    self.designPrefDialog.ui.tab_Column), KEY_DISP_PRIBM)
                self.designPrefDialog.ui.tabWidget.setTabText(
                    self.designPrefDialog.ui.tabWidget.indexOf(
                    self.designPrefDialog.ui.tab_Beam), KEY_DISP_SECBM)
                self.designPrefDialog.column_preferences(designation_col, table_2, material_grade)
                self.designPrefDialog.beam_preferences(designation_bm, material_grade)

    def create_design_report(self):
        self.create_report.show()

    def closeEvent(self, event):
        '''
        Closing module window.
        '''
        reply = QMessageBox.question(self, 'Message',
                                     "Are you sure you want to quit?", QMessageBox.Yes, QMessageBox.No)

        if reply == QMessageBox.Yes:
            self.closed.emit()
            event.accept()
        else:
            event.ignore()


from . import icons_rc
if __name__ == '__main__':
    # set_osdaglogger()

    import sys
    app = QtWidgets.QApplication(sys.argv)
    MainWindow = QtWidgets.QMainWindow()
    ui = Ui_ModuleWindow()
    ui.setupUi(MainWindow)
    MainWindow.show()
    sys.exit(app.exec_())<|MERGE_RESOLUTION|>--- conflicted
+++ resolved
@@ -1896,13 +1896,10 @@
                 self.designPrefDialog.ui.tabWidget.indexOf(
                     self.designPrefDialog.ui.tab_Beam), KEY_DISP_SECSIZE)
             if key_5.currentIndex() != 0:
-<<<<<<< HEAD
                 self.designPrefDialog.beam_preferences(designation_col, material_grade)
         elif module not in [KEY_DISP_COLUMNCOVERPLATE, KEY_DISP_BEAMCOVERPLATE, KEY_DISP_COMPRESSION]:
-=======
                 self.designPrefDialog.beam_preferences(designation_col, table_2, material_grade)
         elif module not in [KEY_DISP_COLUMNCOVERPLATE, KEY_DISP_BEAMCOVERPLATE, KEY_DISP_COMPRESSION, KEY_DISP_TENSION]:
->>>>>>> c80f413b
             conn = key_1.currentText()
             designation_col = key_2.currentText()
             designation_bm = key_3.currentText()
