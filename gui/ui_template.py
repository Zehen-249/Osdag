--- conflicted
+++ resolved
@@ -642,13 +642,8 @@
         data = {}
 
         for t in new_list:
-<<<<<<< HEAD
-            if t[0] in [KEY_PLATETHK, KEY_FLANGEPLATE_THICKNESS, KEY_ENDPLATE_THICKNESS, KEY_CLEATSEC, KEY_DIA_ANCHOR] and (
-                    module != KEY_DISP_TENSION):
-=======
 
             if t[0] in [KEY_PLATETHK, KEY_FLANGEPLATE_THICKNESS, KEY_ENDPLATE_THICKNESS, KEY_CLEATSEC] and (module not in [KEY_DISP_TENSION_WELDED, KEY_DISP_TENSION_BOLTED]):
->>>>>>> 91de671a
                 key_customized_1 = self.dockWidgetContents.findChild(QtWidgets.QWidget, t[0])
                 key_customized_1.activated.connect(lambda: popup(key_customized_1, new_list))
                 data[t[0] + "_customized"] = t[1]()
@@ -1248,18 +1243,9 @@
         display = self.modelTab._display
 
         # background gradient
-<<<<<<< HEAD
-
-        # display.set_bg_gradient_color(23, 1, 32, 23, 1, 32)
-        # display.set_bg_gradient_color(23, 1, 32,23, 1, 32)
-
-        display.set_bg_gradient_color([23, 1, 32], [23, 1, 32])
-
-        # display_2d.set_bg_gradient_color(255,255,255,255,255,255)
-=======
+
         display.set_bg_gradient_color([23, 1, 32], [23, 1, 32])
         # # display_2d.set_bg_gradient_color(255,255,255,255,255,255)
->>>>>>> 91de671a
         # display.display_trihedron()
         display.display_triedron()
         display.View.SetProj(1, 1, 1)
@@ -1490,13 +1476,8 @@
             design_dictionary.update(d1)
 
         if self.designPrefDialog.flag:
-<<<<<<< HEAD
-            if module not in [KEY_DISP_COLUMNCOVERPLATE,KEY_DISP_COLUMNCOVERPLATEWELD, KEY_DISP_BEAMCOVERPLATE,
-                              KEY_DISP_BEAMCOVERPLATEWELD, KEY_DISP_COMPRESSION, KEY_DISP_TENSION, KEY_DISP_BASE_PLATE]:
-=======
 
             if module not in [KEY_DISP_COLUMNCOVERPLATE,KEY_DISP_COLUMNCOVERPLATEWELD, KEY_DISP_BEAMCOVERPLATE,KEY_DISP_BEAMCOVERPLATEWELD, KEY_DISP_COMPRESSION, KEY_DISP_TENSION_BOLTED,KEY_DISP_TENSION_WELDED]:
->>>>>>> 91de671a
                 tab_Column = self.designPrefDialog.findChild(QtWidgets.QWidget, KEY_DISP_COLSEC)
                 key_material_column = tab_Column.findChild(QtWidgets.QWidget, KEY_SUPTNGSEC_MATERIAL).currentText()
                 if key_material_column == "Custom":
@@ -1538,12 +1519,8 @@
                     pass
         else:
             common_material = self.dockWidgetContents.findChild(QtWidgets.QWidget, KEY_MATERIAL).currentText()
-<<<<<<< HEAD
-            if module not in [KEY_DISP_COLUMNCOVERPLATE, KEY_DISP_BEAMCOVERPLATE, KEY_DISP_COMPRESSION, KEY_DISP_TENSION,
-                              KEY_DISP_BASE_PLATE]:
-=======
+
             if module not in [KEY_DISP_COLUMNCOVERPLATE, KEY_DISP_BEAMCOVERPLATE, KEY_DISP_COMPRESSION, KEY_DISP_TENSION_BOLTED,KEY_DISP_TENSION_WELDED]:
->>>>>>> 91de671a
                 d2 = {KEY_SUPTNGSEC_MATERIAL: common_material, KEY_SUPTDSEC_MATERIAL: common_material}
                 design_dictionary.update(d2)
             elif module == KEY_DISP_COMPRESSION:
