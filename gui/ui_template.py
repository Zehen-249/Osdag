# -*- coding: utf-8 -*-

# Form implementation generated from reading ui file 'app/gui/ui_template.ui'
#
# Created by: PyQt5 UI code generator 5.13.0
#
# WARNING! All changes made in this file will be lost!\
from PyQt5.QtWidgets import QMessageBox, qApp
from PyQt5.QtGui import QDoubleValidator, QIntValidator, QPixmap, QPalette
from PyQt5.QtCore import QFile, pyqtSignal, QTextStream, Qt, QIODevice,pyqtSlot
from PyQt5 import QtCore, QtGui, QtWidgets
from design_report import reportGenerator
from PyQt5.QtWidgets import QMainWindow, QDialog, QFontDialog, QApplication, QFileDialog, QColorDialog
from PyQt5.QtCore import QFile, pyqtSignal, QTextStream, Qt, QIODevice
from PyQt5.QtCore import QRegExp
from PyQt5.QtGui import QBrush
from PyQt5.QtGui import QColor
from PyQt5.QtGui import QDoubleValidator, QIntValidator, QPixmap, QPalette
from PyQt5.QtGui import QTextCharFormat
from PyQt5.QtGui import QTextCursor
from PyQt5.QtWidgets import QMainWindow, QDialog, QFontDialog, QApplication, QFileDialog, QColorDialog,QDialogButtonBox
from PyQt5.QtGui import QStandardItem
import os
import yaml
import json
import logging
from drawing_2D.Svg_Window import SvgWindow
import sys
import sqlite3
import shutil
import openpyxl
import pdfkit
import configparser
import pickle
import cairosvg

from Common import *
from utils.common.component import Section,I_sectional_Properties
from utils.common.component import *
from .customized_popup import Ui_Popup
# from .ui_summary_popup import Ui_Dialog1
from .ui_design_preferences import Ui_Dialog

from gui.ui_summary_popup import Ui_Dialog1
from design_report.reportGenerator import save_html
from .ui_design_preferences import DesignPreferences
from design_type.connection.shear_connection import ShearConnection
from cad.common_logic import CommonDesignLogic
from OCC.Core.STEPControl import STEPControl_Writer, STEPControl_AsIs
from OCC.Core.Interface import Interface_Static_SetCVal
from OCC.Core.IFSelect import IFSelect_RetDone
from OCC.Core.StlAPI import StlAPI_Writer
from OCC.Core import BRepTools
from OCC.Core import IGESControl



class Ui_ModuleWindow(QMainWindow):

    closed = pyqtSignal()
    def open_customized_popup(self, op, KEYEXISTING_CUSTOMIZED):
        """
        Function to connect the customized_popup with the ui_template file
        on clicking the customized option
        """

        # @author : Amir


        self.window = QtWidgets.QDialog()
        self.ui = Ui_Popup()
        self.ui.setupUi(self.window)
        self.ui.addAvailableItems(op, KEYEXISTING_CUSTOMIZED)
        self.window.exec()
        return self.ui.get_right_elements()
<<<<<<< HEAD

    def open_summary_popup(self, main):
=======
    @pyqtSlot()
    def open_summary_popup(self):

        """
        Function to connect the summary_popup with the ui_template file on clicking
         the 'create design report' button
        """

        # @author: Amir


>>>>>>> 24ebdef9
        self.new_window = QtWidgets.QDialog()
        self.new_ui = Ui_Dialog1()
        self.new_ui.setupUi(self.new_window, main)
        self.new_window.exec()
        self.new_ui.btn_browse.clicked.connect(lambda: self.getLogoFilePath(self.new_ui.lbl_browse))
        self.new_ui.btn_saveProfile.clicked.connect(self.saveUserProfile)
        self.new_ui.btn_useProfile.clicked.connect(self.useUserProfile)

    def getLogoFilePath(self, lblwidget):

        self.new_ui.lbl_browse.clear()
        filename, _ = QFileDialog.getOpenFileName(
            self, 'Open File', " ../../",
            'Images (*.png *.svg *.jpg)',
            None, QFileDialog.DontUseNativeDialog)
        flag = True
        if filename == '':
            flag = False
            return flag
        else:
            base = os.path.basename(str(filename))
            lblwidget.setText(base)
            base_type = base[-4:]
            self.desired_location(filename, base_type)

        return str(filename)

    def desired_location(self, filename, base_type):
        if base_type == ".svg":
            cairosvg.svg2png(file_obj=filename,
                             write_to=os.path.join(str(self.folder), "images_html", "cmpylogoFin.png"))
        else:
            shutil.copyfile(filename, os.path.join(str(self.folder), "images_html", "cmpylogoFin.png"))

    def saveUserProfile(self):

        flag = True
        inputData = self.getPopUpInputs()
        filename, _ = QFileDialog.getSaveFileName(self, 'Save Files',
                                                  os.path.join(str(self.folder), "Profile"), '*.txt')
        if filename == '':
            flag = False
            return flag
        else:
            infile = open(filename, 'w')
            pickle.dump(inputData, infile)
            infile.close()

    def getPopUpInputs(self):
        input_summary = {}
        input_summary["ProfileSummary"] = {}
        input_summary["ProfileSummary"]["CompanyName"] = str(self.new_ui.lineEdit_companyName.text())
        input_summary["ProfileSummary"]["CompanyLogo"] = str(self.new_ui.lbl_browse.text())
        input_summary["ProfileSummary"]["Group/TeamName"] = str(self.new_ui.lineEdit_groupName.text())
        input_summary["ProfileSummary"]["Designer"] = str(self.new_ui.lineEdit_designer.text())

        input_summary["ProjectTitle"] = str(self.new_ui.lineEdit_projectTitle.text())
        input_summary["Subtitle"] = str(self.new_ui.lineEdit_subtitle.text())
        input_summary["JobNumber"] = str(self.new_ui.lineEdit_jobNumber.text())
        input_summary["AdditionalComments"] = str(self.new_ui.txt_additionalComments.toPlainText())
        input_summary["Client"] = str(self.new_ui.lineEdit_client.text())

        return input_summary

    def useUserProfile(self):

        filename, _ = QFileDialog.getOpenFileName(self, 'Open Files',
                                                  os.path.join(str(self.folder), "Profile"),
                                                  '*.txt')
        if os.path.isfile(filename):
            outfile = open(filename, 'r')
            reportsummary = pickle.load(outfile)
            self.new_ui.lineEdit_companyName.setText(reportsummary["ProfileSummary"]['CompanyName'])
            self.new_ui.lbl_browse.setText(reportsummary["ProfileSummary"]['CompanyLogo'])
            self.new_ui.lineEdit_groupName.setText(reportsummary["ProfileSummary"]['Group/TeamName'])
            self.new_ui.lineEdit_designer.setText(reportsummary["ProfileSummary"]['Designer'])

        else:
            pass

    def setupUi(self, MainWindow, main,folder):
        self.folder = folder
        MainWindow.setObjectName("MainWindow")
        MainWindow.resize(1328, 769)
        icon = QtGui.QIcon()
        icon.addPixmap(QtGui.QPixmap(":/newPrefix/images/finwindow.png"), QtGui.QIcon.Normal, QtGui.QIcon.Off)
        MainWindow.setWindowIcon(icon)
        MainWindow.setIconSize(QtCore.QSize(20, 2))
        self.centralwidget = QtWidgets.QWidget(MainWindow)
        self.centralwidget.setObjectName("centralwidget")
        self.verticalLayout_2 = QtWidgets.QVBoxLayout(self.centralwidget)
        self.verticalLayout_2.setObjectName("verticalLayout_2")
        self.frame = QtWidgets.QFrame(self.centralwidget)
        self.frame.setMinimumSize(QtCore.QSize(0, 28))
        self.frame.setMaximumSize(QtCore.QSize(16777215, 28))
        self.frame.setFrameShape(QtWidgets.QFrame.NoFrame)
        self.frame.setFrameShadow(QtWidgets.QFrame.Raised)
        self.frame.setObjectName("frame")

        self.btnInput = QtWidgets.QToolButton(self.frame)
        self.btnInput.setGeometry(QtCore.QRect(0, 0, 28, 28))
        self.btnInput.setFocusPolicy(QtCore.Qt.TabFocus)
        self.btnInput.setLayoutDirection(QtCore.Qt.LeftToRight)
        icon1 = QtGui.QIcon()
        icon1.addPixmap(QtGui.QPixmap(":/newPrefix/images/input.png"), QtGui.QIcon.Normal, QtGui.QIcon.Off)
        self.btnInput.setIcon(icon1)
        self.btnInput.setIconSize(QtCore.QSize(18, 18))
        self.btnInput.setObjectName("btnInput")

        self.btnOutput = QtWidgets.QToolButton(self.frame)
        self.btnOutput.setGeometry(QtCore.QRect(30, 0, 28, 28))
        self.btnOutput.setFocusPolicy(QtCore.Qt.TabFocus)
        self.pushButton = QtWidgets.QPushButton(self.centralwidget)
        self.pushButton.setGeometry(QtCore.QRect(440, 412, 111, 51))
        self.pushButton.setObjectName("pushButton")
        icon2 = QtGui.QIcon()
        icon2.addPixmap(QtGui.QPixmap(":/newPrefix/images/output.png"), QtGui.QIcon.Normal, QtGui.QIcon.Off)
        self.btnOutput.setIcon(icon2)
        self.btnOutput.setIconSize(QtCore.QSize(18, 18))
        self.btnOutput.setObjectName("btnOutput")

        self.btnInput.clicked.connect(lambda: self.dockbtn_clicked(self.inputDock))
        self.btnOutput.clicked.connect(lambda: self.dockbtn_clicked(self.outputDock))

        self.btnTop = QtWidgets.QToolButton(self.frame)
        self.btnTop.setGeometry(QtCore.QRect(160, 0, 28, 28))
        self.btnTop.setFocusPolicy(QtCore.Qt.TabFocus)
        icon3 = QtGui.QIcon()
        icon3.addPixmap(QtGui.QPixmap(":/newPrefix/images/X-Y.png"), QtGui.QIcon.Normal, QtGui.QIcon.Off)
        self.btnTop.setIcon(icon3)
        self.btnTop.setIconSize(QtCore.QSize(22, 22))
        self.btnTop.setObjectName("btnTop")
        self.btnFront = QtWidgets.QToolButton(self.frame)
        self.btnFront.setGeometry(QtCore.QRect(100, 0, 28, 28))
        self.btnFront.setFocusPolicy(QtCore.Qt.TabFocus)
        icon4 = QtGui.QIcon()
        icon4.addPixmap(QtGui.QPixmap(":/newPrefix/images/Z-X.png"), QtGui.QIcon.Normal, QtGui.QIcon.Off)
        self.btnFront.setIcon(icon4)
        self.btnFront.setIconSize(QtCore.QSize(22, 22))
        self.btnFront.setObjectName("btnFront")
        self.btnSide = QtWidgets.QToolButton(self.frame)
        self.btnSide.setGeometry(QtCore.QRect(130, 0, 28, 28))
        self.btnSide.setFocusPolicy(QtCore.Qt.TabFocus)
        icon5 = QtGui.QIcon()
        icon5.addPixmap(QtGui.QPixmap(":/newPrefix/images/Z-Y.png"), QtGui.QIcon.Normal, QtGui.QIcon.Off)
        self.btnSide.setIcon(icon5)
        self.btnSide.setIconSize(QtCore.QSize(22, 22))
        self.btnSide.setObjectName("btnSide")
        self.btn3D = QtWidgets.QCheckBox(self.frame)
        self.btn3D.setGeometry(QtCore.QRect(230, 0, 90, 28))
        font = QtGui.QFont()
        font.setFamily("Arial")
        font.setPointSize(11)
        font.setBold(True)
        font.setItalic(False)
        font.setUnderline(False)
        font.setWeight(75)
        font.setStrikeOut(False)
        self.btn3D.setFont(font)
        self.btn3D.setFocusPolicy(QtCore.Qt.TabFocus)
        self.btn3D.setObjectName("btn3D")
        self.chkBxBeam = QtWidgets.QCheckBox(self.frame)
        self.chkBxBeam.setGeometry(QtCore.QRect(325, 0, 90, 29))
        font = QtGui.QFont()
        font.setFamily("Arial")
        font.setPointSize(11)
        font.setBold(True)
        font.setWeight(75)
        self.chkBxBeam.setFont(font)
        self.chkBxBeam.setFocusPolicy(QtCore.Qt.TabFocus)
        self.chkBxBeam.setObjectName("chkBxBeam")
        self.chkBxCol = QtWidgets.QCheckBox(self.frame)
        self.chkBxCol.setGeometry(QtCore.QRect(420, 0, 101, 29))
        font = QtGui.QFont()
        font.setFamily("Arial")
        font.setPointSize(11)
        font.setBold(True)
        font.setWeight(75)
        self.chkBxCol.setFont(font)
        self.chkBxCol.setFocusPolicy(QtCore.Qt.TabFocus)
        self.chkBxCol.setObjectName("chkBxCol")
        self.chkBxFinplate = QtWidgets.QCheckBox(self.frame)
        self.chkBxFinplate.setGeometry(QtCore.QRect(530, 0, 101, 29))
        font = QtGui.QFont()
        font.setFamily("Arial")
        font.setPointSize(11)
        font.setBold(True)
        font.setWeight(75)
        self.chkBxFinplate.setFont(font)
        self.chkBxFinplate.setFocusPolicy(QtCore.Qt.TabFocus)
        self.chkBxFinplate.setObjectName("chkBxFinplate")

        self.verticalLayout_2.addWidget(self.frame)
        self.splitter = QtWidgets.QSplitter(self.centralwidget)
        self.splitter.setOrientation(QtCore.Qt.Vertical)
        self.splitter.setObjectName("splitter")
        self.frame_2 = QtWidgets.QFrame(self.splitter)
        self.frame_2.setMinimumSize(QtCore.QSize(0, 100))
        self.frame_2.setFrameShape(QtWidgets.QFrame.Box)
        self.frame_2.setFrameShadow(QtWidgets.QFrame.Raised)
        self.frame_2.setLineWidth(1)
        self.frame_2.setMidLineWidth(1)
        self.frame_2.setObjectName("frame_2")
        self.verticalLayout = QtWidgets.QVBoxLayout(self.frame_2)
        self.verticalLayout.setContentsMargins(1, 1, 1, 1)
        self.verticalLayout.setObjectName("verticalLayout")
        self.mytabWidget = QtWidgets.QTabWidget(self.frame_2)
        self.mytabWidget.setMinimumSize(QtCore.QSize(0, 450))
        font = QtGui.QFont()
        font.setPointSize(8)
        font.setBold(True)
        font.setItalic(True)
        font.setWeight(75)
        self.mytabWidget.setFont(font)
        self.mytabWidget.setFocusPolicy(QtCore.Qt.NoFocus)
        self.mytabWidget.setStyleSheet("QTabBar::tab { height: 75px; width: 1px;  }")
        self.mytabWidget.setTabPosition(QtWidgets.QTabWidget.West)
        self.mytabWidget.setObjectName("mytabWidget")
        self.verticalLayout.addWidget(self.mytabWidget)
        self.textEdit = QtWidgets.QTextEdit(self.splitter)
        self.textEdit.setMinimumSize(QtCore.QSize(0, 125))
        self.textEdit.setMaximumSize(QtCore.QSize(16777215, 16777215))
        self.textEdit.setVerticalScrollBarPolicy(QtCore.Qt.ScrollBarAlwaysOn)
        self.textEdit.setReadOnly(True)
        self.textEdit.setOverwriteMode(True)
        self.textEdit.setObjectName("textEdit")


        main.set_osdaglogger(self.textEdit)
        # self.textEdit.setStyleSheet("QTextEdit {color:red}")
        self.verticalLayout_2.addWidget(self.splitter)
        MainWindow.setCentralWidget(self.centralwidget)
        self.menubar = QtWidgets.QMenuBar(MainWindow)
        self.menubar.setGeometry(QtCore.QRect(0, 0, 1328, 21))
        self.menubar.setStyleSheet("")
        self.menubar.setNativeMenuBar(False)
        self.menubar.setObjectName("menubar")
        self.menuFile = QtWidgets.QMenu(self.menubar)
        self.menuFile.setStyleSheet("QMenu {\n"
"    background-color:#b2bd84;\n"
"    border-color: black;\n"
"    border: 1px solid;\n"
"    margin: 2px; /* some spacing around the menu */\n"
"}\n"
"QMenu::separator {\n"
"    height: 1px;\n"
"    background: #825051;\n"
"    margin-left: 5px;\n"
"    margin-right: 5px;\n"
"}\n"
"\n"
"QMenu::item {\n"
"    color: black;\n"
"    padding: 2px 20px 2px 20px;\n"
"    border: 1px solid transparent; /* reserve space for selection border */\n"
"}\n"
"\n"
"QMenu::item:selected {\n"
"   color:white;\n"
"    border-color: darkblue;\n"
"    background: #825051;\n"
"    margin-left: 5px;\n"
"    margin-right: 5px;\n"
"}\n"
"")
        self.menuFile.setObjectName("menuFile")
        self.menuEdit = QtWidgets.QMenu(self.menubar)
        self.menuEdit.setStyleSheet("QMenu {\n"
"    background-color:#b2bd84;\n"
"    border-color: black;\n"
"    border: 1px solid;\n"
"    margin: 2px; /* some spacing around the menu */\n"
"}\n"
"QMenu::separator {\n"
"    height: 1px;\n"
"    background: #825051;\n"
"    margin-left: 5px;\n"
"    margin-right: 5px;\n"
"}\n"
"\n"
"QMenu::item {\n"
"    color: black;\n"
"    padding: 2px 20px 2px 20px;\n"
"    border: 1px solid transparent; /* reserve space for selection border */\n"
"}\n"
"\n"
"QMenu::item:selected {\n"
"   color:white;\n"
"    border-color: darkblue;\n"
"    background: #825051;\n"
"    margin-left: 5px;\n"
"    margin-right: 5px;\n"
"}\n"
"")
        self.menuEdit.setObjectName("menuEdit")
        self.menuView = QtWidgets.QMenu(self.menubar)
        self.menuView.setStyleSheet("QMenu {\n"
"    background-color:#b2bd84;\n"
"    border-color: black;\n"
"    border: 1px solid;\n"
"    margin: 2px; /* some spacing around the menu */\n"
"}\n"
"QMenu::separator {\n"
"    height: 1px;\n"
"    background: #825051;\n"
"    margin-left: 5px;\n"
"    margin-right: 5px;\n"
"}\n"
"\n"
"QMenu::item {\n"
"    color: black;\n"
"    padding: 2px 20px 2px 20px;\n"
"    border: 1px solid transparent; /* reserve space for selection border */\n"
"}\n"
"\n"
"QMenu::item:selected {\n"
"   color:white;\n"
"    border-color: darkblue;\n"
"    background: #825051;\n"
"    margin-left: 5px;\n"
"    margin-right: 5px;\n"
"}\n"
"")
        self.menuView.setObjectName("menuView")
        self.menuHelp = QtWidgets.QMenu(self.menubar)
        self.menuHelp.setStyleSheet("QMenu {\n"
"    background-color:#b2bd84;\n"
"    border-color: black;\n"
"    border: 1px solid;\n"
"    margin: 2px; /* some spacing around the menu */\n"
"}\n"
"QMenu::separator {\n"
"    height: 1px;\n"
"    background: #825051;\n"
"    margin-left: 5px;\n"
"    margin-right: 5px;\n"
"}\n"
"\n"
"QMenu::item {\n"
"    color: black;\n"
"    padding: 2px 20px 2px 20px;\n"
"    border: 1px solid transparent; /* reserve space for selection border */\n"
"}\n"
"\n"
"QMenu::item:selected {\n"
"   color:white;\n"
"    border-color: darkblue;\n"
"    background: #825051;\n"
"    margin-left: 5px;\n"
"    margin-right: 5px;\n"
"}\n"
"")
        self.menuHelp.setObjectName("menuHelp")
        self.menuGraphics = QtWidgets.QMenu(self.menubar)
        self.menuGraphics.setStyleSheet("QMenu {\n"
"    background-color:#b2bd84;\n"
"    border-color: black;\n"
"    border: 1px solid;\n"
"    margin: 2px; /* some spacing around the menu */\n"
"}\n"
"QMenu::separator {\n"
"    height: 1px;\n"
"    background: #825051;\n"
"    margin-left: 5px;\n"
"    margin-right: 5px;\n"
"}\n"
"\n"
"QMenu::item {\n"
"    color: black;\n"
"    padding: 2px 20px 2px 20px;\n"
"    border: 1px solid transparent; /* reserve space for selection border */\n"
"}\n"
"\n"
"QMenu::item:selected {\n"
"   color:white;\n"
"    border-color: darkblue;\n"
"    background: #825051;\n"
"    margin-left: 5px;\n"
"    margin-right: 5px;\n"
"}")
        self.menuGraphics.setObjectName("menuGraphics")
        MainWindow.setMenuBar(self.menubar)

# INPUT DOCK
#############
        # @author : Umair

        self.inputDock = QtWidgets.QDockWidget(MainWindow)
        sizePolicy = QtWidgets.QSizePolicy(QtWidgets.QSizePolicy.Preferred, QtWidgets.QSizePolicy.Preferred)
        sizePolicy.setHorizontalStretch(1)
        sizePolicy.setVerticalStretch(0)
        sizePolicy.setHeightForWidth(self.inputDock.sizePolicy().hasHeightForWidth())
        self.inputDock.setSizePolicy(sizePolicy)
        self.inputDock.setMinimumSize(QtCore.QSize(320, 710))
        self.inputDock.setMaximumSize(QtCore.QSize(310, 710))
        self.inputDock.setBaseSize(QtCore.QSize(310, 710))
        font = QtGui.QFont()
        font.setFamily("Arial")
        font.setPointSize(11)
        font.setBold(True)
        font.setItalic(False)
        font.setWeight(75)
        self.inputDock.setFont(font)
        self.inputDock.setFloating(False)
        self.inputDock.setFeatures(QtWidgets.QDockWidget.AllDockWidgetFeatures)
        self.inputDock.setObjectName("inputDock")
        self.dockWidgetContents = QtWidgets.QWidget()
        self.dockWidgetContents.setObjectName("dockWidgetContents")
        font = QtGui.QFont()
        font.setPointSize(11)
        font.setBold(False)
        font.setWeight(50)
        palette = QtGui.QPalette()
        brush = QtGui.QBrush(QtGui.QColor(0, 0, 127))
        brush.setStyle(QtCore.Qt.SolidPattern)
        palette.setBrush(QtGui.QPalette.Active, QtGui.QPalette.Link, brush)
        brush = QtGui.QBrush(QtGui.QColor(0, 0, 255))
        brush.setStyle(QtCore.Qt.SolidPattern)
        palette.setBrush(QtGui.QPalette.Inactive, QtGui.QPalette.Link, brush)
        brush = QtGui.QBrush(QtGui.QColor(0, 0, 255))
        brush.setStyle(QtCore.Qt.SolidPattern)
        palette.setBrush(QtGui.QPalette.Disabled, QtGui.QPalette.Link, brush)

        option_list = main.input_values(self)
        _translate = QtCore.QCoreApplication.translate

        i = 0
        for option in option_list:
            lable = option[1]
            type = option[2]
            if type not in [TYPE_TITLE, TYPE_IMAGE, TYPE_MODULE]:
                l = QtWidgets.QLabel(self.dockWidgetContents)
                l.setGeometry(QtCore.QRect(6, 10 + i, 120, 25))
                font = QtGui.QFont()
                font.setPointSize(11)
                font.setBold(False)
                font.setWeight(50)
                l.setFont(font)
                l.setObjectName(option[0] + "_label")
                l.setText(_translate("MainWindow", "<html><head/><body><p>" + lable + "</p></body></html>"))

            if type == TYPE_COMBOBOX or type == TYPE_COMBOBOX_CUSTOMIZED:
                combo = QtWidgets.QComboBox(self.dockWidgetContents)
                combo.setGeometry(QtCore.QRect(150, 10 + i, 160, 27))
                font = QtGui.QFont()
                font.setPointSize(11)
                font.setBold(False)
                font.setWeight(50)
                combo.setFont(font)
                combo.view().setVerticalScrollBarPolicy(Qt.ScrollBarAsNeeded)
                combo.setStyleSheet("QComboBox { combobox-popup: 0; }")
                combo.setMaxVisibleItems(5)
                combo.setObjectName(option[0])
                for item in option[4]:
                    combo.addItem(item)

            if type == TYPE_TEXTBOX:
                r = QtWidgets.QLineEdit(self.dockWidgetContents)
                r.setGeometry(QtCore.QRect(150, 10 + i, 160, 27))
                font = QtGui.QFont()
                font.setPointSize(11)
                font.setBold(False)
                font.setWeight(50)
                r.setFont(font)
                r.setObjectName(option[0])

            if type == TYPE_MODULE:
                _translate = QtCore.QCoreApplication.translate
                MainWindow.setWindowTitle(_translate("MainWindow", option[1]))
                i = i - 30
                module = lable

            if type == TYPE_IMAGE:
                im = QtWidgets.QLabel(self.dockWidgetContents)
                im.setGeometry(QtCore.QRect(190, 10 + i, 70, 57))
                im.setObjectName(option[0])
                im.setScaledContents(True)
                pixmap = QPixmap("./ResourceFiles/images/fin_cf_bw.png")
                im.setPixmap(pixmap)
                i = i + 30

            if option[0] in [KEY_AXIAL, KEY_SHEAR]:
                key = self.dockWidgetContents.findChild(QtWidgets.QWidget, option[0])
                onlyInt = QIntValidator()
                key.setValidator(onlyInt)

            if type == TYPE_TITLE:
                q = QtWidgets.QLabel(self.dockWidgetContents)
                q.setGeometry(QtCore.QRect(3, 10 + i, 201, 25))
                font = QtGui.QFont()
                q.setFont(font)
                q.setObjectName("_title")
                q.setText(_translate("MainWindow",
                                     "<html><head/><body><p><span style=\" font-weight:600;\">" + lable + "</span></p></body></html>"))
            i = i + 30

        for option in option_list:
            key = self.dockWidgetContents.findChild(QtWidgets.QWidget, option[0])

            if option[0] in [KEY_SUPTNGSEC, KEY_SUPTDSEC, KEY_SECSIZE]:
                red_list_set = set(red_list_function())
                current_list_set = set(option[4])
                current_red_list = list(current_list_set.intersection(red_list_set))

                for value in current_red_list:
                    indx = option[4].index(str(value))
                    key.setItemData(indx, QBrush(QColor("red")), Qt.TextColorRole)

    # Customized option in Combobox
    ###############################
    # @author: Amir
        new_list = main.customized_input(main)
        data = {}

        for t in new_list:

            if t[0] in [KEY_WEBPLATE_THICKNESS, KEY_FLANGEPLATE_THICKNESS, KEY_PLATETHK, KEY_ENDPLATE_THICKNESS]:
                key_customized_1 = self.dockWidgetContents.findChild(QtWidgets.QWidget, t[0])
                key_customized_1.activated.connect(lambda: popup(key_customized_1, new_list))
                data[t[0] + "_customized"] = t[1]()
            elif t[0] == KEY_GRD:
                key_customized_2 = self.dockWidgetContents.findChild(QtWidgets.QWidget, t[0])
                key_customized_2.activated.connect(lambda: popup(key_customized_2, new_list))
                data[t[0] + "_customized"] = t[1]()
            elif t[0] == KEY_D:
                key_customized_3 = self.dockWidgetContents.findChild(QtWidgets.QWidget, t[0])
                key_customized_3.activated.connect(lambda: popup(key_customized_3, new_list))
                data[t[0] + "_customized"] = t[1]()
            else:
                pass



        def popup(key, for_custom_list):

            """
            Function for retaining the values in the popup once it is closed.
             """

            # @author: Amir

            for c_tup in for_custom_list:
                if c_tup[0] != key.objectName():
                    continue
                selected = key.currentText()
                f = c_tup[1]
                options = f()
                existing_options = data[c_tup[0] + "_customized"]
                if selected == "Customized":
                    data[c_tup[0] + "_customized"] = self.open_customized_popup(options, existing_options)
                else:
                    data[c_tup[0] + "_customized"] = f()

    # Change in Ui based on Connectivity selection
    ##############################################

        updated_list = main.input_value_changed(main)
        if updated_list is None:
            pass
        else:
            for t in updated_list:
                key_changed = self.dockWidgetContents.findChild(QtWidgets.QWidget, t[0])
                key_changed.currentIndexChanged.connect(lambda: change(key_changed, updated_list))

        def change(k1, new):

            """
            @author: Umair
            """

            for tup in new:
                (object_name, k2_key, typ, f) = tup
                if object_name != k1.objectName():
                    continue
                if typ == TYPE_LABEL:
                    k2_key = k2_key + "_label"
                k2 = self.dockWidgetContents.findChild(QtWidgets.QWidget, k2_key)
                val = f(k1.currentText())
                k2.clear()
                if typ == TYPE_COMBOBOX:
                    for values in val:
                        k2.addItem(values)
                        k2.setCurrentIndex(0)
                    if k2_key in [KEY_SUPTNGSEC, KEY_SUPTDSEC, KEY_SECSIZE]:
                        red_list_set = set(red_list_function())
                        current_list_set = set(val)
                        current_red_list = list(current_list_set.intersection(red_list_set))
                        for value in current_red_list:
                            indx = val.index(str(value))
                            k2.setItemData(indx, QBrush(QColor("red")), Qt.TextColorRole)
                elif typ == TYPE_LABEL:
                    k2.setText(val)
                elif typ == TYPE_IMAGE:
                    pixmap1 = QPixmap(val)
                    k2.setPixmap(pixmap1)
                else:
                    pass

        self.btn_Reset = QtWidgets.QPushButton(self.dockWidgetContents)
        self.btn_Reset.setGeometry(QtCore.QRect(30, 600, 100, 30))
        font = QtGui.QFont()
        font.setPointSize(12)
        font.setBold(True)
        font.setWeight(75)
        self.btn_Reset.setFont(font)
        self.btn_Reset.setAutoDefault(True)
        self.btn_Reset.setObjectName("btn_Reset")

        self.btn_Design = QtWidgets.QPushButton(self.dockWidgetContents)
        self.btn_Design.setGeometry(QtCore.QRect(140, 600, 100, 30))
        font = QtGui.QFont()
        font.setPointSize(12)
        font.setBold(True)
        font.setWeight(75)
        self.btn_Design.setFont(font)
        self.btn_Design.setAutoDefault(True)
        self.btn_Design.setObjectName("btn_Design")
        self.inputDock.setWidget(self.dockWidgetContents)
        MainWindow.addDockWidget(QtCore.Qt.DockWidgetArea(1), self.inputDock)

        # if module not in [KEY_DISP_BEAMCOVERPLATE, KEY_DISP_COLUMNCOVERPLATE]:
        #     key_changed = self.dockWidgetContents.findChild(QtWidgets.QWidget, KEY_CONN)
        #     key_changed.currentIndexChanged.connect(lambda: self.validate_beam_beam(key_changed))

# OUTPUT DOCK
#############
        """
        
        @author: Umair 
        
        """

        self.outputDock = QtWidgets.QDockWidget(MainWindow)
        sizePolicy = QtWidgets.QSizePolicy(QtWidgets.QSizePolicy.Preferred, QtWidgets.QSizePolicy.Preferred)
        sizePolicy.setHorizontalStretch(1)
        sizePolicy.setVerticalStretch(0)
        sizePolicy.setHeightForWidth(self.outputDock.sizePolicy().hasHeightForWidth())
        self.outputDock.setSizePolicy(sizePolicy)
        self.outputDock.setMinimumSize(QtCore.QSize(320, 710))
        self.outputDock.setMaximumSize(QtCore.QSize(310, 710))
        font = QtGui.QFont()
        font.setFamily("Arial")
        font.setPointSize(11)
        font.setBold(True)
        font.setWeight(75)
        self.outputDock.setFont(font)
        self.outputDock.setObjectName("outputDock")

        self.dockWidgetContents_out = QtWidgets.QWidget()
        self.dockWidgetContents_out.setObjectName("dockWidgetContents_out")
        out_list = main.output_values(main, False)
        _translate = QtCore.QCoreApplication.translate

        i = 0
        for option in out_list:
            lable = option[1]
            type = option[2]
            if type not in [TYPE_TITLE, TYPE_IMAGE, TYPE_MODULE]:
                l = QtWidgets.QLabel(self.dockWidgetContents_out)
                l.setGeometry(QtCore.QRect(6, 10 + i, 120, 25))
                font = QtGui.QFont()
                font.setPointSize(11)
                font.setBold(False)
                font.setWeight(50)
                l.setFont(font)
                l.setObjectName(option[0] + "_label")
                l.setText(_translate("MainWindow", "<html><head/><body><p>" + lable + "</p></body></html>"))

            if type == TYPE_TEXTBOX:
                r = QtWidgets.QLineEdit(self.dockWidgetContents_out)
                r.setGeometry(QtCore.QRect(150, 10 + i, 160, 27))
                font = QtGui.QFont()
                font.setPointSize(11)
                font.setBold(False)
                font.setWeight(50)
                r.setFont(font)
                r.setObjectName(option[0])

            if type == TYPE_OUT_BUTTON:
                v = option[3]
                b = QtWidgets.QPushButton(self.dockWidgetContents_out)
                b.setGeometry(QtCore.QRect(150, 10 + i, 160, 27))
                font = QtGui.QFont()
                font.setPointSize(11)
                font.setBold(False)
                font.setWeight(50)
                b.setFont(font)
                b.setObjectName(option[0])
                b.setText(v[0])
                b.setDisabled(True)
                b.clicked.connect(lambda: self.output_button_dialog(main, v))

            if type == TYPE_TITLE:
                q = QtWidgets.QLabel(self.dockWidgetContents_out)
                q.setGeometry(QtCore.QRect(3, 10 + i, 201, 25))
                font = QtGui.QFont()
                q.setFont(font)
                q.setObjectName("_title")
                q.setText(_translate("MainWindow",
                                     "<html><head/><body><p><span style=\" font-weight:600;\">" + lable + "</span></p></body></html>"))
            i = i + 30

        self.outputDock.setWidget(self.dockWidgetContents_out)
        MainWindow.addDockWidget(QtCore.Qt.DockWidgetArea(2), self.outputDock)

        self.btn_CreateDesign = QtWidgets.QPushButton(self.dockWidgetContents_out)
        self.btn_CreateDesign.setGeometry(QtCore.QRect(50, 650, 200, 30))
        self.btn_CreateDesign.setAutoDefault(True)
        self.btn_CreateDesign.setObjectName("btn_CreateDesign")
        # self.btn_CreateDesign.clicked.connect(self.createDesignReport(main))

        self.actionInput = QtWidgets.QAction(MainWindow)
        icon7 = QtGui.QIcon()
        icon7.addPixmap(QtGui.QPixmap(":/images/input.png"), QtGui.QIcon.Normal, QtGui.QIcon.Off)
        self.actionInput.setIcon(icon7)
        self.actionInput.setObjectName("actionInput")
        self.actionInputwindow = QtWidgets.QAction(MainWindow)
        icon8 = QtGui.QIcon()
        icon8.addPixmap(QtGui.QPixmap(":/images/inputview.png"), QtGui.QIcon.Normal, QtGui.QIcon.Off)
        self.actionInputwindow.setIcon(icon8)
        self.actionInputwindow.setObjectName("actionInputwindow")
        self.actionNew = QtWidgets.QAction(MainWindow)
        font = QtGui.QFont()
        font.setFamily("DejaVu Sans")
        font.setBold(False)
        font.setItalic(False)
        font.setUnderline(False)
        font.setWeight(50)
        self.actionNew.setFont(font)
        self.actionNew.setObjectName("actionNew")
        self.action_load_input = QtWidgets.QAction(MainWindow)
        font = QtGui.QFont()
        font.setFamily("DejaVu Sans")
        font.setItalic(False)
        self.action_load_input.setFont(font)
        self.action_load_input.setObjectName("action_load_input")
        self.action_save_input = QtWidgets.QAction(MainWindow)
        font = QtGui.QFont()
        font.setFamily("DejaVu Sans")
        self.action_save_input.setFont(font)
        self.action_save_input.setObjectName("action_save_input")
        self.actionSave_As = QtWidgets.QAction(MainWindow)
        self.actionSave_As.setObjectName("actionSave_As")
        self.actionPrint = QtWidgets.QAction(MainWindow)
        self.actionPrint.setObjectName("actionPrint")
        self.actionCut = QtWidgets.QAction(MainWindow)
        font = QtGui.QFont()
        font.setFamily("DejaVu Sans")
        self.actionCut.setFont(font)
        self.actionCut.setObjectName("actionCut")
        self.actionCopy = QtWidgets.QAction(MainWindow)
        font = QtGui.QFont()
        font.setFamily("DejaVu Sans")
        self.actionCopy.setFont(font)
        self.actionCopy.setObjectName("actionCopy")
        self.actionPaste = QtWidgets.QAction(MainWindow)
        font = QtGui.QFont()
        font.setFamily("DejaVu Sans")
        self.actionPaste.setFont(font)
        self.actionPaste.setObjectName("actionPaste")
        self.actionInput_Browser = QtWidgets.QAction(MainWindow)
        self.actionInput_Browser = QtWidgets.QAction(MainWindow)
        self.actionInput_Browser.setObjectName("actionInput_Browser")
        self.actionOutput_Browser = QtWidgets.QAction(MainWindow)
        self.actionOutput_Browser.setObjectName("actionOutput_Browser")
        self.actionAbout_Osdag = QtWidgets.QAction(MainWindow)
        font = QtGui.QFont()
        font.setFamily("DejaVu Sans")
        self.actionAbout_Osdag.setFont(font)
        self.actionAbout_Osdag.setObjectName("actionAbout_Osdag")
        self.actionBeam = QtWidgets.QAction(MainWindow)
        self.actionBeam.setObjectName("actionBeam")
        self.actionColumn = QtWidgets.QAction(MainWindow)
        self.actionColumn.setObjectName("actionColumn")
        self.actionFinplate = QtWidgets.QAction(MainWindow)
        self.actionFinplate.setObjectName("actionFinplate")
        self.actionBolt = QtWidgets.QAction(MainWindow)
        self.actionBolt.setObjectName("actionBolt")
        self.action2D_view = QtWidgets.QAction(MainWindow)
        self.action2D_view.setObjectName("action2D_view")
        self.actionZoom_in = QtWidgets.QAction(MainWindow)
        font = QtGui.QFont()
        font.setFamily("DejaVu Sans")
        self.actionZoom_in.setFont(font)
        self.actionZoom_in.setObjectName("actionZoom_in")
        self.actionZoom_out = QtWidgets.QAction(MainWindow)
        font = QtGui.QFont()
        font.setFamily("DejaVu Sans")
        self.actionZoom_out.setFont(font)
        self.actionZoom_out.setObjectName("actionZoom_out")
        self.actionPan = QtWidgets.QAction(MainWindow)
        font = QtGui.QFont()
        font.setFamily("DejaVu Sans")
        self.actionPan.setFont(font)
        self.actionPan.setObjectName("actionPan")
        self.actionRotate_3D_model = QtWidgets.QAction(MainWindow)
        font = QtGui.QFont()
        font.setFamily("DejaVu Sans")
        self.actionRotate_3D_model.setFont(font)
        self.actionRotate_3D_model.setObjectName("actionRotate_3D_model")
        self.actionView_2D_on_XY = QtWidgets.QAction(MainWindow)
        self.actionView_2D_on_XY.setObjectName("actionView_2D_on_XY")
        self.actionView_2D_on_YZ = QtWidgets.QAction(MainWindow)
        self.actionView_2D_on_YZ.setObjectName("actionView_2D_on_YZ")
        self.actionView_2D_on_ZX = QtWidgets.QAction(MainWindow)
        self.actionView_2D_on_ZX.setObjectName("actionView_2D_on_ZX")
        self.actionModel = QtWidgets.QAction(MainWindow)
        self.actionModel.setObjectName("actionModel")
        self.actionEnlarge_font_size = QtWidgets.QAction(MainWindow)
        font = QtGui.QFont()
        font.setFamily("DejaVu Sans")
        self.actionEnlarge_font_size.setFont(font)
        self.actionEnlarge_font_size.setObjectName("actionEnlarge_font_size")
        self.actionReduce_font_size = QtWidgets.QAction(MainWindow)
        self.actionReduce_font_size.setObjectName("actionReduce_font_size")
        self.actionSave_3D_model = QtWidgets.QAction(MainWindow)
        font = QtGui.QFont()
        font.setFamily("DejaVu Sans")
        self.actionSave_3D_model.setFont(font)
        self.actionSave_3D_model.setObjectName("actionSave_3D_model")
        self.actionSave_current_image = QtWidgets.QAction(MainWindow)
        font = QtGui.QFont()
        font.setFamily("DejaVu Sans")
        self.actionSave_current_image.setFont(font)
        self.actionSave_current_image.setObjectName("actionSave_current_image")
        self.actionSave_log_messages = QtWidgets.QAction(MainWindow)
        font = QtGui.QFont()
        font.setFamily("DejaVu Sans")
        self.actionSave_log_messages.setFont(font)
        self.actionSave_log_messages.setObjectName("actionSave_log_messages")
        self.actionCreate_design_report = QtWidgets.QAction(MainWindow)
        font = QtGui.QFont()
        font.setFamily("DejaVu Sans")
        self.actionCreate_design_report.setFont(font)
        self.actionCreate_design_report.setObjectName("actionCreate_design_report")
        self.actionQuit_fin_plate_design = QtWidgets.QAction(MainWindow)
        self.actionQuit_fin_plate_design.setObjectName("actionQuit_fin_plate_design")
        self.actionSave_Front_View = QtWidgets.QAction(MainWindow)
        font = QtGui.QFont()
        font.setFamily("DejaVu Sans")
        self.actionSave_Front_View.setFont(font)
        self.actionSave_Front_View.setObjectName("actionSave_Front_View")
        self.actionSave_Top_View = QtWidgets.QAction(MainWindow)
        font = QtGui.QFont()
        font.setFamily("DejaVu Sans")
        self.actionSave_Top_View.setFont(font)
        self.actionSave_Top_View.setObjectName("actionSave_Top_View")
        self.actionSave_Side_View = QtWidgets.QAction(MainWindow)
        font = QtGui.QFont()
        font.setFamily("DejaVu Sans")
        self.actionSave_Side_View.setFont(font)
        self.actionSave_Side_View.setObjectName("actionSave_Side_View")
        self.actionChange_bg_color = QtWidgets.QAction(MainWindow)
        font = QtGui.QFont()
        font.setFamily("Verdana")
        self.actionChange_bg_color.setFont(font)
        self.actionChange_bg_color.setObjectName("actionChange_bg_color")
        self.actionShow_beam = QtWidgets.QAction(MainWindow)
        font = QtGui.QFont()
        font.setFamily("DejaVu Sans")
        font.setItalic(False)
        self.actionShow_beam.setFont(font)
        self.actionShow_beam.setObjectName("actionShow_beam")
        self.actionShow_column = QtWidgets.QAction(MainWindow)
        font = QtGui.QFont()
        font.setFamily("DejaVu Sans")
        self.actionShow_column.setFont(font)
        self.actionShow_column.setObjectName("actionShow_column")
        self.actionShow_finplate = QtWidgets.QAction(MainWindow)
        font = QtGui.QFont()
        font.setFamily("DejaVu Sans")
        self.actionShow_finplate.setFont(font)
        self.actionShow_finplate.setObjectName("actionShow_finplate")
        self.actionChange_background = QtWidgets.QAction(MainWindow)
        font = QtGui.QFont()
        font.setFamily("DejaVu Sans")
        self.actionChange_background.setFont(font)
        self.actionChange_background.setObjectName("actionChange_background")
        self.actionShow_all = QtWidgets.QAction(MainWindow)
        self.actionShow_all.setObjectName("actionShow_all")
        self.actionDesign_examples = QtWidgets.QAction(MainWindow)
        self.actionDesign_examples.setObjectName("actionDesign_examples")
        self.actionSample_Problems = QtWidgets.QAction(MainWindow)
        self.actionSample_Problems.setObjectName("actionSample_Problems")
        self.actionSample_Tutorials = QtWidgets.QAction(MainWindow)
        self.actionSample_Tutorials.setObjectName("actionSample_Tutorials")
        self.actionAbout_Osdag_2 = QtWidgets.QAction(MainWindow)
        self.actionAbout_Osdag_2.setObjectName("actionAbout_Osdag_2")
        self.actionOsdag_Manual = QtWidgets.QAction(MainWindow)
        self.actionOsdag_Manual.setObjectName("actionOsdag_Manual")
        self.actionAsk_Us_a_Question = QtWidgets.QAction(MainWindow)
        self.actionAsk_Us_a_Question.setObjectName("actionAsk_Us_a_Question")
        self.actionFAQ = QtWidgets.QAction(MainWindow)
        self.actionFAQ.setObjectName("actionFAQ")


        self.actionDesign_Preferences = QtWidgets.QAction(MainWindow)
        font = QtGui.QFont()
        font.setFamily("DejaVu Serif")
        self.actionDesign_Preferences.setFont(font)
        self.actionDesign_Preferences.setObjectName("actionDesign_Preferences")
        self.actionDesign_Preferences.triggered.connect(lambda: self.combined_design_prefer(module))
        self.actionDesign_Preferences.triggered.connect(self.design_preferences)
        self.designPrefDialog = DesignPreferences(self)
        self.designPrefDialog.rejected.connect(self.design_preferences)

        self.actionfinPlate_quit = QtWidgets.QAction(MainWindow)
        self.actionfinPlate_quit.setObjectName("actionfinPlate_quit")
        self.actio_load_input = QtWidgets.QAction(MainWindow)
        self.actio_load_input.setObjectName("actio_load_input")
        self.menuFile.addAction(self.action_load_input)
        self.menuFile.addSeparator()
        self.menuFile.addAction(self.action_save_input)
        self.menuFile.addAction(self.actionSave_log_messages)
        self.menuFile.addAction(self.actionCreate_design_report)
        self.menuFile.addSeparator()
        self.menuFile.addAction(self.actionSave_3D_model)
        self.menuFile.addAction(self.actionSave_current_image)
        self.menuFile.addSeparator()
        self.menuFile.addAction(self.actionSave_Front_View)
        self.menuFile.addAction(self.actionSave_Top_View)
        self.menuFile.addAction(self.actionSave_Side_View)
        self.menuFile.addSeparator()
        self.menuFile.addAction(self.actionfinPlate_quit)
        self.menuEdit.addAction(self.actionCut)
        self.menuEdit.addAction(self.actionCopy)
        self.menuEdit.addAction(self.actionPaste)
        self.menuEdit.addAction(self.actionDesign_Preferences)
        self.menuView.addAction(self.actionEnlarge_font_size)
        self.menuView.addSeparator()
        self.menuHelp.addAction(self.actionSample_Tutorials)
        self.menuHelp.addAction(self.actionDesign_examples)
        self.menuHelp.addSeparator()
        self.menuHelp.addAction(self.actionAsk_Us_a_Question)
        self.menuHelp.addAction(self.actionAbout_Osdag_2)
        self.menuGraphics.addSeparator()
        self.menuGraphics.addAction(self.actionZoom_in)
        self.menuGraphics.addAction(self.actionZoom_out)
        self.menuGraphics.addAction(self.actionPan)
        self.menuGraphics.addAction(self.actionRotate_3D_model)
        self.menuGraphics.addSeparator()
        self.menuGraphics.addAction(self.actionShow_beam)
        self.menuGraphics.addAction(self.actionShow_column)
        self.menuGraphics.addAction(self.actionShow_finplate)
        self.menuGraphics.addAction(self.actionShow_all)
        self.menuGraphics.addSeparator()
        self.menuGraphics.addAction(self.actionChange_background)
        self.menubar.addAction(self.menuFile.menuAction())
        self.menubar.addAction(self.menuEdit.menuAction())
        self.menubar.addAction(self.menuView.menuAction())
        self.menubar.addAction(self.menuGraphics.menuAction())
        self.menubar.addAction(self.menuHelp.menuAction())

        self.retranslateUi()
        self.mytabWidget.setCurrentIndex(-1)
        QtCore.QMetaObject.connectSlotsByName(MainWindow)
        self.action_save_input.triggered.connect(lambda: self.common_function_for_save_and_design(main, data, "Save"))
        self.btn_Design.clicked.connect(lambda: self.common_function_for_save_and_design(main, data, "Design"))
        self.action_load_input.triggered.connect(lambda: self.loadDesign_inputs(option_list, data, new_list))
        self.btn_Reset.clicked.connect(lambda: self.reset_fn(option_list, out_list, new_list, data))
        self.btn_Reset.clicked.connect(lambda: self.reset_fn(option_list, out_list))
        self.btn_Reset.clicked.connect(lambda: self.reset_popup(new_list, data))
        self.actionShow_beam.triggered.connect(lambda: self.call_3DBeam("gradient_bg"))
        self.actionShow_column.triggered.connect(lambda: self.call_3DColumn("gradient_bg"))
        self.actionShow_finplate.triggered.connect(lambda: self.call_3DFinplate("gradient_bg"))
        self.actionShow_all.triggered.connect(lambda: self.call_3DModel("gradient_bg"))
        self.actionChange_background.triggered.connect(self.showColorDialog)
        self.actionSave_3D_model.triggered.connect(self.save3DcadImages)
        self.btn3D.clicked.connect(lambda: self.call_3DModel("gradient_bg"))
        self.chkBxBeam.clicked.connect(lambda: self.call_3DBeam("gradient_bg"))
        self.chkBxCol.clicked.connect(lambda: self.call_3DColumn("gradient_bg"))
        self.chkBxFinplate.clicked.connect(lambda: self.call_3DFinplate("gradient_bg"))
        self.btn_CreateDesign.clicked.connect(lambda:self.open_summary_popup(main))

        from osdagMainSettings import backend_name
        self.display, _ = self.init_display(backend_str=backend_name())

        self.connectivity = None
        self.fuse_model = None
        # self.disableViewButtons()
        # self.resultObj = None
        # self.uiObj = None

    def showColorDialog(self):

        col = QColorDialog.getColor()
        colorTup = col.getRgb()
        r = colorTup[0]
        g = colorTup[1]
        b = colorTup[2]
        self.display.set_bg_gradient_color([r, g, b], [255, 255, 255])

    def init_display(self, backend_str=None, size=(1024, 768)):

        from OCC.Display.backend import load_backend, get_qt_modules

        used_backend = load_backend(backend_str)

        global display, start_display, app, _, USED_BACKEND
        if 'qt' in used_backend:
            from OCC.Display.qtDisplay import qtViewer3d
            QtCore, QtGui, QtWidgets, QtOpenGL = get_qt_modules()

        # from OCC.Display.pyqt4Display import qtViewer3d
        from OCC.Display.qtDisplay import qtViewer3d
        self.modelTab = qtViewer3d(self)

        self.setWindowTitle("Osdag Fin Plate")
        self.mytabWidget.resize(size[0], size[1])
        self.mytabWidget.addTab(self.modelTab, "")

        self.modelTab.InitDriver()
        display = self.modelTab._display

        # background gradient
        display.set_bg_gradient_color([23, 1, 32],[23, 1, 32])
        # display_2d.set_bg_gradient_color(255,255,255,255,255,255)
        display.display_triedron()
        display.View.SetProj(1, 1, 1)

        def centerOnScreen(self):
            '''Centers the window on the screen.'''
            resolution = QtGui.QDesktopWidget().screenGeometry()
            self.move((resolution.width() / 2) - (self.frameSize().width() / 2),
                      (resolution.height() / 2) - (self.frameSize().height() / 2))

        def start_display():
            self.modelTab.raise_()

        return display, start_display

    def save3DcadImages(self):
        status = True
        if status is True:
            if self.fuse_model is None:
                self.fuse_model = CommonDesignLogic.create2Dcad
            shape = self.fuse_model

            files_types = "IGS (*.igs);;STEP (*.stp);;STL (*.stl);;BREP(*.brep)"

            fileName, _ = QFileDialog.getSaveFileName(self, 'Export', os.path.join(str(self.folder), "untitled.igs"),
                                                      files_types)
            fName = str(fileName)

            flag = True
            if fName == '':
                flag = False
                return flag
            else:
                file_extension = fName.split(".")[-1]

                if file_extension == 'igs':
                    IGESControl.IGESControl_Controller().Init()
                    iges_writer = IGESControl.IGESControl_Writer()
                    iges_writer.AddShape(shape)
                    iges_writer.Write(fName)

                elif file_extension == 'brep':

                    BRepTools.breptools.Write(shape, fName)

                elif file_extension == 'stp':
                    # initialize the STEP exporter
                    step_writer = STEPControl_Writer()
                    Interface_Static_SetCVal("write.step.schema", "AP203")

                    # transfer shapes and write file
                    step_writer.Transfer(shape, STEPControl_AsIs)
                    status = step_writer.Write(fName)

                    assert (status == IFSelect_RetDone)

                else:
                    stl_writer = StlAPI_Writer()
                    stl_writer.SetASCIIMode(True)
                    stl_writer.Write(shape, fName)

                self.fuse_model = None

                QMessageBox.about(self, 'Information', "File saved")
        else:
            self.actionSave_3D_model.setEnabled(False)
            QMessageBox.about(self,'Information', 'Design Unsafe: 3D Model cannot be saved')




# Function for Reset Button
    '''
    @author: Umair, Amir 
    '''

    def reset_fn(self, op_list, out_list, new_list, data):

        # For input dock

        for op in op_list:
            widget = self.dockWidgetContents.findChild(QtWidgets.QWidget, op[0])
            if op[2] == TYPE_COMBOBOX or op[2] == TYPE_COMBOBOX_CUSTOMIZED:
                widget.setCurrentIndex(0)
            elif op[2] == TYPE_TEXTBOX:
                widget.setText('')
            else:
                pass

        # For list in Customized combobox

        for custom_combo in new_list:
            data[custom_combo[0] + "_customized"] = custom_combo[1]()

        # For output dock

        for out in out_list:
            widget = self.dockWidgetContents_out.findChild(QtWidgets.QWidget, out[0])
            if out[2] == TYPE_TEXTBOX:
                widget.setText('')
            else:
                pass

# Function for Design Button
    '''
    @author: Umair 
    '''

    def design_fn(self, op_list, data_list):
        design_dictionary = {}
        for op in op_list:
            widget = self.dockWidgetContents.findChild(QtWidgets.QWidget, op[0])
            if op[2] == TYPE_COMBOBOX:
                des_val = widget.currentText()
                d1 = {op[0]: des_val}
            elif op[2] == TYPE_MODULE:
                des_val = op[1]
                d1 = {op[0]: des_val}
            elif op[2] == TYPE_COMBOBOX_CUSTOMIZED:
                des_val = data_list[op[0]+"_customized"]
                d1 = {op[0]: des_val}
            elif op[2] == TYPE_TEXTBOX:
                des_val = widget.text()
                d1 = {op[0]: des_val}
            else:
                d1 = {}
            design_dictionary.update(d1)
        design_dictionary.update(self.designPrefDialog.save_designPref_para())
        self.design_inputs = design_dictionary

    def pass_d(self, main, design_dictionary):
        """
        It sets key variable textEdit and passes it to warn text function present in fin_plate_connection.py for logger
         """

        # @author Arsil Zunzunia


        key = self.centralwidget.findChild(QtWidgets.QWidget, "textEdit")
        main.warn_text(main, key, design_dictionary)
        # main.set_input_values(main, design_dictionary)
# Function for saving inputs in a file
    '''
    @author: Umair 
    '''
    def saveDesign_inputs(self):
        fileName, _ = QFileDialog.getSaveFileName(self,
                                                  "Save Design", os.path.join(' ', "untitled.osi"),
                                                  "Input Files(*.osi)")
        if not fileName:
            return
        try:
            with open(fileName, 'w') as input_file:
                yaml.dump(self.design_inputs, input_file)
        except Exception as e:
            QMessageBox.warning(self, "Application",
                                "Cannot write file %s:\n%s" % (fileName, str(e)))
            return

# Function for getting inputs from a file
    '''
    @author: Umair 
    '''

    def loadDesign_inputs(self, op_list, data, new):
        fileName, _ = QFileDialog.getOpenFileName(self, "Open Design", os.path.join(str(' '), ''), "InputFiles(*.osi)")
        if not fileName:
            return
        try:
            in_file = str(fileName)
            with open(in_file, 'r') as fileObject:
                uiObj = yaml.load(fileObject)
            self.setDictToUserInputs(uiObj, op_list, data, new)

        except IOError:
            QMessageBox.information(self, "Unable to open file",
                                    "There was an error opening \"%s\"" % fileName)
            return

# Function for loading inputs from a file to Ui
    '''
    @author: Umair 
    '''

    def setDictToUserInputs(self, uiObj, op_list, data, new):
        for op in op_list:
            key_str = op[0]
            key = self.dockWidgetContents.findChild(QtWidgets.QWidget, key_str)
            if op[2] == TYPE_COMBOBOX:
                index = key.findText(uiObj[key_str], QtCore.Qt.MatchFixedString)
                if index >= 0:
                    key.setCurrentIndex(index)
            elif op[2] == TYPE_TEXTBOX:
                key.setText(uiObj[key_str])
            elif op[2] == TYPE_COMBOBOX_CUSTOMIZED:
                for n in new:
                    if n[0] == key_str:
                        if uiObj[key_str] != n[1]():
                            data[key_str + "_customized"] = uiObj[key_str]
                            key.setCurrentIndex(1)
                        else:
                            pass
            else:
                pass

# Function for Input Validation
#
#                 for value in red_list:
#                     indx = option[4].index(str(value))
#                     key.setItemData(indx, QBrush(QColor("red")), Qt.TextColorRole)
#
#             elif option[0] == KEY_SUPTDSEC:
#
#                 v = "Beams"
#
#                 red_list = connect_for_red(v)
#
#                 print(red_list)
#
#                 for value in red_list:
#                     indx = option[4].index(str(value))
#
#                     key.setItemData(indx, QBrush(QColor("red")), Qt.TextColorRole)
#
#     def select_workspace_folder(self):
#         # This function prompts the user to select the workspace folder and returns the name of the workspace folder
#         config = configparser.ConfigParser()
#         config.read_file(open(r'Osdag.config'))
#         desktop_path = config.get("desktop_path", "path1")
#         folder = QFileDialog.getExistingDirectory(None, "Select Workspace Folder (Don't use spaces in the folder name)",
#                                                   desktop_path)
#         return folder
    def common_function_for_save_and_design(self, main, data, trigger_type):

        # @author: Amir

        option_list = main.input_values(self)
        if trigger_type == "Save":
            self.design_fn(option_list, data)
            self.saveDesign_inputs()
        else:
            self.design_fn(option_list, data)

            main.func_for_validation(main, self, self.design_inputs)
            status = main.design_status
            # main.set_input_values(main, self.design_inputs, self)
            # DESIGN_FLAG = 'True'

            out_list = main.output_values(main, status)
            for option in out_list:
                if option[2] == TYPE_TEXTBOX:
                    txt = self.dockWidgetContents_out.findChild(QtWidgets.QWidget, option[0])
                    txt.setText(str(option[3]))
                elif option[2] == TYPE_OUT_BUTTON:
                    self.dockWidgetContents_out.findChild(QtWidgets.QWidget, option[0]).setEnabled(True)

            if status is True:
                self.commLogicObj = CommonDesignLogic(self.display,self.folder,
                                                      main.module)
                status = main.design_status
                self.commLogicObj.call_3DModel(status)
                # self.callFin2D_Drawing("All")
                self.actionShow_all.setEnabled(True)
                self.actionShow_beam.setEnabled(True)
                self.actionShow_column.setEnabled(True)
                self.actionShow_finplate.setEnabled(True)
            else:
                self.btn3D.setEnabled(False)
                self.chkBxBeam.setEnabled(False)
                self.chkBxCol.setEnabled(False)
                self.chkBxFinplate.setEnabled(False)
                self.actionShow_all.setEnabled(False)
                self.actionShow_beam.setEnabled(False)
                self.actionShow_column.setEnabled(False)
                self.actionShow_finplate.setEnabled(False)

    def output_button_dialog(self, main, list):
        dialog = QtWidgets.QDialog()
        dialog.resize(350, 170)
        dialog.setFixedSize(dialog.size())
        dialog.setObjectName("Dialog")
        dialog.setWindowTitle(list[0])

        i = 0
        for option in list[1](main):
            lable = option[1]
            type = option[2]
            _translate = QtCore.QCoreApplication.translate
            if type not in [TYPE_TITLE, TYPE_IMAGE, TYPE_MODULE]:
                l = QtWidgets.QLabel(dialog)
                l.setGeometry(QtCore.QRect(10, 10 + i, 120, 25))
                font = QtGui.QFont()
                font.setPointSize(9)
                font.setBold(False)
                font.setWeight(50)
                l.setFont(font)
                l.setObjectName(option[0] + "_label")
                l.setText(_translate("MainWindow", "<html><head/><body><p>" + lable + "</p></body></html>"))

            if type == TYPE_TEXTBOX:
                r = QtWidgets.QLineEdit(dialog)
                r.setGeometry(QtCore.QRect(160, 10 + i, 160, 27))
                font = QtGui.QFont()
                font.setPointSize(11)
                font.setBold(False)
                font.setWeight(50)
                r.setFont(font)
                r.setObjectName(option[0])
                r.setText(str(option[3]))

            i = i + 30

        dialog.exec()


# Function for warning about structure

    # def warning_function(self, main, design_dictionary):
    #     key = self.centralwidget.findChild(QtWidgets.QWidget, "textEdit")
    #     main.warn_text(main, key, design_dictionary)

# Function for error if any field is missing

    def generate_missing_fields_error_string(self, missing_fields_list):


        """

        Args:
            missing_fields_list: list of fields that are not selected or entered

        Returns:
            error string that has to be displayed

        """
        # The base string which should be displayed

        # @author: Amir

        information = "Please input the following required field"
        if len(missing_fields_list) > 1:
            # Adds 's' to the above sentence if there are multiple missing input fields
            information += "s"
        information += ": "

        # Loops through the list of the missing fields and adds each field to the above sentence with a comma

        for item in missing_fields_list:
            information = information + item + ", "

        # Removes the last comma
        information = information[:-2]
        information += "."

        return information

# Function for validation in beam-beam structure

    def validate_beam_beam(self, key):

        # @author: Arsil

        if key.currentIndex() == 2:
            key2 = self.dockWidgetContents.findChild(QtWidgets.QWidget, KEY_SUPTNGSEC)
            key3 = self.dockWidgetContents.findChild(QtWidgets.QWidget, KEY_SUPTDSEC)
            key2.currentIndexChanged.connect(lambda: self.primary_secondary_beam_comparison(key, key2, key3))
            key3.currentIndexChanged.connect(lambda: self.primary_secondary_beam_comparison(key, key2, key3))


    def call_3DModel(self, bgcolor):
        '''
        This routine responsible for displaying 3D Cad model
        :param flag: boolean
        :return:
        '''
        if self.btn3D.isChecked:
            self.chkBxCol.setChecked(Qt.Unchecked)
            self.chkBxBeam.setChecked(Qt.Unchecked)
            self.chkBxFinplate.setChecked(Qt.Unchecked)
        self.commLogicObj.display_3DModel("Model",bgcolor)

    def call_3DBeam(self, bgcolor):
        '''
        Creating and displaying 3D Beam
        '''
        self.chkBxBeam.setChecked(Qt.Checked)
        if self.chkBxBeam.isChecked():
            self.chkBxCol.setChecked(Qt.Unchecked)
            self.chkBxFinplate.setChecked(Qt.Unchecked)
            self.btn3D.setChecked(Qt.Unchecked)
            self.mytabWidget.setCurrentIndex(0)

        self.commLogicObj.display_3DModel("Beam", bgcolor)

    def call_3DColumn(self, bgcolor):
        '''
        '''
        self.chkBxCol.setChecked(Qt.Checked)
        if self.chkBxCol.isChecked():
            self.chkBxBeam.setChecked(Qt.Unchecked)
            self.chkBxFinplate.setChecked(Qt.Unchecked)
            self.btn3D.setChecked(Qt.Unchecked)
            self.mytabWidget.setCurrentIndex(0)
        self.commLogicObj.display_3DModel("Column", bgcolor)

    def call_3DFinplate(self, bgcolor):
        '''
        Displaying FinPlate in 3D
        '''
        self.chkBxFinplate.setChecked(Qt.Checked)
        if self.chkBxFinplate.isChecked():
            self.chkBxBeam.setChecked(Qt.Unchecked)
            self.chkBxCol.setChecked(Qt.Unchecked)
            self.mytabWidget.setCurrentIndex(0)
            self.btn3D.setChecked(Qt.Unchecked)

        self.commLogicObj.display_3DModel("Plate", bgcolor)

    def unchecked_allChkBox(self):
        '''
        This routine is responsible for unchecking all checkboxes in GUI
        '''

        self.btn3D.setChecked(Qt.Unchecked)
        self.chkBxBeam.setChecked(Qt.Unchecked)
        self.chkBxCol.setChecked(Qt.Unchecked)
        self.chkBxFinplate.setChecked(Qt.Unchecked)

    def retranslateUi(self):
        _translate = QtCore.QCoreApplication.translate
        self.btnInput.setToolTip(_translate("MainWindow", "Left Dock"))
        self.btnInput.setText(_translate("MainWindow", "input"))
        self.btnOutput.setToolTip(_translate("MainWindow", "Right Dock"))
        self.btnOutput.setText(_translate("MainWindow", "..."))
        self.btnTop.setToolTip(_translate("MainWindow", "Top View"))
        self.btnTop.setText(_translate("MainWindow", "..."))
        self.btnFront.setToolTip(_translate("MainWindow", "Front View"))
        self.btnFront.setText(_translate("MainWindow", "..."))
        self.btnSide.setToolTip(_translate("MainWindow", "Side View"))
        self.btnSide.setText(_translate("MainWindow", "..."))
        self.btn3D.setToolTip(_translate("MainWindow", "3D Model"))
        self.btn3D.setText(_translate("MainWindow", "Model"))
        self.chkBxBeam.setToolTip(_translate("MainWindow", "Beam only"))
        self.chkBxBeam.setText(_translate("MainWindow", "Beam"))
        self.chkBxCol.setToolTip(_translate("MainWindow", "Column only"))
        self.chkBxCol.setText(_translate("MainWindow", "Column"))
        self.chkBxFinplate.setToolTip(_translate("MainWindow", "Finplate only"))
        self.chkBxFinplate.setText(_translate("MainWindow", "Fin Plate"))
        self.menuFile.setTitle(_translate("MainWindow", "File"))
        self.menuEdit.setTitle(_translate("MainWindow", "Edit"))
        self.menuView.setTitle(_translate("MainWindow", "View"))
        self.menuHelp.setTitle(_translate("MainWindow", "Help"))
        self.menuGraphics.setTitle(_translate("MainWindow", "Graphics"))
        self.inputDock.setWindowTitle(_translate("MainWindow", "Input dock"))
        self.pushButton.setText(_translate("MainWindow", "PushButton"))
        self.btn_Reset.setToolTip(_translate("MainWindow", "Alt+R"))
        self.btn_Reset.setText(_translate("MainWindow", "Reset"))
        self.btn_Reset.setShortcut(_translate("MainWindow", "Alt+R"))
        self.btn_Design.setToolTip(_translate("MainWindow", "Alt+D"))
        self.btn_Design.setText(_translate("MainWindow", "Design"))
        self.btn_Design.setShortcut(_translate("MainWindow", "Alt+D"))

        self.outputDock.setWindowTitle(_translate("MainWindow", "Output dock"))
        self.btn_CreateDesign.setText(_translate("MainWindow", "Create design report"))
        self.actionInput.setText(_translate("MainWindow", "Input"))
        self.actionInput.setToolTip(_translate("MainWindow", "Input browser"))
        self.actionInputwindow.setText(_translate("MainWindow", "inputwindow"))
        self.actionNew.setText(_translate("MainWindow", "New"))
        self.actionNew.setShortcut(_translate("MainWindow", "Ctrl+N"))
        self.action_load_input.setText(_translate("MainWindow", "Load input"))
        self.action_load_input.setShortcut(_translate("MainWindow", "Ctrl+L"))
        self.action_save_input.setText(_translate("MainWindow", "Save input"))
        self.action_save_input.setIconText(_translate("MainWindow", "Save input"))
        self.action_save_input.setShortcut(_translate("MainWindow", "Ctrl+S"))
        self.actionSave_As.setText(_translate("MainWindow", "Save As"))
        self.actionPrint.setText(_translate("MainWindow", "Print"))
        self.actionCut.setText(_translate("MainWindow", "Cut"))
        self.actionCut.setShortcut(_translate("MainWindow", "Ctrl+X"))
        self.actionCopy.setText(_translate("MainWindow", "Copy"))
        self.actionCopy.setShortcut(_translate("MainWindow", "Ctrl+C"))
        self.actionPaste.setText(_translate("MainWindow", "Paste"))
        self.actionPaste.setShortcut(_translate("MainWindow", "Ctrl+V"))
        self.actionInput_Browser.setText(_translate("MainWindow", "Input Browser"))
        self.actionOutput_Browser.setText(_translate("MainWindow", "Output Browser"))
        self.actionAbout_Osdag.setText(_translate("MainWindow", "About Osdag"))
        self.actionBeam.setText(_translate("MainWindow", "Beam"))
        self.actionColumn.setText(_translate("MainWindow", "Column"))
        self.actionFinplate.setText(_translate("MainWindow", "Finplate"))
        self.actionBolt.setText(_translate("MainWindow", "Bolt"))
        self.action2D_view.setText(_translate("MainWindow", "2D view"))
        self.actionZoom_in.setText(_translate("MainWindow", "Zoom in"))
        self.actionZoom_out.setText(_translate("MainWindow", "Zoom out"))
        self.actionPan.setText(_translate("MainWindow", "Pan"))
        self.actionRotate_3D_model.setText(_translate("MainWindow", "Rotate 3D model"))
        self.actionView_2D_on_XY.setText(_translate("MainWindow", "View 2D on XY"))
        self.actionView_2D_on_YZ.setText(_translate("MainWindow", "View 2D on YZ"))
        self.actionView_2D_on_ZX.setText(_translate("MainWindow", "View 2D on ZX"))
        self.actionModel.setText(_translate("MainWindow", "Model"))
        self.actionEnlarge_font_size.setText(_translate("MainWindow", "Font"))
        self.actionReduce_font_size.setText(_translate("MainWindow", "Reduce font size"))
        self.actionSave_3D_model.setText(_translate("MainWindow", "Save 3D model "))
        self.actionSave_3D_model.setShortcut(_translate("MainWindow", "Alt+3"))
        self.actionSave_current_image.setText(_translate("MainWindow", "Save CAD image "))
        self.actionSave_current_image.setShortcut(_translate("MainWindow", "Alt+I"))
        self.actionSave_log_messages.setText(_translate("MainWindow", "Save log messages"))
        self.actionSave_log_messages.setShortcut(_translate("MainWindow", "Alt+M"))
        self.actionCreate_design_report.setText(_translate("MainWindow", "Create design report"))
        self.actionCreate_design_report.setShortcut(_translate("MainWindow", "Alt+C"))
        self.actionQuit_fin_plate_design.setText(_translate("MainWindow", "Quit fin plate design"))
        self.actionSave_Front_View.setText(_translate("MainWindow", "Save front view"))
        self.actionSave_Front_View.setShortcut(_translate("MainWindow", "Alt+Shift+F"))
        self.actionSave_Top_View.setText(_translate("MainWindow", "Save top view"))
        self.actionSave_Top_View.setShortcut(_translate("MainWindow", "Alt+Shift+T"))
        self.actionSave_Side_View.setText(_translate("MainWindow", "Save side view"))
        self.actionSave_Side_View.setShortcut(_translate("MainWindow", "Alt+Shift+S"))
        self.actionChange_bg_color.setText(_translate("MainWindow", "Change bg color"))
        self.actionShow_beam.setText(_translate("MainWindow", "Show beam"))
        self.actionShow_beam.setShortcut(_translate("MainWindow", "Alt+Shift+B"))
        self.actionShow_column.setText(_translate("MainWindow", "Show column"))
        self.actionShow_column.setShortcut(_translate("MainWindow", "Alt+Shift+C"))
        self.actionShow_finplate.setText(_translate("MainWindow", "Show finplate"))
        self.actionShow_finplate.setShortcut(_translate("MainWindow", "Alt+Shift+A"))
        self.actionChange_background.setText(_translate("MainWindow", "Change background"))
        self.actionShow_all.setText(_translate("MainWindow", "Show all"))
        self.actionShow_all.setShortcut(_translate("MainWindow", "Alt+Shift+M"))
        self.actionDesign_examples.setText(_translate("MainWindow", "Design Examples"))
        self.actionSample_Problems.setText(_translate("MainWindow", "Sample Problems"))
        self.actionSample_Tutorials.setText(_translate("MainWindow", "Video Tutorials"))
        self.actionAbout_Osdag_2.setText(_translate("MainWindow", "About Osdag"))
        self.actionOsdag_Manual.setText(_translate("MainWindow", "Osdag Manual"))
        self.actionAsk_Us_a_Question.setText(_translate("MainWindow", "Ask Us a Question"))
        self.actionFAQ.setText(_translate("MainWindow", "FAQ"))
        self.actionDesign_Preferences.setText(_translate("MainWindow", "Design Preferences"))
        self.actionDesign_Preferences.setShortcut(_translate("MainWindow", "Alt+P"))
        self.actionfinPlate_quit.setText(_translate("MainWindow", "Quit"))
        self.actionfinPlate_quit.setShortcut(_translate("MainWindow", "Shift+Q"))
        self.actio_load_input.setText(_translate("MainWindow", "Load input"))
        self.actio_load_input.setShortcut(_translate("MainWindow", "Ctrl+L"))
        print("Done")

# Function for hiding and showing input and output dock

    def dockbtn_clicked(self, widget):

        '''(QWidget) -> None
        This method dock and undock widget(QdockWidget)
        '''

        flag = widget.isHidden()
        if (flag):
            widget.show()
        else:
            widget.hide()

# Function for showing design-preferences popup

    def design_preferences(self):
        self.designPrefDialog.exec()

# Function for getting input for design preferences from input dock
    '''
    @author: Umair 
    '''

    def combined_design_prefer(self, module):
        key_1 = self.dockWidgetContents.findChild(QtWidgets.QWidget, KEY_CONN)
        key_2 = self.dockWidgetContents.findChild(QtWidgets.QWidget, KEY_SUPTNGSEC)
        key_3 = self.dockWidgetContents.findChild(QtWidgets.QWidget, KEY_SUPTDSEC)
        key_4 = self.dockWidgetContents.findChild(QtWidgets.QWidget, KEY_MATERIAL)
        key_5 = self.dockWidgetContents.findChild(QtWidgets.QWidget, KEY_SECSIZE)
        table_1 = "Columns"
        table_2 = "Beams"
        if module == KEY_DISP_BEAMCOVERPLATE:
            t = table_2
        elif module == KEY_DISP_COLUMNCOVERPLATE:
            t = table_1
        material_grade = key_4.currentText()
        if module in [KEY_DISP_BEAMCOVERPLATE, KEY_DISP_COLUMNCOVERPLATE]:
            designation_col = key_5.currentText()
            self.designPrefDialog.ui.tabWidget.removeTab(
                self.designPrefDialog.ui.tabWidget.indexOf(self.designPrefDialog.ui.tab_Beam))
            self.designPrefDialog.ui.tabWidget.setTabText(self.designPrefDialog.ui.tabWidget.indexOf(
                self.designPrefDialog.ui.tab_Column), KEY_DISP_SECSIZE)
            if key_5.currentIndex() != 0:
                self.designPrefDialog.column_preferences(designation_col, t, material_grade)
        else:
            conn = key_1.currentText()
            designation_col = key_2.currentText()
            designation_bm = key_3.currentText()
            if conn in VALUES_CONN_1:
                self.designPrefDialog.ui.tabWidget.setTabText(self.designPrefDialog.ui.tabWidget.indexOf(
                    self.designPrefDialog.ui.tab_Column), KEY_DISP_COLSEC)
                self.designPrefDialog.ui.tabWidget.setTabText(self.designPrefDialog.ui.tabWidget.indexOf(
                    self.designPrefDialog.ui.tab_Beam), KEY_DISP_BEAMSEC)
                if key_2.currentIndex() != 0 and key_3.currentIndex() != 0:
                    self.designPrefDialog.column_preferences(designation_col, table_1, material_grade)
                    self.designPrefDialog.beam_preferences(designation_bm, material_grade)
            elif conn in VALUES_CONN_2:
                self.designPrefDialog.ui.tabWidget.setTabText(self.designPrefDialog.ui.tabWidget.indexOf(
                    self.designPrefDialog.ui.tab_Column), KEY_DISP_PRIBM)
                self.designPrefDialog.ui.tabWidget.setTabText(self.designPrefDialog.ui.tabWidget.indexOf(
                    self.designPrefDialog.ui.tab_Beam), KEY_DISP_SECBM)
                if key_2.currentIndex() != 0 and key_3.currentIndex() != 0:
                    self.designPrefDialog.column_preferences(designation_col, table_2, material_grade)
                    self.designPrefDialog.beam_preferences(designation_bm, material_grade)

    def create_design_report(self):
        self.create_report.show()

    def closeEvent(self, event):
        '''
        Closing module window.
        '''
        reply = QMessageBox.question(self, 'Message',
                                     "Are you sure you want to quit?", QMessageBox.Yes, QMessageBox.No)

        if reply == QMessageBox.Yes:
            self.closed.emit()
            event.accept()
        else:
            event.ignore()


from . import icons_rc
if __name__ == '__main__':
    # set_osdaglogger()

    import sys
    app = QtWidgets.QApplication(sys.argv)
    MainWindow = QtWidgets.QMainWindow()
    ui = Ui_ModuleWindow()
    ui.setupUi(MainWindow)
    MainWindow.show()
    sys.exit(app.exec_())<|MERGE_RESOLUTION|>--- conflicted
+++ resolved
@@ -73,22 +73,9 @@
         self.ui.addAvailableItems(op, KEYEXISTING_CUSTOMIZED)
         self.window.exec()
         return self.ui.get_right_elements()
-<<<<<<< HEAD
+
 
     def open_summary_popup(self, main):
-=======
-    @pyqtSlot()
-    def open_summary_popup(self):
-
-        """
-        Function to connect the summary_popup with the ui_template file on clicking
-         the 'create design report' button
-        """
-
-        # @author: Amir
-
-
->>>>>>> 24ebdef9
         self.new_window = QtWidgets.QDialog()
         self.new_ui = Ui_Dialog1()
         self.new_ui.setupUi(self.new_window, main)
