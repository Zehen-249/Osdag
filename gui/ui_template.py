--- conflicted
+++ resolved
@@ -1621,11 +1621,7 @@
             #     self.commLogicObj = cadconnection.commonfile(cadconnection, main.mainmodule, self.display, self.folder,
             #                                                  main.module)
 
-<<<<<<< HEAD
-            if status is True and (main.module == KEY_DISP_FINPLATE or main.module == KEY_DISP_BEAMCOVERPLATE or main.module == KEY_DISP_CLEATANGLE):
-=======
-            if status is True and (main.module == KEY_DISP_FINPLATE ):
->>>>>>> 77147f53
+            if status is True and (main.module == KEY_DISP_FINPLATE or main.module == KEY_DISP_CLEATANGLE):
 
                 self.commLogicObj = CommonDesignLogic(self.display, self.folder, main.module, main.mainmodule)
                 status = main.design_status
