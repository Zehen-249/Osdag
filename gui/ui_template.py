--- conflicted
+++ resolved
@@ -20,10 +20,7 @@
 from design_type.connection.column_cover_plate import ColumnCoverPlate
 from PIL import Image
 from texlive.Design_wrapper import init_display as init_display_off_screen
-<<<<<<< HEAD
-=======
 # from OCC.Display.backend import off
->>>>>>> 1b40bc28
 import os
 import yaml
 import json
@@ -37,16 +34,11 @@
 import configparser
 import pickle
 import cairosvg
-<<<<<<< HEAD
-from update import Update
-import pandas as pd
-=======
 
 from update_version_check import Update
 import pandas as pd
 
 
->>>>>>> 1b40bc28
 
 from Common import *
 from utils.common.component import *
@@ -210,11 +202,7 @@
             off_display, _, _, _ = init_display_off_screen(backend_str=backend_name())
             self.commLogicObj.display = off_display
             self.commLogicObj.display_3DModel("Model", "gradient_bg")
-<<<<<<< HEAD
-            off_display.set_bg_gradient_color([255, 255, 255], [255, 255, 255])
-=======
             # off_display.set_bg_gradient_color([51, 51, 102], [150, 150, 170])
->>>>>>> 1b40bc28
             off_display.ExportToImage('./ResourceFiles/images/3d.png')
             off_display.View_Front()
             off_display.FitAll()
@@ -1355,15 +1343,12 @@
         self.btnTop.clicked.connect(lambda: self.display.View_Top())
         self.btnFront.clicked.connect(lambda: self.display.View_Front())
         self.btnSide.clicked.connect(lambda: self.display.View_Right())
-<<<<<<< HEAD
-=======
         self.actionSave_Top_View.triggered.connect(lambda: self.display.FitAll())
         self.actionSave_Front_View.triggered.connect(lambda: self.display.FitAll())
         self.actionSave_Side_View.triggered.connect(lambda: self.display.FitAll())
         self.btnTop.clicked.connect(lambda: self.display.FitAll())
         self.btnFront.clicked.connect(lambda: self.display.FitAll())
         self.btnSide.clicked.connect(lambda: self.display.FitAll())
->>>>>>> 1b40bc28
 
         last_design_folder = os.path.join('ResourceFiles', 'last_designs')
         last_design_file = str(main.module_name(main)).replace(' ', '') + ".osi"
@@ -1957,15 +1942,9 @@
                     txt = self.dockWidgetContents_out.findChild(QtWidgets.QWidget, option[0])
                     txt.setText(str(option[3]))
                     if status:
-<<<<<<< HEAD
-                        txt.setVisible(True if option[3] and txt.isVisible() else False)
-                        txt_label = self.dockWidgetContents_out.findChild(QtWidgets.QWidget, option[0]+"_label")
-                        txt_label.setVisible(True if option[3] and txt_label.isVisible() else False)
-=======
                         txt.setVisible(True if option[3] != "" and txt.isVisible() else False)
                         txt_label = self.dockWidgetContents_out.findChild(QtWidgets.QWidget, option[0]+"_label")
                         txt_label.setVisible(True if option[3] != "" and txt_label.isVisible() else False)
->>>>>>> 1b40bc28
 
                 elif option[2] == TYPE_OUT_BUTTON:
                     self.dockWidgetContents_out.findChild(QtWidgets.QWidget, option[0]).setEnabled(True)
@@ -2147,8 +2126,6 @@
                         image_widget.setLayout(image_layout)
                         inner_grid_layout = QtWidgets.QGridLayout(inner_grid_widget)
                         inner_grid_widget.setLayout(inner_grid_layout)
-<<<<<<< HEAD
-=======
 # <<<<<<< HEAD
 #                         im = QtWidgets.QLabel(image_widget)
 #                         #im.setGeometry(QtCore.QRect(330, 10, 150, 150))
@@ -2163,16 +2140,12 @@
 #                         #im.setPixmap(pmap)
 #                         image_layout.addWidget(im)
 # =======
->>>>>>> 1b40bc28
                         if value is not None and value != "":
                             im = QtWidgets.QLabel(image_widget)
                             im.setFixedSize(value[1], value[2])
                             pmap = QPixmap(value[0])
                             im.setScaledContents(1)
-<<<<<<< HEAD
-=======
                             im.setStyleSheet("background-color: white;")
->>>>>>> 1b40bc28
                             im.setPixmap(pmap)
                             image_layout.addWidget(im)
                             caption = QtWidgets.QLabel(image_widget)
@@ -2182,18 +2155,11 @@
                             caption.setAlignment(Qt.AlignCenter)
                             caption.setFont(font)
                             caption.setText(value[3])
-<<<<<<< HEAD
-                            caption.setFixedSize(value[1], 12)
-                            image_layout.addWidget(caption)
-                            max_image_width = max(max_image_width, value[1])
-                            max_image_height = max(max_image_height, value[2])
-=======
                             caption.setFixedSize(value[1], caption.sizeHint().height())
                             image_layout.addWidget(caption)
                             max_image_width = max(max_image_width, value[1])
                             max_image_height = max(max_image_height, value[2])
 # >>>>>>> 69a22ea10dd18e2df58abc6503be8d6354eaa30a
->>>>>>> 1b40bc28
                         j += 1
 
                         q = QtWidgets.QLabel(scroll_content)
@@ -2215,11 +2181,7 @@
                         font.setPointSize(11)
                         font.setBold(False)
                         font.setWeight(50)
-<<<<<<< HEAD
-                        r.setFixedSize(160, 27)
-=======
                         r.setFixedSize(100, 27)
->>>>>>> 1b40bc28
                         r.setFont(font)
                         r.setObjectName(option[0])
                         r.setText(str(value))
@@ -2227,12 +2189,6 @@
 
                     if option_type == TYPE_IMAGE:
                         im = QtWidgets.QLabel(image_widget)
-<<<<<<< HEAD
-                        im.setScaledContents(True)
-                        im.setFixedSize(value[1], value[2])
-                        pmap = QPixmap(value[0])
-                        im.setPixmap(pmap)
-=======
 # <<<<<<< HEAD
 #                         #im.setGeometry(QtCore.QRect(330, 10, 100, 100))
 #                         #im.setScaledContents(True)
@@ -2246,7 +2202,6 @@
                         im.setStyleSheet("background-color: white;")
                         im.setPixmap(pmap)
 # >>>>>>> 69a22ea10dd18e2df58abc6503be8d6354eaa30a
->>>>>>> 1b40bc28
                         image_layout.addWidget(im)
                         caption = QtWidgets.QLabel(image_widget)
                         font = QtGui.QFont()
@@ -2277,12 +2232,6 @@
                     outer_grid_layout.addWidget(inner_grid_widget, j, 1, 1, 1)
                 if image_layout.count() > 0:
                     outer_grid_layout.addWidget(image_widget, j, 2, 1, 1)
-<<<<<<< HEAD
-
-                dialog_width += max_label_width
-                dialog_width += max_image_width
-                dialog_height = max(dialog_height, max_image_height)
-=======
 # <<<<<<< HEAD
 #                 scroll.setWidget(scrollcontent)
 #                 if section == 0:
@@ -2293,7 +2242,6 @@
                 dialog_width += max_label_width
                 dialog_width += max_image_width
                 dialog_height = max(dialog_height, max_image_height+125)
->>>>>>> 1b40bc28
                 if not no_note:
                     dialog_height += 40
                 dialog.resize(dialog_width, dialog_height)
@@ -2302,10 +2250,7 @@
                 if no_note:
                     layout1.removeWidget(note_widget)
 
-<<<<<<< HEAD
-=======
 # >>>>>>> 69a22ea10dd18e2df58abc6503be8d6354eaa30a
->>>>>>> 1b40bc28
                 dialog.exec()
 
     def import_custom_section(self):
