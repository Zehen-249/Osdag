# -*- coding: utf-8 -*-

# Form implementation generated from reading ui file 'app/gui/ui_template.ui'
#
# Created by: PyQt5 UI code generator 5.13.0
#
# WARNING! All changes made in this file will be lost!
from PyQt5.QtWidgets import QMessageBox, qApp
from PyQt5.QtGui import QDoubleValidator, QIntValidator, QPixmap, QPalette
from PyQt5.QtCore import QFile, pyqtSignal, QTextStream, Qt, QIODevice,pyqtSlot
from PyQt5 import QtCore, QtGui, QtWidgets
from design_report import reportGenerator
from PyQt5.QtWidgets import QMainWindow, QDialog, QFontDialog, QApplication, QFileDialog, QColorDialog
from PyQt5.QtCore import QFile, pyqtSignal, QTextStream, Qt, QIODevice
from PyQt5.QtCore import QRegExp
from PyQt5.QtGui import QBrush
from PyQt5.QtGui import QColor
from PyQt5.QtGui import QDoubleValidator, QIntValidator, QPixmap, QPalette
from PyQt5.QtGui import QTextCharFormat
from PyQt5.QtGui import QTextCursor
from PyQt5.QtWidgets import QMainWindow, QDialog, QFontDialog, QApplication, QFileDialog, QColorDialog,QDialogButtonBox
from PyQt5.QtGui import QStandardItem
import os
import yaml
import json
import logging
from drawing_2D.Svg_Window import SvgWindow
import sys
import sqlite3
import shutil
import openpyxl
import pdfkit
import configparser
import pickle
import cairosvg

from Common import *
from utils.common.component import Section,I_sectional_Properties
from utils.common.component import *
from .customized_popup import Ui_Popup
# from .ui_summary_popup import Ui_Dialog1
from .ui_design_preferences import Ui_Dialog
<<<<<<< HEAD
from gui.ui_summary_popup import Ui_Dialog1
from design_report.reportGenerator import save_html
=======
from .ui_design_preferences import DesignPreferences
from design_type.connection.shear_connection import ShearConnection


>>>>>>> 1de7a5e3

class Ui_ModuleWindow(QMainWindow):

    closed = pyqtSignal()
    def open_popup(self, op,  KEYEXISTING_CUSTOMIZED):
        self.window = QtWidgets.QDialog()
        self.ui = Ui_Popup()
        self.ui.setupUi(self.window)
        self.ui.addAvailableItems(op, KEYEXISTING_CUSTOMIZED)
        #self.ui.pushButton_5.clicked.connect(self.window.close)
        self.window.exec()
        return self.ui.get_right_elements()
    @pyqtSlot()
    def open_summary_popup(self):
        self.new_window = QtWidgets.QDialog()
        self.new_ui = Ui_Dialog1()
        self.new_ui.setupUi(self.new_window)
        self.new_window.exec()
        self.new_ui.btn_browse.clicked.connect(lambda: self.getLogoFilePath(self.new_ui.lbl_browse))
        self.new_ui.btn_saveProfile.clicked.connect(self.saveUserProfile)
        self.new_ui.btn_useProfile.clicked.connect(self.useUserProfile)
        # self.new_ui.buttonBox.clicked.connect(self.save_inputSummary)
        # buttons = QDialogButtonBox(QDialogButtonBox.Ok | QDialogButtonBox.Cancel, Qt.Horizontal, self)
        # buttons.accepted.connect(self.save_inputSummary)
        # # self.new_ui.buttonBox.accepted.connect(self.save_inputSummary)

    # def save_inputSummary(self):
    #     input_summary = self.getPopUpInputs()
    #     self.save_design(input_summary)
    #
    # def call_designreport(self, fileName, report_summary, folder):
    #     self.alist = {'Designation': 'MB 500', 'Mass': 86.9, 'Area': 111.0, 'D': 500.0, 'B': 180.0, 'tw': 10.2,
    #                   'T': 17.2, 'FlangeSlope': 98, 'R1': 17.0, 'R2': 8.5, 'Iz': 45228.0, 'Iy': 1320.0, 'rz': 20.2,
    #                   'ry': 3.5, 'Zz': 1809.1, 'Zy': 147.0, 'Zpz': 2074.8, 'Zpy': 266.7, 'Source': 'IS808_Rev',
    #                   'Bolt': {'Diameter (mm)': '24', 'Grade': '8.8', 'Type': 'Friction Grip Bolt'},
    #                   'Weld': {'Size (mm)': '12'},
    #                   'Member': {'BeamSection': 'MB 500', 'ColumSection': 'UC 305 x 305 x 97',
    #                              'Connectivity': 'Column flange-Beam web', 'fu (MPa)': '410', 'fy (MPa)': '250'},
    #                   'Plate': {'Thickness (mm)': '12', 'Height (mm)': '', 'Width (mm)': ''},
    #                   'Load': {'ShearForce (kN)': '140'}, 'Connection': 'Finplate',
    #                   'bolt': {'bolt_hole_type': 'Standard', 'bolt_hole_clrnce': 2, 'bolt_fu': 800.0,
    #                            'slip_factor': 0.3},
    #                   'weld': {'typeof_weld': 'Shop weld', 'safety_factor': 1.25, 'fu_overwrite': '410'},
    #                   'detailing': {'typeof_edge': 'a - Sheared or hand flame cut', 'min_edgend_dist': 1.7, 'gap': 10.0,
    #                                 'is_env_corrosive': 'No'}, 'design': {'design_method': 'Limit State Design'}}
    #     self.result = {
    #         'Bolt': {'status': True, 'shearcapacity': 47.443, 'bearingcapacity': 'N/A', 'boltcapacity': 47.443,
    #                  'numofbolts': 3, 'boltgrpcapacity': 142.33, 'numofrow': 3, 'numofcol': 1, 'pitch': 96.0,
    #                  'edge': 54.0, 'enddist': 54.0, 'gauge': 0.0, 'bolt_fu': 800.0, 'bolt_dia': 24, 'k_b': 0.519,
    #                  'beam_w_t': 10.2, 'web_plate_t': 12.0, 'beam_fu': 410.0, 'shearforce': 140.0, 'dia_hole': 26},
    #         'Weld': {'thickness': 10, 'thicknessprovided': 12.0, 'resultantshear': 434.557, 'weldstrength': 1590.715,
    #                  'weld_fu': 410.0, 'effectiveWeldlength': 276.0},
    #         'Plate': {'minHeight': 300.0, 'minWidth': 118.0, 'plateedge': 64.0, 'externalmoment': 8.96,
    #                   'momentcapacity': 49.091, 'height': 300.0, 'width': 118.0, 'blockshear': 439.837,
    #                   'web_plate_fy': 250.0, 'platethk': 12.0, 'beamdepth': 500.0, 'beamrootradius': 17.0,
    #                   'colrootradius': 15.2, 'beamflangethk': 17.2, 'colflangethk': 15.4}}
    #     # print("resultobj", self.result)
    #     # self.column_data = self.fetchColumnPara()
    #     # self.beam_data = self.fetchBeamPara()
    #     save_html(self.result, self.alist, fileName, report_summary, folder)
    #
    # def save_design(self, popup_summary):
    #     # status = self.resultObj['Bolt']['status']
    #     # if status is True:
    #     #     self.call_3DModel("white_bg")
    #     #     data = os.path.join(str(self.folder), "images_html", "3D_Model.png")
    #     #     self.display.ExportToImage(data)
    #     #     self.display.FitAll()
    #     # else:
    #     #     pass
    #
    #
    #     folder = self.select_workspace_folder()
    #     self.folder = str(folder)
    #     fileName = os.path.join(self.folder, "images_html", "Html_Report.html")
    #     fileName = str(fileName)
    #     # self.commLogicObj.call_designReport(fileName, popup_summary)
    #     self.call_designreport(fileName, popup_summary,self.folder)
    #
    #     config = configparser.ConfigParser()
    #     config.readfp(open(r'Osdag.config'))
    #     wkhtmltopdf_path = config.get('wkhtml_path', 'path1')
    #     # Creates pdf
    #
    #     config = pdfkit.configuration(wkhtmltopdf=wkhtmltopdf_path )
    #
    #     options = {
    #         'margin-bottom': '10mm',
    #         'footer-right': '[page]'
    #     }
    #     file_type = "PDF (*.pdf)"
    #     fname, _ = QFileDialog.getSaveFileName(self, "Save File As", self.folder + "/", file_type)
    #     fname = str(fname)
    #     flag = True
    #     if fname == '':
    #         flag = False
    #         return flag
    #     else:
    #         pdfkit.from_file(fileName, fname, configuration=config, options=options)
    #         QMessageBox.about(self, 'Information', "Report Saved")
    #
    # def select_workspace_folder(self):
    #     # This function prompts the user to select the workspace folder and returns the name of the workspace folder
    #     config = configparser.ConfigParser()
    #     config.read_file(open(r'Osdag.config'))
    #     desktop_path = config.get("desktop_path", "path1")
    #     folder = QFileDialog.getExistingDirectory(self,
    #                                               "Select Workspace Folder (Don't use spaces in the folder name)",
    #                                               desktop_path)
    #     return folder

    def getLogoFilePath(self, lblwidget):

        self.new_ui.lbl_browse.clear()
        filename, _ = QFileDialog.getOpenFileName(
            self, 'Open File', " ../../",
            'Images (*.png *.svg *.jpg)',
            None, QFileDialog.DontUseNativeDialog)
        flag = True
        if filename == '':
            flag = False
            return flag
        else:
            base = os.path.basename(str(filename))
            lblwidget.setText(base)
            base_type = base[-4:]
            self.desired_location(filename, base_type)

        return str(filename)

    def desired_location(self, filename, base_type):
        if base_type == ".svg":
            cairosvg.svg2png(file_obj=filename,
                             write_to=os.path.join(str(self.folder), "images_html", "cmpylogoFin.png"))
        else:
            shutil.copyfile(filename, os.path.join(str(self.folder), "images_html", "cmpylogoFin.png"))

    def saveUserProfile(self):

        flag = True
        inputData = self.getPopUpInputs()
        filename, _ = QFileDialog.getSaveFileName(self, 'Save Files',
                                                  os.path.join(str(self.folder), "Profile"), '*.txt')
        if filename == '':
            flag = False
            return flag
        else:
            infile = open(filename, 'w')
            pickle.dump(inputData, infile)
            infile.close()

    def getPopUpInputs(self):
        input_summary = {}
        input_summary["ProfileSummary"] = {}
        input_summary["ProfileSummary"]["CompanyName"] = str(self.new_ui.lineEdit_companyName.text())
        input_summary["ProfileSummary"]["CompanyLogo"] = str(self.new_ui.lbl_browse.text())
        input_summary["ProfileSummary"]["Group/TeamName"] = str(self.new_ui.lineEdit_groupName.text())
        input_summary["ProfileSummary"]["Designer"] = str(self.new_ui.lineEdit_designer.text())

        input_summary["ProjectTitle"] = str(self.new_ui.lineEdit_projectTitle.text())
        input_summary["Subtitle"] = str(self.new_ui.lineEdit_subtitle.text())
        input_summary["JobNumber"] = str(self.new_ui.lineEdit_jobNumber.text())
        input_summary["AdditionalComments"] = str(self.new_ui.txt_additionalComments.toPlainText())
        input_summary["Client"] = str(self.new_ui.lineEdit_client.text())

        return input_summary

    def useUserProfile(self):

        filename, _ = QFileDialog.getOpenFileName(self, 'Open Files',
                                                  os.path.join(str(self.folder), "Profile"),
                                                  '*.txt')
        if os.path.isfile(filename):
            outfile = open(filename, 'r')
            reportsummary = pickle.load(outfile)
            self.new_ui.lineEdit_companyName.setText(reportsummary["ProfileSummary"]['CompanyName'])
            self.new_ui.lbl_browse.setText(reportsummary["ProfileSummary"]['CompanyLogo'])
            self.new_ui.lineEdit_groupName.setText(reportsummary["ProfileSummary"]['Group/TeamName'])
            self.new_ui.lineEdit_designer.setText(reportsummary["ProfileSummary"]['Designer'])

        else:
            pass

    def setupUi(self, MainWindow, main):
        MainWindow.setObjectName("MainWindow")
        MainWindow.resize(1328, 769)
        icon = QtGui.QIcon()
        icon.addPixmap(QtGui.QPixmap(":/newPrefix/images/finwindow.png"), QtGui.QIcon.Normal, QtGui.QIcon.Off)
        MainWindow.setWindowIcon(icon)
        MainWindow.setIconSize(QtCore.QSize(20, 2))
        self.centralwidget = QtWidgets.QWidget(MainWindow)
        self.centralwidget.setObjectName("centralwidget")
        self.verticalLayout_2 = QtWidgets.QVBoxLayout(self.centralwidget)
        self.verticalLayout_2.setObjectName("verticalLayout_2")
        self.frame = QtWidgets.QFrame(self.centralwidget)
        self.frame.setMinimumSize(QtCore.QSize(0, 28))
        self.frame.setMaximumSize(QtCore.QSize(16777215, 28))
        self.frame.setFrameShape(QtWidgets.QFrame.NoFrame)
        self.frame.setFrameShadow(QtWidgets.QFrame.Raised)
        self.frame.setObjectName("frame")

        self.btnInput = QtWidgets.QToolButton(self.frame)
        self.btnInput.setGeometry(QtCore.QRect(0, 0, 28, 28))
        self.btnInput.setFocusPolicy(QtCore.Qt.TabFocus)
        self.btnInput.setLayoutDirection(QtCore.Qt.LeftToRight)
        icon1 = QtGui.QIcon()
        icon1.addPixmap(QtGui.QPixmap(":/newPrefix/images/input.png"), QtGui.QIcon.Normal, QtGui.QIcon.Off)
        self.btnInput.setIcon(icon1)
        self.btnInput.setIconSize(QtCore.QSize(18, 18))
        self.btnInput.setObjectName("btnInput")

        self.btnOutput = QtWidgets.QToolButton(self.frame)
        self.btnOutput.setGeometry(QtCore.QRect(30, 0, 28, 28))
        self.btnOutput.setFocusPolicy(QtCore.Qt.TabFocus)
        self.pushButton = QtWidgets.QPushButton(self.centralwidget)
        self.pushButton.setGeometry(QtCore.QRect(440, 412, 111, 51))
        self.pushButton.setObjectName("pushButton")
        icon2 = QtGui.QIcon()
        icon2.addPixmap(QtGui.QPixmap(":/newPrefix/images/output.png"), QtGui.QIcon.Normal, QtGui.QIcon.Off)
        self.btnOutput.setIcon(icon2)
        self.btnOutput.setIconSize(QtCore.QSize(18, 18))
        self.btnOutput.setObjectName("btnOutput")

        self.btnInput.clicked.connect(lambda: self.dockbtn_clicked(self.inputDock))
        self.btnOutput.clicked.connect(lambda: self.dockbtn_clicked(self.outputDock))

        self.btnTop = QtWidgets.QToolButton(self.frame)
        self.btnTop.setGeometry(QtCore.QRect(160, 0, 28, 28))
        self.btnTop.setFocusPolicy(QtCore.Qt.TabFocus)
        icon3 = QtGui.QIcon()
        icon3.addPixmap(QtGui.QPixmap(":/newPrefix/images/X-Y.png"), QtGui.QIcon.Normal, QtGui.QIcon.Off)
        self.btnTop.setIcon(icon3)
        self.btnTop.setIconSize(QtCore.QSize(22, 22))
        self.btnTop.setObjectName("btnTop")
        self.btnFront = QtWidgets.QToolButton(self.frame)
        self.btnFront.setGeometry(QtCore.QRect(100, 0, 28, 28))
        self.btnFront.setFocusPolicy(QtCore.Qt.TabFocus)
        icon4 = QtGui.QIcon()
        icon4.addPixmap(QtGui.QPixmap(":/newPrefix/images/Z-X.png"), QtGui.QIcon.Normal, QtGui.QIcon.Off)
        self.btnFront.setIcon(icon4)
        self.btnFront.setIconSize(QtCore.QSize(22, 22))
        self.btnFront.setObjectName("btnFront")
        self.btnSide = QtWidgets.QToolButton(self.frame)
        self.btnSide.setGeometry(QtCore.QRect(130, 0, 28, 28))
        self.btnSide.setFocusPolicy(QtCore.Qt.TabFocus)
        icon5 = QtGui.QIcon()
        icon5.addPixmap(QtGui.QPixmap(":/newPrefix/images/Z-Y.png"), QtGui.QIcon.Normal, QtGui.QIcon.Off)
        self.btnSide.setIcon(icon5)
        self.btnSide.setIconSize(QtCore.QSize(22, 22))
        self.btnSide.setObjectName("btnSide")
        self.btn3D = QtWidgets.QCheckBox(self.frame)
        self.btn3D.setGeometry(QtCore.QRect(230, 0, 90, 28))
        font = QtGui.QFont()
        font.setFamily("Arial")
        font.setPointSize(11)
        font.setBold(True)
        font.setItalic(False)
        font.setUnderline(False)
        font.setWeight(75)
        font.setStrikeOut(False)
        self.btn3D.setFont(font)
        self.btn3D.setFocusPolicy(QtCore.Qt.TabFocus)
        self.btn3D.setObjectName("btn3D")
        self.chkBxBeam = QtWidgets.QCheckBox(self.frame)
        self.chkBxBeam.setGeometry(QtCore.QRect(325, 0, 90, 29))
        font = QtGui.QFont()
        font.setFamily("Arial")
        font.setPointSize(11)
        font.setBold(True)
        font.setWeight(75)
        self.chkBxBeam.setFont(font)
        self.chkBxBeam.setFocusPolicy(QtCore.Qt.TabFocus)
        self.chkBxBeam.setObjectName("chkBxBeam")
        self.chkBxCol = QtWidgets.QCheckBox(self.frame)
        self.chkBxCol.setGeometry(QtCore.QRect(420, 0, 101, 29))
        font = QtGui.QFont()
        font.setFamily("Arial")
        font.setPointSize(11)
        font.setBold(True)
        font.setWeight(75)
        self.chkBxCol.setFont(font)
        self.chkBxCol.setFocusPolicy(QtCore.Qt.TabFocus)
        self.chkBxCol.setObjectName("chkBxCol")
        self.chkBxFinplate = QtWidgets.QCheckBox(self.frame)
        self.chkBxFinplate.setGeometry(QtCore.QRect(530, 0, 101, 29))
        font = QtGui.QFont()
        font.setFamily("Arial")
        font.setPointSize(11)
        font.setBold(True)
        font.setWeight(75)
        self.chkBxFinplate.setFont(font)
        self.chkBxFinplate.setFocusPolicy(QtCore.Qt.TabFocus)
        self.chkBxFinplate.setObjectName("chkBxFinplate")

        self.verticalLayout_2.addWidget(self.frame)
        self.splitter = QtWidgets.QSplitter(self.centralwidget)
        self.splitter.setOrientation(QtCore.Qt.Vertical)
        self.splitter.setObjectName("splitter")
        self.frame_2 = QtWidgets.QFrame(self.splitter)
        self.frame_2.setMinimumSize(QtCore.QSize(0, 100))
        self.frame_2.setFrameShape(QtWidgets.QFrame.Box)
        self.frame_2.setFrameShadow(QtWidgets.QFrame.Raised)
        self.frame_2.setLineWidth(1)
        self.frame_2.setMidLineWidth(1)
        self.frame_2.setObjectName("frame_2")
        self.verticalLayout = QtWidgets.QVBoxLayout(self.frame_2)
        self.verticalLayout.setContentsMargins(1, 1, 1, 1)
        self.verticalLayout.setObjectName("verticalLayout")
        self.mytabWidget = QtWidgets.QTabWidget(self.frame_2)
        self.mytabWidget.setMinimumSize(QtCore.QSize(0, 450))
        font = QtGui.QFont()
        font.setPointSize(8)
        font.setBold(True)
        font.setItalic(True)
        font.setWeight(75)
        self.mytabWidget.setFont(font)
        self.mytabWidget.setFocusPolicy(QtCore.Qt.NoFocus)
        self.mytabWidget.setStyleSheet("QTabBar::tab { height: 75px; width: 1px;  }")
        self.mytabWidget.setTabPosition(QtWidgets.QTabWidget.West)
        self.mytabWidget.setObjectName("mytabWidget")
        self.verticalLayout.addWidget(self.mytabWidget)
        self.textEdit = QtWidgets.QTextEdit(self.splitter)
        self.textEdit.setMinimumSize(QtCore.QSize(0, 125))
        self.textEdit.setMaximumSize(QtCore.QSize(16777215, 16777215))
        self.textEdit.setVerticalScrollBarPolicy(QtCore.Qt.ScrollBarAlwaysOn)
        self.textEdit.setReadOnly(True)
        self.textEdit.setOverwriteMode(True)
        self.textEdit.setObjectName("textEdit")
        # self.textEdit.setStyleSheet("QTextEdit {color:red}")
        self.verticalLayout_2.addWidget(self.splitter)
        MainWindow.setCentralWidget(self.centralwidget)
        self.menubar = QtWidgets.QMenuBar(MainWindow)
        self.menubar.setGeometry(QtCore.QRect(0, 0, 1328, 21))
        self.menubar.setStyleSheet("")
        self.menubar.setNativeMenuBar(False)
        self.menubar.setObjectName("menubar")
        self.menuFile = QtWidgets.QMenu(self.menubar)
        self.menuFile.setStyleSheet("QMenu {\n"
"    background-color:#b2bd84;\n"
"    border-color: black;\n"
"    border: 1px solid;\n"
"    margin: 2px; /* some spacing around the menu */\n"
"}\n"
"QMenu::separator {\n"
"    height: 1px;\n"
"    background: #825051;\n"
"    margin-left: 5px;\n"
"    margin-right: 5px;\n"
"}\n"
"\n"
"QMenu::item {\n"
"    color: black;\n"
"    padding: 2px 20px 2px 20px;\n"
"    border: 1px solid transparent; /* reserve space for selection border */\n"
"}\n"
"\n"
"QMenu::item:selected {\n"
"   color:white;\n"
"    border-color: darkblue;\n"
"    background: #825051;\n"
"    margin-left: 5px;\n"
"    margin-right: 5px;\n"
"}\n"
"")
        self.menuFile.setObjectName("menuFile")
        self.menuEdit = QtWidgets.QMenu(self.menubar)
        self.menuEdit.setStyleSheet("QMenu {\n"
"    background-color:#b2bd84;\n"
"    border-color: black;\n"
"    border: 1px solid;\n"
"    margin: 2px; /* some spacing around the menu */\n"
"}\n"
"QMenu::separator {\n"
"    height: 1px;\n"
"    background: #825051;\n"
"    margin-left: 5px;\n"
"    margin-right: 5px;\n"
"}\n"
"\n"
"QMenu::item {\n"
"    color: black;\n"
"    padding: 2px 20px 2px 20px;\n"
"    border: 1px solid transparent; /* reserve space for selection border */\n"
"}\n"
"\n"
"QMenu::item:selected {\n"
"   color:white;\n"
"    border-color: darkblue;\n"
"    background: #825051;\n"
"    margin-left: 5px;\n"
"    margin-right: 5px;\n"
"}\n"
"")
        self.menuEdit.setObjectName("menuEdit")
        self.menuView = QtWidgets.QMenu(self.menubar)
        self.menuView.setStyleSheet("QMenu {\n"
"    background-color:#b2bd84;\n"
"    border-color: black;\n"
"    border: 1px solid;\n"
"    margin: 2px; /* some spacing around the menu */\n"
"}\n"
"QMenu::separator {\n"
"    height: 1px;\n"
"    background: #825051;\n"
"    margin-left: 5px;\n"
"    margin-right: 5px;\n"
"}\n"
"\n"
"QMenu::item {\n"
"    color: black;\n"
"    padding: 2px 20px 2px 20px;\n"
"    border: 1px solid transparent; /* reserve space for selection border */\n"
"}\n"
"\n"
"QMenu::item:selected {\n"
"   color:white;\n"
"    border-color: darkblue;\n"
"    background: #825051;\n"
"    margin-left: 5px;\n"
"    margin-right: 5px;\n"
"}\n"
"")
        self.menuView.setObjectName("menuView")
        self.menuHelp = QtWidgets.QMenu(self.menubar)
        self.menuHelp.setStyleSheet("QMenu {\n"
"    background-color:#b2bd84;\n"
"    border-color: black;\n"
"    border: 1px solid;\n"
"    margin: 2px; /* some spacing around the menu */\n"
"}\n"
"QMenu::separator {\n"
"    height: 1px;\n"
"    background: #825051;\n"
"    margin-left: 5px;\n"
"    margin-right: 5px;\n"
"}\n"
"\n"
"QMenu::item {\n"
"    color: black;\n"
"    padding: 2px 20px 2px 20px;\n"
"    border: 1px solid transparent; /* reserve space for selection border */\n"
"}\n"
"\n"
"QMenu::item:selected {\n"
"   color:white;\n"
"    border-color: darkblue;\n"
"    background: #825051;\n"
"    margin-left: 5px;\n"
"    margin-right: 5px;\n"
"}\n"
"")
        self.menuHelp.setObjectName("menuHelp")
        self.menuGraphics = QtWidgets.QMenu(self.menubar)
        self.menuGraphics.setStyleSheet("QMenu {\n"
"    background-color:#b2bd84;\n"
"    border-color: black;\n"
"    border: 1px solid;\n"
"    margin: 2px; /* some spacing around the menu */\n"
"}\n"
"QMenu::separator {\n"
"    height: 1px;\n"
"    background: #825051;\n"
"    margin-left: 5px;\n"
"    margin-right: 5px;\n"
"}\n"
"\n"
"QMenu::item {\n"
"    color: black;\n"
"    padding: 2px 20px 2px 20px;\n"
"    border: 1px solid transparent; /* reserve space for selection border */\n"
"}\n"
"\n"
"QMenu::item:selected {\n"
"   color:white;\n"
"    border-color: darkblue;\n"
"    background: #825051;\n"
"    margin-left: 5px;\n"
"    margin-right: 5px;\n"
"}")
        self.menuGraphics.setObjectName("menuGraphics")
        MainWindow.setMenuBar(self.menubar)
        self.inputDock = QtWidgets.QDockWidget(MainWindow)
        sizePolicy = QtWidgets.QSizePolicy(QtWidgets.QSizePolicy.Preferred, QtWidgets.QSizePolicy.Preferred)
        sizePolicy.setHorizontalStretch(1)
        sizePolicy.setVerticalStretch(0)
        sizePolicy.setHeightForWidth(self.inputDock.sizePolicy().hasHeightForWidth())
        self.inputDock.setSizePolicy(sizePolicy)
        self.inputDock.setMinimumSize(QtCore.QSize(320, 710))
        self.inputDock.setMaximumSize(QtCore.QSize(310, 710))
        self.inputDock.setBaseSize(QtCore.QSize(310, 710))
        font = QtGui.QFont()
        font.setFamily("Arial")
        font.setPointSize(11)
        font.setBold(True)
        font.setItalic(False)
        font.setWeight(75)
        self.inputDock.setFont(font)
        self.inputDock.setFloating(False)
        self.inputDock.setFeatures(QtWidgets.QDockWidget.AllDockWidgetFeatures)
        self.inputDock.setObjectName("inputDock")
        self.dockWidgetContents = QtWidgets.QWidget()
        self.dockWidgetContents.setObjectName("dockWidgetContents")
        font = QtGui.QFont()
        font.setPointSize(11)
        font.setBold(False)
        font.setWeight(50)
        palette = QtGui.QPalette()
        brush = QtGui.QBrush(QtGui.QColor(0, 0, 127))
        brush.setStyle(QtCore.Qt.SolidPattern)
        palette.setBrush(QtGui.QPalette.Active, QtGui.QPalette.Link, brush)
        brush = QtGui.QBrush(QtGui.QColor(0, 0, 255))
        brush.setStyle(QtCore.Qt.SolidPattern)
        palette.setBrush(QtGui.QPalette.Inactive, QtGui.QPalette.Link, brush)
        brush = QtGui.QBrush(QtGui.QColor(0, 0, 255))
        brush.setStyle(QtCore.Qt.SolidPattern)
        palette.setBrush(QtGui.QPalette.Disabled, QtGui.QPalette.Link, brush)
        self.outputDock = QtWidgets.QDockWidget(MainWindow)
        sizePolicy = QtWidgets.QSizePolicy(QtWidgets.QSizePolicy.Preferred, QtWidgets.QSizePolicy.Preferred)
        sizePolicy.setHorizontalStretch(1)
        sizePolicy.setVerticalStretch(0)
        sizePolicy.setHeightForWidth(self.outputDock.sizePolicy().hasHeightForWidth())
        self.outputDock.setSizePolicy(sizePolicy)
        self.outputDock.setMinimumSize(QtCore.QSize(320, 710))
        self.outputDock.setMaximumSize(QtCore.QSize(310, 710))
        font = QtGui.QFont()
        font.setFamily("Arial")
        font.setPointSize(11)
        font.setBold(True)
        font.setWeight(75)
        self.outputDock.setFont(font)
        self.outputDock.setObjectName("outputDock")
        self.dockWidgetContents_2 = QtWidgets.QWidget()
        self.dockWidgetContents_2.setObjectName("dockWidgetContents_2")
        self.btn_CreateDesign = QtWidgets.QPushButton(self.dockWidgetContents_2)
        self.btn_CreateDesign.setGeometry(QtCore.QRect(50, 600, 200, 30))
        self.btn_CreateDesign.setAutoDefault(True)
        self.btn_CreateDesign.setObjectName("btn_CreateDesign")
        self.btn_CreateDesign.clicked.connect(self.open_summary_popup)
        self.outputDock.setWidget(self.dockWidgetContents_2)
        MainWindow.addDockWidget(QtCore.Qt.DockWidgetArea(2), self.outputDock)

        font = QtGui.QFont()
        font.setPointSize(11)
        font.setBold(False)
        font.setWeight(50)

        option_list = main.input_values(self)
        _translate = QtCore.QCoreApplication.translate

        i = 0
        for option in option_list:
            lable = option[1]
            type = option[2]
            # value = option[4]
            if type not in [TYPE_TITLE, TYPE_IMAGE, TYPE_MODULE]:
                l = QtWidgets.QLabel(self.dockWidgetContents)
                l.setGeometry(QtCore.QRect(6, 10 + i, 120, 25))
                font = QtGui.QFont()
                font.setPointSize(11)
                font.setBold(False)
                font.setWeight(50)
                l.setFont(font)
                l.setObjectName(option[0] + "_label")
                l.setText(_translate("MainWindow", "<html><head/><body><p>" + lable + "</p></body></html>"))

            if type == TYPE_COMBOBOX or type == TYPE_COMBOBOX_CUSTOMIZED:
                combo = QtWidgets.QComboBox(self.dockWidgetContents)
                combo.setGeometry(QtCore.QRect(150, 10 + i, 160, 27))
                # combo.setMaxVisibleItems(5)
                font = QtGui.QFont()
                font.setPointSize(11)
                font.setBold(False)
                font.setWeight(50)
                combo.setFont(font)
                combo.view().setVerticalScrollBarPolicy(Qt.ScrollBarAsNeeded)
                combo.setStyleSheet("QComboBox { combobox-popup: 0; }")
                combo.setMaxVisibleItems(5)
                # combo.setForegroundRole(QtGui.QColor('red'))
                combo.setObjectName(option[0])
                for item in option[4]:
                    # item = PyQt5.QtGui.QStandardItem(str(account))
                    # item.setBackground
                    # item.setColor('red')
                    # combo.setColor(QDialog.Foreground, Qt.red)
                    # item = QPalette()
                    # item.setColor('red')
                    # item.setItemData(item, QBrush(QColor("red")), Qt.TextColorRole)
                    # combo.setItemData(item, QBrush(QColor("red")), Qt.TextColorRole)
                    # combo.setBackground(QBrush(QColor("red")))
                    combo.addItem(item)
                # combo.setMaxVisibleItems(int(5))

            if type == TYPE_TEXTBOX:
                r = QtWidgets.QLineEdit(self.dockWidgetContents)
                r.setGeometry(QtCore.QRect(150,10 + i, 160, 27))
                font = QtGui.QFont()
                font.setPointSize(11)
                font.setBold(False)
                font.setWeight(50)
                r.setFont(font)
                r.setObjectName(option[0])
                # onlyInt = QIntValidator()
                # r.setValidator(onlyInt)

            if type == TYPE_MODULE:
                _translate = QtCore.QCoreApplication.translate
                MainWindow.setWindowTitle(_translate("MainWindow", option[1]))
                i = i - 30
                module = lable

            if type == TYPE_IMAGE:
                im = QtWidgets.QLabel(self.dockWidgetContents)
                im.setGeometry(QtCore.QRect(190, 10 + i, 70, 57))
                im.setObjectName(option[0])
                im.setScaledContents(True)
                pixmap = QPixmap("./ResourceFiles/images/fin_cf_bw.png")
                im.setPixmap(pixmap)
                i = i + 30

            if option[0] in [KEY_AXIAL,KEY_SHEAR]:
                key = self.dockWidgetContents.findChild(QtWidgets.QWidget, option[0])
                onlyInt = QIntValidator()
                key.setValidator(onlyInt)

            if type == TYPE_TITLE:
                q = QtWidgets.QLabel(self.dockWidgetContents)
                q.setGeometry(QtCore.QRect(3, 10 + i, 201, 25))
                font = QtGui.QFont()
                q.setFont(font)
                q.setObjectName("_title")
                q.setText(_translate("MainWindow",
                                     "<html><head/><body><p><span style=\" font-weight:600;\">" + lable + "</span></p></body></html>"))
            i = i + 30
        # for option in option_list:
        #     sh = self.dockWidgetContents.findChild(QtWidgets.QWidget, option[0])
        for option in option_list:
            key = self.dockWidgetContents.findChild(QtWidgets.QWidget, option[0])

            # v = ''
            # if option[0] == KEY_SUPTNGSEC:
            #     v = "Columns"
            #     red_list = connect_for_red(v)
            #     # print(red_list)
            #
            #     for value in red_list:
            #         indx = option[4].index(str(value))
            #         key.setItemData(indx, QBrush(QColor("red")), Qt.TextColorRole)

            if option[0] in [KEY_SUPTNGSEC, KEY_SUPTDSEC, KEY_SECSIZE]:
                red_list = []
                red_list_columns = connect_for_red("Columns")
                red_list_beams = connect_for_red("Beams")
                red_list.extend(red_list_beams)
                red_list.extend(red_list_columns)
                print(red_list)
                print(option[4])
                red_list_set = set(red_list)
                current_list_set = set(option[4])
                current_red_list = list(current_list_set.intersection(red_list_set))
                print(current_red_list)
                for value in current_red_list:
                    indx = option[4].index(str(value))
                    # key.addItem(option[4])
                    key.setItemData(indx, QBrush(QColor("red")), Qt.TextColorRole)

            # elif option[0] in [KEY_SUPTDSEC, KEY_SECSIZE]:
            #
            #     v = "Beams"
            #     red_list = connect_for_red(v)
            #     # print(red_list)
            #
            #     for value in red_list:
            #         indx = option[4].index(str(value))
            #         key.setItemData(indx, QBrush(QColor("red")), Qt.TextColorRole)
            # elif option[0] == KEY_SECSIZE:
            #     v = "Beams"
            #     red_list = connect_for_red(v)
            #     # print(red_list)
            #
            #     for value in red_list:
            #         indx = option[4].index(str(value))
            #         key.setItemData(indx, QBrush(QColor("red")), Qt.TextColorRole)
        new_list = main.customized_input(main)
        data = {}

        # CUSTOMIZED_LIST = [KEY_PLATETHK,KEY_GRD,KEY_D,KEY_WEBPLATE_THICKNESS, KEY_FLANGEPLATE_THICKNESS]
        for t in new_list:

            if t[0] in [KEY_WEBPLATE_THICKNESS, KEY_FLANGEPLATE_THICKNESS,KEY_PLATETHK, KEY_ENDPLATE_THICKNESS]:
                key_customized_1 = self.dockWidgetContents.findChild(QtWidgets.QWidget, t[0])
                key_customized_1.activated.connect(lambda: popup(key_customized_1, new_list))
                data[t[0] + "_customized"] = t[1]()
            # elif t[0] == KEY_ENDPLATE_THICKNESS:
            #     key_customized_5 = self.dockWidgetContents.findChild(QtWidgets.QWidget, t[0])
            #     key_customized_5.activated.connect(lambda: popup(key_customized_5, new_list))
            #     data[t[0] + "_customized"] = t[1]()
            elif t[0] == KEY_GRD:
                key_customized_2 = self.dockWidgetContents.findChild(QtWidgets.QWidget, t[0])
                key_customized_2.activated.connect(lambda: popup(key_customized_2, new_list))
                data[t[0] + "_customized"] = t[1]()
            elif t[0] == KEY_D:
                key_customized_3 = self.dockWidgetContents.findChild(QtWidgets.QWidget, t[0])
                key_customized_3.activated.connect(lambda: popup(key_customized_3, new_list))
                data[t[0] + "_customized"] = t[1]()
            else:
                pass

        def popup(key, for_custom_list):
            for c_tup in for_custom_list:
                if c_tup[0] != key.objectName():
                    continue
                selected = key.currentText()
                f = c_tup[1]
                options = f()
                existing_options = data[c_tup[0] + "_customized"]
                if selected == "Customized":
                    data[c_tup[0] + "_customized"] = self.open_popup(options, existing_options)
                else:
                    data[c_tup[0] + "_customized"] = f()

        updated_list = main.input_value_changed(main)
        if updated_list is None:
            pass
        else:
            for t in updated_list:
                key = self.dockWidgetContents.findChild(QtWidgets.QWidget, t[0])
                key_changed = self.dockWidgetContents.findChild(QtWidgets.QWidget, t[0])
                key_changed.currentIndexChanged.connect(lambda: change(key_changed, updated_list))
                # if t[1] == KEY_IMAGE:
            key_changed = self.dockWidgetContents.findChild(QtWidgets.QWidget, KEY_CONN)
            key_changed.currentIndexChanged.connect(lambda: self.validate_beam_beam(key_changed))

        def change(k1, new):

            for tup in new:
                (object_name, k2_key, typ, f) = tup
                if object_name != k1.objectName():
                    continue
                if typ == TYPE_LABEL:
                    k2_key = k2_key + "_label"
                k2 = self.dockWidgetContents.findChild(QtWidgets.QWidget, k2_key)
                val = f(k1.currentText())
                k2.clear()
                if typ == TYPE_COMBOBOX:
                    for values in val:
                        k2.addItem(values)
                    if k2.objectName() == KEY_SUPTNGSEC:
                        if k1.currentText() in VALUES_CONN_1:
                            v = "Columns"
                            red_list = connect_for_red(v)
                            #print(red_list)

                            for value in red_list:
                                indx = val.index(str(value))
                                k2.setItemData(indx, QBrush(QColor("red")), Qt.TextColorRole)
                        else:
                            v = "Beams"
                            red_list = connect_for_red(v)
                            #print(red_list)

                            for value in red_list:
                                indx = val.index(str(value))
                                k2.setItemData(indx, QBrush(QColor("red")), Qt.TextColorRole)
                    elif k2.objectName() == KEY_SUPTDSEC:
                        v = "Beams"
                        red_list = connect_for_red(v)
                        #print(red_list)

                        for value in red_list:
                            indx = val.index(str(value))
                            k2.setItemData(indx, QBrush(QColor("red")), Qt.TextColorRole)


                elif typ == TYPE_LABEL:
                    k2.setText(val)
                elif typ == TYPE_IMAGE:
                    pixmap1 = QPixmap(val)
                    k2.setPixmap(pixmap1)
                else:
                    pass

        self.btn_Reset = QtWidgets.QPushButton(self.dockWidgetContents)
        self.btn_Reset.setGeometry(QtCore.QRect(30, 600, 100, 30))
        font = QtGui.QFont()
        font.setPointSize(12)
        font.setBold(True)
        font.setWeight(75)
        self.btn_Reset.setFont(font)
        self.btn_Reset.setAutoDefault(True)
        self.btn_Reset.setObjectName("btn_Reset")

        self.btn_Design = QtWidgets.QPushButton(self.dockWidgetContents)
        self.btn_Design.setGeometry(QtCore.QRect(140, 600, 100, 30))
        font = QtGui.QFont()
        font.setPointSize(12)
        font.setBold(True)
        font.setWeight(75)
        self.btn_Design.setFont(font)
        self.btn_Design.setAutoDefault(True)
        self.btn_Design.setObjectName("btn_Design")
        self.inputDock.setWidget(self.dockWidgetContents)
        MainWindow.addDockWidget(QtCore.Qt.DockWidgetArea(1), self.inputDock)
<<<<<<< HEAD
=======

        self.outputDock = QtWidgets.QDockWidget(MainWindow)
        sizePolicy = QtWidgets.QSizePolicy(QtWidgets.QSizePolicy.Preferred, QtWidgets.QSizePolicy.Preferred)

        sizePolicy.setHorizontalStretch(0)
        sizePolicy.setVerticalStretch(0)
        sizePolicy.setHeightForWidth(self.outputDock.sizePolicy().hasHeightForWidth())
        self.outputDock.setSizePolicy(sizePolicy)
        self.outputDock.setMinimumSize(QtCore.QSize(320, 710))
        self.outputDock.setMaximumSize(QtCore.QSize(310, 710))
        font = QtGui.QFont()
        font.setFamily("Arial")
        font.setPointSize(11)
        font.setBold(True)
        font.setWeight(75)
        self.outputDock.setFont(font)
        self.outputDock.setObjectName("outputDock")
        self.dockWidgetContents_out = QtWidgets.QWidget()
        self.dockWidgetContents_out.setObjectName("dockWidgetContents_out")
        out_list = main.output_values(main, DESIGN_FLAG)
        _translate = QtCore.QCoreApplication.translate

        i = 0
        for option in out_list:
            lable = option[1]
            type = option[2]
            # value = option[4]
            if type not in [TYPE_TITLE, TYPE_IMAGE, TYPE_MODULE]:
                l = QtWidgets.QLabel(self.dockWidgetContents_out)
                l.setGeometry(QtCore.QRect(6, 10 + i, 120, 25))
                font = QtGui.QFont()
                font.setPointSize(11)
                font.setBold(False)
                font.setWeight(50)
                l.setFont(font)
                l.setObjectName(option[0] + "_label")
                l.setText(_translate("MainWindow", "<html><head/><body><p>" + lable + "</p></body></html>"))

            if type == TYPE_TEXTBOX:
                r = QtWidgets.QLineEdit(self.dockWidgetContents_out)
                r.setGeometry(QtCore.QRect(150, 10 + i, 160, 27))
                font = QtGui.QFont()
                font.setPointSize(11)
                font.setBold(False)
                font.setWeight(50)
                r.setFont(font)
                r.setObjectName(option[0])

            if type == TYPE_TITLE:
                q = QtWidgets.QLabel(self.dockWidgetContents_out)
                q.setGeometry(QtCore.QRect(3, 10 + i, 201, 25))
                font = QtGui.QFont()
                q.setFont(font)
                q.setObjectName("_title")
                q.setText(_translate("MainWindow",
                                     "<html><head/><body><p><span style=\" font-weight:600;\">" + lable + "</span></p></body></html>"))
            i = i + 30

        self.outputDock.setWidget(self.dockWidgetContents_out)
        MainWindow.addDockWidget(QtCore.Qt.DockWidgetArea(2), self.outputDock)

>>>>>>> 1de7a5e3
        self.actionInput = QtWidgets.QAction(MainWindow)
        icon7 = QtGui.QIcon()
        icon7.addPixmap(QtGui.QPixmap(":/images/input.png"), QtGui.QIcon.Normal, QtGui.QIcon.Off)
        self.actionInput.setIcon(icon7)
        self.actionInput.setObjectName("actionInput")
        self.actionInputwindow = QtWidgets.QAction(MainWindow)
        icon8 = QtGui.QIcon()
        icon8.addPixmap(QtGui.QPixmap(":/images/inputview.png"), QtGui.QIcon.Normal, QtGui.QIcon.Off)
        self.actionInputwindow.setIcon(icon8)
        self.actionInputwindow.setObjectName("actionInputwindow")
        self.actionNew = QtWidgets.QAction(MainWindow)
        font = QtGui.QFont()
        font.setFamily("DejaVu Sans")
        font.setBold(False)
        font.setItalic(False)
        font.setUnderline(False)
        font.setWeight(50)
        self.actionNew.setFont(font)
        self.actionNew.setObjectName("actionNew")
        self.action_load_input = QtWidgets.QAction(MainWindow)
        font = QtGui.QFont()
        font.setFamily("DejaVu Sans")
        font.setItalic(False)
        self.action_load_input.setFont(font)
        self.action_load_input.setObjectName("action_load_input")
        self.action_save_input = QtWidgets.QAction(MainWindow)
        font = QtGui.QFont()
        font.setFamily("DejaVu Sans")
        self.action_save_input.setFont(font)
        self.action_save_input.setObjectName("action_save_input")
        self.actionSave_As = QtWidgets.QAction(MainWindow)
        self.actionSave_As.setObjectName("actionSave_As")
        self.actionPrint = QtWidgets.QAction(MainWindow)
        self.actionPrint.setObjectName("actionPrint")
        self.actionCut = QtWidgets.QAction(MainWindow)
        font = QtGui.QFont()
        font.setFamily("DejaVu Sans")
        self.actionCut.setFont(font)
        self.actionCut.setObjectName("actionCut")
        self.actionCopy = QtWidgets.QAction(MainWindow)
        font = QtGui.QFont()
        font.setFamily("DejaVu Sans")
        self.actionCopy.setFont(font)
        self.actionCopy.setObjectName("actionCopy")
        self.actionPaste = QtWidgets.QAction(MainWindow)
        font = QtGui.QFont()
        font.setFamily("DejaVu Sans")
        self.actionPaste.setFont(font)
        self.actionPaste.setObjectName("actionPaste")
        self.actionInput_Browser = QtWidgets.QAction(MainWindow)
        self.actionInput_Browser.setObjectName("actionInput_Browser")
        self.actionOutput_Browser = QtWidgets.QAction(MainWindow)
        self.actionOutput_Browser.setObjectName("actionOutput_Browser")
        self.actionAbout_Osdag = QtWidgets.QAction(MainWindow)
        font = QtGui.QFont()
        font.setFamily("DejaVu Sans")
        self.actionAbout_Osdag.setFont(font)
        self.actionAbout_Osdag.setObjectName("actionAbout_Osdag")
        self.actionBeam = QtWidgets.QAction(MainWindow)
        self.actionBeam.setObjectName("actionBeam")
        self.actionColumn = QtWidgets.QAction(MainWindow)
        self.actionColumn.setObjectName("actionColumn")
        self.actionFinplate = QtWidgets.QAction(MainWindow)
        self.actionFinplate.setObjectName("actionFinplate")
        self.actionBolt = QtWidgets.QAction(MainWindow)
        self.actionBolt.setObjectName("actionBolt")
        self.action2D_view = QtWidgets.QAction(MainWindow)
        self.action2D_view.setObjectName("action2D_view")
        self.actionZoom_in = QtWidgets.QAction(MainWindow)
        font = QtGui.QFont()
        font.setFamily("DejaVu Sans")
        self.actionZoom_in.setFont(font)
        self.actionZoom_in.setObjectName("actionZoom_in")
        self.actionZoom_out = QtWidgets.QAction(MainWindow)
        font = QtGui.QFont()
        font.setFamily("DejaVu Sans")
        self.actionZoom_out.setFont(font)
        self.actionZoom_out.setObjectName("actionZoom_out")
        self.actionPan = QtWidgets.QAction(MainWindow)
        font = QtGui.QFont()
        font.setFamily("DejaVu Sans")
        self.actionPan.setFont(font)
        self.actionPan.setObjectName("actionPan")
        self.actionRotate_3D_model = QtWidgets.QAction(MainWindow)
        font = QtGui.QFont()
        font.setFamily("DejaVu Sans")
        self.actionRotate_3D_model.setFont(font)
        self.actionRotate_3D_model.setObjectName("actionRotate_3D_model")
        self.actionView_2D_on_XY = QtWidgets.QAction(MainWindow)
        self.actionView_2D_on_XY.setObjectName("actionView_2D_on_XY")
        self.actionView_2D_on_YZ = QtWidgets.QAction(MainWindow)
        self.actionView_2D_on_YZ.setObjectName("actionView_2D_on_YZ")
        self.actionView_2D_on_ZX = QtWidgets.QAction(MainWindow)
        self.actionView_2D_on_ZX.setObjectName("actionView_2D_on_ZX")
        self.actionModel = QtWidgets.QAction(MainWindow)
        self.actionModel.setObjectName("actionModel")
        self.actionEnlarge_font_size = QtWidgets.QAction(MainWindow)
        font = QtGui.QFont()
        font.setFamily("DejaVu Sans")
        self.actionEnlarge_font_size.setFont(font)
        self.actionEnlarge_font_size.setObjectName("actionEnlarge_font_size")
        self.actionReduce_font_size = QtWidgets.QAction(MainWindow)
        self.actionReduce_font_size.setObjectName("actionReduce_font_size")
        self.actionSave_3D_model = QtWidgets.QAction(MainWindow)
        font = QtGui.QFont()
        font.setFamily("DejaVu Sans")
        self.actionSave_3D_model.setFont(font)
        self.actionSave_3D_model.setObjectName("actionSave_3D_model")
        self.actionSave_current_image = QtWidgets.QAction(MainWindow)
        font = QtGui.QFont()
        font.setFamily("DejaVu Sans")
        self.actionSave_current_image.setFont(font)
        self.actionSave_current_image.setObjectName("actionSave_current_image")
        self.actionSave_log_messages = QtWidgets.QAction(MainWindow)
        font = QtGui.QFont()
        font.setFamily("DejaVu Sans")
        self.actionSave_log_messages.setFont(font)
        self.actionSave_log_messages.setObjectName("actionSave_log_messages")
        self.actionCreate_design_report = QtWidgets.QAction(MainWindow)
        font = QtGui.QFont()
        font.setFamily("DejaVu Sans")
        self.actionCreate_design_report.setFont(font)
        self.actionCreate_design_report.setObjectName("actionCreate_design_report")
        self.actionQuit_fin_plate_design = QtWidgets.QAction(MainWindow)
        self.actionQuit_fin_plate_design.setObjectName("actionQuit_fin_plate_design")
        self.actionSave_Front_View = QtWidgets.QAction(MainWindow)
        font = QtGui.QFont()
        font.setFamily("DejaVu Sans")
        self.actionSave_Front_View.setFont(font)
        self.actionSave_Front_View.setObjectName("actionSave_Front_View")
        self.actionSave_Top_View = QtWidgets.QAction(MainWindow)
        font = QtGui.QFont()
        font.setFamily("DejaVu Sans")
        self.actionSave_Top_View.setFont(font)
        self.actionSave_Top_View.setObjectName("actionSave_Top_View")
        self.actionSave_Side_View = QtWidgets.QAction(MainWindow)
        font = QtGui.QFont()
        font.setFamily("DejaVu Sans")
        self.actionSave_Side_View.setFont(font)
        self.actionSave_Side_View.setObjectName("actionSave_Side_View")
        self.actionChange_bg_color = QtWidgets.QAction(MainWindow)
        font = QtGui.QFont()
        font.setFamily("Verdana")
        self.actionChange_bg_color.setFont(font)
        self.actionChange_bg_color.setObjectName("actionChange_bg_color")
        self.actionShow_beam = QtWidgets.QAction(MainWindow)
        font = QtGui.QFont()
        font.setFamily("DejaVu Sans")
        font.setItalic(False)
        self.actionShow_beam.setFont(font)
        self.actionShow_beam.setObjectName("actionShow_beam")
        self.actionShow_column = QtWidgets.QAction(MainWindow)
        font = QtGui.QFont()
        font.setFamily("DejaVu Sans")
        self.actionShow_column.setFont(font)
        self.actionShow_column.setObjectName("actionShow_column")
        self.actionShow_finplate = QtWidgets.QAction(MainWindow)
        font = QtGui.QFont()
        font.setFamily("DejaVu Sans")
        self.actionShow_finplate.setFont(font)
        self.actionShow_finplate.setObjectName("actionShow_finplate")
        self.actionChange_background = QtWidgets.QAction(MainWindow)
        font = QtGui.QFont()
        font.setFamily("DejaVu Sans")
        self.actionChange_background.setFont(font)
        self.actionChange_background.setObjectName("actionChange_background")
        self.actionShow_all = QtWidgets.QAction(MainWindow)
        self.actionShow_all.setObjectName("actionShow_all")
        self.actionDesign_examples = QtWidgets.QAction(MainWindow)
        self.actionDesign_examples.setObjectName("actionDesign_examples")
        self.actionSample_Problems = QtWidgets.QAction(MainWindow)
        self.actionSample_Problems.setObjectName("actionSample_Problems")
        self.actionSample_Tutorials = QtWidgets.QAction(MainWindow)
        self.actionSample_Tutorials.setObjectName("actionSample_Tutorials")
        self.actionAbout_Osdag_2 = QtWidgets.QAction(MainWindow)
        self.actionAbout_Osdag_2.setObjectName("actionAbout_Osdag_2")
        self.actionOsdag_Manual = QtWidgets.QAction(MainWindow)
        self.actionOsdag_Manual.setObjectName("actionOsdag_Manual")
        self.actionAsk_Us_a_Question = QtWidgets.QAction(MainWindow)
        self.actionAsk_Us_a_Question.setObjectName("actionAsk_Us_a_Question")
        self.actionFAQ = QtWidgets.QAction(MainWindow)
        self.actionFAQ.setObjectName("actionFAQ")


        self.actionDesign_Preferences = QtWidgets.QAction(MainWindow)
        font = QtGui.QFont()
        font.setFamily("DejaVu Serif")
        self.actionDesign_Preferences.setFont(font)
        self.actionDesign_Preferences.setObjectName("actionDesign_Preferences")
        self.actionDesign_Preferences.triggered.connect(lambda: self.combined_design_prefer(module))
        # self.actionDesign_Preferences.triggered.connect(self.column_design_prefer)
        # self.actionDesign_Preferences.triggered.connect(self.beam_design_prefer)
        self.actionDesign_Preferences.triggered.connect(self.design_preferences)
        self.designPrefDialog = DesignPreferences(self)
        self.designPrefDialog.rejected.connect(self.design_preferences)

        # self.btn_CreateDesign = QtWidgets.QAction(MainWindow)
        # font = QtGui.QFont()
        # font.setFamily("DejaVu Serif")
        # self.btn_CreateDesign.setFont(font)
        # self.btn_CreateDesign.setObjectName("Dialog")
        # self.btn_CreateDesign.triggered.connect(self.create_design_report)
        # self.create_report = Ui_DesignReport()

        # self.btn_CreateDesign = QtWidgets.QPushButton(self.dockWidgetContents)
        # self.btn_CreateDesign.setGeometry(QtCore.QRect(50, 650, 200, 30))
        # self.btn_CreateDesign.setAutoDefault(True)
        # self.btn_CreateDesign.setObjectName("btn_CreateDesign")
        # self.btn_CreateDesign.raise_()


        self.actionfinPlate_quit = QtWidgets.QAction(MainWindow)
        self.actionfinPlate_quit.setObjectName("actionfinPlate_quit")
        self.actio_load_input = QtWidgets.QAction(MainWindow)
        self.actio_load_input.setObjectName("actio_load_input")
        self.menuFile.addAction(self.action_load_input)
        self.menuFile.addSeparator()
        self.menuFile.addAction(self.action_save_input)
        self.menuFile.addAction(self.actionSave_log_messages)
        self.menuFile.addAction(self.actionCreate_design_report)
        self.menuFile.addSeparator()
        self.menuFile.addAction(self.actionSave_3D_model)
        self.menuFile.addAction(self.actionSave_current_image)
        self.menuFile.addSeparator()
        self.menuFile.addAction(self.actionSave_Front_View)
        self.menuFile.addAction(self.actionSave_Top_View)
        self.menuFile.addAction(self.actionSave_Side_View)
        self.menuFile.addSeparator()
        self.menuFile.addAction(self.actionfinPlate_quit)
        self.menuEdit.addAction(self.actionCut)
        self.menuEdit.addAction(self.actionCopy)
        self.menuEdit.addAction(self.actionPaste)
        self.menuEdit.addAction(self.actionDesign_Preferences)
        self.menuView.addAction(self.actionEnlarge_font_size)
        self.menuView.addSeparator()
        self.menuHelp.addAction(self.actionSample_Tutorials)
        self.menuHelp.addAction(self.actionDesign_examples)
        self.menuHelp.addSeparator()
        self.menuHelp.addAction(self.actionAsk_Us_a_Question)
        self.menuHelp.addAction(self.actionAbout_Osdag_2)
        self.menuGraphics.addSeparator()
        self.menuGraphics.addAction(self.actionZoom_in)
        self.menuGraphics.addAction(self.actionZoom_out)
        self.menuGraphics.addAction(self.actionPan)
        self.menuGraphics.addAction(self.actionRotate_3D_model)
        self.menuGraphics.addSeparator()
        self.menuGraphics.addAction(self.actionShow_beam)
        self.menuGraphics.addAction(self.actionShow_column)
        self.menuGraphics.addAction(self.actionShow_finplate)
        self.menuGraphics.addAction(self.actionShow_all)
        self.menuGraphics.addSeparator()
        self.menuGraphics.addAction(self.actionChange_background)
        self.menubar.addAction(self.menuFile.menuAction())
        self.menubar.addAction(self.menuEdit.menuAction())
        self.menubar.addAction(self.menuView.menuAction())
        self.menubar.addAction(self.menuGraphics.menuAction())
        self.menubar.addAction(self.menuHelp.menuAction())

        self.retranslateUi()
        self.mytabWidget.setCurrentIndex(-1)
        QtCore.QMetaObject.connectSlotsByName(MainWindow)
        self.action_save_input.triggered.connect(lambda: self.validateInputsOnDesignBtn(main, data,"Save"))
        self.btn_Design.clicked.connect(lambda: self.validateInputsOnDesignBtn(main, data,"Design"))
        self.action_load_input.triggered.connect(lambda: self.loadDesign_inputs(option_list, data, new_list))
        self.btn_Reset.clicked.connect(lambda: self.reset_fn(option_list))
        self.btn_Reset.clicked.connect(lambda: self.reset_popup(new_list, data))

    def reset_popup(self, new_list, data):
        for custom_combo in new_list:
            data[custom_combo[0] + "_customized"] = custom_combo[1]()

    def reset_fn(self, op_list):
        for op in op_list:
            widget = self.dockWidgetContents.findChild(QtWidgets.QWidget, op[0])
            if op[2] == TYPE_COMBOBOX or op[2] == TYPE_COMBOBOX_CUSTOMIZED:
                widget.setCurrentIndex(0)
            elif op[2] == TYPE_TEXTBOX:
                widget.setText('')
            else:
                pass

    def design_fn(self, op_list, data_list):
        design_dictionary = {}
        for op in op_list:
            widget = self.dockWidgetContents.findChild(QtWidgets.QWidget, op[0])
            if op[2] == TYPE_COMBOBOX:
                des_val = widget.currentText()
                d1 = {op[0]: des_val}
            elif op[2] == TYPE_MODULE:
                des_val = op[1]
                d1 = {op[0]: des_val}
            elif op[2] == TYPE_COMBOBOX_CUSTOMIZED:
                des_val = data_list[op[0]+"_customized"]
                d1 = {op[0]: des_val}
            elif op[2] == TYPE_TEXTBOX:
                des_val = widget.text()
                d1 = {op[0]: des_val}
            else:
                d1 = {}
            design_dictionary.update(d1)
        design_dictionary.update(self.designPrefDialog.save_designPref_para())
        self.design_inputs = design_dictionary

    def pass_d(self, main, design_dictionary):
        key = self.centralwidget.findChild(QtWidgets.QWidget, "textEdit")
        main.warn_text(main, key, design_dictionary)
        # main.set_input_values(main, design_dictionary)

    def saveDesign_inputs(self):
        fileName, _ = QFileDialog.getSaveFileName(self,
                                                  "Save Design", os.path.join(' ', "untitled.osi"),
                                                  "Input Files(*.osi)")
        if not fileName:
            return
        try:
            with open(fileName, 'w') as input_file:
                yaml.dump(self.design_inputs, input_file)
        except Exception as e:
            QMessageBox.warning(self, "Application",
                                "Cannot write file %s:\n%s" % (fileName, str(e)))
            return

    def loadDesign_inputs(self, op_list, data, new):
        fileName, _ = QFileDialog.getOpenFileName(self, "Open Design", os.path.join(str(' '), ''), "InputFiles(*.osi)")
        if not fileName:
            return
        try:
            in_file = str(fileName)
            with open(in_file, 'r') as fileObject:
                uiObj = yaml.load(fileObject)
            self.setDictToUserInputs(uiObj, op_list, data, new)

        except IOError:
            QMessageBox.information(self, "Unable to open file",
                                    "There was an error opening \"%s\"" % fileName)
            return

    def setDictToUserInputs(self, uiObj, op_list, data, new):
        for op in op_list:
            key_str = op[0]
            key = self.dockWidgetContents.findChild(QtWidgets.QWidget, key_str)
            if op[2] == TYPE_COMBOBOX:
                index = key.findText(uiObj[key_str], QtCore.Qt.MatchFixedString)
                if index >= 0:
                    key.setCurrentIndex(index)
            elif op[2] == TYPE_TEXTBOX:
                key.setText(uiObj[key_str])
            elif op[2] == TYPE_COMBOBOX_CUSTOMIZED:
                for n in new:
                    if n[0] == key_str:
                        if uiObj[key_str] != n[1]():
                            data[key_str + "_customized"] = uiObj[key_str]
                            key.setCurrentIndex(1)
                        else:
                            pass
            else:
                pass

        # self.btn_Design.clicked.connect(design_fn)
        #self.red_func(option_list)

    def red_func(self, option_list):
        for option in option_list:
            key = self.dockWidgetContents.findChild(QtWidgets.QWidget, option[0])

            #v = ''
            if option[0] == KEY_SUPTNGSEC:
                v = "Columns"
                red_list = connect_for_red(v)
                print(red_list)

                for value in red_list:
                    indx = option[4].index(str(value))
                    key.setItemData(indx, QBrush(QColor("red")), Qt.TextColorRole)

            elif option[0] == KEY_SUPTDSEC:

                v = "Beams"

                red_list = connect_for_red(v)

                print(red_list)

                for value in red_list:
                    indx = option[4].index(str(value))

                    key.setItemData(indx, QBrush(QColor("red")), Qt.TextColorRole)

    def validateInputsOnDesignBtn(self, main,data,trigger_type):

        option_list = main.input_values(self)
        missing_fields_list = []

        for option in option_list:
            if option[0] == KEY_CONN:
                continue
            s = self.dockWidgetContents.findChild(QtWidgets.QWidget, option[0])

            if option[2] == TYPE_COMBOBOX:
                if option[0] in [KEY_D ,KEY_GRD, KEY_PLATETHK]:
                    continue
                if s.currentIndex() == 0:
                    missing_fields_list.append(option[1])


            elif option[2] == TYPE_TEXTBOX:
                if s.text() == '':
                    missing_fields_list.append(option[1])
            else:
                pass

        if len(missing_fields_list) > 0:
            QMessageBox.information(self, "Information", self.generate_missing_fields_error_string(missing_fields_list))
        elif trigger_type == "Save":
            self.design_fn(option_list, data)
            self.saveDesign_inputs()
        else:
            self.design_fn(option_list, data)
            self.pass_d(main, self.design_inputs)
            main.set_input_values(main, self.design_inputs)
            main.get_bolt_details(main)
            DESIGN_FLAG = 'True'
            out_list = main.output_values(main, DESIGN_FLAG)
            for option in out_list:
                if option[2] == TYPE_TEXTBOX:
                    txt = self.dockWidgetContents_out.findChild(QtWidgets.QWidget, option[0])
                    print(txt)
                    print(option[3])
                    txt.setText(str(option[3]))



            # key = self.dockWidgetContents_out.findChild(QtWidgets.QWidget, KEY_OUT_PLATE_HEIGHT)
            # key.setText(str(l[0].length))


    def generate_missing_fields_error_string(self, missing_fields_list):
        """

        Args:
            missing_fields_list: list of fields that are not selected or entered

        Returns:
            error string that has to be displayed

        """
        # The base string which should be displayed
        information = "Please input the following required field"
        if len(missing_fields_list) > 1:
            # Adds 's' to the above sentence if there are multiple missing input fields
            information += "s"
        information += ": "

        # Loops through the list of the missing fields and adds each field to the above sentence with a comma

        for item in missing_fields_list:
            information = information + item + ", "

        # Removes the last comma
        information = information[:-2]
        information += "."

        return information

    def validate_beam_beam(self, key):
        if key.currentIndex() == 2:
            self.val()

    def val(self):
        key2 = self.dockWidgetContents.findChild(QtWidgets.QWidget, KEY_SUPTNGSEC)
        key3 = self.dockWidgetContents.findChild(QtWidgets.QWidget, KEY_SUPTDSEC)
        key2.currentIndexChanged.connect(lambda: self.for_key2(key2, key3))
        key3.currentIndexChanged.connect(lambda: self.for_key2(key2, key3))

    def for_key2(self, key2, key3):
        if key2.currentIndex() != 0 and key3.currentIndex() != 0:
            primary = key2.currentText()
            secondary = key3.currentText()
            conn = sqlite3.connect(PATH_TO_DATABASE)
            cursor = conn.execute("SELECT D FROM BEAMS WHERE Designation =( ? ) ", (primary,))
            lst = []
            rows = cursor.fetchall()
            for row in rows:
                lst.append(row)
            p_val = lst[0][0]
            cursor2 = conn.execute("SELECT D FROM BEAMS WHERE Designation = ( ? )", (secondary,))
            lst1 = []
            rows1 = cursor2.fetchall()
            for row1 in rows1:
                lst1.append(row1)
            s_val = lst1[0][0]
            if p_val <= s_val:
                self.btn_Design.setDisabled(True)
                QMessageBox.about(self, 'Information',
                                    "Secondary beam depth is higher than clear depth of primary beam web "
                                    "(No provision in Osdag till now)")

            else:
                self.btn_Design.setDisabled(False)

    def retranslateUi(self):
        _translate = QtCore.QCoreApplication.translate
        self.btnInput.setToolTip(_translate("MainWindow", "Left Dock"))
        self.btnInput.setText(_translate("MainWindow", "input"))
        self.btnOutput.setToolTip(_translate("MainWindow", "Right Dock"))
        self.btnOutput.setText(_translate("MainWindow", "..."))
        self.btnTop.setToolTip(_translate("MainWindow", "Top View"))
        self.btnTop.setText(_translate("MainWindow", "..."))
        self.btnFront.setToolTip(_translate("MainWindow", "Front View"))
        self.btnFront.setText(_translate("MainWindow", "..."))
        self.btnSide.setToolTip(_translate("MainWindow", "Side View"))
        self.btnSide.setText(_translate("MainWindow", "..."))
        self.btn3D.setToolTip(_translate("MainWindow", "3D Model"))
        self.btn3D.setText(_translate("MainWindow", "Model"))
        self.chkBxBeam.setToolTip(_translate("MainWindow", "Beam only"))
        self.chkBxBeam.setText(_translate("MainWindow", "Beam"))
        self.chkBxCol.setToolTip(_translate("MainWindow", "Column only"))
        self.chkBxCol.setText(_translate("MainWindow", "Column"))
        self.chkBxFinplate.setToolTip(_translate("MainWindow", "Finplate only"))
        self.chkBxFinplate.setText(_translate("MainWindow", "Fin Plate"))
        self.menuFile.setTitle(_translate("MainWindow", "File"))
        self.menuEdit.setTitle(_translate("MainWindow", "Edit"))
        self.menuView.setTitle(_translate("MainWindow", "View"))
        self.menuHelp.setTitle(_translate("MainWindow", "Help"))
        self.menuGraphics.setTitle(_translate("MainWindow", "Graphics"))
        self.inputDock.setWindowTitle(_translate("MainWindow", "Input dock"))
        self.pushButton.setText(_translate("MainWindow", "PushButton"))
        self.btn_Reset.setToolTip(_translate("MainWindow", "Alt+R"))
        self.btn_Reset.setText(_translate("MainWindow", "Reset"))
        self.btn_Reset.setShortcut(_translate("MainWindow", "Alt+R"))
        self.btn_Design.setToolTip(_translate("MainWindow", "Alt+D"))
        self.btn_Design.setText(_translate("MainWindow", "Design"))
        self.btn_Design.setShortcut(_translate("MainWindow", "Alt+D"))

        self.outputDock.setWindowTitle(_translate("MainWindow", "Output dock"))

        self.btn_CreateDesign.setText(_translate("MainWindow", "Create design report"))

        self.actionInput.setText(_translate("MainWindow", "Input"))
        self.actionInput.setToolTip(_translate("MainWindow", "Input browser"))
        self.actionInputwindow.setText(_translate("MainWindow", "inputwindow"))
        self.actionNew.setText(_translate("MainWindow", "New"))
        self.actionNew.setShortcut(_translate("MainWindow", "Ctrl+N"))
        self.action_load_input.setText(_translate("MainWindow", "Load input"))
        self.action_load_input.setShortcut(_translate("MainWindow", "Ctrl+L"))
        self.action_save_input.setText(_translate("MainWindow", "Save input"))
        self.action_save_input.setIconText(_translate("MainWindow", "Save input"))
        self.action_save_input.setShortcut(_translate("MainWindow", "Ctrl+S"))
        self.actionSave_As.setText(_translate("MainWindow", "Save As"))
        self.actionPrint.setText(_translate("MainWindow", "Print"))
        self.actionCut.setText(_translate("MainWindow", "Cut"))
        self.actionCut.setShortcut(_translate("MainWindow", "Ctrl+X"))
        self.actionCopy.setText(_translate("MainWindow", "Copy"))
        self.actionCopy.setShortcut(_translate("MainWindow", "Ctrl+C"))
        self.actionPaste.setText(_translate("MainWindow", "Paste"))
        self.actionPaste.setShortcut(_translate("MainWindow", "Ctrl+V"))
        self.actionInput_Browser.setText(_translate("MainWindow", "Input Browser"))
        self.actionOutput_Browser.setText(_translate("MainWindow", "Output Browser"))
        self.actionAbout_Osdag.setText(_translate("MainWindow", "About Osdag"))
        self.actionBeam.setText(_translate("MainWindow", "Beam"))
        self.actionColumn.setText(_translate("MainWindow", "Column"))
        self.actionFinplate.setText(_translate("MainWindow", "Finplate"))
        self.actionBolt.setText(_translate("MainWindow", "Bolt"))
        self.action2D_view.setText(_translate("MainWindow", "2D view"))
        self.actionZoom_in.setText(_translate("MainWindow", "Zoom in"))
        self.actionZoom_out.setText(_translate("MainWindow", "Zoom out"))
        self.actionPan.setText(_translate("MainWindow", "Pan"))
        self.actionRotate_3D_model.setText(_translate("MainWindow", "Rotate 3D model"))
        self.actionView_2D_on_XY.setText(_translate("MainWindow", "View 2D on XY"))
        self.actionView_2D_on_YZ.setText(_translate("MainWindow", "View 2D on YZ"))
        self.actionView_2D_on_ZX.setText(_translate("MainWindow", "View 2D on ZX"))
        self.actionModel.setText(_translate("MainWindow", "Model"))
        self.actionEnlarge_font_size.setText(_translate("MainWindow", "Font"))
        self.actionReduce_font_size.setText(_translate("MainWindow", "Reduce font size"))
        self.actionSave_3D_model.setText(_translate("MainWindow", "Save 3D model "))
        self.actionSave_3D_model.setShortcut(_translate("MainWindow", "Alt+3"))
        self.actionSave_current_image.setText(_translate("MainWindow", "Save CAD image "))
        self.actionSave_current_image.setShortcut(_translate("MainWindow", "Alt+I"))
        self.actionSave_log_messages.setText(_translate("MainWindow", "Save log messages"))
        self.actionSave_log_messages.setShortcut(_translate("MainWindow", "Alt+M"))
        self.actionCreate_design_report.setText(_translate("MainWindow", "Create design report"))
        self.actionCreate_design_report.setShortcut(_translate("MainWindow", "Alt+C"))
        self.actionQuit_fin_plate_design.setText(_translate("MainWindow", "Quit fin plate design"))
        self.actionSave_Front_View.setText(_translate("MainWindow", "Save front view"))
        self.actionSave_Front_View.setShortcut(_translate("MainWindow", "Alt+Shift+F"))
        self.actionSave_Top_View.setText(_translate("MainWindow", "Save top view"))
        self.actionSave_Top_View.setShortcut(_translate("MainWindow", "Alt+Shift+T"))
        self.actionSave_Side_View.setText(_translate("MainWindow", "Save side view"))
        self.actionSave_Side_View.setShortcut(_translate("MainWindow", "Alt+Shift+S"))
        self.actionChange_bg_color.setText(_translate("MainWindow", "Change bg color"))
        self.actionShow_beam.setText(_translate("MainWindow", "Show beam"))
        self.actionShow_beam.setShortcut(_translate("MainWindow", "Alt+Shift+B"))
        self.actionShow_column.setText(_translate("MainWindow", "Show column"))
        self.actionShow_column.setShortcut(_translate("MainWindow", "Alt+Shift+C"))
        self.actionShow_finplate.setText(_translate("MainWindow", "Show finplate"))
        self.actionShow_finplate.setShortcut(_translate("MainWindow", "Alt+Shift+A"))
        self.actionChange_background.setText(_translate("MainWindow", "Change background"))
        self.actionShow_all.setText(_translate("MainWindow", "Show all"))
        self.actionShow_all.setShortcut(_translate("MainWindow", "Alt+Shift+M"))
        self.actionDesign_examples.setText(_translate("MainWindow", "Design Examples"))
        self.actionSample_Problems.setText(_translate("MainWindow", "Sample Problems"))
        self.actionSample_Tutorials.setText(_translate("MainWindow", "Video Tutorials"))
        self.actionAbout_Osdag_2.setText(_translate("MainWindow", "About Osdag"))
        self.actionOsdag_Manual.setText(_translate("MainWindow", "Osdag Manual"))
        self.actionAsk_Us_a_Question.setText(_translate("MainWindow", "Ask Us a Question"))
        self.actionFAQ.setText(_translate("MainWindow", "FAQ"))
        self.actionDesign_Preferences.setText(_translate("MainWindow", "Design Preferences"))
        self.actionDesign_Preferences.setShortcut(_translate("MainWindow", "Alt+P"))
        self.actionfinPlate_quit.setText(_translate("MainWindow", "Quit"))
        self.actionfinPlate_quit.setShortcut(_translate("MainWindow", "Shift+Q"))
        self.actio_load_input.setText(_translate("MainWindow", "Load input"))
        self.actio_load_input.setShortcut(_translate("MainWindow", "Ctrl+L"))
        print("Done")

    def dockbtn_clicked(self, widget):

        '''(QWidget) -> None
        This method dock and undock widget(QdockWidget)
        '''

        flag = widget.isHidden()
        if (flag):
            widget.show()
        else:
            widget.hide()

    def design_preferences(self):
        self.designPrefDialog.exec()

    # def column_design_prefer(self):
    #     # designation = str(self.ui.combo_columnSec.currentText())
    #     #TODO:ADD FUNCTION TO GET designation, material_grade
    #     key_1 = self.dockWidgetContents.findChild(QtWidgets.QWidget, KEY_SUPTNGSEC)
    #     designation = key_1.currentText()
    #     key_2 = self.dockWidgetContents.findChild(QtWidgets.QWidget, KEY_MATERIAL)
    #     material_grade = key_2.currentText()
    #     self.designPrefDialog.column_preferences(designation, material_grade)

    def combined_design_prefer(self, module):
        key_1 = self.dockWidgetContents.findChild(QtWidgets.QWidget, KEY_CONN)
        key_2 = self.dockWidgetContents.findChild(QtWidgets.QWidget, KEY_SUPTNGSEC)
        key_3 = self.dockWidgetContents.findChild(QtWidgets.QWidget, KEY_SUPTDSEC)
        key_4 = self.dockWidgetContents.findChild(QtWidgets.QWidget, KEY_MATERIAL)
        key_5 = self.dockWidgetContents.findChild(QtWidgets.QWidget, KEY_SECSIZE)
        table_1 = "Columns"
        table_2 = "Beams"
        if module == KEY_DISP_BEAMCOVERPLATE:
            t = table_2
        elif module == KEY_DISP_COLUMNCOVERPLATE:
            t = table_1
        material_grade = key_4.currentText()
        if module in [KEY_DISP_BEAMCOVERPLATE, KEY_DISP_COLUMNCOVERPLATE]:
            designation_col = key_5.currentText()
            self.designPrefDialog.ui.tabWidget.removeTab(
                self.designPrefDialog.ui.tabWidget.indexOf(self.designPrefDialog.ui.tab_Beam))
            self.designPrefDialog.ui.tabWidget.setTabText(self.designPrefDialog.ui.tabWidget.indexOf(
                self.designPrefDialog.ui.tab_Column), KEY_DISP_SECSIZE)
            if key_5.currentIndex() != 0:
                self.designPrefDialog.column_preferences(designation_col, t, material_grade)
        else:
            conn = key_1.currentText()
            designation_col = key_2.currentText()
            designation_bm = key_3.currentText()
            # if key_2.currentIndex() != 0 and key_3.currentIndex() != 0:
            #     if conn in VALUES_CONN_1:
            #         self.designPrefDialog.column_preferences(designation_col, table_1, material_grade, module)
            #     elif conn in VALUES_CONN_2:
            #         self.designPrefDialog.column_preferences(designation_col, table_2, material_grade, module)
            #     self.designPrefDialog.beam_preferences(designation_bm, material_grade)
            if conn in VALUES_CONN_1:
                self.designPrefDialog.ui.tabWidget.setTabText(self.designPrefDialog.ui.tabWidget.indexOf(
                    self.designPrefDialog.ui.tab_Column), KEY_DISP_COLSEC)
                self.designPrefDialog.ui.tabWidget.setTabText(self.designPrefDialog.ui.tabWidget.indexOf(
                    self.designPrefDialog.ui.tab_Beam), KEY_DISP_BEAMSEC)
                if key_2.currentIndex() != 0 and key_3.currentIndex() != 0:
                    self.designPrefDialog.column_preferences(designation_col, table_1, material_grade)
                    self.designPrefDialog.beam_preferences(designation_bm, material_grade)
            elif conn in VALUES_CONN_2:
                self.designPrefDialog.ui.tabWidget.setTabText(self.designPrefDialog.ui.tabWidget.indexOf(
                    self.designPrefDialog.ui.tab_Column), KEY_DISP_PRIBM)
                self.designPrefDialog.ui.tabWidget.setTabText(self.designPrefDialog.ui.tabWidget.indexOf(
                    self.designPrefDialog.ui.tab_Beam), KEY_DISP_SECBM)
                if key_2.currentIndex() != 0 and key_3.currentIndex() != 0:
                    self.designPrefDialog.column_preferences(designation_col, table_2, material_grade)
                    self.designPrefDialog.beam_preferences(designation_bm, material_grade)


    # def beam_design_prefer(self):
    #     # designation = str(self.ui.combo_beamSec.currentText())
    #     #TODO:ADD FUNCTION TO GET designation, material_grade
    #     key_1 = self.dockWidgetContents.findChild(QtWidgets.QWidget, KEY_SUPTDSEC)
    #     designation = key_1.currentText()
    #     key_2 = self.dockWidgetContents.findChild(QtWidgets.QWidget, KEY_MATERIAL)
    #     material_grade = key_2.currentText()
    #     self.designPrefDialog.beam_preferences(designation, material_grade)

    def create_design_report(self):
        self.create_report.show()

    def closeEvent(self, event):
        '''
        Closing module window.
        '''
        reply = QMessageBox.question(self, 'Message',
                                     "Are you sure you want to quit?", QMessageBox.Yes, QMessageBox.No)

        if reply == QMessageBox.Yes:
            self.closed.emit()
            event.accept()
        else:
            event.ignore()

#
# class DesignPreferences(QDialog):
#
#     def __init__(self, main, parent=None):
#
#         QDialog.__init__(self, parent)
#         self.ui = Ui_Dialog()
#         self.ui.setupUi(self)
#         self.main_controller = parent
#         #self.uiobj = self.main_controller.uiObj
#         self.saved = None
#         # self.ui.combo_design_method.model().item(1).setEnabled(False)
#         # self.ui.combo_design_method.model().item(2).setEnabled(False)
#         # self.save_default_para()
#         dbl_validator = QDoubleValidator()
#         # self.ui.txt_boltFu.setValidator(dbl_validator)
#         # self.ui.txt_boltFu.setMaxLength(7)
#         # self.ui.txt_weldFu.setValidator(dbl_validator)
#         # self.ui.txt_weldFu.setMaxLength(7)
#         # self.ui.btn_defaults.clicked.connect(self.save_default_para)
#         # self.ui.btn_save.clicked.connect(self.save_designPref_para)
#         self.ui.btn_save.hide()
#         self.ui.btn_close.clicked.connect(self.close_designPref)
#         # self.ui.combo_boltHoleType.currentIndexChanged[str].connect(self.get_clearance)
#         # self.ui.pushButton_Import_Column.setDisabled(True)
#         #self.ui.pushButton_Import_Beam.setDisabled(True)
#         # self.ui.pushButton_Add_Column.clicked.connect(self.add_ColumnPref)
#         # self.ui.pushButton_Add_Beam.clicked.connect(self.add_BeamPref)
#         # self.ui.pushButton_Clear_Column.clicked.connect(self.clear_ColumnPref)
#         #self.ui.pushButton_Clear_Beam.clicked.connect(self.clear_BeamPref)
#         # self.ui.pushButton_Download_Column.clicked.connect(self.download_Database_Column)
#         #self.ui.pushButton_Download_Beam.clicked.connect(self.download_Database_Beam)
#
#         # self.ui.pushButton_Import_Column.clicked.connect(self.import_ColumnPref)
#         #self.ui.pushButton_Import_Beam.clicked.connect(self.import_BeamPref)
#         #self.ui.btn_save.clicked.connect(Ui_ModuleWindow.design_preferences(Ui_ModuleWindow()))
#         #self.ui.combo_boltHoleType.currentIndexChanged.connect(my_fn)
#         #self.ui.btn_save.clicked.connect(self.save_fn)
#         self.ui.btn_defaults.clicked.connect(self.default_fn)
#
#     def default_fn(self):
#         for children in self.ui.tab_Bolt.children():
#             if children.objectName() == KEY_DP_BOLT_TYPE:
#                 children.setCurrentIndex(0)
#             elif children.objectName() == KEY_DP_BOLT_HOLE_TYPE:
#                 children.setCurrentIndex(0)
#             elif children.objectName() == KEY_DP_BOLT_MATERIAL_G_O:
#                 children.setText('410')
#             elif children.objectName() == KEY_DP_BOLT_SLIP_FACTOR:
#                 children.setCurrentIndex(4)
#             else:
#                 pass
#         for children in self.ui.tab_Weld.children():
#             if children.objectName() == KEY_DP_WELD_TYPE:
#                 children.setCurrentIndex(0)
#             elif children.objectName() == KEY_DP_WELD_MATERIAL_G_O:
#                 children.setText('410')
#             else:
#                 pass
#         for children in self.ui.tab_Detailing.children():
#             if children.objectName() == KEY_DP_DETAILING_EDGE_TYPE:
#                 children.setCurrentIndex(0)
#             elif children.objectName() == KEY_DP_DETAILING_GAP:
#                 children.setText('10')
#             elif children.objectName() == KEY_DP_DETAILING_CORROSIVE_INFLUENCES:
#                 children.setCurrentIndex(0)
#             else:
#                 pass
#         for children in self.ui.tab_Design.children():
#             if children.objectName() == KEY_DP_DESIGN_METHOD:
#                 children.setCurrentIndex(0)
#             else:
#                 pass
#
#     # def save_fn(self):
#     #     for children in self.ui.tab_Bolt.children():
#     #         if isinstance(children, QtWidgets.QComboBox):
#     #             children.setCurrentIndex(children.currentIndex())
#     #             print('check')
#
#     def save_designPref_para(self):
#         """This routine is responsible for saving all design preferences selected by the user
#         """
#         key_boltHoleType = self.ui.tab_Bolt.findChild(QtWidgets.QWidget, KEY_DP_BOLT_HOLE_TYPE)
#         combo_boltHoleType = key_boltHoleType.currentText()
#         key_boltFu = self.ui.tab_Bolt.findChild(QtWidgets.QWidget, KEY_DP_BOLT_MATERIAL_G_O)
#         line_boltFu = key_boltFu.text()
#         key_slipfactor = self.ui.tab_Bolt.findChild(QtWidgets.QWidget, KEY_DP_BOLT_SLIP_FACTOR)
#         combo_slipfactor = key_slipfactor.currentText()
#         key_weldType = self.ui.tab_Weld.findChild(QtWidgets.QWidget, KEY_DP_WELD_TYPE)
#         combo_weldType = key_weldType.currentText()
#         key_weldFu = self.ui.tab_Weld.findChild(QtWidgets.QWidget, KEY_DP_WELD_MATERIAL_G_O)
#         line_weldFu = key_weldFu.text()
#         key_detailingEdgeType = self.ui.tab_Detailing.findChild(QtWidgets.QWidget, KEY_DP_DETAILING_EDGE_TYPE)
#         combo_detailingEdgeType = key_detailingEdgeType.currentText()
#         key_detailingGap = self.ui.tab_Detailing.findChild(QtWidgets.QWidget, KEY_DP_DETAILING_GAP)
#         line_detailingGap = key_detailingGap.text()
#         key_detailing_memebers = self.ui.tab_Detailing.findChild(QtWidgets.QWidget, KEY_DP_DETAILING_CORROSIVE_INFLUENCES)
#         combo_detailing_memebers = key_detailing_memebers.currentText()
#         key_design_method = self.ui.tab_Design.findChild(QtWidgets.QWidget, KEY_DP_DESIGN_METHOD)
#         combo_design_method = key_design_method.currentText()
#         d1 = {KEY_DP_BOLT_HOLE_TYPE: combo_boltHoleType,
#               KEY_DP_BOLT_MATERIAL_G_O: line_boltFu,
#               KEY_DP_BOLT_SLIP_FACTOR: combo_slipfactor,
#               KEY_DP_WELD_TYPE: combo_weldType,
#               KEY_DP_WELD_MATERIAL_G_O: line_weldFu,
#               KEY_DP_DETAILING_EDGE_TYPE: combo_detailingEdgeType,
#               KEY_DP_DETAILING_GAP: line_detailingGap,
#               KEY_DP_DETAILING_CORROSIVE_INFLUENCES: combo_detailing_memebers, KEY_DP_DESIGN_METHOD: combo_design_method}
#         return d1
#
#     def highlight_slipfactor_description(self):
#         """Highlight the description of currosponding slipfactor on selection of inputs
#         Note : This routine is not in use in current version
#         :return:
#         """
#         slip_factor = str(self.ui.combo_slipfactor.currentText())
#         self.textCursor = QTextCursor(self.ui.textBrowser.document())
#         cursor = self.textCursor
#         # Setup the desired format for matches
#         format = QTextCharFormat()
#         format.setBackground(QBrush(QColor("red")))
#         # Setup the regex engine
#         pattern = str(slip_factor)
#         regex = QRegExp(pattern)
#         # Process the displayed document
#         pos = 0
#         index = regex.indexIn(self.ui.textBrowser.toPlainText(), pos)
#         while (index != -1):
#             # Select the matched text and apply the desired format
#             cursor.setPosition(index)
#             cursor.movePosition(QTextCursor.EndOfLine, 1)
#             # cursor.movePosition(QTextCursor.EndOfWord, 1)
#             cursor.mergeCharFormat(format)
#             # Move to the next match
#             pos = index + regex.matchedLength()
#             index = regex.indexIn(self.ui.textBrowser.toPlainText(), pos)
#
#     # def connect_to_database_update_other_attributes(self, table, designation):
#     #     self.path_to_database = "ResourceFiles/Database/Intg_osdag.sqlite"
#     #     conn = sqlite3.connect(self.path_to_database)
#     #     db_query = "SELECT * FROM " + table + " WHERE Designation = ?"
#     #     cur = conn.cursor()
#     #     cur.execute(db_query, (designation,))
#     #     row = cur.fetchone()
#     #     self.mass = row[2]
#     #     self.area = row[3]
#     #     self.depth = row[4]
#     #     self.flange_width = row[5]
#     #     self.web_thickness = row[6]
#     #     self.flange_thickness = row[7]
#     #     self.flange_slope = row[8]
#     #     self.root_radius = row[9]
#     #     self.toe_radius = row[10]
#     #     self.mom_inertia_z = row[11]
#     #     self.mom_inertia_y = row[12]
#     #     self.rad_of_gy_z = row[13]
#     #     self.rad_of_gy_y = row[14]
#     #     self.elast_sec_mod_z = row[15]
#     #     self.elast_sec_mod_y = row[16]
#     #     self.plast_sec_mod_z = row[17]
#     #     self.plast_sec_mod_y = row[18]
#     #     self.source = row[19]
#     #
#     #     conn.close()
#     def column_preferences(self, designation, table, material_grade):
#         col_attributes = Section(designation, material_grade)
#         Section.connect_to_database_update_other_attributes(col_attributes, table, designation)
#         if table == "Beams":
#             self.ui.tabWidget.setTabText(self.ui.tabWidget.indexOf(self.ui.tab_Column), KEY_DISP_PRIBM)
#             self.ui.tabWidget.setTabText(self.ui.tabWidget.indexOf(self.ui.tab_Beam), KEY_DISP_SECBM)
#         else:
#             self.ui.tabWidget.setTabText(self.ui.tabWidget.indexOf(self.ui.tab_Column), KEY_DISP_COLSEC)
#             self.ui.tabWidget.setTabText(self.ui.tabWidget.indexOf(self.ui.tab_Beam), KEY_DISP_BEAMSEC)
#         for ch in self.ui.tab_Column.children():
#             if ch.objectName() == KEY_SUPTNGSEC_DESIGNATION:
#                 ch.setText(designation)
#         # self.ui.lineEdit_Designation_Column.setText(designation)
#         # self.ui.lineEdit_Source_Column.setText(col_attributes.source)
#         # self.ui.lineEdit_UltimateStrength_Column.setText(str(col_attributes.fu))
#         # self.ui.lineEdit_YieldStrength_Column.setText(str(col_attributes.fy))
#         # self.ui.lineEdit_Depth_Column.setText(str(col_attributes.depth))
#         # self.ui.lineEdit_FlangeWidth_Column.setText(str(col_attributes.flange_width))
#         # self.ui.lineEdit_FlangeThickness_Column.setText(str(col_attributes.flange_thickness))
#         # self.ui.lineEdit_WeBThickness_Column.setText(str(col_attributes.web_thickness))
#         # self.ui.lineEdit_FlangeSlope_Column.setText(str(col_attributes.flange_slope))
#         # self.ui.lineEdit_RootRadius_Column.setText(str(col_attributes.root_radius))
#         # self.ui.lineEdit_ToeRadius_Column.setText(str(col_attributes.toe_radius))
#         # self.ui.lineEdit_ModElasticity_Column.setText("200")
#         # self.ui.lineEdit_ModElasticity_Column.setDisabled(True)
#         # self.ui.lineEdit_ModulusOfRigidity_Column.setText("76.9")
#         # self.ui.lineEdit_ModulusOfRigidity_Column.setDisabled(True)
#         # self.ui.lineEdit_PoissionsRatio_Column.setText("0.3")
#         # self.ui.lineEdit_PoissionsRatio_Column.setDisabled(True)
#         # self.ui.lineEdit_ThermalExpansion_Column.setText("12")
#         # self.ui.lineEdit_ThermalExpansion_Column.setDisabled(True)
#         # self.ui.lineEdit_Mass_Column.setText(str(col_attributes.mass))
#         # self.ui.lineEdit_SectionalArea_Column.setText(str(col_attributes.area))
#         # self.ui.lineEdit_MomentOfAreaZ_Column.setText(str(col_attributes.mom_inertia_z))
#         # self.ui.lineEdit_MomentOfAreaY_Column.setText(str(col_attributes.mom_inertia_y))
#         # self.ui.lineEdit_RogZ_Column.setText(str(col_attributes.rad_of_gy_z))
#         # self.ui.lineEdit_RogY_Column.setText(str(col_attributes.rad_of_gy_y))
#         # self.ui.lineEdit_ElasticModZ_Column.setText(str(col_attributes.elast_sec_mod_z))
#         # self.ui.lineEdit_ElasticModY_Column.setText(str(col_attributes.elast_sec_mod_y))
#         # self.ui.lineEdit_ElasticModPZ_Column.setText(str(col_attributes.plast_sec_mod_z))
#         # self.ui.lineEdit_ElasticModPY_Column.setText(str(col_attributes.plast_sec_mod_y))
#         # self.ui.pushButton_Add_Column.setEnabled(True)
#         # self.ui.pushButton_Add_Column.clicked.connect(lambda: self.add_ColumnPref(table))
#         #
#         # if (
#         #         self.ui.lineEdit_Depth_Column.text() != "" and self.ui.lineEdit_FlangeWidth_Column.text() != "" and self.ui.lineEdit_FlangeThickness_Column.text() != ""
#         #         and self.ui.lineEdit_WeBThickness_Column.text() != ""):
#         #     self.ui.lineEdit_Depth_Column.textChanged.connect(self.new_sectionalprop_Column)
#         #     self.ui.lineEdit_FlangeWidth_Column.textChanged.connect(self.new_sectionalprop_Column)
#         #     self.ui.lineEdit_FlangeThickness_Column.textChanged.connect(self.new_sectionalprop_Column)
#         #     self.ui.lineEdit_WeBThickness_Column.textChanged.connect(self.new_sectionalprop_Column)
#
#     def beam_preferences(self, designation, table, material_grade):
#         beam_attributes = Section(designation,material_grade)
#         Section.connect_to_database_update_other_attributes(beam_attributes, table, designation)
#         self.ui.lineEdit_Designation_Beam.setText(designation)
#         self.ui.lineEdit_Source_Beam.setText(str(beam_attributes.source))
#         self.ui.lineEdit_UltimateStrength_Beam.setText(str(beam_attributes.fu))
#         self.ui.lineEdit_YieldStrength_Beam.setText(str(beam_attributes.fy))
#         self.ui.lineEdit_Depth_Beam.setText(str(beam_attributes.depth))
#         self.ui.lineEdit_FlangeWidth_Beam.setText(str(beam_attributes.flange_width))
#         self.ui.lineEdit_FlangeThickness_Beam.setText(str(beam_attributes.flange_thickness))
#         self.ui.lineEdit_WeBThickness_Beam.setText(str(beam_attributes.web_thickness))
#         self.ui.lineEdit_FlangeSlope_Beam.setText(str(beam_attributes.flange_slope))
#         self.ui.lineEdit_RootRadius_Beam.setText(str(beam_attributes.root_radius))
#         self.ui.lineEdit_ToeRadius_Beam.setText(str(beam_attributes.toe_radius))
#         self.ui.lineEdit_ModElasticity_Beam.setText("200")
#         self.ui.lineEdit_ModElasticity_Beam.setDisabled(True)
#         self.ui.lineEdit_ModulusOfRigidity_Beam.setText("76.9")
#         self.ui.lineEdit_ModulusOfRigidity_Beam.setDisabled(True)
#         self.ui.lineEdit_PoissonsRatio_Beam.setText("0.3")
#         self.ui.lineEdit_PoissonsRatio_Beam.setDisabled(True)
#         self.ui.lineEdit_ThermalExpansion_Beam.setText("12")
#         self.ui.lineEdit_ThermalExpansion_Beam.setDisabled(True)
#         self.ui.lineEdit_Mass_Beam.setText(str(beam_attributes.mass))
#         self.ui.lineEdit_SectionalArea_Beam.setText(str(beam_attributes.area))
#         self.ui.lineEdit_MomentOfAreaZ_Beam.setText(str(beam_attributes.mom_inertia_z))
#         self.ui.lineEdit_MomentOfAreaY_Beam.setText(str(beam_attributes.mom_inertia_y))
#         self.ui.lineEdit_RogZ_Beam.setText(str(beam_attributes.rad_of_gy_z))
#         self.ui.lineEdit_RogY_Beam.setText(str(beam_attributes.rad_of_gy_y))
#         self.ui.lineEdit_ElasticModZ_Beam.setText(str(beam_attributes.elast_sec_mod_z))
#         self.ui.lineEdit_ElasticModY_Beam.setText(str(beam_attributes.elast_sec_mod_y))
#         self.ui.lineEdit_ElasticModPZ_Beam.setText(str(beam_attributes.plast_sec_mod_z))
#         self.ui.lineEdit_ElasticModPY_Beam.setText(str(beam_attributes.plast_sec_mod_y))
#         self.ui.pushButton_Add_Beam.setEnabled(True)
#         self.ui.pushButton_Add_Beam.clicked.connect(self.add_BeamPref)
#
#
#         if (
#                 self.ui.lineEdit_Depth_Beam.text() != "" and self.ui.lineEdit_FlangeWidth_Beam.text() != "" and self.ui.lineEdit_FlangeThickness_Beam.text() != ""
#                 and self.ui.lineEdit_WeBThickness_Beam.text() != ""):
#             self.ui.lineEdit_Depth_Beam.textChanged.connect(self.new_sectionalprop_Beam)
#             self.ui.lineEdit_FlangeWidth_Beam.textChanged.connect(self.new_sectionalprop_Beam)
#             self.ui.lineEdit_FlangeThickness_Beam.textChanged.connect(self.new_sectionalprop_Beam)
#             self.ui.lineEdit_WeBThickness_Beam.textChanged.connect(self.new_sectionalprop_Beam)
#
#     def new_sectionalprop_Column(self):
#         if self.ui.lineEdit_Depth_Column.text() == "":
#             return
#         else:
#             D = float(self.ui.lineEdit_Depth_Column.text())
#
#         if self.ui.lineEdit_FlangeWidth_Column.text() == "":
#             return
#         else:
#             B = float(self.ui.lineEdit_FlangeWidth_Column.text())
#
#         if self.ui.lineEdit_FlangeThickness_Column.text() == "":
#             return
#         else:
#             t_w = float(self.ui.lineEdit_FlangeThickness_Column.text())
#
#         if self.ui.lineEdit_WeBThickness_Column.text() == "":
#             return
#         else:
#             t_f = float(self.ui.lineEdit_WeBThickness_Column.text())
#
#         self.sectionalprop = I_sectional_Properties()
#         self.ui.lineEdit_Mass_Column.setText(str(self.sectionalprop.calc_Mass(D, B, t_w, t_f)))
#         self.ui.lineEdit_SectionalArea_Column.setText(str(self.sectionalprop.calc_Area(D, B, t_w, t_f)))
#         self.ui.lineEdit_MomentOfAreaZ_Column.setText(str(self.sectionalprop.calc_MomentOfAreaZ(D, B, t_w, t_f)))
#         self.ui.lineEdit_MomentOfAreaY_Column.setText(str(self.sectionalprop.calc_MomentOfAreaY(D, B, t_w, t_f)))
#         self.ui.lineEdit_RogZ_Column.setText(str(self.sectionalprop.calc_RogZ(D, B, t_w, t_f)))
#         self.ui.lineEdit_RogY_Column.setText(str(self.sectionalprop.calc_RogY(D, B, t_w, t_f)))
#         self.ui.lineEdit_ElasticModZ_Column.setText(str(self.sectionalprop.calc_ElasticModulusZz(D, B, t_w, t_f)))
#         self.ui.lineEdit_ElasticModY_Column.setText(str(self.sectionalprop.calc_ElasticModulusZy(D, B, t_w, t_f)))
#         self.ui.lineEdit_ElasticModPZ_Column.setText(str(self.sectionalprop.calc_PlasticModulusZpz(D, B, t_w, t_f)))
#         self.ui.lineEdit_ElasticModPY_Column.setText(str(self.sectionalprop.calc_PlasticModulusZpy(D, B, t_w, t_f)))
#
#         self.ui.pushButton_Add_Column.setEnabled(True)
#
#     def new_sectionalprop_Beam(self):
#         if self.ui.lineEdit_Depth_Beam.text() == "":
#             return
#         else:
#             D = float(self.ui.lineEdit_Depth_Beam.text())
#
#         if self.ui.lineEdit_FlangeWidth_Beam.text() == "":
#             return
#         else:
#             B = float(self.ui.lineEdit_FlangeWidth_Beam.text())
#
#         if self.ui.lineEdit_FlangeThickness_Beam.text() == "":
#             return
#         else:
#             t_w = float(self.ui.lineEdit_FlangeThickness_Beam.text())
#
#         if self.ui.lineEdit_WeBThickness_Beam.text() == "":
#             return
#         else:
#             t_f = float(self.ui.lineEdit_WeBThickness_Beam.text())
#
#         self.sectionalprop = I_sectional_Properties()
#         self.ui.lineEdit_Mass_Beam.setText(str(self.sectionalprop.calc_Mass(D, B, t_w, t_f)))
#         self.ui.lineEdit_SectionalArea_Beam.setText(str(self.sectionalprop.calc_Area(D, B, t_w, t_f)))
#         self.ui.lineEdit_MomentOfAreaZ_Beam.setText(str(self.sectionalprop.calc_MomentOfAreaZ(D, B, t_w, t_f)))
#         self.ui.lineEdit_MomentOfAreaY_Beam.setText(str(self.sectionalprop.calc_MomentOfAreaY(D, B, t_w, t_f)))
#         self.ui.lineEdit_RogZ_Beam.setText(str(self.sectionalprop.calc_RogZ(D, B, t_w, t_f)))
#         self.ui.lineEdit_RogY_Beam.setText(str(self.sectionalprop.calc_RogY(D, B, t_w, t_f)))
#         self.ui.lineEdit_ElasticModZ_Beam.setText(str(self.sectionalprop.calc_ElasticModulusZz(D, B, t_w, t_f)))
#         self.ui.lineEdit_ElasticModY_Beam.setText(str(self.sectionalprop.calc_ElasticModulusZy(D, B, t_w, t_f)))
#         self.ui.lineEdit_ElasticModPZ_Beam.setText(str(self.sectionalprop.calc_PlasticModulusZpz(D, B, t_w, t_f)))
#         self.ui.lineEdit_ElasticModPY_Beam.setText(str(self.sectionalprop.calc_PlasticModulusZpy(D, B, t_w, t_f)))
#         self.ui.pushButton_Add_Beam.setEnabled(True)
#
#     def add_ColumnPref(self, table):
#
#         if (
#                 self.ui.lineEdit_Designation_Column.text() == "" or self.ui.lineEdit_Mass_Column.text() == "" or self.ui.lineEdit_SectionalArea_Column.text() == "" or self.ui.lineEdit_Depth_Column.text() == ""
#                 or self.ui.lineEdit_FlangeWidth_Column.text() == "" or self.ui.lineEdit_WeBThickness_Column.text() == "" or self.ui.lineEdit_FlangeThickness_Column.text() == "" or self.ui.lineEdit_FlangeSlope_Column.text() == ""
#                 or self.ui.lineEdit_RootRadius_Column.text() == "" or self.ui.lineEdit_ToeRadius_Column.text() == "" or self.ui.lineEdit_MomentOfAreaZ_Column.text() == "" or self.ui.lineEdit_MomentOfAreaY_Column.text() == ""
#                 or self.ui.lineEdit_RogZ_Column.text() == "" or self.ui.lineEdit_RogY_Column.text() == "" or self.ui.lineEdit_ElasticModZ_Column.text() == "" or self.ui.lineEdit_ElasticModY_Column.text() == ""
#                 or self.ui.lineEdit_Source_Column.text() == ""):
#             QMessageBox.information(QMessageBox(), 'Warning', 'Please Fill all missing parameters!')
#             self.ui.pushButton_Add_Column.setDisabled(True)
#
#
#         else:
#             self.ui.pushButton_Add_Column.setEnabled(True)
#             Designation_c = self.ui.lineEdit_Designation_Column.text()
#             Mass_c = float(self.ui.lineEdit_Mass_Column.text())
#             Area_c = float(self.ui.lineEdit_SectionalArea_Column.text())
#             D_c = float(self.ui.lineEdit_Depth_Column.text())
#             B_c = float(self.ui.lineEdit_FlangeWidth_Column.text())
#             tw_c = float(self.ui.lineEdit_WeBThickness_Column.text())
#             T_c = float(self.ui.lineEdit_FlangeThickness_Column.text())
#             FlangeSlope_c = float(self.ui.lineEdit_FlangeSlope_Column.text())
#             R1_c = float(self.ui.lineEdit_RootRadius_Column.text())
#             R2_c = float(self.ui.lineEdit_ToeRadius_Column.text())
#             Iz_c = float(self.ui.lineEdit_MomentOfAreaZ_Column.text())
#             Iy_c = float(self.ui.lineEdit_MomentOfAreaY_Column.text())
#             rz_c = float(self.ui.lineEdit_RogZ_Column.text())
#             ry_c = float(self.ui.lineEdit_RogY_Column.text())
#             Zz_c = float(self.ui.lineEdit_ElasticModZ_Column.text())
#             Zy_c = float(self.ui.lineEdit_ElasticModY_Column.text())
#             if (self.ui.lineEdit_ElasticModPZ_Column.text() == "" or self.ui.lineEdit_ElasticModPY_Column.text() == ""):
#                 self.ui.lineEdit_ElasticModPZ_Column.setText("0")
#                 self.ui.lineEdit_ElasticModPY_Column.setText("0")
#             Zpz_c = self.ui.lineEdit_ElasticModPZ_Column.text()
#             Zpy_c = self.ui.lineEdit_ElasticModPY_Column.text()
#             Source_c = self.ui.lineEdit_Source_Column.text()
#
#             conn = sqlite3.connect(PATH_TO_DATABASE)
#
#             c = conn.cursor()
#             if table == "Beams":
#                 c.execute("SELECT count(*) FROM Beams WHERE Designation = ?", (Designation_c,))
#                 data = c.fetchone()[0]
#             else:
#                 c.execute("SELECT count(*) FROM Columns WHERE Designation = ?", (Designation_c,))
#                 data = c.fetchone()[0]
#             if data == 0:
#                 if table == "Beams":
#                     c.execute('''INSERT INTO Beams (Designation,Mass,Area,D,B,tw,T,R1,R2,Iz,Iy,rz,ry,
#                                                                                                                Zz,zy,Zpz,Zpy,FlangeSlope,Source) VALUES (?,?,?,?,?,?,?,?,?,?,?,?,?,?,?,?,?,?,?)''',
#                               (Designation_c, Mass_c, Area_c,
#                                D_c, B_c, tw_c, T_c,
#                                R1_c, R2_c, Iz_c, Iy_c, rz_c,
#                                ry_c, Zz_c, Zy_c,
#                                Zpz_c, Zpy_c, FlangeSlope_c, Source_c))
#                     conn.commit()
#                 else:
#                     c.execute('''INSERT INTO Columns (Designation,Mass,Area,D,B,tw,T,R1,R2,Iz,Iy,rz,ry,
#                                                                                            Zz,zy,Zpz,Zpy,FlangeSlope,Source) VALUES (?,?,?,?,?,?,?,?,?,?,?,?,?,?,?,?,?,?,?)''',
#                               (Designation_c, Mass_c, Area_c,
#                                D_c, B_c, tw_c, T_c,
#                                R1_c, R2_c, Iz_c, Iy_c, rz_c,
#                                ry_c, Zz_c, Zy_c,
#                                Zpz_c, Zpy_c, FlangeSlope_c, Source_c))
#                     conn.commit()
#                 c.close()
#                 conn.close()
#                 QMessageBox.information(QMessageBox(), 'Information', 'Data is added successfully to the database!')
#             else:
#                 QMessageBox.information(QMessageBox(), 'Warning', 'Designation is already exist in Database!')
#                 self.clear_ColumnPref()
#
#     def add_BeamPref(self):
#
#         if (
#                 self.ui.lineEdit_Designation_Beam.text() == "" or self.ui.lineEdit_Mass_Beam.text() == "" or self.ui.lineEdit_SectionalArea_Beam.text() == "" or self.ui.lineEdit_Depth_Beam.text() == ""
#                 or self.ui.lineEdit_FlangeWidth_Beam.text() == "" or self.ui.lineEdit_WeBThickness_Beam.text() == "" or self.ui.lineEdit_FlangeThickness_Beam.text() == "" or self.ui.lineEdit_FlangeSlope_Beam.text() == ""
#                 or self.ui.lineEdit_RootRadius_Beam.text() == "" or self.ui.lineEdit_ToeRadius_Beam.text() == "" or self.ui.lineEdit_MomentOfAreaZ_Beam.text() == "" or self.ui.lineEdit_MomentOfAreaY_Beam.text() == ""
#                 or self.ui.lineEdit_RogZ_Beam.text() == "" or self.ui.lineEdit_RogY_Beam.text() == "" or self.ui.lineEdit_ElasticModZ_Beam.text() == "" or self.ui.lineEdit_ElasticModY_Beam.text() == ""
#                 or self.ui.lineEdit_Source_Beam.text() == ""):
#             QMessageBox.information(QMessageBox(), 'Warning', 'Please Fill all missing parameters!')
#             self.ui.pushButton_Add_Beam.setDisabled(True)
#
#         else:
#             self.ui.pushButton_Add_Beam.setEnabled(True)
#             Designation_b = self.ui.lineEdit_Designation_Beam.text()
#             Mass_b = float(self.ui.lineEdit_Mass_Beam.text())
#             Area_b = float(self.ui.lineEdit_SectionalArea_Beam.text())
#             D_b = float(self.ui.lineEdit_Depth_Beam.text())
#             B_b = float(self.ui.lineEdit_FlangeWidth_Beam.text())
#             tw_b = float(self.ui.lineEdit_WeBThickness_Beam.text())
#             T_b = float(self.ui.lineEdit_FlangeThickness_Beam.text())
#             FlangeSlope_b = float(self.ui.lineEdit_FlangeSlope_Beam.text())
#             R1_b = float(self.ui.lineEdit_RootRadius_Beam.text())
#             R2_b = float(self.ui.lineEdit_ToeRadius_Beam.text())
#             Iz_b = float(self.ui.lineEdit_MomentOfAreaZ_Beam.text())
#             Iy_b = float(self.ui.lineEdit_MomentOfAreaY_Beam.text())
#             rz_b = float(self.ui.lineEdit_RogZ_Beam.text())
#             ry_b = float(self.ui.lineEdit_RogY_Beam.text())
#             Zz_b = float(self.ui.lineEdit_ElasticModZ_Beam.text())
#             Zy_b = float(self.ui.lineEdit_ElasticModY_Beam.text())
#             if (self.ui.lineEdit_ElasticModPZ_Beam.text() == "" or self.ui.lineEdit_ElasticModPY_Beam.text() == ""):
#                 self.ui.lineEdit_ElasticModPZ_Beam.setText("0")
#                 self.ui.lineEdit_ElasticModPY_Beam.setText("0")
#             Zpz_b = self.ui.lineEdit_ElasticModPZ_Beam.text()
#             Zpy_b = self.ui.lineEdit_ElasticModPY_Beam.text()
#             Source_b = self.ui.lineEdit_Source_Beam.text()
#
#             conn = sqlite3.connect(PATH_TO_DATABASE)
#
#             c = conn.cursor()
#             c.execute("SELECT count(*) FROM Beams WHERE Designation = ?", (Designation_b,))
#             data = c.fetchone()[0]
#             if data == 0:
#                 c.execute('''INSERT INTO Beams (Designation,Mass,Area,D,B,tw,T,R1,R2,Iz,Iy,rz,ry,Zz,zy,Zpz,Zpy,
#     				                                                FlangeSlope,Source) VALUES (?,?,?,?,?,?,?,?,?,?,?,?,?,?,?,?,?,?,?)''',
#                           (Designation_b, Mass_b, Area_b,
#                            D_b, B_b, tw_b, T_b, FlangeSlope_b,
#                            R1_b, R2_b, Iz_b, Iy_b, rz_b,
#                            ry_b, Zz_b, Zy_b,
#                            Zpz_b, Zpy_b, Source_b))
#                 conn.commit()
#                 c.close()
#                 conn.close()
#                 QMessageBox.information(QMessageBox(), 'Information', 'Data is added successfully to the database.')
#             else:
#                 QMessageBox.information(QMessageBox(), 'Warning', 'Designation is already exist in Database!')
#                 self.clear_BeamPref()
#
#     def clear_ColumnPref(self):
#         self.ui.lineEdit_Designation_Column.clear()
#         self.ui.lineEdit_Source_Column.clear()
#         self.ui.lineEdit_UltimateStrength_Column.clear()
#         self.ui.lineEdit_YieldStrength_Column.clear()
#         self.ui.lineEdit_Depth_Column.clear()
#         self.ui.lineEdit_FlangeWidth_Column.clear()
#         self.ui.lineEdit_FlangeThickness_Column.clear()
#         self.ui.lineEdit_WeBThickness_Column.clear()
#         self.ui.lineEdit_FlangeSlope_Column.clear()
#         self.ui.lineEdit_RootRadius_Column.clear()
#         self.ui.lineEdit_ToeRadius_Column.clear()
#         self.ui.lineEdit_Mass_Column.clear()
#         self.ui.lineEdit_SectionalArea_Column.clear()
#         self.ui.lineEdit_MomentOfAreaZ_Column.clear()
#         self.ui.lineEdit_MomentOfAreaY_Column.clear()
#         self.ui.lineEdit_RogZ_Column.clear()
#         self.ui.lineEdit_RogY_Column.clear()
#         self.ui.lineEdit_ElasticModZ_Column.clear()
#         self.ui.lineEdit_ElasticModY_Column.clear()
#         self.ui.lineEdit_ElasticModPZ_Column.clear()
#         self.ui.lineEdit_ElasticModPY_Column.clear()
#         self.ui.pushButton_Add_Column.setDisabled(True)
#
#     def clear_BeamPref(self):
#         self.ui.lineEdit_Designation_Beam.clear()
#         self.ui.lineEdit_Source_Beam.clear()
#         self.ui.lineEdit_UltimateStrength_Beam.clear()
#         self.ui.lineEdit_YieldStrength_Beam.clear()
#         self.ui.lineEdit_Depth_Beam.clear()
#         self.ui.lineEdit_FlangeWidth_Beam.clear()
#         self.ui.lineEdit_FlangeThickness_Beam.clear()
#         self.ui.lineEdit_WeBThickness_Beam.clear()
#         self.ui.lineEdit_FlangeSlope_Beam.clear()
#         self.ui.lineEdit_RootRadius_Beam.clear()
#         self.ui.lineEdit_ToeRadius_Beam.clear()
#         self.ui.lineEdit_Mass_Beam.clear()
#         self.ui.lineEdit_SectionalArea_Beam.clear()
#         self.ui.lineEdit_MomentOfAreaZ_Beam.clear()
#         self.ui.lineEdit_MomentOfAreaY_Beam.clear()
#         self.ui.lineEdit_RogZ_Beam.clear()
#         self.ui.lineEdit_RogY_Beam.clear()
#         self.ui.lineEdit_ElasticModZ_Beam.clear()
#         self.ui.lineEdit_ElasticModY_Beam.clear()
#         self.ui.lineEdit_ElasticModPZ_Beam.clear()
#         self.ui.lineEdit_ElasticModPY_Beam.clear()
#         self.ui.pushButton_Add_Beam.setDisabled(True)
#
#     def download_Database_Column(self):
#         file_path = os.path.abspath(os.path.join(os.getcwd(), os.path.join("ResourceFiles", "add_sections.xlsx")))
#         shutil.copyfile(file_path, os.path.join(str(self.folder), "images_html", "add_sections.xlsx"))
#         QMessageBox.information(QMessageBox(), 'Information', 'Your File is Downloaded in your selected workspace')
#         self.ui.pushButton_Import_Column.setEnabled(True)
#
#     def download_Database_Beam(self):
#         file_path = os.path.abspath(os.path.join(os.getcwd(), os.path.join("ResourceFiles", "add_sections.xlsx")))
#         shutil.copyfile(file_path, os.path.join(str(self.folder), "images_html", "add_sections.xlsx"))
#         QMessageBox.information(QMessageBox(), 'Information', 'Your File is Downloaded in your selected workspace')
#         self.ui.pushButton_Import_Beam.setEnabled(True)
#
#     def import_ColumnPref(self):
#         wb = openpyxl.load_workbook(os.path.join(str(self.folder), "images_html", "add_sections.xlsx"))
#         sheet = wb['First Sheet']
#         conn = sqlite3.connect('ResourceFiles/Database/Intg_osdag.sqlite')
#
#         for rowNum in range(2, sheet.max_row + 1):
#             designation = sheet.cell(row=rowNum, column=2).value
#             mass = sheet.cell(row=rowNum, column=3).value
#             area = sheet.cell(row=rowNum, column=4).value
#             d = sheet.cell(row=rowNum, column=5).value
#             b = sheet.cell(row=rowNum, column=6).value
#             tw = sheet.cell(row=rowNum, column=7).value
#             t = sheet.cell(row=rowNum, column=8).value
#             flangeSlope = sheet.cell(row=rowNum, column=9).value
#             r1 = sheet.cell(row=rowNum, column=10).value
#             r2 = sheet.cell(row=rowNum, column=11).value
#             iz = sheet.cell(row=rowNum, column=12).value
#             iy = sheet.cell(row=rowNum, column=13).value
#             rz = sheet.cell(row=rowNum, column=14).value
#             ry = sheet.cell(row=rowNum, column=15).value
#             zz = sheet.cell(row=rowNum, column=16).value
#             zy = sheet.cell(row=rowNum, column=17).value
#             zpz = sheet.cell(row=rowNum, column=18).value
#             zpy = sheet.cell(row=rowNum, column=19).value
#             source = sheet.cell(row=rowNum, column=20).value
#             c = conn.cursor()
#             c.execute("SELECT count(*) FROM Columns WHERE Designation = ?", (designation,))
#             data = c.fetchone()[0]
#             if data == 0:
#                 c.execute('''INSERT INTO Columns (Designation,Mass,Area,D,B,tw,T,R1,R2,Iz,Iy,rz,ry,
#     				                           Zz,zy,Zpz,Zpy,FlangeSlope,Source) VALUES (?,?,?,?,?,?,?,?,?,?,?,?,?,?,?,?,?,?,?)''',
#                           (designation, mass, area,
#                            d, b, tw, t,
#                            r1, r2, iz, iy, rz, ry,
#                            zz, zy
#                            ,
#                            zpz, zpy, flangeSlope, source))
#                 conn.commit()
#                 c.close()
#
#         conn.close()
#         QMessageBox.information(QMessageBox(), 'Successful', ' File data is imported successfully to the database.')
#         self.ui.pushButton_Import_Column.setDisabled(True)
#
#     def import_BeamPref(self):
#         wb = openpyxl.load_workbook(os.path.join(str(self.folder), "images_html", "add_sections.xlsx"))
#         sheet = wb['First Sheet']
#         conn = sqlite3.connect('ResourceFiles/Database/Intg_osdag.sqlite')
#
#         for rowNum in range(2, sheet.max_row + 1):
#             designation = sheet.cell(row=rowNum, column=2).value
#             mass = sheet.cell(row=rowNum, column=3).value
#             area = sheet.cell(row=rowNum, column=4).value
#             d = sheet.cell(row=rowNum, column=5).value
#             b = sheet.cell(row=rowNum, column=6).value
#             tw = sheet.cell(row=rowNum, column=7).value
#             t = sheet.cell(row=rowNum, column=8).value
#             flangeSlope = sheet.cell(row=rowNum, column=9).value
#             r1 = sheet.cell(row=rowNum, column=10).value
#             r2 = sheet.cell(row=rowNum, column=11).value
#             iz = sheet.cell(row=rowNum, column=12).value
#             iy = sheet.cell(row=rowNum, column=13).value
#             rz = sheet.cell(row=rowNum, column=14).value
#             ry = sheet.cell(row=rowNum, column=15).value
#             zz = sheet.cell(row=rowNum, column=16).value
#             zy = sheet.cell(row=rowNum, column=17).value
#             zpz = sheet.cell(row=rowNum, column=18).value
#             zpy = sheet.cell(row=rowNum, column=19).value
#             source = sheet.cell(row=rowNum, column=20).value
#
#             c = conn.cursor()
#             c.execute("SELECT count(*) FROM Beams WHERE Designation = ?", (designation,))
#             data = c.fetchone()[0]
#             if data == 0:
#                 c.execute('''INSERT INTO Beams (Designation,Mass,Area,D,B,tw,T,FlangeSlope,R1,R2,Iz,Iy,rz,ry,
#             				                           Zz,zy,Zpz,Zpy,Source) VALUES (?,?,?,?,?,?,?,?,?,?,?,?,?,?,?,?,?,?,?)''',
#                           (designation, mass, area,
#                            d, b, tw, t,
#                            flangeSlope, r1
#                            ,
#                            r2, iz, iy, rz, ry,
#                            zz, zy
#                            ,
#                            zpz, zpy, source))
#                 conn.commit()
#                 c.close()
#
#         conn.close()
#         QMessageBox.information(QMessageBox(), 'Successful', ' File data is imported successfully to the database.')
#         self.ui.pushButton_Import_Beam.setDisabled(True)
#
#     def close_designPref(self):
#         self.close()
#
#     def closeEvent(self, QCloseEvent):
#         self.save_designPref_para()
#         QCloseEvent.accept()

from . import icons_rc
if __name__ == '__main__':
    import sys
    app = QtWidgets.QApplication(sys.argv)
    MainWindow = QtWidgets.QMainWindow()
    ui = Ui_ModuleWindow()
    ui.setupUi(MainWindow)
    MainWindow.show()
    sys.exit(app.exec_())<|MERGE_RESOLUTION|>--- conflicted
+++ resolved
@@ -40,15 +40,12 @@
 from .customized_popup import Ui_Popup
 # from .ui_summary_popup import Ui_Dialog1
 from .ui_design_preferences import Ui_Dialog
-<<<<<<< HEAD
+
 from gui.ui_summary_popup import Ui_Dialog1
 from design_report.reportGenerator import save_html
-=======
 from .ui_design_preferences import DesignPreferences
 from design_type.connection.shear_connection import ShearConnection
 
-
->>>>>>> 1de7a5e3
 
 class Ui_ModuleWindow(QMainWindow):
 
@@ -580,15 +577,6 @@
         font.setWeight(75)
         self.outputDock.setFont(font)
         self.outputDock.setObjectName("outputDock")
-        self.dockWidgetContents_2 = QtWidgets.QWidget()
-        self.dockWidgetContents_2.setObjectName("dockWidgetContents_2")
-        self.btn_CreateDesign = QtWidgets.QPushButton(self.dockWidgetContents_2)
-        self.btn_CreateDesign.setGeometry(QtCore.QRect(50, 600, 200, 30))
-        self.btn_CreateDesign.setAutoDefault(True)
-        self.btn_CreateDesign.setObjectName("btn_CreateDesign")
-        self.btn_CreateDesign.clicked.connect(self.open_summary_popup)
-        self.outputDock.setWidget(self.dockWidgetContents_2)
-        MainWindow.addDockWidget(QtCore.Qt.DockWidgetArea(2), self.outputDock)
 
         font = QtGui.QFont()
         font.setPointSize(11)
@@ -687,16 +675,6 @@
         for option in option_list:
             key = self.dockWidgetContents.findChild(QtWidgets.QWidget, option[0])
 
-            # v = ''
-            # if option[0] == KEY_SUPTNGSEC:
-            #     v = "Columns"
-            #     red_list = connect_for_red(v)
-            #     # print(red_list)
-            #
-            #     for value in red_list:
-            #         indx = option[4].index(str(value))
-            #         key.setItemData(indx, QBrush(QColor("red")), Qt.TextColorRole)
-
             if option[0] in [KEY_SUPTNGSEC, KEY_SUPTDSEC, KEY_SECSIZE]:
                 red_list = []
                 red_list_columns = connect_for_red("Columns")
@@ -851,8 +829,7 @@
         self.btn_Design.setObjectName("btn_Design")
         self.inputDock.setWidget(self.dockWidgetContents)
         MainWindow.addDockWidget(QtCore.Qt.DockWidgetArea(1), self.inputDock)
-<<<<<<< HEAD
-=======
+
 
         self.outputDock = QtWidgets.QDockWidget(MainWindow)
         sizePolicy = QtWidgets.QSizePolicy(QtWidgets.QSizePolicy.Preferred, QtWidgets.QSizePolicy.Preferred)
@@ -913,8 +890,12 @@
 
         self.outputDock.setWidget(self.dockWidgetContents_out)
         MainWindow.addDockWidget(QtCore.Qt.DockWidgetArea(2), self.outputDock)
-
->>>>>>> 1de7a5e3
+        self.btn_CreateDesign = QtWidgets.QPushButton(self.dockWidgetContents_out)
+        self.btn_CreateDesign.setGeometry(QtCore.QRect(50, 600, 200, 30))
+        self.btn_CreateDesign.setAutoDefault(True)
+        self.btn_CreateDesign.setObjectName("btn_CreateDesign")
+        self.btn_CreateDesign.clicked.connect(self.open_summary_popup)
+
         self.actionInput = QtWidgets.QAction(MainWindow)
         icon7 = QtGui.QIcon()
         icon7.addPixmap(QtGui.QPixmap(":/images/input.png"), QtGui.QIcon.Normal, QtGui.QIcon.Off)
@@ -1110,21 +1091,6 @@
         self.actionDesign_Preferences.triggered.connect(self.design_preferences)
         self.designPrefDialog = DesignPreferences(self)
         self.designPrefDialog.rejected.connect(self.design_preferences)
-
-        # self.btn_CreateDesign = QtWidgets.QAction(MainWindow)
-        # font = QtGui.QFont()
-        # font.setFamily("DejaVu Serif")
-        # self.btn_CreateDesign.setFont(font)
-        # self.btn_CreateDesign.setObjectName("Dialog")
-        # self.btn_CreateDesign.triggered.connect(self.create_design_report)
-        # self.create_report = Ui_DesignReport()
-
-        # self.btn_CreateDesign = QtWidgets.QPushButton(self.dockWidgetContents)
-        # self.btn_CreateDesign.setGeometry(QtCore.QRect(50, 650, 200, 30))
-        # self.btn_CreateDesign.setAutoDefault(True)
-        # self.btn_CreateDesign.setObjectName("btn_CreateDesign")
-        # self.btn_CreateDesign.raise_()
-
 
         self.actionfinPlate_quit = QtWidgets.QAction(MainWindow)
         self.actionfinPlate_quit.setObjectName("actionfinPlate_quit")
@@ -1450,9 +1416,7 @@
         self.btn_Design.setShortcut(_translate("MainWindow", "Alt+D"))
 
         self.outputDock.setWindowTitle(_translate("MainWindow", "Output dock"))
-
         self.btn_CreateDesign.setText(_translate("MainWindow", "Create design report"))
-
         self.actionInput.setText(_translate("MainWindow", "Input"))
         self.actionInput.setToolTip(_translate("MainWindow", "Input browser"))
         self.actionInputwindow.setText(_translate("MainWindow", "inputwindow"))
