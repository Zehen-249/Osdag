'''
Section Type and Template Description:
1) I-Section
        1.1) Side by Side
2) Channels Section
        2.1) Face to Face
        2.2) Back to Back
3) Angles Section
        3.1) Star Configuration with 4 Angles
        3.2) Star Configuration with 2 Angles
        3.3) Two angles on same side
        3.4) Two angles on opposite sides
        3.5) Box with 4 Angles
4) Built-up Section
        4.1) I-Section with stiffening
        4.2) I-Section from Plates
        4.3) Built-up SHS.RHS
5) Compound Section
        5.1) I-Section on one flange

# Integers are Section Types
# Floating-Points are Section Templates
#For Example:
Two angles on opposite side will be:
-Section_Type_Index =3
-Section_Template_Index =4

'''


import math
import numpy
import sys
import os
import pprint
from PyQt5 import QtCore, QtGui, QtWidgets
from Common import *
from gui.ui_section_parameters import Ui_SectionParameters
from gui.ui_SectionModeller_SummaryPopUp import Ui_Dialog1 as SummaryDialog
from SectionModeller_Latex import CreateLatex
from cad.cadfiles.isection_coverplate import IsectionCoverPlate
from cad.cadfiles.isection_channel import ISectionChannel
from cad.cadfiles.star_angle2 import StarAngle2
from cad.cadfiles.star_angle4 import StarAngle4
from cad.cadfiles.star_angle_opp import StarAngleOpposite
from cad.cadfiles.star_angle_same import StarAngleSame
from cad.cadfiles.TIsection import TISection
from cad.cadfiles.channel_section import ChannelSection
from cad.cadfiles.channel_section_opp import ChannelSectionOpposite
from cad.cadfiles.box import Box
from cad.cadfiles.box_angle import BoxAngle
from cad.cadfiles.cross_isection import cross_isection


class Ui_OsdagSectionModeller(object):
        def setupUi(self, Dialog):
                Dialog.setObjectName("Dialog")
                self.Parameters={}
                self.verticalLayout_56 = QtWidgets.QVBoxLayout(Dialog)
                self.verticalLayout_56.setContentsMargins(0, 0, 0, 0)
                self.verticalLayout_56.setObjectName("verticalLayout_56")
                self.scrollArea = QtWidgets.QScrollArea(Dialog)
                self.scrollArea.setWidgetResizable(True)
                self.scrollArea.setObjectName("scrollArea")
                self.scrollAreaWidgetContents = QtWidgets.QWidget()
                self.scrollAreaWidgetContents.setGeometry(QtCore.QRect(0, 0, 898, 719))
                self.scrollAreaWidgetContents.setObjectName("scrollAreaWidgetContents")
                self.verticalLayout = QtWidgets.QVBoxLayout(self.scrollAreaWidgetContents)
                self.verticalLayout.setContentsMargins(0, 0, 0, 0)
                self.verticalLayout.setSpacing(0)
                self.verticalLayout.setObjectName("verticalLayout")
                self.horizontalLayout_34 = QtWidgets.QHBoxLayout()
                self.horizontalLayout_34.setSpacing(1)
                self.horizontalLayout_34.setObjectName("horizontalLayout_34")
                self.define_section_3 = QtWidgets.QFrame(self.scrollAreaWidgetContents)
                self.define_section_3.setStyleSheet("QFrame{\n"
                "    background:#ffffff;\n"
                "}")
                self.define_section_3.setFrameShape(QtWidgets.QFrame.Box)
                self.define_section_3.setFrameShadow(QtWidgets.QFrame.Raised)
                self.define_section_3.setLineWidth(3)
                self.define_section_3.setObjectName("define_section_3")
                self.verticalLayout_52 = QtWidgets.QVBoxLayout(self.define_section_3)
                self.verticalLayout_52.setContentsMargins(0, 0, 0, 0)
                self.verticalLayout_52.setSpacing(0)
                self.verticalLayout_52.setObjectName("verticalLayout_52")
                self.label_14 = QtWidgets.QLabel(self.define_section_3)
                self.label_14.setMinimumSize(QtCore.QSize(0, 50))
                self.label_14.setMaximumSize(QtCore.QSize(16777215, 50))
                font = QtGui.QFont()
                font.setPointSize(11)
                self.label_14.setFont(font)
                self.label_14.setStyleSheet("QFrame{\n"
                "    background:rgb(135, 135, 135);\n"
                "color:#ffffff;\n"
                "}")
                self.label_14.setAlignment(QtCore.Qt.AlignCenter)
                self.label_14.setObjectName("label_14")
                self.verticalLayout_52.addWidget(self.label_14)
                spacerItem1 = QtWidgets.QSpacerItem(40, 20, QtWidgets.QSizePolicy.Expanding, QtWidgets.QSizePolicy.Expanding)
                self.verticalLayout_52.addItem(spacerItem1)
                self.verticalLayout_53 = QtWidgets.QVBoxLayout()
                self.verticalLayout_53.setSpacing(10)
                self.verticalLayout_53.setObjectName("verticalLayout_53")
                self.horizontalLayout_35 = QtWidgets.QHBoxLayout()
                self.horizontalLayout_35.setContentsMargins(15, 0, 15, -1)
                self.horizontalLayout_35.setSpacing(10)
                self.horizontalLayout_35.setObjectName("horizontalLayout_35")
                self.verticalLayout_54 = QtWidgets.QVBoxLayout()
                self.verticalLayout_54.setSpacing(15)
                self.verticalLayout_54.setObjectName("verticalLayout_54")
                self.label_15 = QtWidgets.QLabel(self.define_section_3)
                font = QtGui.QFont()
                font.setFamily("Segoe UI")
                font.setPointSize(10)
                self.label_15.setFont(font)
                self.label_15.setObjectName("label_15")
                self.verticalLayout_54.addWidget(self.label_15)
                self.label_16 = QtWidgets.QLabel(self.define_section_3)
                font = QtGui.QFont()
                font.setFamily("Segoe UI")
                font.setPointSize(10)
                self.label_16.setFont(font)
                self.label_16.setObjectName("label_16")
                self.verticalLayout_54.addWidget(self.label_16)
                self.label_17 = QtWidgets.QLabel(self.define_section_3)
                font = QtGui.QFont()
                font.setFamily("Segoe UI")
                font.setPointSize(10)
                self.label_17.setFont(font)
                self.label_17.setObjectName("label_17")
                self.verticalLayout_54.addWidget(self.label_17)
                self.label_18 = QtWidgets.QLabel(self.define_section_3)
                font = QtGui.QFont()
                font.setFamily("Segoe UI")
                font.setPointSize(10)
                self.label_18.setFont(font)
                self.label_18.setObjectName("label_18")
                self.verticalLayout_54.addWidget(self.label_18)
                self.horizontalLayout_35.addLayout(self.verticalLayout_54)
                self.verticalLayout_55 = QtWidgets.QVBoxLayout()
                self.verticalLayout_55.setSpacing(15)
                self.verticalLayout_55.setObjectName("verticalLayout_55")
                self.section_type_combobox = QtWidgets.QComboBox(self.define_section_3)
                font = QtGui.QFont()
                font.setFamily("Segoe UI")
                font.setPointSize(10)
                self.section_type_combobox.setFont(font)
                self.section_type_combobox.setObjectName("section_type_combobox")
                self.section_type_combobox.addItem("")
                self.section_type_combobox.addItem("")
                self.section_type_combobox.addItem("")
                self.section_type_combobox.addItem("")
                self.section_type_combobox.addItem("")
                self.section_type_combobox.addItem("")
                self.verticalLayout_55.addWidget(self.section_type_combobox)
                self.section_template_combobox = QtWidgets.QComboBox(self.define_section_3)
                font = QtGui.QFont()
                font.setFamily("Segoe UI")
                font.setPointSize(10)
                self.section_template_combobox.setFont(font)
                self.section_template_combobox.setObjectName("section_template_combobox")
                self.verticalLayout_55.addWidget(self.section_template_combobox)
                self.parametersBtn = QtWidgets.QPushButton(self.define_section_3)
                font = QtGui.QFont()
                font.setFamily("Segoe UI")
                font.setPointSize(10)
                self.parametersBtn.setFont(font)
                self.parametersBtn.setObjectName("parametersBtn")
                self.verticalLayout_55.addWidget(self.parametersBtn)
                self.section_designation_lineEdit = QtWidgets.QLineEdit(self.define_section_3)
                font = QtGui.QFont()
                font.setFamily("Segoe UI")
                font.setPointSize(10)
                self.section_designation_lineEdit.setFont(font)
                self.section_designation_lineEdit.setAlignment(QtCore.Qt.AlignCenter)
                self.section_designation_lineEdit.setObjectName("section_designation_lineEdit")
                self.verticalLayout_55.addWidget(self.section_designation_lineEdit)
                self.horizontalLayout_35.addLayout(self.verticalLayout_55)
                self.verticalLayout_53.addLayout(self.horizontalLayout_35)
                sizePolicy = QtWidgets.QSizePolicy(QtWidgets.QSizePolicy.Fixed, QtWidgets.QSizePolicy.Fixed)
                sizePolicy.setHorizontalStretch(0)
                sizePolicy.setVerticalStretch(0)
                self.verticalLayout_52.addLayout(self.verticalLayout_53)
                spacerItem2 = QtWidgets.QSpacerItem(20, 40, QtWidgets.QSizePolicy.Expanding, QtWidgets.QSizePolicy.Expanding)
                self.verticalLayout_52.addItem(spacerItem2)
                self.horizontalLayout_34.addWidget(self.define_section_3)
                self.OCCFrame = QtWidgets.QFrame(self.scrollAreaWidgetContents)
                self.OCCFrame.setStyleSheet("QFrame{\n"
                "    background:#ffffff;\n"
                "}")
                self.OCCFrame.setFrameShape(QtWidgets.QFrame.Box)
                self.OCCFrame.setFrameShadow(QtWidgets.QFrame.Raised)
                self.OCCFrame.setLineWidth(3)
                self.OCCFrame.setObjectName("OCCFrame")
                self.horizontalLayout_34.addWidget(self.OCCFrame)
                self.horizontalLayout_34.setStretch(0, 1)
                self.horizontalLayout_34.setStretch(1, 1)
                self.verticalLayout.addLayout(self.horizontalLayout_34)
                self.section_properties = QtWidgets.QFrame(self.scrollAreaWidgetContents)
                self.section_properties.setStyleSheet("QFrame{\n"
                "    background:#ffffff;\n"
                "}")
                self.section_properties.setFrameShape(QtWidgets.QFrame.Box)
                self.section_properties.setFrameShadow(QtWidgets.QFrame.Raised)
                self.section_properties.setLineWidth(3)
                self.section_properties.setObjectName("section_properties")
                self.verticalLayout_6 = QtWidgets.QVBoxLayout(self.section_properties)
                self.verticalLayout_6.setContentsMargins(0, 0, 0, 0)
                self.verticalLayout_6.setObjectName("verticalLayout_6")
                self.label_13 = QtWidgets.QLabel(self.section_properties)
                self.label_13.setMinimumSize(QtCore.QSize(0, 50))
                self.label_13.setMaximumSize(QtCore.QSize(16777215, 50))
                font = QtGui.QFont()
                font.setPointSize(11)
                self.label_13.setFont(font)
                self.label_13.setStyleSheet("QFrame{\n"
                "    background:rgb(135, 135, 135);\n"
                "color:#ffffff;\n"
                "}")
                self.label_13.setAlignment(QtCore.Qt.AlignCenter)
                self.label_13.setObjectName("label_13")
                self.verticalLayout_6.addWidget(self.label_13)
                self.horizontalLayout_3 = QtWidgets.QHBoxLayout()
                self.horizontalLayout_3.setContentsMargins(15, 15, 15, 15)
                self.horizontalLayout_3.setSpacing(15)
                self.horizontalLayout_3.setObjectName("horizontalLayout_3")
                self.horizontalLayout = QtWidgets.QHBoxLayout()
                self.horizontalLayout.setObjectName("horizontalLayout")
                self.verticalLayout_2 = QtWidgets.QVBoxLayout()
                self.verticalLayout_2.setObjectName("verticalLayout_2")
                self.Area_label = QtWidgets.QLabel(self.section_properties)
                font = QtGui.QFont()
                font.setFamily("Segoe UI")
                font.setPointSize(10)
                self.Area_label.setFont(font)
                self.Area_label.setObjectName("Area_label")
                self.verticalLayout_2.addWidget(self.Area_label)
                self.MI_label1 = QtWidgets.QLabel(self.section_properties)
                font = QtGui.QFont()
                font.setFamily("Segoe UI")
                font.setPointSize(10)
                self.MI_label1.setFont(font)
                self.MI_label1.setObjectName("MI_label1")
                self.verticalLayout_2.addWidget(self.MI_label1)
                self.MI_label2 = QtWidgets.QLabel(self.section_properties)
                font = QtGui.QFont()
                font.setFamily("Segoe UI")
                font.setPointSize(10)
                self.MI_label2.setFont(font)
                self.MI_label2.setObjectName("MI_label2")
                self.verticalLayout_2.addWidget(self.MI_label2)
                self.RG_label1 = QtWidgets.QLabel(self.section_properties)
                font = QtGui.QFont()
                font.setFamily("Segoe UI")
                font.setPointSize(10)
                self.RG_label1.setFont(font)
                self.RG_label1.setObjectName("RG_label1")
                self.verticalLayout_2.addWidget(self.RG_label1)
                self.RG_label2 = QtWidgets.QLabel(self.section_properties)
                font = QtGui.QFont()
                font.setFamily("Segoe UI")
                font.setPointSize(10)
                self.RG_label2.setFont(font)
                self.RG_label2.setObjectName("RG_label2")
                self.verticalLayout_2.addWidget(self.RG_label2)
                self.horizontalLayout.addLayout(self.verticalLayout_2)
                self.verticalLayout_3 = QtWidgets.QVBoxLayout()
                self.verticalLayout_3.setObjectName("verticalLayout_3")
                self.Area_text = QtWidgets.QLineEdit(self.section_properties)
                font = QtGui.QFont()
                font.setFamily("Segoe UI")
                font.setPointSize(10)
                self.Area_text.setFont(font)
                self.Area_text.setAlignment(QtCore.Qt.AlignCenter)
                self.Area_text.setObjectName("Area_text")
                self.verticalLayout_3.addWidget(self.Area_text)
                self.MI_text1 = QtWidgets.QLineEdit(self.section_properties)
                font = QtGui.QFont()
                font.setFamily("Segoe UI")
                font.setPointSize(10)
                self.MI_text1.setFont(font)
                self.MI_text1.setAlignment(QtCore.Qt.AlignCenter)
                self.MI_text1.setObjectName("MI_text1")
                self.verticalLayout_3.addWidget(self.MI_text1)
                self.MI_text2 = QtWidgets.QLineEdit(self.section_properties)
                font = QtGui.QFont()
                font.setFamily("Segoe UI")
                font.setPointSize(10)
                self.MI_text2.setFont(font)
                self.MI_text2.setAlignment(QtCore.Qt.AlignCenter)
                self.MI_text2.setObjectName("MI_text2")
                self.verticalLayout_3.addWidget(self.MI_text2)
                self.RG_text1 = QtWidgets.QLineEdit(self.section_properties)
                font = QtGui.QFont()
                font.setFamily("Segoe UI")
                font.setPointSize(10)
                self.RG_text1.setFont(font)
                self.RG_text1.setAlignment(QtCore.Qt.AlignCenter)
                self.RG_text1.setObjectName("RG_text1")
                self.verticalLayout_3.addWidget(self.RG_text1)
                self.RG_text2 = QtWidgets.QLineEdit(self.section_properties)
                font = QtGui.QFont()
                font.setFamily("Segoe UI")
                font.setPointSize(10)
                self.RG_text2.setFont(font)
                self.RG_text2.setAlignment(QtCore.Qt.AlignCenter)
                self.RG_text2.setObjectName("RG_text2")
                self.verticalLayout_3.addWidget(self.RG_text2)
                self.horizontalLayout.addLayout(self.verticalLayout_3)
                self.horizontalLayout_3.addLayout(self.horizontalLayout)
                self.line = QtWidgets.QFrame(self.section_properties)
                self.line.setFrameShape(QtWidgets.QFrame.VLine)
                self.line.setFrameShadow(QtWidgets.QFrame.Sunken)
                self.line.setObjectName("line")
                self.horizontalLayout_3.addWidget(self.line)
                self.horizontalLayout_2 = QtWidgets.QHBoxLayout()
                self.horizontalLayout_2.setObjectName("horizontalLayout_2")
                self.verticalLayout_4 = QtWidgets.QVBoxLayout()
                self.verticalLayout_4.setObjectName("verticalLayout_4")
                self.C_label1 = QtWidgets.QLabel(self.section_properties)
                font = QtGui.QFont()
                font.setFamily("Segoe UI")
                font.setPointSize(10)
                self.C_label1.setFont(font)
                self.C_label1.setObjectName("C_label1")
                self.verticalLayout_4.addWidget(self.C_label1)
                self.C_label2 = QtWidgets.QLabel(self.section_properties)
                font = QtGui.QFont()
                font.setFamily("Segoe UI")
                font.setPointSize(10)
                self.C_label2.setFont(font)
                self.C_label2.setObjectName("C_label2")
                self.verticalLayout_4.addWidget(self.C_label2)
                self.PSM_label1 = QtWidgets.QLabel(self.section_properties)
                font = QtGui.QFont()
                font.setFamily("Segoe UI")
                font.setPointSize(10)
                self.PSM_label1.setFont(font)
                self.PSM_label1.setObjectName("PSM_label1")
                self.verticalLayout_4.addWidget(self.PSM_label1)
                self.PSM_label2 = QtWidgets.QLabel(self.section_properties)
                font = QtGui.QFont()
                font.setFamily("Segoe UI")
                font.setPointSize(10)
                self.PSM_label2.setFont(font)
                self.PSM_label2.setObjectName("PSM_label2")
                self.verticalLayout_4.addWidget(self.PSM_label2)
                self.ESM_label1 = QtWidgets.QLabel(self.section_properties)
                font = QtGui.QFont()
                font.setFamily("Segoe UI")
                font.setPointSize(10)
                self.ESM_label1.setFont(font)
                self.ESM_label1.setObjectName("ESM_label1")
                self.verticalLayout_4.addWidget(self.ESM_label1)
                self.ESM_label2 = QtWidgets.QLabel(self.section_properties)
                font = QtGui.QFont()
                font.setFamily("Segoe UI")
                font.setPointSize(10)
                self.ESM_label2.setFont(font)
                self.ESM_label2.setObjectName("ESM_label2")
                self.verticalLayout_4.addWidget(self.ESM_label2)
                self.horizontalLayout_2.addLayout(self.verticalLayout_4)
                self.verticalLayout_5 = QtWidgets.QVBoxLayout()
                self.verticalLayout_5.setObjectName("verticalLayout_5")
                self.C_text1 = QtWidgets.QLineEdit(self.section_properties)
                font = QtGui.QFont()
                font.setFamily("Segoe UI")
                font.setPointSize(10)
                self.C_text1.setFont(font)
                self.C_text1.setAlignment(QtCore.Qt.AlignCenter)
                self.C_text1.setObjectName("C_text1")
                self.verticalLayout_5.addWidget(self.C_text1)
                self.C_text2 = QtWidgets.QLineEdit(self.section_properties)
                font = QtGui.QFont()
                font.setFamily("Segoe UI")
                font.setPointSize(10)
                self.C_text2.setFont(font)
                self.C_text2.setAlignment(QtCore.Qt.AlignCenter)
                self.C_text2.setObjectName("C_text2")
                self.verticalLayout_5.addWidget(self.C_text2)
                self.PSM_text1 = QtWidgets.QLineEdit(self.section_properties)
                font = QtGui.QFont()
                font.setFamily("Segoe UI")
                font.setPointSize(10)
                self.PSM_text1.setFont(font)
                self.PSM_text1.setAlignment(QtCore.Qt.AlignCenter)
                self.PSM_text1.setObjectName("PSM_text1")
                self.verticalLayout_5.addWidget(self.PSM_text1)
                self.PSM_text2 = QtWidgets.QLineEdit(self.section_properties)
                font = QtGui.QFont()
                font.setFamily("Segoe UI")
                font.setPointSize(10)
                self.PSM_text2.setFont(font)
                self.PSM_text2.setAlignment(QtCore.Qt.AlignCenter)
                self.PSM_text2.setObjectName("PSM_text2")
                self.verticalLayout_5.addWidget(self.PSM_text2)
                self.ESM_text1 = QtWidgets.QLineEdit(self.section_properties)
                font = QtGui.QFont()
                font.setFamily("Segoe UI")
                font.setPointSize(10)
                self.ESM_text1.setFont(font)
                self.ESM_text1.setAlignment(QtCore.Qt.AlignCenter)
                self.ESM_text1.setObjectName("ESM_text1")
                self.verticalLayout_5.addWidget(self.ESM_text1)
                self.ESM_text2 = QtWidgets.QLineEdit(self.section_properties)
                font = QtGui.QFont()
                font.setFamily("Segoe UI")
                font.setPointSize(10)
                self.ESM_text2.setFont(font)
                self.ESM_text2.setAlignment(QtCore.Qt.AlignCenter)
                self.ESM_text2.setObjectName("ESM_text2")
                self.verticalLayout_5.addWidget(self.ESM_text2)
                self.horizontalLayout_2.addLayout(self.verticalLayout_5)
                self.horizontalLayout_3.addLayout(self.horizontalLayout_2)
                self.verticalLayout_6.addLayout(self.horizontalLayout_3)
                self.verticalLayout.addWidget(self.section_properties)
                self.scrollArea.setWidget(self.scrollAreaWidgetContents)
                self.verticalLayout_56.addWidget(self.scrollArea)
                self.horizontalLayout_25 = QtWidgets.QHBoxLayout()
                self.horizontalLayout_25.setContentsMargins(0, 10, 0, 10)
                self.horizontalLayout_25.setSpacing(20)
                self.horizontalLayout_25.setObjectName("horizontalLayout_25")
                spacerItem3 = QtWidgets.QSpacerItem(40, 20, QtWidgets.QSizePolicy.Expanding, QtWidgets.QSizePolicy.Minimum)
                self.horizontalLayout_25.addItem(spacerItem3)
                self.importBtn = QtWidgets.QPushButton(Dialog)
                font = QtGui.QFont()
                font.setFamily("Segoe UI")
                font.setPointSize(10)
                self.importBtn.setFont(font)
                self.importBtn.setObjectName("importBtn")
                self.horizontalLayout_25.addWidget(self.importBtn)
                self.saveBtn = QtWidgets.QPushButton(Dialog)
                font = QtGui.QFont()
                font.setFamily("Segoe UI")
                font.setPointSize(10)
                self.saveBtn.setFont(font)
                self.saveBtn.setObjectName("saveBtn")
                self.horizontalLayout_25.addWidget(self.saveBtn)
                self.exportBtn = QtWidgets.QPushButton(Dialog)
                font = QtGui.QFont()
                font.setFamily("Segoe UI")
                font.setPointSize(10)
                self.exportBtn.setFont(font)
                self.exportBtn.setObjectName("exportBtn")
                self.horizontalLayout_25.addWidget(self.exportBtn)
                spacerItem4 = QtWidgets.QSpacerItem(40, 30, QtWidgets.QSizePolicy.Expanding, QtWidgets.QSizePolicy.Minimum)
                self.horizontalLayout_25.addItem(spacerItem4)
                self.verticalLayout_56.addLayout(self.horizontalLayout_25)
                self.retranslateUi(Dialog)
                QtCore.QMetaObject.connectSlotsByName(Dialog)
                self.init_display()
                self.set_validations()
                self.section_type_combobox.currentIndexChanged.connect(self.type_change)
                self.section_template_combobox.currentIndexChanged.connect(self.template_change)
                self.disable_usability(True)
                self.parametersBtn.clicked.connect(self.open_section_parameters)
                self.exportBtn.clicked.connect(self.export_to_pdf)
                self.saveBtn.clicked.connect(self.save_to_osm)
                self.importBtn.clicked.connect(self.import_to_modeller)

        def set_validations(self):
                '''
                Mehtod to set Validations for Section Properties and Section Designation
                '''
                self.section_designation_lineEdit.setValidator(QtGui.QRegExpValidator(
            QtCore.QRegExp("[a-zA-Z0-9@_]*"), self.section_designation_lineEdit
        ))
                self.Area_text.setValidator(QtGui.QRegExpValidator(
            QtCore.QRegExp("[0-9.]*"), self.Area_text
        ))
                self.MI_text1.setValidator(QtGui.QRegExpValidator(
            QtCore.QRegExp("[0-9.]*"), self.MI_text1
        ))
                self.MI_text2.setValidator(QtGui.QRegExpValidator(
            QtCore.QRegExp("[0-9.]*"), self.MI_text2
        ))
                self.RG_text1.setValidator(QtGui.QRegExpValidator(
            QtCore.QRegExp("[0-9.]*"), self.RG_text1
        ))
                self.RG_text2.setValidator(QtGui.QRegExpValidator(
            QtCore.QRegExp("[0-9.]*"), self.RG_text2
        ))
                self.C_text1.setValidator(QtGui.QRegExpValidator(
            QtCore.QRegExp("[0-9.]*"), self.C_text1
        ))
                self.C_text2.setValidator(QtGui.QRegExpValidator(
            QtCore.QRegExp("[0-9.]*"), self.C_text2
        ))
                self.ESM_text1.setValidator(QtGui.QRegExpValidator(
            QtCore.QRegExp("[0-9.]*"), self.ESM_text1
        ))
                self.ESM_text2.setValidator(QtGui.QRegExpValidator(
            QtCore.QRegExp("[0-9.]*"), self.ESM_text2
        ))
                self.PSM_text1.setValidator(QtGui.QRegExpValidator(
            QtCore.QRegExp("[0-9.]*"), self.PSM_text1
        ))
                self.PSM_text1.setValidator(QtGui.QRegExpValidator(
            QtCore.QRegExp("[0-9.]*"), self.PSM_text2
        ))

        def clear_properties(self):
                '''
                Method to clear all Section Properties text boxes
                '''
                self.Area_text.clear()
                self.RG_text1.clear()
                self.RG_text2.clear()
                self.MI_text1.clear()
                self.MI_text2.clear()
                self.C_text1.clear()
                self.C_text2.clear()
                self.ESM_text1.clear()
                self.ESM_text2.clear()
                self.PSM_text1.clear()
                self.PSM_text2.clear()

        def disable_usability(self,toggle):
                '''
                Method to Disable/Enable Section Properties and Save and Export Buttons
                '''
                self.section_properties.setDisabled(toggle)
                self.saveBtn.setDisabled(toggle)
                self.exportBtn.setDisabled(toggle)

        def template_change(self):
                '''
                Method to handle Section Template change
                and retrieve saved values for section parameters
                '''
                self.Parameters={}
                self.section_designation_lineEdit.clear()
                self.clear_properties()
                display.EraseAll()
                self.disable_usability(True)

        def type_change(self):
                '''
                Method to handle Section Type change
                and change Section Template Combobox accordingly
                '''
                index_type=self.section_type_combobox.currentIndex()
                self.section_designation_lineEdit.clear()
                self.clear_properties()
                display.EraseAll()
                self.disable_usability(True)
                templates={
                        0:[],
                        1:['Side by Side'],
                        2:['Face to Face','Back to Back'],
                        3:[
                                'Star Angles-4 Angles',
                                'Star Angles-2 Angles',
                                '2 Angles on same side',
                                '2 Angles on opposite sides',
                                'Box Section-4 Angles'
                        ],
                        4:[
                                'I-Section with Stiffening',
                                'I-Section from Plates',
                                'Built up SHS/RHS',
                        ],
                        5:['I & Channel on One Flange'],
                }[index_type]
                self.section_template_combobox.blockSignals(True)
                self.section_template_combobox.clear()
                self.section_template_combobox.addItem('--------Select Template--------')
                self.section_template_combobox.addItems(templates)

                ########################## Loading Tooltip on hover over template ####################################
                if(index_type==1):
                        self.section_template_combobox.setItemData(1, "<img src='./ResourceFiles/images/SectionModeller/Main/1.1.png'>",QtCore.Qt.ToolTipRole)
                elif(index_type==2):
                        self.section_template_combobox.setItemData(1, "<img src='./ResourceFiles/images/SectionModeller/Main/2.1.png'>",QtCore.Qt.ToolTipRole)
                        self.section_template_combobox.setItemData(2, "<img src='./ResourceFiles/images/SectionModeller/Main/2.2.png'>",QtCore.Qt.ToolTipRole)
                elif(index_type==3):
                        self.section_template_combobox.setItemData(1, "<img src='./ResourceFiles/images/SectionModeller/Main/3.1.png'>",QtCore.Qt.ToolTipRole)
                        self.section_template_combobox.setItemData(2, "<img src='./ResourceFiles/images/SectionModeller/Main/3.2.png'>",QtCore.Qt.ToolTipRole)
                        self.section_template_combobox.setItemData(3, "<img src='./ResourceFiles/images/SectionModeller/Main/3.3.png'>",QtCore.Qt.ToolTipRole)
                        self.section_template_combobox.setItemData(4, "<img src='./ResourceFiles/images/SectionModeller/Main/3.4.png'>",QtCore.Qt.ToolTipRole)
                        self.section_template_combobox.setItemData(5, "<img src='./ResourceFiles/images/SectionModeller/Main/3.5.png'>",QtCore.Qt.ToolTipRole)
                elif(index_type==4):
                        self.section_template_combobox.setItemData(1, "<img src='./ResourceFiles/images/SectionModeller/Main/4.1.png'>",QtCore.Qt.ToolTipRole)
                        self.section_template_combobox.setItemData(2, "<img src='./ResourceFiles/images/SectionModeller/Main/4.2.png'>",QtCore.Qt.ToolTipRole)
                        self.section_template_combobox.setItemData(3, "<img src='./ResourceFiles/images/SectionModeller/Main/4.3.png'>",QtCore.Qt.ToolTipRole)
                elif(index_type==5):
                        self.section_template_combobox.setItemData(1, "<img src='./ResourceFiles/images/SectionModeller/Main/5.1.png'>",QtCore.Qt.ToolTipRole)
                ##########################################################################################################
                self.section_template_combobox.blockSignals(False)

        def open_section_parameters(self):
                '''
                Method to handle Enter/Edit Parameters button
                '''
                index_type=self.section_type_combobox.currentIndex()
                index_template=self.section_template_combobox.currentIndex()
                self.SectionParameters=Ui_SectionParameters(index_type,index_template)
                self.SectionParameters.parameterText_1.blockSignals(True)
                if(index_type in [1,4,5]):
                        self.SectionParameters.parameterText_1.clear()
                        self.SectionParameters.parameterText_1.addItems(connectdb('Columns'))
                if(index_type==5):
                        self.SectionParameters.parameterText_2.clear()
                        self.SectionParameters.parameterText_2.addItems(connectdb('Channels'))
                elif(index_type==2):
                        self.SectionParameters.parameterText_1.clear()
                        self.SectionParameters.parameterText_1.addItems(connectdb('Channels'))
                elif(index_type==3):
                        self.SectionParameters.parameterText_1.clear()
                        self.SectionParameters.parameterText_1.addItems(connectdb('Angles'))
                self.SectionParameters.parameterText_1.blockSignals(False)
                ########################## Retrieving Section Parameters on Dialog close and reopen ###################
                if(self.Parameters!={}):
                        for child in self.Parameters:
                                self.SectionParameters.textBoxVisible[child]=self.Parameters[child]
                                if(child=='parameterText_1' or child=='parameterText_2'):
                                        exec('self.SectionParameters.'+child+'.setCurrentText('+repr(self.Parameters[child][1])+')')
                                else:
                                        exec('self.SectionParameters.'+child+'.setText('+repr(self.Parameters[child][1])+')')

                #############################################################################################################
                if(index_type!=0 and index_template!=0):
                        self.SectionParameters.exec()
                        self.Parameters=self.SectionParameters.textBoxVisible
                else:
                        return
                if(self.Parameters=={}):
                        self.disable_usability(True)
                else:
                        self.disable_usability(False)
                        self.update_section_properties(index_type,index_template)


        def create_cad_model(self,index_type,index_template,parameters):
                '''
                Method to Specify and create CAD model template-wise
                '''
                origin = numpy.array([0.,0.,0.])
                uDir = numpy.array([1.,0.,0.])
                shaftDir = wDir = numpy.array([0.,0.,1.])
                if(index_type==1):
                        ISecPlate = IsectionCoverPlate(*parameters)
                        ISecPlate.place(origin, uDir, shaftDir)
                        prism = ISecPlate.create_model()
                        display.DisplayShape(prism, update=True)
                elif(index_type==2):
                        if(index_template==1):
                                channel_section = ChannelSection(*parameters)
                                _place = channel_section.place(origin, uDir, shaftDir)
                                point = channel_section.compute_params()
                                prism = channel_section.create_model()
                                display.DisplayShape(prism, update=True)
                        elif(index_template==2):
                                channel_section = ChannelSectionOpposite(*parameters)
                                _place = channel_section.place(origin, uDir, shaftDir)
                                point = channel_section.compute_params()
                                prism = channel_section.create_model()
                                display.DisplayShape(prism, update=True)
                elif(index_type==3):
                        if(index_template==1):
                                star_angle = StarAngle4(*parameters)
                                _place = star_angle.place(origin, uDir, wDir)
                                point = star_angle.compute_params()
                                prism = star_angle.create_model()
                                display.DisplayShape(prism, update=True)

                        elif(index_template==2):
                                star_angle = StarAngle2(*parameters)
                                _place = star_angle.place(origin, uDir, wDir)
                                point = star_angle.compute_params()
                                prism = star_angle.create_model()
                                display.DisplayShape(prism, update=True)

                        elif(index_template==3):
                                star_angle_same = StarAngleSame(*parameters)
                                _place = star_angle_same.place(origin, uDir, wDir)
                                point = star_angle_same.compute_params()
                                prism = star_angle_same.create_model()
                                display.DisplayShape(prism, update=True)

                        elif(index_template==4):
                                star_angle_opposite = StarAngleOpposite(*parameters)
                                _place = star_angle_opposite.place(origin, uDir, wDir)
                                point = star_angle_opposite.compute_params()
                                prism = star_angle_opposite.create_model()
                                display.DisplayShape(prism, update=True)

                        elif(index_template==5):
                                l = 40
                                l1 = 50
                                a = 15
                                b = 15
                                t = 2
                                t1 = 2
                                s = l  - 2*t1
                                s1 = l1 - 2*t1 - 2*t
                                H = 50
                                box_angle = BoxAngle(*parameters)
                                _place = box_angle.place(origin, uDir, wDir)
                                point = box_angle.compute_params()
                                prism = box_angle.create_model()
                                display.DisplayShape(prism, update=True)

                elif(index_type==4):
                        if(index_template==1):
                                B = 40
                                T = 3
                                D = 50
                                t = 2
                                P = 8
                                Q = 4
                                H = 100
                                TISec = TISection(D, B, T, t, P, Q, H)
                                _place = TISec.place(origin, uDir, shaftDir)
                                point = TISec.compute_params()
                                prism = TISec.create_model()
                                display.DisplayShape(prism, update=True)
                        elif(index_template==2):
                                B = 50
                                T = 3
                                D = 70
                                t = 2
                                H = 100
                                d = (B - 2*T - t)/2
                                s = (D - t)/2
                                CrossISec = cross_isection(D, B, T, t, H, s, d)
                                CrossISec.place(origin, uDir, shaftDir)
                                CrossISec.compute_params()
                                prism = CrossISec.create_model()
                                display.DisplayShape(prism, update=True)
                        elif(index_template==3):
                                A = 50
                                B = 30
                                H = 50
                                t = 2
                                s = 30
                                s1 = 50
                                box = Box(A, B, t, H, s, s1)
                                _place = box.place(origin, uDir, wDir)
                                point = box.compute_params()
                                prism = box.create_model()
                                display.DisplayShape(prism, update=True)
                elif(index_type==5):
                        B = 20
                        T = 2
                        D = 40
                        t = 1.5
                        T1 = 2
                        t1 = 2
                        H = 60
                        b = 20
                        d = 50
                        s = 15
                        isection_channel = ISectionChannel(D, B, T, t, T1, t1, d, b, H, s)
                        _place = isection_channel.place(origin, uDir, shaftDir)
                        point = isection_channel.compute_params()
                        prism = isection_channel.create_model()
                        display.DisplayShape(prism, update=True)
                display.ExportToImage("./ResourceFiles/images/3DSectionfromSectionModeller.png")

        def update_section_properties(self,index_type,index_template):
                '''
                Method to fill output parameters to Section Properties
                '''
                conn = sqlite3.connect(PATH_TO_DATABASE)
                if(index_type==1):                                              # I-Section Side-by-Side
                        cursor = conn.execute("SELECT D,B,T,tw,Area FROM Columns where Designation="+repr(self.SectionParameters.parameterText_1.currentText()))
                        D,B,T,t,A=map(float,cursor.fetchall()[0])
                        s=float(self.SectionParameters.parameterText_3.text())/10
                        l=float(self.SectionParameters.parameterText_6.text())/10
                        ti=float(self.SectionParameters.parameterText_7.text())/10
                        D/=10
                        B/=10
                        T/=10
                        t/=10
                        Di=D-(2*T)
                        Ai=(2*A)+(2*l*ti)
                        Ytop=Ybottom=(D+(2*ti))/2
                        Yleft=Yright=l/2
                        Zzz=(Ai/2)+(Ytop+Ybottom)
                        Zyy=(Ai/2)+(Yleft+Yright)
                        Izz=(
                                (2*(((B*(T**3))/12)+(B*T*((Ybottom-ti-(T/2))**2))))+
                                (((l*(ti**3))/12)+(l*ti*((Ybottom-(ti/2))**2)))+
                                (2*(((t*((Di/2)**3))/12)+((Di/2)*t*((Ytop-T-ti-(T/2))**2))))+
                                (2*(((B*(T**3))/12)+(B*T*((Ytop-ti-(T/2))**2))))+
                                (((l*(ti**3))/12)+(l*ti*((Ytop-(ti/2))**2)))
                        )
                        Iyy=(
                                (((ti*((l/2)**3))/6)+((l/2)*ti*((Yleft-(l/2))**2)))+
                                (2*(((T*(B**3))/12)+(B*T*((Yleft-(B/2))**2))))+
                                (((Di*(t**3))/12)+(Di*t*((Yleft-(B/2))**2)))+
                                (((Di*(t**3))/12)+(Di*t*((Yright-(B/2))**2)))+
                                (2*(((T*(B**3))/12)+(B*T*((Yright-(B/2))**2))))+
                                (2*(((ti*((l/2)**3))/12)+((l/2)*ti*((Yright-(l/4))**2))))
                        )
                        Rzz=math.sqrt(Izz/Ai)
                        Ryy=math.sqrt(Iyy/Ai)
                        Zpz=(
                                (2*l*t*(Ytop-(ti/2)))+
                                (4*B*T*(Ytop-ti-(T/2)))+
                                (4*(Di/2)*t*(Ytop-T-ti-(Di/4)))
                        )
                        Zpy=(
                                (4*(l/2)*ti*(Yleft-(l/4)))+
                                (4*B*T*(Yleft-(B/2)))+
                                (2*Di*t*(Yleft*(B/2)))
                        )
                        self.Area_text.setText(str(round(Ai,4)))
                        parameters=[D,B,T,t,s,l,ti,50]


                elif(index_type==2):                                                      # Channel Section
                        cursor = conn.execute("SELECT D,B,Area,T,tw FROM Channels where Designation="+repr(self.SectionParameters.parameterText_1.currentText()))
                        D,B,A,T,t=map(float,cursor.fetchall()[0])
                        s=float(self.SectionParameters.parameterText_3.text())/10
                        l=float(self.SectionParameters.parameterText_6.text())/10
                        tc=float(self.SectionParameters.parameterText_7.text())/10
                        D/=10
                        B/=10
                        T/=10
                        t/=10
                        Dc=D-(2*T)
                        Ac=(2*A)+(2*l*tc)
                        Ytop=Ybottom=(D+(2*tc))/2
                        Yleft=Yright=l/2
                        Zpz=(
                                (2*l*tc*(Ybottom-(tc/2)))+
                                (4*B*T*(Ybottom-tc-(T/2)))+
                                (4*(Dc/2)*t*(Ybottom-tc-T-(Dc/4)))
                        )
                        Zzz=(Ac/2)*(Ytop+Ybottom)
                        Zyy=(Ac/2)*(Yleft+Yright)

                        if(index_template==1):                                            # Face to Face
                                Izz=(
                                        (2*(((B*(T**3))/12)+(B*T*((Ybottom-(T/2)-tc)**2))))+
                                        (2*(((t*((Dc/2)**3))/12)+((Dc/2)*t*((Ybottom-T-tc-(Dc/4))**2))))+
                                        (2*(((t*((Dc/2)**3))/12)+((Dc/2)*t*((Ytop-T-tc-(T/2))**2))))+
                                        (2*(((B*(T**3))/12)+(B*T*((Ytop-tc-(T/2))**2))))+
                                        (((l*(tc**3))/12)+(l*tc*((Ybottom-(tc/2))**2)))+
                                        (((l*(tc**3))/12)+(l*tc*((Ytop-(tc/2))**2)))
                                )
                                Iyy=(
                                        (((Dc*(t**3))/12)+(Dc*t*((Yleft-(t/2))**2)))+
                                        (2*(((T*(B**3))/12)+(B*T*((Yleft-(B/2))**2))))+
                                        (2*(((T*(B**3))/12)+(B*T*((Yright-(B/2))**2))))+
                                        (2*(((Dc*(t**3))/12)+(Dc*t*((Yright-(t/2))**2))))+
                                        (2*(((tc*((l/2)**3))/12)+((l/2)*tc*((Yleft-(l/4))**2))))+
                                        (2*(((tc*((l/2)**3))/12)+((l/2)*tc*((Yright-(l/4))**2))))
                                )
                                Zpy=(
                                        (2*Dc*t*(Yleft-(t/2)))+
                                        (4*B*T*(Yleft-(B/2)))+
                                        (4*(l/2)*tc*(Yleft-(l/4)))
                                )

                        elif(index_template==2):                                            # Back to Back
                                Izz=(
                                        (((l*(tc**3))/12)+(l*tc*((Ybottom-(tc/2))**2)))+
                                        (2*(((B*(T**3))/12)+(B*T*((Ybottom-(T/2)-tc)**2))))+
                                        (2*(((t*((Dc/2)**3))/12)+((Dc/2)*t*((Ybottom-(D/4)-T-tc)**2))))+
                                        (2*(((B*(T**3))/12)+(B*T*((Ytop-(T/2)-tc)**2))))+
                                        (((l*(tc**3))/12)+(l*tc*((Ytop-(tc/2))**2)))
                                )
                                Iyy=(
                                        (2*(((tc*((l/2)**3))/12)+((l/2)*tc*((Yleft-(l/4))**2))))+
                                        (2*(((T*(B**3))/12)+(B*T*((Yleft-(B/2))**2))))+
                                        (((Dc*(t**3))/12)+(Dc*t*((Yleft-(t/2)-B)**2)))+
                                        (((Dc*(t**3))/12)+(Dc*t*((Yright-(t/2)-B)**2)))+
                                        (2*(((T*(B**3))/12)+(B*T*((Yright-(B/2))**2))))+
                                        (2*(((tc*((l/2)**3))/12)+((l/2)*tc*((Yright-(l/4))**2))))
                                )
                                Zpy=(
                                        (4*(l/2)*tc*(Yleft-(l/4)))+
                                        (4*B*T*(Yleft-(B/2)))+
                                        (2*Dc*t*(Yleft-B+(t/2)))
                                )

                        parameters=[D,B,T,t,s,l,tc,50]
                        Rzz=math.sqrt(Izz/Ac)
                        Ryy=math.sqrt(Iyy/Ac)
                        self.Area_text.setText(str(round(Ac,4)))


                elif(index_type==3):                                                         # Angle Section
                        if(index_template==1):                                                       #Star Configuration 4 Angles
                                cursor = conn.execute("SELECT a,b,t,Area FROM Angles where Designation="+repr(self.SectionParameters.parameterText_1.currentText()))
                                a,b,t,A = map(float,cursor.fetchall()[0])
                                ta=float(self.SectionParameters.parameterText_7.text())/10
                                l=float(self.SectionParameters.parameterText_6.text())/10
                                a/=10
                                b/=10
                                t/=10
                                l=2*a
                                Da=a-t
                                Aa=(4*A)+(l*ta)
                                Yleft=Yright=((2*b)+ta)/2
                                Ytop=Ybottom=l/2
                                Izz=(
                                (((ta*((l/2)**3))/12)+((l/2)*ta*((Ybottom-(l/4))**2)))+
                                (2*(((t*(Da**3))/12)+(Da*t*((Ybottom-(Da/2))**2))))+
                                (2*(((b*(t**3))/12)+(b*t*((Ybottom-(t/2)-Da)**2))))+
                                (2*(((b*(t**3))/12)+(b*t*((Ytop-(t/2)-Da)**2))))+
                                (2*(((t*(Da**3))/12)+(Da*t*((Ytop-(Da/2))**2))))+
                                (((ta*((l/2)**3))/12)+((l/2)*ta*((Ytop-(l/4))**2)))
                                )
                                Iyy=(
                                        (2*(((t*(b**3))/12)+(b*t*((Yleft-(b/2))**2))))+
                                        (2*(((t*(b**3))/12)+(b*t*((Yright-(b/2))**2))))+
                                        (2*(((Da*(t**3))/12)+(Da*t*((Yleft+(t/2)-b)**2))))+
                                        (2*(((Da*(t**3))/12)+(Da*t*((Yright+(t/2)-b)**2))))+
                                        (((l*((ta/2)**3))/12)+(l*(ta/2)*((Yleft-(t/4))**2)))+
                                        (((l*((ta/2)**3))/12)+(l*(ta/2)*((Yright-(t/4))**2)))
                                )
                                Rzz=math.sqrt(Izz/Aa)
                                Ryy=math.sqrt(Iyy/Aa)
                                Zzz=(Aa/2)*(Ytop+Ybottom)
                                Zyy=(Aa/2)*(Yleft+Yright)
                                Zpz=(
                                        (2*(l/2)*ta*(Ybottom-(l/4)))+
                                        (4*b*t*(Ybottom-Da-(ta/2)))+
                                        (4*Da*t*(Ybottom-(Da/2)))
                                )
                                Zpy=(
                                        (2*(ta/2)*l*(Yleft-b-(ta/4)))+
                                        (4*b*t*(Yleft-(b/2)))+
                                        (4*Da*t*(Yleft-b+(t/2)))
                                )
                                parameters=[a,b,t,l,ta,50]

                        elif(index_template==2):                                                   #Star Configuration 2 Angles
                                cursor = conn.execute("SELECT a,b,t,Area FROM Angles where Designation="+repr(self.SectionParameters.parameterText_1.currentText()))
                                a,b,t,A = map(float,cursor.fetchall()[0])
                                ta=float(self.SectionParameters.parameterText_7.text())/10
                                l=float(self.SectionParameters.parameterText_6.text())/10
                                a/=10
                                b/=10
                                t/=10
                                Da=a-t
                                Aa=(2*A)+(l*ta)
                                Ytop=Ybottom=l/2
                                Yleft=Yright=((2*b)+ta)/2
                                Izz=(
                                        (((ta*((l/2))**3)+(((l/2)*ta)*((Ybottom-(l/4))**2))))+
                                        ((t*(Da**3)/12)+((Da*t)*((Ybottom-(Da/2))**2)))+
                                        ((b*(t**3)/12)+((b*t)*((Ybottom-(t/2)-Da)**2)))+
                                        ((b*(t**3)/12)+((b*t)*((Ytop-(t/2)-Da)**2)))+
                                        ((t*(Da**3)/12)+((Da*t)*((Ytop-Da-(t/2))**2)))+
                                        (((ta*((l/2))**3)+(((l/2)*ta)*((Ytop-(l/4))**2))))
                                )
                                Iyy=(
                                        (((t*(b**3)/12)+((b*t)*((Yleft-(b/2))**2))))+
                                        (((Da*(t**3)/12)+((Da*t)*((Yleft+(t/2)-b)**2))))+
                                        (((l*((ta/2)**3)/12)+(((ta/2)*l)*((Yleft-(t/4)-b)**2))))+
                                        (((l*((ta/2)**3)/12)+(((ta/2)*l)*((Yright-(t/4)-b)**2))))+
                                        (((Da*(t**3)/12)+((Da*t)*((Yright+(t/2)-b)**2))))+
                                        (((t*(b**3)/12)+((b*t)*((Yright-(b/2))**2))))
                                )
                                Zpz=(
                                        (2*Da*t*(Ybottom-(Da/2)))+
                                        (2*b*t*(Ybottom-Da-(t/2)))+
                                        (2*(l/2)*ta*(Ybottom-(l/4)))
                                )
                                Zpy=(
                                        (2*b*t*(Yleft-(b/2)))+
                                        (2*l*(ta/2)*(Yleft-b-(ta/4)))+
                                        (2*Da*t*(Yleft-b+(t/2)))
                                )
                                parameters=[a,b,t,l,ta,50]

                        elif(index_template==3):                                                        # 2 Angles on Same side
                                cursor = conn.execute("SELECT a,b,t,Area,Iy,Cy FROM Angles where Designation="+repr(self.SectionParameters.parameterText_1.currentText()))
                                a,b,t,A,Iy,Cy = map(float,cursor.fetchall()[0])
                                ta=float(self.SectionParameters.parameterText_7.text())/10
                                l=float(self.SectionParameters.parameterText_6.text())/10
                                a/=10
                                b/=10
                                t/=10
                                Da=a-t
                                Aa=(2*A)+(l*ta)
                                Ytop=Ybottom=l/2
                                Yleft=((
                                        (l*ta*-(ta/2))+
                                        (2*(Da*t*(ta+(t/2))))+
                                        (2*(b*t*(ta+(b/2))))
                                )/((l*ta)+(2*b*t)+(2*Da*t)))
                                Yright=(2*b)+ta-Yleft
                                Izz=(
                                        (((ta*((l/2)**3)/12)+(((l/2)*ta)*((Ybottom-(l/4))**2))))+
                                        (((t*(Da**3)/12)+((Da*t)*((Ybottom+(Da/2))**2))))+
                                        (((b*(t**3)/12)+((b*t)*((Ybottom-(t/2)-Da)**2))))+
                                        (((b*(t**3)/12)+((b*t)*((Ybottom-(t/2)-Da)**2))))+
                                        (((t*(Da**3)/12)+((Da*t)*((Ybottom+(Da/2))**2))))+
                                        (((ta*((l/2)**3)/12)+(((l/2)*ta)*((Ybottom-(l/4))**2))))
                                )
                                Iyy=2*(Iy+(Aa*((Cy+(ta/2))**2)))
                                Zpz=(
                                        (2*(l/2)*ta*(Ybottom-(l/4)))+
                                        (2*b*t*(Ybottom-Da-(t/2)))+
                                        (2*Da*t*(Ybottom-(Da/4)))
                                )
                                Zpy=(
                                        (2*(ta/2)*l*(Yright-b-(ta/4)))+
                                        (2*b*t*(Yright-(b/2)))+
                                        (2*Da*t*(Yright-b+(t/2)))
                                )
                                parameters=[a,b,t,l,ta,50]
                        elif(index_template==4):                                                        # 2 Angles on opposite side
                                cursor = conn.execute("SELECT a,b,t,Area,Iz,Cz FROM Angles where Designation="+repr(self.SectionParameters.parameterText_1.currentText()))
                                a,b,t,A,Iz,Cz = map(float,cursor.fetchall()[0])
                                ta=float(self.SectionParameters.parameterText_7.text())/10
                                l=float(self.SectionParameters.parameterText_6.text())/10
                                a/=10
                                b/=10
                                t/=10
                                Da=a-t
                                Aa=(2*A)+(l*ta)
                                Ybottom=((
                                        (2*Da*t*(Da/2))+
                                        (2*b*t*(Da+(t/2)))+
                                        (l*ta*(l/2))
                                )/((2*Da*t)+(2*b*t)+(l*ta)))
                                Ytop=Da+t-Ybottom
                                Yleft=Yright=((2*b)+ta)/2
                                Izz=2*(Iz+(Aa*((Cz+(ta/2))**2)))
                                Iyy=(
                                        (((t*(b**3)/12)+((b*t)*((Yleft-(b/2))**2))))+
                                        (((Da*(t**3)/12)+((Da*t)*((Yleft+(t/2)-b)**2))))+
                                        (((l*((ta/2)**3)/12)+(((ta/2)*l)*((Yleft-(ta/4)-b)**2))))+
                                        (((l*((ta/2)**3)/12)+(((ta/2)*l)*((Yright-(t/4)-b)**2))))+
                                        (((Da*(t**3)/12)+((Da*t)*((Yright+(t/2)-b)**2))))+
                                        (((t*(b**3)/12)+((b*t)*((Yright-(b/2))**2))))
                                )
                                Zpz=(
                                        (2*(l/2)*ta*(Ytop-(l/4)))+
                                        (2*b*t*(Ytop-(t/2)))+
                                        (2*(Da/2)*t*(Ybottom-(Da/4)))
                                )
                                Zpy=(
                                        (2*(ta/2)*l*(Yleft-b-(t/4)))+
                                        (2*b*t*(Yleft-(b/2)))+
                                        (2*Da*t*(Yleft-b+(t/2)))
                                )
                                parameters=[a,b,t,l,ta,50]
                        elif(index_template==5):                                                        # Box Angle
                                cursor = conn.execute("SELECT a,b,t,Area FROM Angles where Designation="+repr(self.SectionParameters.parameterText_1.currentText()))
                                a,b,t,A = map(float,cursor.fetchall()[0])
                                s=float(self.SectionParameters.parameterText_3.text())/10
                                sa=float(self.SectionParameters.parameterText_4.text())/10
                                ta=float(self.SectionParameters.parameterText_7.text())/10
                                l=float(self.SectionParameters.parameterText_5.text())/10
                                la=float(self.SectionParameters.parameterText_6.text())/10
                                a/=10
                                b/=10
                                t/=10
                                Da=a-t
                                Aa=(4*A)+(l*ta)+(la*ta)
                                Ytop=Ybottom=((2*a)+(2*ta))/2
                                Yleft=Yright=l/2
                                Izz=(
                                        ((l*(ta**3)/12)+(l*t)*((Ybottom-(ta/2))**2))+
                                        (2*((b*(t**3)/12)+(b*t)*((Ybottom-(t/2)-ta)**2)))+
                                        (2*((t*(Da**3)/12)+(Da*t)*((Ybottom-(Da/2)-ta-t)**2)))+
                                        (2*((t*(Da**3)/12)+(Da*t)*((Ytop-(Da/2)-ta-t)**2)))+
                                        (2*((b*(t**3)/12)+(b*t)*((Ytop-(t/2)-ta)**2)))+
                                        ((l*(ta**3)/12)+(l*ta)*((Ytop-(ta/2))**2))+
                                        (2*((ta*(((la/2)**3)/12))+(((la/2)*ta)*((Ybottom-(l/4))**2))))+
                                        (2*((ta*(((la/2)**3)/12))+(((la/2)*ta)*((Ybottom-(l/4))**2))))

                                )
                                Iyy=(
                                        ((la*(ta**3)/12)+(la*ta)*((Yleft-(ta/2))**2))+
                                        (2*((Da*(t**3)/12)+(Da*t)*((Yleft-(t/2)-ta)**2)))+
                                        (2*((t*(b**3)/12)+(b*t)*((Yleft-(b/2)-ta)**2)))+
                                        (2*((ta*((l/2)**3)/12)+((l/2)*ta)*((Yleft-(l/4))**2)))+
                                        (2*((t*(b**3)/12)+(b*t)*((Yright-(b/2)-ta)**2)))+
                                        (2*((Da*(t**3)/12)+(Da*t)*((Yright-(t/2)-ta)**2)))+
                                        (2*((ta*((l/2)**3)/12)+((l/2)*ta)*((Yright-(l/4))**2)))+
                                        ((la*(ta**3)/12)+(la*ta)*((Yright-(ta/2))**2))
                                )
                                Zpz=(
                                        (4*(la/2)*ta*(Ybottom-(l/4)))+
                                        (2*l*ta*(Ybottom-(ta/2)))+
                                        (4*Da*t*(Ybottom-t-ta-(Da/2)))+
                                        (4*b*t*(Ybottom-ta-(t/2)))
                                )
                                Zpy=(
                                        (4*(l/2)*ta*(Yleft-(l/4)))+
                                        (4*b*t*(Yleft-ta-(b/2)))+
                                        (4*Da*t*(Yleft-ta-(t/2)))+
                                        (2*la*ta*(Yleft-(ta/2)))
                                )
                                parameters=[a,b,t,l,ta,la,50,s,sa]
                        Ryy=math.sqrt(Iyy/Aa)
                        Rzz=math.sqrt(Izz/Aa)
                        Zzz=(Aa/2)*(Ytop+Ybottom)
                        Zyy=(Aa/2)*(Yleft+Yright)
                        self.Area_text.setText(str(round(Aa,4)))

                elif(index_type==4):                                                    # Built-up Section
                        if(index_template==1):                                                # I-Section with stiffening
                                cursor = conn.execute("SELECT D,B,T,tw,Area FROM Columns where Designation="+repr(self.SectionParameters.parameterText_1.currentText()))
                                D,B,T,t,A=map(float,cursor.fetchall()[0])
                                P,Q=float(self.SectionParameters.parameterText_6.text())/10,float(self.SectionParameters.parameterText_7.text())/10
                                D/=10
                                B/=10
                                T/=10
                                t/=10
                                Db=D-(2*T)
                                Ab=A+(2*P*Q)
                                Ybottom=(
                                        (B*T*T/2)+
                                        (t*D*(D/2)*t)+
                                        (B*T*(B+T+(T/2)))+
                                        (2*Q*P*((2*T)+D-(P/2)))
                                )/((B*T)+(t*D)+(B*T)+(2*Q*P))
                                Yleft=Yright=B/2
                                Ybottom=(
                                        (B*T*(T/2))+
                                        (t*Db*((Db/2)+T))+
                                        (B*T*(Db+T+(T/2)))+
                                        (2*T*P*(T+Db+T-(P/2)))
                                )
                                Ytop=D-Ybottom
                                Izz=(
                                        ((B*(T**3)/12)+(B*T)*((Ybottom-(T/2))**2))+
                                        (2*((t*(Db**3)/12)+(Db*T)*((Db-(Db/2)-Ybottom)**2)))+
                                        ((B*(T**3)/12)+(B*T)*((Ytop-(T/2))**2))+
                                        (2*((Q*(P**3)/12)+(Q*P)*((Ytop-(P/2))**2)))
                                        )
                                Iyy=(
                                        ((P*(Q**3)/12)+(P*Q)*((Yleft-(Q/2))**2))+
                                        (2*((T*((B/2)**3)/12)+((B/2)*T)*((Yleft-(B/4))**2)))+
                                        (2*((T*((B/2)**3)/12)+((B/2)*T)*((Yright-(B/4))**2)))+
                                        ((Db*((t/2)**3)/12)+(Db*t/2)*((Yleft-(B/2)+(t/4))**2))+
                                        ((Db*((t/2)**3)/12)+(Db*t/2)*((Yright-(B/2)+(t/4))**2))+
                                        ((P*(Q**3)/12)+(P*Q)*((Yright-(Q/2))**2))
                                )
                                Zpz=(
                                        (B*T*(Ybottom-(T/2)))+
                                        (t*(Db/2))*(Ybottom-T-(Db/4))+
                                        (t*(Db/2)*(Ytop-T-(Db/4)))+
                                        (B*T*(Ytop-(T/2)))+
                                        (P*T*(Ytop-(P/2)))
                                )
                                Zpy=(
                                        (P*Q*(Yleft-(Q/2)))+
                                        (2*B*T*(Yleft-Q-(B/2)))+
                                        (Db*t*(Yleft-(B/2)))
                                )
                                parameters=[D,B,T,t,P,Q,50]
                        elif(index_template==2):                                                # I-Section from plates
                                cursor = conn.execute("SELECT D,B,T,tw,Area FROM Columns where Designation="+repr(self.SectionParameters.parameterText_1.currentText()))
                                D,B,T,t,A=map(float,cursor.fetchall()[0])
                                s=float(self.SectionParameters.parameterText_3.text())/10
                                da=float(self.SectionParameters.parameterText_6.text())/10
                                D/=10
                                t/=10
                                B/=10
                                T/=10
                                d=(B-(2*T)-t)/2
                                Db=D-(2*T)
                                Ab=(2*A)-(t**2)
                                Ytop=Ybottom=D/2
                                Yleft=Yright=B/2
                                Izz=(
                                        ((B*(T**3)/12)+(B*T)*((Ybottom-(T/2))**2))+
                                        (2*((T*((Db/2)**3)/12)+((Db/2)*T)*((Ybottom-(Db/4)-T)**2)))+
                                        ((t*((Db/2)**3)/12)+((Db/2)*t)*((Ybottom-(Db/4)-T)**2))+
                                        (2*((d*((t/2)**3)/12)+((t/2)*d)*((Ybottom-(Db/2)-T+(t/4))**2)))+
                                        (2*((d*((t/2)**3)/12)+((t/2)*d)*((Ytop-(Db/2)-T+(t/4))**2)))+
                                        (2*((T*((Db/2)**3)/12)+((Db/2)*T)*((Ytop-(Db/4)-T)**2)))+
                                        ((t*((Db/2)**3)/12)+((Db/2)*t)*((Ytop-(Db/2)-T)**2))+
                                        ((B*(T**3)/12)+(B*T)*((Ytop-(T/2))**2))
                                )
                                Iyy=(
                                        ((Db*(T**3)/12)+(Db*T)*((Yleft-(T/2))**2))+
                                        (2*((T*((B/2)**3)/12)+((B/2)*T)*((Yleft-(B/4))**2)))+
                                        (2*((T*((B/2)**3)/12)+((B/2)*T)*((Yright-(B/4))**2)))+
                                        ((t*(d**3)/12)+((t*d)*((Yleft-(d/2)-T)**2)))+
                                        ((t*(d**3)/12)+((t*d)*((Yright-(d/2)-T)**2)))+
                                        ((Db*((t/2)**3)/12)+((t/2)*Db)*((Yleft-(t/4)-T-d)**2))+
                                        ((Db*((t/2)**3)/12)+((t/2)*Db)*((Yright-(t/4)-T-d)**2))+
                                        ((Db*(T**3)/12)+(Db*T)*((Yright-(T/2))**2))
                                )
                                Zpz=(
                                        (2*B*T*(Ybottom-(T/2)))+
                                        (4*T*(Db/2)*(Ybottom-T-(Db/4)))+
                                        (2*t*(Db/2)*(Ybottom-T-(Db/4)))+
                                        (d*(t/2)*(Ybottom-(Db/2)))
                                )
                                Zpy=(
                                        (2*Db*T*(Yleft-(T/2)))+
                                        (2*d*t*(Yleft-T-(d/2)))+
                                        (2*Db*(t/2)*(Yleft-d-T-(t/4)))+
                                        (4*T*(B/2)*(Yleft-(B/4)))
                                )
                                parameters=[D, B, T, t,50, s, da]

                        elif(index_template==3):                                              # Built-up Box Section
                                cursor = conn.execute("SELECT B,tw FROM Columns where Designation="+repr(self.SectionParameters.parameterText_1.currentText()))
                                B,t=map(float,cursor.fetchall()[0])
                                s=float(self.SectionParameters.parameterText_3.text())/10
                                sa=float(self.SectionParameters.parameterText_4.text())/10
                                B/=10
                                t/=10
                                A=Ab=4*B*t
                                Ytop=Ybottom=Yright=Yleft=B/2
                                Izz=(
                                        ((B*(t**3)/12)+(B*t*((Ybottom-(t/2))**2)))+
                                        ((B*(t**3)/12)+(B*t*((Ytop-(t/2))**2)))+
                                        (2*(((((B/2)**3)*t/12))+(((B/2)*t)*((Ybottom-t-(B/4))**2))))+
                                        (2*(((((B/2)**3)*t/12))+(((B/2)*t)*((Ytop-t-(B/4))**2))))
                                )
                                Iyy=(
                                        ((B*(t**3)/12)+(B*t*((Yleft-(t/2))**2)))+
                                        ((B*(t**3)/12)+(B*t*((Yright-(t/2))**2)))+
                                        (2*(((((B/2)**3)+t)/12)+(((B/2)*t)*((Yleft-t-(B/4))**2))))+
                                        (2*(((((B/2)**3)+t)/12)+(((B/2)*t)*((Yright-t-(B/4))**2))))
                                )
                                Zpz=(
                                        (2*B*t*(Ybottom-(t/2)))+
                                        (4*t*(B/2)*(Ybottom-(B/4)))
                                )
                                Zpy=(
                                        (2*t*(B/2)*(Yleft-(B/4)))+
                                        (2*B*t*(Yleft-(t/2)))
                                )
                                parameters=[A, B, t, 50, s, sa]
                        Rzz=math.sqrt(Izz/Ab)
                        Ryy=math.sqrt(Iyy/Ab)
                        Zzz=(Ab/2)*(Ytop+Ybottom)
                        Zyy=(Ab/2)*(Yleft+Yright)
                        self.Area_text.setText(str(round(Ab,4)))

                elif(index_type==5):                                            #Compound Section
                        cursor = conn.execute("SELECT D,B,T,tw,Area FROM Columns where Designation="+repr(self.SectionParameters.parameterText_1.currentText()))
                        D,B,T,t,Ai=map(float,cursor.fetchall()[0])
                        s=float(self.SectionParameters.parameterText_3.text())/10
                        B/=10
                        T/=10
                        t/=10
                        D/=10
                        Di=D-(2*T)
                        cursor = conn.execute("SELECT D,B,Area,T,tw FROM Channels where Designation="+repr(self.SectionParameters.parameterText_2.currentText()))
                        d,b,a,Tc,tc = map(float,cursor.fetchall()[0])
                        b/=10
                        Tc/=10
                        tc/=10
                        d/=10
                        dc=d-(2*Tc)
                        A = Ai+a
                        Ybottom=((
                                (B*T*T/2)+
                                ((t*Di)*((Di/2)+T))+
                                (B*T*(Di+T+(T/2)))+
                                (dc*tc*(Di+(2*T)+(tc/2)))+
                                (b*Tc*(D+tc))
                        )/((2*B*T)+(2*b*Tc)+(dc*tc)+(Di*t)))
                        Ytop=(D+tc)-Ybottom
                        Yleft=Yright=d/2
                        Izz=(
                                ((B*(T**3)/12)+((B*T)*((Ybottom-((T/2)**2)))))+
                                ((t*((Di/2)**3)/12)+(t*(Di/2))+((Ybottom-T-(Di/4))**2))+
                                ((t*((Di/2)**3)/12)+(t*(Di/2))+((Ytop-T-(Di/4))**2))+
                                ((B*(T**3)/12)+(B*T)*((Ytop-tc-(T/2))**2))+
                                ((dc*(tc**3)/12)+(dc*tc)*((Ytop-(tc/2))**2))+
                                (2*((Tc*(b**3)/12)+((b*Tc)*((Ytop-(b/2))**2))))
                        )
                        Iyy=(
                                ((b*(Tc**3)/12)+(b*Tc*((Yleft-(Tc/2))**2)))+
                                ((tc*((dc/2)**3)/12)+((dc/2)*tc*((Yleft-T-(dc/4))**2)))+
                                (2*((T*((B/2)**3)/12)+((B/2)*T*((Yleft-T-(B/4))**2))))+
                                ((Di*((tc/2)**3)/12)+((tc/2)*Di*((Yleft-(t/4)-(d/2))**2)))+
                                ((Di*((tc/2)**3)/12)+((tc/2)*Di*((Yright-(t/4)-(d/2))**2)))+
                                (2*((T*((B/2)**3)/12)+((B/2)*T*((Yright-T-(B/4))**2))))+
                                ((tc*((dc/2)**3)/12)+((dc/2)*tc*((Yright-T-(dc/4))**2)))+
                                ((b*(Tc**3)/12)+(b*Tc*((Yright-(Tc/2))**2)))


                        )
                        Rzz=math.sqrt(Izz/A)
                        Ryy=math.sqrt(Iyy/A)
                        Zyy=A*(Yleft+Yright)/2
                        Zzz=A*(Ytop+Ybottom)/2

                        Zpz=(
                                (B*T*(Ybottom-(T/2)))+
                                (t*(D/2)*(Ybottom-T-(D/4)))+
                                (t*(D/2)*(Ytop-T-tc-(D/4)))+
                                (d*t*(Ytop-(tc/2)))+
                                (2*b*T*(Ytop-(b/2)))
                        )
                        Zpy=(
                                (2*D*T*(Yleft-(T/2)))+
                                (2*d*t*(Yleft-T-(d/2)))+
                                (2*D*(t/20)*(Yleft-d-T-(t/4)))+
                                (4*T*(B/2)*(Yleft-(B/4)))
                        )
                        self.Area_text.setText(str(round(A,4)))
                        parameters=[D, B, T, t, Tc, tc, d, b, 50, s]

                Cy=Ybottom
                Cz=Yleft
                self.PSM_text1.setText(str(round(Zpz,4)))
                self.PSM_text2.setText(str(round(Zpy,4)))
                self.C_text1.setText(str(round(Cz,4)))
                self.C_text2.setText(str(round(Cy,4)))
                self.MI_text1.setText(str(round(Izz,4)))
                self.MI_text2.setText(str(round(Iyy,4)))
                self.RG_text1.setText(str(round(Rzz,4)))
                self.RG_text2.setText(str(round(Ryy,4)))
                self.ESM_text1.setText(str(round(Zzz,4)))
                self.ESM_text2.setText(str(round(Zyy,4)))
                display.EraseAll()
                self.create_cad_model(index_type,index_template,parameters)


        def init_display(self):
                '''
                Method to initialize the OCC Display
                '''
                from OCC.Display.backend import load_backend, get_qt_modules
                global display
                from OCC.Display.qtDisplay import qtViewer3d
                self.OCCWindow = qtViewer3d(self.OCCFrame)
                self.OCCWindow.InitDriver()
                display = self.OCCWindow._display
                display.set_bg_gradient_color([23, 1, 32], [23, 1, 32])
                display.display_triedron()
                display.View.SetProj(1, 1, 1)
                layout=QtWidgets.QVBoxLayout()
                layout.addWidget(self.OCCWindow)
                layout.setContentsMargins(0, 0, 0, 0)
                self.OCCFrame.setLayout(layout)
                return display

        def get_section_properties(self):
                '''
                Method to get the values and names of the Section properties,
                for the currently selected Type and Template,
                in a dictionary
                '''
                symbols=['A','Izz','Iyy','Rzz','Ryy','Cz','Cy','Zpz','Zpy','Zzz','Zyy']
                Properties={}

                for child,symbol in zip(self.section_properties.findChildren(QtWidgets.QLineEdit),symbols):
                        Properties[symbol]=child.text()
                return(Properties)

        def import_to_modeller(self):
                '''
                Method to Handle Import button click.
                This file helps select .osm files in the system and import them directly into the
                modeller and automatically creates run all processes from the .osm file.
                '''
                fileName, _ = QtWidgets.QFileDialog.getOpenFileName(None, "Open Section Design",None, "InputFiles(*.osm)")
                if(fileName==''):
                        return
                reply=QtWidgets.QMessageBox.question(QtWidgets.QMessageBox(),'Alert!','Further proceedings will lead to a loss of the current unsaved data. Do you wish to continue?',QtWidgets.QMessageBox.Yes,QtWidgets.QMessageBox.No)
                if(reply==QtWidgets.QMessageBox.No):
                        return
                with open(fileName,'r') as file:
                        parameters=eval(file.read())
                index_type,index_template=parameters['Section_Type'],parameters['Section_Template']
                self.section_type_combobox.setCurrentIndex(index_type)
                self.section_template_combobox.setCurrentIndex(index_template)
                self.section_designation_lineEdit.setText(parameters['Section_Designation'])
                self.Parameters=parameters['Section_Parameters']
                self.SectionParameters=Ui_SectionParameters(index_type,index_template)

                if(index_type in [1,4,5]):
                        self.SectionParameters.parameterText_1.clear()
                        self.SectionParameters.parameterText_1.addItems(connectdb('Columns'))
                if(index_type==5):
                        self.SectionParameters.parameterText_2.clear()
                        self.SectionParameters.parameterText_2.addItems(connectdb('Channels'))
                elif(index_type==2):
                        self.SectionParameters.parameterText_1.clear()
                        self.SectionParameters.parameterText_1.addItems(connectdb('Channels'))
                elif(index_type==3):
                        self.SectionParameters.parameterText_1.clear()
                        self.SectionParameters.parameterText_1.addItems(connectdb('Angles'))

                for child in self.Parameters:
                        self.SectionParameters.textBoxVisible[child]=self.Parameters[child]
                        if(child=='parameterText_1' or child=='parameterText_2'):
                                exec('self.SectionParameters.'+child+'.setCurrentText('+repr(self.Parameters[child][1])+')')
                        else:
                                exec('self.SectionParameters.'+child+'.setText('+repr(self.Parameters[child][1])+')')

                self.update_section_properties(index_type,index_template)
                self.disable_usability(False)


        def save_to_osm(self):
                '''
                Method to save Section Modeller Design data to .osm file
                of desired location.
                '''
                designation=str(self.section_designation_lineEdit.text())
                if(designation==''):
                        QtWidgets.QMessageBox.critical(QtWidgets.QMessageBox(),'Error','Please provide a Section Designation for the designed section and try again.')
                        return
                else:
                        reply=QtWidgets.QMessageBox.question(QtWidgets.QMessageBox(),'INFO','The File saves by the same name as the Section Designation.Click Yes to Continue or No and change the Section Designation.',QtWidgets.QMessageBox.Yes,QtWidgets.QMessageBox.No)
                if(reply==QtWidgets.QMessageBox.No):
                        return
                else:
                        flag=False
                        folder = QtWidgets.QFileDialog.getExistingDirectory(None, "Select a Folder")
                        if(folder==''):
                                return
                        if(os.path.isfile(folder+'/'+designation+'.osm')):
                                ans=QtWidgets.QMessageBox.question(QtWidgets.QMessageBox(),'Error','A file with the same name exists in the provided folder.Would you like to overwrite it?',QtWidgets.QMessageBox.Yes,QtWidgets.QMessageBox.No)
                                if(ans==QtWidgets.QMessageBox.Yes):
                                        os.remove(folder+'/'+designation+'.osm')
                                else:
                                        return
<<<<<<< HEAD

=======
                        
>>>>>>> 4d6d585d
                        parameters={}
                        parameters['Section_Type']=self.section_type_combobox.currentIndex()
                        parameters['Section_Template']=self.section_template_combobox.currentIndex()
                        parameters['Section_Parameters']=self.Parameters
                        parameters['Section_Designation']=designation
                        parameters['Section_Properties']=self.get_section_properties()
<<<<<<< HEAD

                        with open(folder+'/'+designation+'.osm','w') as file:
                                file.write(pprint.pformat(parameters))
                        QtWidgets.QMessageBox.information(QtWidgets.QMessageBox(),'INFO','File Succesfully saved.')


=======
                        
                        with open(folder+'/'+designation+'.osm','w') as file:
                                file.write(pprint.pformat(parameters))    
                        QtWidgets.QMessageBox.information(QtWidgets.QMessageBox(),'INFO','File Succesfully saved.')
                                                                                          
>>>>>>> 4d6d585d


        def export_to_pdf(self):
                '''
                Method to send information from section modeller into Latex creator
                '''
                designation=str(self.section_designation_lineEdit.text())
                if(designation==''):
                        QtWidgets.QMessageBox.critical(QtWidgets.QMessageBox(),'Error','Please provide a Section Designation for the designed section and try again.')
                        return
                self.summary_dialog=SummaryDialog()
                dialog=QtWidgets.QDialog()
                self.summary_dialog.setupUi(dialog)
                dialog.exec()
                try:
                        input_summary=self.summary_dialog.input_summary
                        input_summary['Define Section']={
                                'Section Designation':designation,
                                'Section Type':str(self.section_type_combobox.currentText()),
                                'Section Template':str(self.section_template_combobox.currentText()),
                                'Section Parameters':self.Parameters,
                        }
                        input_summary['Section Properties']=self.get_section_properties()
                        rel_path = str(sys.path[0])
                        rel_path = rel_path.replace("\\", "/")
                        Disp_3D_image = "/ResourceFiles/images/3DSectionfromSectionModeller.png"
                        latex=CreateLatex()
                        latex.save_latex(input_summary,input_summary['filename'],rel_path,Disp_3D_image)
                        if os.path.isfile(str(input_summary['filename']+'.pdf')) and not os.path.isfile(input_summary['filename']+'.log'):
                                QtWidgets.QMessageBox.information(QtWidgets.QMessageBox(), 'Information', 'Design report saved!')
                        else:
                                logfile=open(input_summary['filename']+'.log','r')
                                logs=logfile.read()
                                if('! I can\'t write on file' in logs):
                                        QtWidgets.QMessageBox.critical(QtWidgets.QMessageBox(), 'Error', 'Please make sure no PDF is open with same name and try again.')
                                else:
                                        print(logs)
                                        QtWidgets.QMessageBox.critical(QtWidgets.QMessageBox(), 'Error', 'Latex Creation Error. If this error persists send us the log file created in the same folder choosen for the Design Report.')
                                logfile.close()
                except KeyError:
                        pass

        def retranslateUi(self, Dialog):
                _translate = QtCore.QCoreApplication.translate
                Dialog.setWindowTitle(_translate("Dialog", "Dialog"))
                self.label_14.setText(_translate("Dialog", "Define Section"))
                self.label_15.setText(_translate("Dialog", "Section Type:"))
                self.label_16.setText(_translate("Dialog", "Section Template:"))
                self.label_17.setText(_translate("Dialog", "Section Parameters:"))
                self.label_18.setText(_translate("Dialog", "Section Designation:"))
                self.section_type_combobox.setItemText(0, _translate("Dialog", "----------Select Type----------"))
                self.section_type_combobox.setItemText(1, _translate("Dialog", "I-Section"))
                self.section_type_combobox.setItemText(2, _translate("Dialog", "Channel Section"))
                self.section_type_combobox.setItemText(3, _translate("Dialog", "Angle Section"))
                self.section_type_combobox.setItemText(4, _translate("Dialog", "Built-Up Section"))
                self.section_type_combobox.setItemText(5, _translate("Dialog", "Compound Section"))
                self.parametersBtn.setText(_translate("Dialog", "Enter/Edit Parameters"))
                self.label_13.setText(_translate("Dialog", "Section Properties"))
                self.Area_label.setText(_translate("Dialog", "<html><head/><body><p>Area, a(cm<span style=\" vertical-align:super;\">2</span>):</p></body></html>"))
                self.MI_label1.setText(_translate("Dialog", "<html><head/><body><p>Moment of Inertia, I_zz(cm<span style=\" vertical-align:super;\">4</span>):</p></body></html>"))
                self.MI_label2.setText(_translate("Dialog", "<html><head/><body><p>Moment of Inertia, I_yy(cm<span style=\" vertical-align:super;\">4</span>):</p></body></html>"))
                self.RG_label1.setText(_translate("Dialog", "Radius of Gyration, r_zz(cm):"))
                self.RG_label2.setText(_translate("Dialog", "Radius of Gyration, r_yy(cm):"))
                self.C_label1.setText(_translate("Dialog", "Centriod, c_z(cm):"))
                self.C_label2.setText(_translate("Dialog", "Centriod, c_y(cm):"))
                self.PSM_label1.setText(_translate("Dialog", "<html><head/><body><p>Plastic Section modulus, Z_pz(cm<span style=\" vertical-align:super;\">3</span>):</p></body></html>"))
                self.PSM_label2.setText(_translate("Dialog", "<html><head/><body><p>Plastic Section modulus, Z_py(cm<span style=\" vertical-align:super;\">3</span>):</p></body></html>"))
                self.ESM_label1.setText(_translate("Dialog", "<html><head/><body><p>Elastic Section modulus, Z_zz(cm<span style=\" vertical-align:super;\">3</span>):</p></body></html>"))
                self.ESM_label2.setText(_translate("Dialog", "<html><head/><body><p>Elastic Section modulus, Z_yy(cm<span style=\" vertical-align:super;\">3</span>):</p></body></html>"))
                self.importBtn.setText(_translate("Dialog","Import"))
                self.saveBtn.setText(_translate("Dialog", "Save"))
                self.exportBtn.setText(_translate("Dialog", "Export"))

if __name__ == "__main__":
        import sys
        app =QtWidgets.QApplication(sys.argv)
        ui=Ui_OsdagSectionModeller()
        screen_resolution=app.desktop().screenGeometry()
        dialog=QtWidgets.QDialog()
        ui.setupUi(dialog)
        dialog.resize(900,780)
        if(screen_resolution.width()<1025):
                measure=screen_resolution.height()-120
                dialog.resize(measure*45//39,measure)
        dialog.exec_()
        app.exec_()<|MERGE_RESOLUTION|>--- conflicted
+++ resolved
@@ -95,7 +95,7 @@
                 "color:#ffffff;\n"
                 "}")
                 self.label_14.setAlignment(QtCore.Qt.AlignCenter)
-                self.label_14.setObjectName("label_14")
+                self.label_14.setObjectName("label_14")                
                 self.verticalLayout_52.addWidget(self.label_14)
                 spacerItem1 = QtWidgets.QSpacerItem(40, 20, QtWidgets.QSizePolicy.Expanding, QtWidgets.QSizePolicy.Expanding)
                 self.verticalLayout_52.addItem(spacerItem1)
@@ -458,7 +458,7 @@
                 self.exportBtn.clicked.connect(self.export_to_pdf)
                 self.saveBtn.clicked.connect(self.save_to_osm)
                 self.importBtn.clicked.connect(self.import_to_modeller)
-
+        
         def set_validations(self):
                 '''
                 Mehtod to set Validations for Section Properties and Section Designation
@@ -515,7 +515,7 @@
                 self.ESM_text2.clear()
                 self.PSM_text1.clear()
                 self.PSM_text2.clear()
-
+        
         def disable_usability(self,toggle):
                 '''
                 Method to Disable/Enable Section Properties and Save and Export Buttons
@@ -523,7 +523,7 @@
                 self.section_properties.setDisabled(toggle)
                 self.saveBtn.setDisabled(toggle)
                 self.exportBtn.setDisabled(toggle)
-
+        
         def template_change(self):
                 '''
                 Method to handle Section Template change
@@ -534,17 +534,17 @@
                 self.clear_properties()
                 display.EraseAll()
                 self.disable_usability(True)
-
+        
         def type_change(self):
                 '''
-                Method to handle Section Type change
+                Method to handle Section Type change 
                 and change Section Template Combobox accordingly
                 '''
                 index_type=self.section_type_combobox.currentIndex()
                 self.section_designation_lineEdit.clear()
                 self.clear_properties()
                 display.EraseAll()
-                self.disable_usability(True)
+                self.disable_usability(True)                
                 templates={
                         0:[],
                         1:['Side by Side'],
@@ -588,7 +588,7 @@
                         self.section_template_combobox.setItemData(1, "<img src='./ResourceFiles/images/SectionModeller/Main/5.1.png'>",QtCore.Qt.ToolTipRole)
                 ##########################################################################################################
                 self.section_template_combobox.blockSignals(False)
-
+        
         def open_section_parameters(self):
                 '''
                 Method to handle Enter/Edit Parameters button
@@ -618,7 +618,7 @@
                                         exec('self.SectionParameters.'+child+'.setCurrentText('+repr(self.Parameters[child][1])+')')
                                 else:
                                         exec('self.SectionParameters.'+child+'.setText('+repr(self.Parameters[child][1])+')')
-
+                
                 #############################################################################################################
                 if(index_type!=0 and index_template!=0):
                         self.SectionParameters.exec()
@@ -630,8 +630,8 @@
                 else:
                         self.disable_usability(False)
                         self.update_section_properties(index_type,index_template)
-
-
+                        
+        
         def create_cad_model(self,index_type,index_template,parameters):
                 '''
                 Method to Specify and create CAD model template-wise
@@ -639,7 +639,7 @@
                 origin = numpy.array([0.,0.,0.])
                 uDir = numpy.array([1.,0.,0.])
                 shaftDir = wDir = numpy.array([0.,0.,1.])
-                if(index_type==1):
+                if(index_type==1):                        
                         ISecPlate = IsectionCoverPlate(*parameters)
                         ISecPlate.place(origin, uDir, shaftDir)
                         prism = ISecPlate.create_model()
@@ -664,7 +664,7 @@
                                 point = star_angle.compute_params()
                                 prism = star_angle.create_model()
                                 display.DisplayShape(prism, update=True)
-
+                        
                         elif(index_template==2):
                                 star_angle = StarAngle2(*parameters)
                                 _place = star_angle.place(origin, uDir, wDir)
@@ -685,7 +685,7 @@
                                 point = star_angle_opposite.compute_params()
                                 prism = star_angle_opposite.create_model()
                                 display.DisplayShape(prism, update=True)
-
+                        
                         elif(index_template==5):
                                 l = 40
                                 l1 = 50
@@ -701,7 +701,7 @@
                                 point = box_angle.compute_params()
                                 prism = box_angle.create_model()
                                 display.DisplayShape(prism, update=True)
-
+                                
                 elif(index_type==4):
                         if(index_template==1):
                                 B = 40
@@ -758,7 +758,7 @@
                         prism = isection_channel.create_model()
                         display.DisplayShape(prism, update=True)
                 display.ExportToImage("./ResourceFiles/images/3DSectionfromSectionModeller.png")
-
+        
         def update_section_properties(self,index_type,index_template):
                 '''
                 Method to fill output parameters to Section Properties
@@ -809,8 +809,8 @@
                         )
                         self.Area_text.setText(str(round(Ai,4)))
                         parameters=[D,B,T,t,s,l,ti,50]
-
-
+                                        
+                        
                 elif(index_type==2):                                                      # Channel Section
                         cursor = conn.execute("SELECT D,B,Area,T,tw FROM Channels where Designation="+repr(self.SectionParameters.parameterText_1.currentText()))
                         D,B,A,T,t=map(float,cursor.fetchall()[0])
@@ -855,7 +855,7 @@
                                         (4*B*T*(Yleft-(B/2)))+
                                         (4*(l/2)*tc*(Yleft-(l/4)))
                                 )
-
+                                
                         elif(index_template==2):                                            # Back to Back
                                 Izz=(
                                         (((l*(tc**3))/12)+(l*tc*((Ybottom-(tc/2))**2)))+
@@ -877,7 +877,7 @@
                                         (4*B*T*(Yleft-(B/2)))+
                                         (2*Dc*t*(Yleft-B+(t/2)))
                                 )
-
+                        
                         parameters=[D,B,T,t,s,l,tc,50]
                         Rzz=math.sqrt(Izz/Ac)
                         Ryy=math.sqrt(Iyy/Ac)
@@ -894,12 +894,12 @@
                                 b/=10
                                 t/=10
                                 l=2*a
-                                Da=a-t
+                                Da=a-t                                
                                 Aa=(4*A)+(l*ta)
                                 Yleft=Yright=((2*b)+ta)/2
                                 Ytop=Ybottom=l/2
                                 Izz=(
-                                (((ta*((l/2)**3))/12)+((l/2)*ta*((Ybottom-(l/4))**2)))+
+                                (((ta*((l/2)**3))/12)+((l/2)*ta*((Ybottom-(l/4))**2)))+  
                                 (2*(((t*(Da**3))/12)+(Da*t*((Ybottom-(Da/2))**2))))+
                                 (2*(((b*(t**3))/12)+(b*t*((Ybottom-(t/2)-Da)**2))))+
                                 (2*(((b*(t**3))/12)+(b*t*((Ytop-(t/2)-Da)**2))))+
@@ -929,7 +929,7 @@
                                         (4*Da*t*(Yleft-b+(t/2)))
                                 )
                                 parameters=[a,b,t,l,ta,50]
-
+                                
                         elif(index_template==2):                                                   #Star Configuration 2 Angles
                                 cursor = conn.execute("SELECT a,b,t,Area FROM Angles where Designation="+repr(self.SectionParameters.parameterText_1.currentText()))
                                 a,b,t,A = map(float,cursor.fetchall()[0])
@@ -957,7 +957,7 @@
                                         (((l*((ta/2)**3)/12)+(((ta/2)*l)*((Yright-(t/4)-b)**2))))+
                                         (((Da*(t**3)/12)+((Da*t)*((Yright+(t/2)-b)**2))))+
                                         (((t*(b**3)/12)+((b*t)*((Yright-(b/2))**2))))
-                                )
+                                )                                
                                 Zpz=(
                                         (2*Da*t*(Ybottom-(Da/2)))+
                                         (2*b*t*(Ybottom-Da-(t/2)))+
@@ -969,7 +969,7 @@
                                         (2*Da*t*(Yleft-b+(t/2)))
                                 )
                                 parameters=[a,b,t,l,ta,50]
-
+                        
                         elif(index_template==3):                                                        # 2 Angles on Same side
                                 cursor = conn.execute("SELECT a,b,t,Area,Iy,Cy FROM Angles where Designation="+repr(self.SectionParameters.parameterText_1.currentText()))
                                 a,b,t,A,Iy,Cy = map(float,cursor.fetchall()[0])
@@ -988,7 +988,7 @@
                                 )/((l*ta)+(2*b*t)+(2*Da*t)))
                                 Yright=(2*b)+ta-Yleft
                                 Izz=(
-                                        (((ta*((l/2)**3)/12)+(((l/2)*ta)*((Ybottom-(l/4))**2))))+
+                                        (((ta*((l/2)**3)/12)+(((l/2)*ta)*((Ybottom-(l/4))**2))))+  
                                         (((t*(Da**3)/12)+((Da*t)*((Ybottom+(Da/2))**2))))+
                                         (((b*(t**3)/12)+((b*t)*((Ybottom-(t/2)-Da)**2))))+
                                         (((b*(t**3)/12)+((b*t)*((Ybottom-(t/2)-Da)**2))))+
@@ -1006,7 +1006,7 @@
                                         (2*b*t*(Yright-(b/2)))+
                                         (2*Da*t*(Yright-b+(t/2)))
                                 )
-                                parameters=[a,b,t,l,ta,50]
+                                parameters=[a,b,t,l,ta,50]              
                         elif(index_template==4):                                                        # 2 Angles on opposite side
                                 cursor = conn.execute("SELECT a,b,t,Area,Iz,Cz FROM Angles where Designation="+repr(self.SectionParameters.parameterText_1.currentText()))
                                 a,b,t,A,Iz,Cz = map(float,cursor.fetchall()[0])
@@ -1046,7 +1046,7 @@
                                 parameters=[a,b,t,l,ta,50]
                         elif(index_template==5):                                                        # Box Angle
                                 cursor = conn.execute("SELECT a,b,t,Area FROM Angles where Designation="+repr(self.SectionParameters.parameterText_1.currentText()))
-                                a,b,t,A = map(float,cursor.fetchall()[0])
+                                a,b,t,A = map(float,cursor.fetchall()[0])  
                                 s=float(self.SectionParameters.parameterText_3.text())/10
                                 sa=float(self.SectionParameters.parameterText_4.text())/10
                                 ta=float(self.SectionParameters.parameterText_7.text())/10
@@ -1058,14 +1058,14 @@
                                 Da=a-t
                                 Aa=(4*A)+(l*ta)+(la*ta)
                                 Ytop=Ybottom=((2*a)+(2*ta))/2
-                                Yleft=Yright=l/2
+                                Yleft=Yright=l/2                                
                                 Izz=(
-                                        ((l*(ta**3)/12)+(l*t)*((Ybottom-(ta/2))**2))+
+                                        ((l*(ta**3)/12)+(l*t)*((Ybottom-(ta/2))**2))+  
                                         (2*((b*(t**3)/12)+(b*t)*((Ybottom-(t/2)-ta)**2)))+
                                         (2*((t*(Da**3)/12)+(Da*t)*((Ybottom-(Da/2)-ta-t)**2)))+
                                         (2*((t*(Da**3)/12)+(Da*t)*((Ytop-(Da/2)-ta-t)**2)))+
                                         (2*((b*(t**3)/12)+(b*t)*((Ytop-(t/2)-ta)**2)))+
-                                        ((l*(ta**3)/12)+(l*ta)*((Ytop-(ta/2))**2))+
+                                        ((l*(ta**3)/12)+(l*ta)*((Ytop-(ta/2))**2))+  
                                         (2*((ta*(((la/2)**3)/12))+(((la/2)*ta)*((Ybottom-(l/4))**2))))+
                                         (2*((ta*(((la/2)**3)/12))+(((la/2)*ta)*((Ybottom-(l/4))**2))))
 
@@ -1074,10 +1074,10 @@
                                         ((la*(ta**3)/12)+(la*ta)*((Yleft-(ta/2))**2))+
                                         (2*((Da*(t**3)/12)+(Da*t)*((Yleft-(t/2)-ta)**2)))+
                                         (2*((t*(b**3)/12)+(b*t)*((Yleft-(b/2)-ta)**2)))+
-                                        (2*((ta*((l/2)**3)/12)+((l/2)*ta)*((Yleft-(l/4))**2)))+
+                                        (2*((ta*((l/2)**3)/12)+((l/2)*ta)*((Yleft-(l/4))**2)))+  
                                         (2*((t*(b**3)/12)+(b*t)*((Yright-(b/2)-ta)**2)))+
                                         (2*((Da*(t**3)/12)+(Da*t)*((Yright-(t/2)-ta)**2)))+
-                                        (2*((ta*((l/2)**3)/12)+((l/2)*ta)*((Yright-(l/4))**2)))+
+                                        (2*((ta*((l/2)**3)/12)+((l/2)*ta)*((Yright-(l/4))**2)))+ 
                                         ((la*(ta**3)/12)+(la*ta)*((Yright-(ta/2))**2))
                                 )
                                 Zpz=(
@@ -1098,7 +1098,7 @@
                         Zzz=(Aa/2)*(Ytop+Ybottom)
                         Zyy=(Aa/2)*(Yleft+Yright)
                         self.Area_text.setText(str(round(Aa,4)))
-
+                                
                 elif(index_type==4):                                                    # Built-up Section
                         if(index_template==1):                                                # I-Section with stiffening
                                 cursor = conn.execute("SELECT D,B,T,tw,Area FROM Columns where Designation="+repr(self.SectionParameters.parameterText_1.currentText()))
@@ -1108,7 +1108,7 @@
                                 B/=10
                                 T/=10
                                 t/=10
-                                Db=D-(2*T)
+                                Db=D-(2*T)                                
                                 Ab=A+(2*P*Q)
                                 Ybottom=(
                                         (B*T*T/2)+
@@ -1122,7 +1122,7 @@
                                         (t*Db*((Db/2)+T))+
                                         (B*T*(Db+T+(T/2)))+
                                         (2*T*P*(T+Db+T-(P/2)))
-                                )
+                                ) 
                                 Ytop=D-Ybottom
                                 Izz=(
                                         ((B*(T**3)/12)+(B*T)*((Ybottom-(T/2))**2))+
@@ -1184,7 +1184,7 @@
                                         ((Db*((t/2)**3)/12)+((t/2)*Db)*((Yleft-(t/4)-T-d)**2))+
                                         ((Db*((t/2)**3)/12)+((t/2)*Db)*((Yright-(t/4)-T-d)**2))+
                                         ((Db*(T**3)/12)+(Db*T)*((Yright-(T/2))**2))
-                                )
+                                )                        
                                 Zpz=(
                                         (2*B*T*(Ybottom-(T/2)))+
                                         (4*T*(Db/2)*(Ybottom-T-(Db/4)))+
@@ -1234,7 +1234,7 @@
                         Zzz=(Ab/2)*(Ytop+Ybottom)
                         Zyy=(Ab/2)*(Yleft+Yright)
                         self.Area_text.setText(str(round(Ab,4)))
-
+                                
                 elif(index_type==5):                                            #Compound Section
                         cursor = conn.execute("SELECT D,B,T,tw,Area FROM Columns where Designation="+repr(self.SectionParameters.parameterText_1.currentText()))
                         D,B,T,t,Ai=map(float,cursor.fetchall()[0])
@@ -1285,7 +1285,7 @@
                         Ryy=math.sqrt(Iyy/A)
                         Zyy=A*(Yleft+Yright)/2
                         Zzz=A*(Ytop+Ybottom)/2
-
+                        
                         Zpz=(
                                 (B*T*(Ybottom-(T/2)))+
                                 (t*(D/2)*(Ybottom-T-(D/4)))+
@@ -1303,7 +1303,7 @@
                         parameters=[D, B, T, t, Tc, tc, d, b, 50, s]
 
                 Cy=Ybottom
-                Cz=Yleft
+                Cz=Yleft    
                 self.PSM_text1.setText(str(round(Zpz,4)))
                 self.PSM_text2.setText(str(round(Zpy,4)))
                 self.C_text1.setText(str(round(Cz,4)))
@@ -1317,7 +1317,7 @@
                 display.EraseAll()
                 self.create_cad_model(index_type,index_template,parameters)
 
-
+        
         def init_display(self):
                 '''
                 Method to initialize the OCC Display
@@ -1336,7 +1336,7 @@
                 layout.setContentsMargins(0, 0, 0, 0)
                 self.OCCFrame.setLayout(layout)
                 return display
-
+        
         def get_section_properties(self):
                 '''
                 Method to get the values and names of the Section properties,
@@ -1345,15 +1345,15 @@
                 '''
                 symbols=['A','Izz','Iyy','Rzz','Ryy','Cz','Cy','Zpz','Zpy','Zzz','Zyy']
                 Properties={}
-
+                
                 for child,symbol in zip(self.section_properties.findChildren(QtWidgets.QLineEdit),symbols):
-                        Properties[symbol]=child.text()
-                return(Properties)
-
+                        Properties[symbol]=child.text()                
+                return(Properties) 
+        
         def import_to_modeller(self):
                 '''
-                Method to Handle Import button click.
-                This file helps select .osm files in the system and import them directly into the
+                Method to Handle Import button click. 
+                This file helps select .osm files in the system and import them directly into the 
                 modeller and automatically creates run all processes from the .osm file.
                 '''
                 fileName, _ = QtWidgets.QFileDialog.getOpenFileName(None, "Open Section Design",None, "InputFiles(*.osm)")
@@ -1385,7 +1385,7 @@
                         self.SectionParameters.parameterText_1.addItems(connectdb('Angles'))
 
                 for child in self.Parameters:
-                        self.SectionParameters.textBoxVisible[child]=self.Parameters[child]
+                        self.SectionParameters.textBoxVisible[child]=self.Parameters[child]                        
                         if(child=='parameterText_1' or child=='parameterText_2'):
                                 exec('self.SectionParameters.'+child+'.setCurrentText('+repr(self.Parameters[child][1])+')')
                         else:
@@ -1397,7 +1397,7 @@
 
         def save_to_osm(self):
                 '''
-                Method to save Section Modeller Design data to .osm file
+                Method to save Section Modeller Design data to .osm file 
                 of desired location.
                 '''
                 designation=str(self.section_designation_lineEdit.text())
@@ -1419,33 +1419,21 @@
                                         os.remove(folder+'/'+designation+'.osm')
                                 else:
                                         return
-<<<<<<< HEAD
-
-=======
                         
->>>>>>> 4d6d585d
                         parameters={}
                         parameters['Section_Type']=self.section_type_combobox.currentIndex()
                         parameters['Section_Template']=self.section_template_combobox.currentIndex()
                         parameters['Section_Parameters']=self.Parameters
                         parameters['Section_Designation']=designation
                         parameters['Section_Properties']=self.get_section_properties()
-<<<<<<< HEAD
-
-                        with open(folder+'/'+designation+'.osm','w') as file:
-                                file.write(pprint.pformat(parameters))
-                        QtWidgets.QMessageBox.information(QtWidgets.QMessageBox(),'INFO','File Succesfully saved.')
-
-
-=======
                         
                         with open(folder+'/'+designation+'.osm','w') as file:
                                 file.write(pprint.pformat(parameters))    
                         QtWidgets.QMessageBox.information(QtWidgets.QMessageBox(),'INFO','File Succesfully saved.')
                                                                                           
->>>>>>> 4d6d585d
-
-
+
+
+        
         def export_to_pdf(self):
                 '''
                 Method to send information from section modeller into Latex creator
@@ -1473,7 +1461,7 @@
                         latex=CreateLatex()
                         latex.save_latex(input_summary,input_summary['filename'],rel_path,Disp_3D_image)
                         if os.path.isfile(str(input_summary['filename']+'.pdf')) and not os.path.isfile(input_summary['filename']+'.log'):
-                                QtWidgets.QMessageBox.information(QtWidgets.QMessageBox(), 'Information', 'Design report saved!')
+                                QtWidgets.QMessageBox.information(QtWidgets.QMessageBox(), 'Information', 'Design report saved!')            
                         else:
                                 logfile=open(input_summary['filename']+'.log','r')
                                 logs=logfile.read()
@@ -1482,7 +1470,7 @@
                                 else:
                                         print(logs)
                                         QtWidgets.QMessageBox.critical(QtWidgets.QMessageBox(), 'Error', 'Latex Creation Error. If this error persists send us the log file created in the same folder choosen for the Design Report.')
-                                logfile.close()
+                                logfile.close()            
                 except KeyError:
                         pass
 
