# -*- coding: utf-8 -*-

# Form implementation generated from reading ui file 'ui_design_preferences.ui'
#
# Created by: PyQt5 UI code generator 5.10.1
#
# WARNING! All changes made in this file will be lost!
from Common import *
from utils.common.component import Section,I_sectional_Properties
from utils.common.component import *
from utils.common.other_standards import *
from design_type.connection.fin_plate_connection import FinPlateConnection
from design_type.connection.connection import Connection

from PyQt5.QtWidgets import QMessageBox, qApp
from PyQt5.QtGui import QDoubleValidator, QIntValidator, QPixmap, QPalette
from PyQt5.QtCore import QFile, pyqtSignal, QTextStream, Qt, QIODevice,pyqtSlot
from PyQt5 import QtCore, QtGui, QtWidgets
from PyQt5.QtWidgets import QMainWindow, QDialog, QFontDialog, QApplication, QFileDialog, QColorDialog
from PyQt5.QtCore import QFile, pyqtSignal, QTextStream, Qt, QIODevice
from PyQt5.QtCore import QRegExp
from PyQt5.QtGui import QBrush
from PyQt5.QtGui import QColor
from PyQt5.QtGui import QDoubleValidator, QIntValidator, QPixmap, QPalette
from PyQt5.QtGui import QTextCharFormat
from PyQt5.QtGui import QTextCursor
from PyQt5.QtWidgets import QMainWindow, QDialog, QFontDialog, QApplication, QFileDialog, QColorDialog
from PyQt5.QtGui import QStandardItem
import os
import json
import logging
from drawing_2D.Svg_Window import SvgWindow
import sys
import sqlite3
import shutil
import openpyxl


class Ui_Dialog(object):
    def setupUi(self, DesignPreferences, main):
        DesignPreferences.setObjectName("DesignPreferences")
        DesignPreferences.resize(969, 624)
        self.gridLayout_5 = QtWidgets.QGridLayout(DesignPreferences)
        self.gridLayout_5.setObjectName("gridLayout_5")
        self.gridLayout_2 = QtWidgets.QGridLayout()
        self.gridLayout_2.setObjectName("gridLayout_2")
        self.btn_defaults = QtWidgets.QPushButton(DesignPreferences)
        font = QtGui.QFont()
        font.setFamily("Arial")
        self.btn_defaults.setFont(font)
        self.btn_defaults.setObjectName("btn_defaults")
        self.gridLayout_2.addWidget(self.btn_defaults, 0, 1, 1, 1)
        self.btn_save = QtWidgets.QPushButton(DesignPreferences)
        font = QtGui.QFont()
        font.setFamily("Arial")
        self.btn_save.setFont(font)
        self.btn_save.setObjectName("btn_save")
        self.gridLayout_2.addWidget(self.btn_save, 0, 2, 1, 1)
        self.btn_close = QtWidgets.QPushButton(DesignPreferences)
        font = QtGui.QFont()
        font.setFamily("Arial")
        self.btn_close.setFont(font)
        self.btn_close.setObjectName("btn_close")
        self.gridLayout_2.addWidget(self.btn_close, 0, 3, 1, 1)
        spacerItem = QtWidgets.QSpacerItem(28, 20, QtWidgets.QSizePolicy.Expanding, QtWidgets.QSizePolicy.Minimum)
        self.gridLayout_2.addItem(spacerItem, 0, 0, 1, 1)
        spacerItem1 = QtWidgets.QSpacerItem(40, 20, QtWidgets.QSizePolicy.Expanding, QtWidgets.QSizePolicy.Minimum)
        self.gridLayout_2.addItem(spacerItem1, 0, 4, 1, 1)
        self.gridLayout_5.addLayout(self.gridLayout_2, 1, 0, 1, 1)
        self.tabWidget = QtWidgets.QTabWidget(DesignPreferences)
        font = QtGui.QFont()
        font.setFamily("Arial")
        self.tabWidget.setFont(font)
        self.tabWidget.setObjectName("tabWidget")

###################################################################
######################################################################
######################################################################
####################################################################

#START

        # tab_index = 0
        # for tab_details in main.tab_list(main):
        #     tab_name = tab_details[0]
        #     tab_elements = tab_details[1]
        #     tab = QtWidgets.QWidget()
        #     tab.setObjectName(tab_name)
        #     elements = tab_elements()
        _translate = QtCore.QCoreApplication.translate
        #     i = 0
        #     j = 6
        #     for element in elements:
        #         lable = element[1]
        #         type = element[2]
        #         # value = option[4]
        #         if type in [TYPE_COMBOBOX, TYPE_TEXTBOX]:
        #             l = QtWidgets.QLabel(tab)
        #             if lable in [KEY_DISP_SUPTNGSEC_THERMAL_EXP]:
        #                 l.setGeometry(QtCore.QRect(3 + j, 10 + i, 165, 28))
        #                 i = i + 10
        #             else:
        #                 l.setGeometry(QtCore.QRect(3 + j, 10 + i, 165, 22))
        #             font = QtGui.QFont()
        #             font.setPointSize(9)
        #             if lable in [KEY_DISP_SUPTNGSEC_DESIGNATION, KEY_DISP_SUPTNGSEC_TYPE, KEY_DISP_SUPTNGSEC_SOURCE]:
        #                 font.setWeight(75)
        #             else:
        #                 font.setWeight(50)
        #             l.setFont(font)
        #             l.setObjectName(element[0] + "_label")
        #             l.setText(_translate("MainWindow", "<html><head/><body><p>" + lable + "</p></body></html>"))
        #             l.setAlignment(QtCore.Qt.AlignCenter)
        #
        #         if type == TYPE_COMBOBOX:
        #             combo = QtWidgets.QComboBox(tab)
        #             combo.setGeometry(QtCore.QRect(170 + j, 10 + i, 130, 22))
        #             font = QtGui.QFont()
        #             font.setPointSize(9)
        #             font.setBold(False)
        #             font.setWeight(50)
        #             combo.setFont(font)
        #             combo.setStyleSheet("QComboBox { combobox-popup: 0; }")
        #             combo.setMaxVisibleItems(5)
        #             combo.setObjectName(element[0])
        #             for item in element[3]:
        #                 combo.addItem(item)
        #
        #         if type == TYPE_TITLE:
        #             q = QtWidgets.QLabel(tab)
        #             q.setGeometry(QtCore.QRect(j, 10 + i, 155, 35))
        #             font = QtGui.QFont()
        #             font.setPointSize(10)
        #             q.setFont(font)
        #             q.setObjectName("_title")
        #             q.setText(_translate("MainWindow",
        #                                  "<html><head/><body><p><span style=\" font-weight:600;\">" + lable + "</span></p></body></html>"))
        #
        #         if type == TYPE_TEXTBOX:
        #             r = QtWidgets.QLineEdit(tab)
        #             r.setGeometry(QtCore.QRect(170 + j, 10 + i, 130, 22))
        #             font = QtGui.QFont()
        #             font.setPointSize(9)
        #             font.setBold(False)
        #             font.setWeight(50)
        #             r.setFont(font)
        #             r.setObjectName(element[0])
        #             if element[0] in [KEY_SUPTNGSEC_DEPTH, KEY_SUPTNGSEC_FLANGE_W, KEY_SUPTNGSEC_FLANGE_T,
        #                               KEY_SUPTNGSEC_WEB_T, KEY_SUPTDSEC_DEPTH, KEY_SUPTDSEC_FLANGE_W,
        #                               KEY_SUPTDSEC_FLANGE_T, KEY_SUPTDSEC_WEB_T]:
        #                 r.setValidator(QDoubleValidator())
        #
        #         if type == TYPE_IMAGE:
        #             im = QtWidgets.QLabel(tab)
        #             im.setGeometry(QtCore.QRect(60 + j, 30 + i, 200, 300))
        #             im.setObjectName(element[0])
        #             im.setScaledContents(True)
        #             image = QPixmap("./ResourceFiles/images/Columns_Beams.png")
        #             im.setPixmap(image)
        #             i = i + 300
        #
        #         if type == TYPE_BREAK:
        #             j = j + 310
        #             i = -30
        #
        #         if type == TYPE_ENTER:
        #             pass
        #
        #         i = i + 30
        #     pushButton_Add = QtWidgets.QPushButton(tab)
        #     pushButton_Add.setObjectName(str("pushButton_Add_"+tab_name))
        #     pushButton_Add.setGeometry(QtCore.QRect(6, 500, 160, 27))
        #     font = QtGui.QFont()
        #     font.setPointSize(9)
        #     font.setBold(False)
        #     font.setWeight(50)
        #     pushButton_Add.setFont(font)
        #     pushButton_Add.setText("Add")
        #
        #     pushButton_Clear = QtWidgets.QPushButton(tab)
        #     pushButton_Clear.setObjectName(str("pushButton_Clear_"+tab_name))
        #     pushButton_Clear.setGeometry(QtCore.QRect(180, 500, 160, 27))
        #     font = QtGui.QFont()
        #     font.setPointSize(9)
        #     font.setBold(False)
        #     font.setWeight(50)
        #     pushButton_Clear.setFont(font)
        #     pushButton_Clear.setText("Clear")
        #
        #     pushButton_Import = QtWidgets.QPushButton(tab)
        #     pushButton_Import.setObjectName(str("pushButton_Import_"+tab_name))
        #     pushButton_Import.setGeometry(QtCore.QRect(770, 500, 160, 27))
        #     font = QtGui.QFont()
        #     font.setPointSize(9)
        #     font.setBold(False)
        #     font.setWeight(50)
        #     pushButton_Import.setFont(font)
        #     pushButton_Import.setText("Import xlsx file")
        #
        #     pushButton_Download = QtWidgets.QPushButton(tab)
        #     pushButton_Download.setObjectName(str("pushButton_Download_"+tab_name))
        #     pushButton_Download.setGeometry(QtCore.QRect(600, 500, 160, 27))
        #     font = QtGui.QFont()
        #     font.setPointSize(9)
        #     font.setBold(False)
        #     font.setWeight(50)
        #     pushButton_Download.setFont(font)
        #     pushButton_Download.setText("Download xlsx file")
        #
        #     self.tabWidget.addTab(tab, "")
        #     self.tabWidget.setTabText(tab_index, tab_name)
        #     tab_index += 1





#END

####################################################################
####################################################################
#####################################################################





        #
        #
        #
        # self.tab_Column = QtWidgets.QWidget()
        # self.tab_Column.setObjectName("tab_Column")
        #
        # '''
        # @author: Umair
        # '''
        #
        # supporting_section_list = main.supporting_section_values(self)
        # _translate = QtCore.QCoreApplication.translate
        # i = 0
        # j = 6
        # for element in supporting_section_list:
        #     lable = element[1]
        #     type = element[2]
        #     # value = option[4]
        #     if type in [TYPE_COMBOBOX, TYPE_TEXTBOX]:
        #         l = QtWidgets.QLabel(self.tab_Column)
        #         if lable in [KEY_DISP_SUPTNGSEC_THERMAL_EXP]:
        #             l.setGeometry(QtCore.QRect(3 + j, 10 + i, 165, 28))
        #             i = i + 10
        #         else:
        #             l.setGeometry(QtCore.QRect(3 + j, 10 + i, 165, 22))
        #         font = QtGui.QFont()
        #         font.setPointSize(9)
        #         if lable in [KEY_DISP_SUPTNGSEC_DESIGNATION, KEY_DISP_SUPTNGSEC_TYPE, KEY_DISP_SUPTNGSEC_SOURCE]:
        #             font.setWeight(75)
        #         else:
        #             font.setWeight(50)
        #         l.setFont(font)
        #         l.setObjectName(element[0] + "_label")
        #         l.setText(_translate("MainWindow", "<html><head/><body><p>" + lable + "</p></body></html>"))
        #         l.setAlignment(QtCore.Qt.AlignCenter)
        #
        #     if type == TYPE_COMBOBOX:
        #         combo = QtWidgets.QComboBox(self.tab_Column)
        #         combo.setGeometry(QtCore.QRect(170 + j, 10 + i, 130, 22))
        #         font = QtGui.QFont()
        #         font.setPointSize(9)
        #         font.setBold(False)
        #         font.setWeight(50)
        #         combo.setFont(font)
        #         combo.setStyleSheet("QComboBox { combobox-popup: 0; }")
        #         combo.setMaxVisibleItems(5)
        #         combo.setObjectName(element[0])
        #         for item in element[3]:
        #             combo.addItem(item)
        #
        #     if type == TYPE_TITLE:
        #         q = QtWidgets.QLabel(self.tab_Column)
        #         q.setGeometry(QtCore.QRect(j, 10 + i, 155, 35))
        #         font = QtGui.QFont()
        #         font.setPointSize(10)
        #         q.setFont(font)
        #         q.setObjectName("_title")
        #         q.setText(_translate("MainWindow",
        #                              "<html><head/><body><p><span style=\" font-weight:600;\">" + lable + "</span></p></body></html>"))
        #
        #     if type == TYPE_TEXTBOX:
        #         r = QtWidgets.QLineEdit(self.tab_Column)
        #         r.setGeometry(QtCore.QRect(170 + j, 10 + i, 130, 22))
        #         font = QtGui.QFont()
        #         font.setPointSize(9)
        #         font.setBold(False)
        #         font.setWeight(50)
        #         r.setFont(font)
        #         r.setObjectName(element[0])
        #         if element[0] in [KEY_SUPTNGSEC_DEPTH, KEY_SUPTNGSEC_FLANGE_W, KEY_SUPTNGSEC_FLANGE_T, KEY_SUPTNGSEC_WEB_T]:
        #             r.setValidator(QDoubleValidator())
        #
        #     if type == TYPE_IMAGE:
        #         im = QtWidgets.QLabel(self.tab_Column)
        #         im.setGeometry(QtCore.QRect(60 + j, 30 + i, 200, 300))
        #         im.setObjectName(element[0])
        #         im.setScaledContents(True)
        #         image = QPixmap("./ResourceFiles/images/Columns_Beams.png")
        #         im.setPixmap(image)
        #         i = i + 300
        #
        #     if type == TYPE_BREAK:
        #         j = j + 310
        #         i = -30
        #
        #     if type == TYPE_ENTER:
        #         pass
        #
        #     i = i + 30
        # pushButton_Add_Column = QtWidgets.QPushButton(self.tab_Column)
        # pushButton_Add_Column.setObjectName("pushButton_Add_Column")
        # pushButton_Add_Column.setGeometry(QtCore.QRect(6, 500, 160, 27))
        # font = QtGui.QFont()
        # font.setPointSize(9)
        # font.setBold(False)
        # font.setWeight(50)
        # pushButton_Add_Column.setFont(font)
        # pushButton_Add_Column.setText("Add")
        #
        # pushButton_Clear_Column = QtWidgets.QPushButton(self.tab_Column)
        # pushButton_Clear_Column.setObjectName("pushButton_Clear_Column")
        # pushButton_Clear_Column.setGeometry(QtCore.QRect(180, 500, 160, 27))
        # font = QtGui.QFont()
        # font.setPointSize(9)
        # font.setBold(False)
        # font.setWeight(50)
        # pushButton_Clear_Column.setFont(font)
        # pushButton_Clear_Column.setText("Clear")
        #
        # pushButton_Import_Column = QtWidgets.QPushButton(self.tab_Column)
        # pushButton_Import_Column.setObjectName("pushButton_Import_Column")
        # pushButton_Import_Column.setGeometry(QtCore.QRect(770, 500, 160, 27))
        # font = QtGui.QFont()
        # font.setPointSize(9)
        # font.setBold(False)
        # font.setWeight(50)
        # pushButton_Import_Column.setFont(font)
        # pushButton_Import_Column.setText("Import xlsx file")
        #
        # pushButton_Download_Column = QtWidgets.QPushButton(self.tab_Column)
        # pushButton_Download_Column.setObjectName("pushButton_Download_Column")
        # pushButton_Download_Column.setGeometry(QtCore.QRect(600, 500, 160, 27))
        # font = QtGui.QFont()
        # font.setPointSize(9)
        # font.setBold(False)
        # font.setWeight(50)
        # pushButton_Download_Column.setFont(font)
        # pushButton_Download_Column.setText("Download xlsx file")
        #
        # self.tabWidget.addTab(self.tab_Column, "")
        # self.tab_Beam = QtWidgets.QWidget()
        # self.tab_Beam.setObjectName("tab_Beam")
        #
        # supported_section_list = main.supported_section_values(self)
        # _translate = QtCore.QCoreApplication.translate
        # i = 0
        # j = 6
        # for element in supported_section_list:
        #     lable = element[1]
        #     type = element[2]
        #     # value = option[4]
        #     if type in [TYPE_COMBOBOX, TYPE_TEXTBOX]:
        #         l = QtWidgets.QLabel(self.tab_Beam)
        #         if lable in [KEY_DISP_SUPTDSEC_THERMAL_EXP]:
        #             l.setGeometry(QtCore.QRect(3 + j, 10 + i, 165, 28))
        #             i = i + 10
        #         else:
        #             l.setGeometry(QtCore.QRect(3 + j, 10 + i, 165, 22))
        #         font = QtGui.QFont()
        #         font.setPointSize(9)
        #         if lable in [KEY_DISP_SUPTNGSEC_DESIGNATION, KEY_DISP_SUPTNGSEC_TYPE, KEY_DISP_SUPTNGSEC_SOURCE]:
        #             font.setWeight(75)
        #         else:
        #             font.setWeight(50)
        #         l.setFont(font)
        #         l.setObjectName(element[0] + "_label")
        #         l.setText(_translate("MainWindow", "<html><head/><body><p>" + lable + "</p></body></html>"))
        #         l.setAlignment(QtCore.Qt.AlignCenter)
        #
        #     if type == TYPE_COMBOBOX:
        #         combo = QtWidgets.QComboBox(self.tab_Beam)
        #         combo.setGeometry(QtCore.QRect(170 + j, 10 + i, 130, 22))
        #         font = QtGui.QFont()
        #         font.setPointSize(9)
        #         font.setBold(False)
        #         font.setWeight(50)
        #         combo.setFont(font)
        #         combo.setStyleSheet("QComboBox { combobox-popup: 0; }")
        #         combo.setMaxVisibleItems(5)
        #         combo.setObjectName(element[0])
        #         for item in element[3]:
        #             combo.addItem(item)
        #
        #     if type == TYPE_TITLE:
        #         q = QtWidgets.QLabel(self.tab_Beam)
        #         q.setGeometry(QtCore.QRect(j, 10 + i, 155, 35))
        #         font = QtGui.QFont()
        #         font.setPointSize(10)
        #         q.setFont(font)
        #         q.setObjectName("_title")
        #         q.setText(_translate("MainWindow",
        #                              "<html><head/><body><p><span style=\" font-weight:600;\">" + lable + "</span></p></body></html>"))
        #
        #     if type == TYPE_TEXTBOX:
        #         r = QtWidgets.QLineEdit(self.tab_Beam)
        #         r.setGeometry(QtCore.QRect(170 + j, 10 + i, 130, 22))
        #         font = QtGui.QFont()
        #         font.setPointSize(9)
        #         font.setBold(False)
        #         font.setWeight(50)
        #         r.setFont(font)
        #         r.setObjectName(element[0])
        #         if element[0] in [KEY_SUPTDSEC_DEPTH, KEY_SUPTDSEC_FLANGE_W, KEY_SUPTDSEC_FLANGE_T,
        #                        KEY_SUPTDSEC_WEB_T]:
        #             r.setValidator(QDoubleValidator())
        #
        #     if type == TYPE_IMAGE:
        #         im = QtWidgets.QLabel(self.tab_Beam)
        #         im.setGeometry(QtCore.QRect(60 + j, 30 + i, 200, 300))
        #         im.setObjectName(element[0])
        #         im.setScaledContents(True)
        #         image = QPixmap("./ResourceFiles/images/Columns_Beams.png")
        #         im.setPixmap(image)
        #         i = i + 300
        #
        #     if type == TYPE_BREAK:
        #         j = j + 310
        #         i = -30
        #
        #     if type == TYPE_ENTER:
        #         pass
        #
        #     i = i + 30
        # pushButton_Add_Beam = QtWidgets.QPushButton(self.tab_Beam)
        # pushButton_Add_Beam.setObjectName("pushButton_Add_Beam")
        # pushButton_Add_Beam.setGeometry(QtCore.QRect(6, 500, 160, 27))
        # font = QtGui.QFont()
        # font.setPointSize(9)
        # font.setBold(False)
        # font.setWeight(50)
        # pushButton_Add_Beam.setFont(font)
        # pushButton_Add_Beam.setText("Add")
        #
        # pushButton_Clear_Beam = QtWidgets.QPushButton(self.tab_Beam)
        # pushButton_Clear_Beam.setObjectName("pushButton_Clear_Beam")
        # pushButton_Clear_Beam.setGeometry(QtCore.QRect(180, 500, 160, 27))
        # font = QtGui.QFont()
        # font.setPointSize(9)
        # font.setBold(False)
        # font.setWeight(50)
        # pushButton_Clear_Beam.setFont(font)
        # pushButton_Clear_Beam.setText("Clear")
        #
        # pushButton_Import_Beam = QtWidgets.QPushButton(self.tab_Beam)
        # pushButton_Import_Beam.setObjectName("pushButton_Import_Beam")
        # pushButton_Import_Beam.setGeometry(QtCore.QRect(770, 500, 160, 27))
        # font = QtGui.QFont()
        # font.setPointSize(9)
        # font.setBold(False)
        # font.setWeight(50)
        # pushButton_Import_Beam.setFont(font)
        # pushButton_Import_Beam.setText("Import xlsx file")
        #
        # pushButton_Download_Beam = QtWidgets.QPushButton(self.tab_Beam)
        # pushButton_Download_Beam.setObjectName("pushButton_Download_Beam")
        # pushButton_Download_Beam.setGeometry(QtCore.QRect(600, 500, 160, 27))
        # font = QtGui.QFont()
        # font.setPointSize(9)
        # font.setBold(False)
        # font.setWeight(50)
        # pushButton_Download_Beam.setFont(font)
        # pushButton_Download_Beam.setText("Download xlsx file")
        #
        # self.tabWidget.addTab(self.tab_Beam, "")

###################################################################
######################################################################
######################################################################
####################################################################

# START

        tab_index = 0
        for tab_details in main.tab_list(main):
            tab_name = tab_details[0]
            tab_elements = tab_details[2]
            tab_type = tab_details[1]
            if tab_type == TYPE_TAB_1:
                tab = QtWidgets.QWidget()
                tab.setObjectName(tab_name)
                elements = tab_elements()
                _translate = QtCore.QCoreApplication.translate
                i = 0
                j = 6
                for element in elements:
                    lable = element[1]
                    type = element[2]
                    # value = option[4]
                    if type in [TYPE_COMBOBOX, TYPE_TEXTBOX]:
                        l = QtWidgets.QLabel(tab)
                        if lable in [KEY_DISP_SUPTNGSEC_THERMAL_EXP]:
                            l.setGeometry(QtCore.QRect(3 + j, 10 + i, 165, 28))
                            i = i + 10
                        else:
                            l.setGeometry(QtCore.QRect(3 + j, 10 + i, 165, 22))
                        font = QtGui.QFont()
                        font.setPointSize(9)
                        if lable in [KEY_DISP_SUPTNGSEC_DESIGNATION, KEY_DISP_SUPTNGSEC_TYPE,
                                     KEY_DISP_SUPTNGSEC_SOURCE]:
                            font.setWeight(75)
                        else:
                            font.setWeight(50)
                        l.setFont(font)
                        l.setObjectName(element[0] + "_label")
                        l.setText(_translate("MainWindow", "<html><head/><body><p>" + lable + "</p></body></html>"))
                        l.setAlignment(QtCore.Qt.AlignLeft)

                    if type == TYPE_COMBOBOX:
                        combo = QtWidgets.QComboBox(tab)
                        combo.setGeometry(QtCore.QRect(170 + j, 10 + i, 130, 22))
                        font = QtGui.QFont()
                        font.setPointSize(9)
                        font.setBold(False)
                        font.setWeight(50)
                        combo.setFont(font)
                        combo.setStyleSheet("QComboBox { combobox-popup: 0; }")
                        combo.setMaxVisibleItems(5)
                        combo.setObjectName(element[0])
                        for item in element[3]:
                            combo.addItem(item)

                    if type == TYPE_TITLE:
                        q = QtWidgets.QLabel(tab)
                        q.setGeometry(QtCore.QRect(j, 10 + i, 155, 35))
                        font = QtGui.QFont()
                        font.setPointSize(10)
                        q.setFont(font)
                        q.setObjectName("_title")
                        q.setText(_translate("MainWindow",
                                             "<html><head/><body><p><span style=\" font-weight:600;\">" + lable + "</span></p></body></html>"))

                    if type == TYPE_TEXTBOX:
                        r = QtWidgets.QLineEdit(tab)
                        r.setGeometry(QtCore.QRect(170 + j, 10 + i, 130, 22))
                        font = QtGui.QFont()
                        font.setPointSize(9)
                        font.setBold(False)
                        font.setWeight(50)
                        r.setFont(font)
                        r.setObjectName(element[0])
                        if element[0] in [KEY_SUPTNGSEC_DEPTH, KEY_SUPTNGSEC_FLANGE_W, KEY_SUPTNGSEC_FLANGE_T,
                                          KEY_SUPTNGSEC_WEB_T, KEY_SUPTDSEC_DEPTH, KEY_SUPTDSEC_FLANGE_W,
                                          KEY_SUPTDSEC_FLANGE_T, KEY_SUPTDSEC_WEB_T]:
                            r.setValidator(QDoubleValidator())
                        if element[0] in [KEY_SUPTNGSEC_DESIGNATION,
                                          KEY_SUPTNGSEC_MATERIAL] and main.module_name(main) == KEY_DISP_BASE_PLATE:
                            r.setReadOnly(True)
                        if element[0] in [KEY_SUPTNGSEC_FU, KEY_SUPTNGSEC_FY] and main.module_name(main) == KEY_DISP_BASE_PLATE:
                            r.setValidator(QDoubleValidator())


                    if type == TYPE_IMAGE:
                        im = QtWidgets.QLabel(tab)
                        im.setGeometry(QtCore.QRect(60 + j, 30 + i, 200, 300))
                        im.setObjectName(element[0])
                        im.setScaledContents(True)
                        image = QPixmap("./ResourceFiles/images/ColumnsBeams.png")
                        im.setPixmap(image)
                        i = i + 300

                    if type == TYPE_BREAK:
                        j = j + 310
                        i = -30

                    if type == TYPE_ENTER:
                        pass

                    i = i + 30
                pushButton_Add = QtWidgets.QPushButton(tab)
                pushButton_Add.setObjectName(str("pushButton_Add_" + tab_name))
                pushButton_Add.setGeometry(QtCore.QRect(6, 500, 160, 27))
                font = QtGui.QFont()
                font.setPointSize(9)
                font.setBold(False)
                font.setWeight(50)
                pushButton_Add.setFont(font)
                pushButton_Add.setText("Add")

                pushButton_Clear = QtWidgets.QPushButton(tab)
                pushButton_Clear.setObjectName(str("pushButton_Clear_" + tab_name))
                pushButton_Clear.setGeometry(QtCore.QRect(180, 500, 160, 27))
                font = QtGui.QFont()
                font.setPointSize(9)
                font.setBold(False)
                font.setWeight(50)
                pushButton_Clear.setFont(font)
                pushButton_Clear.setText("Clear")

                pushButton_Import = QtWidgets.QPushButton(tab)
                pushButton_Import.setObjectName(str("pushButton_Import_" + tab_name))
                pushButton_Import.setGeometry(QtCore.QRect(770, 500, 160, 27))
                font = QtGui.QFont()
                font.setPointSize(9)
                font.setBold(False)
                font.setWeight(50)
                pushButton_Import.setFont(font)
                pushButton_Import.setText("Import xlsx file")

                pushButton_Download = QtWidgets.QPushButton(tab)
                pushButton_Download.setObjectName(str("pushButton_Download_" + tab_name))
                pushButton_Download.setGeometry(QtCore.QRect(600, 500, 160, 27))
                font = QtGui.QFont()
                font.setPointSize(9)
                font.setBold(False)
                font.setWeight(50)
                pushButton_Download.setFont(font)
                pushButton_Download.setText("Download xlsx file")

                self.tabWidget.addTab(tab, "")
                self.tabWidget.setTabText(tab_index, tab_name)
                tab_index += 1

            elif tab_type == TYPE_TAB_2:

                tab = QtWidgets.QWidget()
                tab.setObjectName(tab_name)
                elements = tab_elements()
                label_1 = QtWidgets.QLabel(tab)
                font = QtGui.QFont()
                font.setFamily("Arial")
                font.setWeight(75)
                label_1.setFont(font)
                label_1.setObjectName("label_1")
                label_1.setGeometry(QtCore.QRect(10, 10, 130, 22))
                label_1.setText("Inputs")
                _translate = QtCore.QCoreApplication.translate
                i = 30
                j = 6
                for element in elements:
                    lable = element[1]
                    type = element[2]
                    # value = option[4]
                    if type in [TYPE_COMBOBOX, TYPE_TEXTBOX]:
                        l = QtWidgets.QLabel(tab)
                        if lable in [KEY_DISP_DP_DETAILING_GAP, KEY_DISP_DP_DETAILING_CORROSIVE_INFLUENCES,
                                     KEY_DISP_DP_ANCHOR_BOLT_FRICTION]:
                            l.setGeometry(QtCore.QRect(3 + j, 10 + i, 165, 28))
                            i = i + 10
                        else:
                            l.setGeometry(QtCore.QRect(3 + j, 10 + i, 165, 22))
                        font = QtGui.QFont()
                        font.setPointSize(9)
                        font.setWeight(50)
                        l.setFont(font)
                        l.setObjectName(element[0] + "_label")
                        l.setText(_translate("MainWindow", "<html><head/><body><p>" + lable + "</p></body></html>"))
                        l.setAlignment(QtCore.Qt.AlignLeft)

                    if type == TYPE_COMBOBOX:
                        combo = QtWidgets.QComboBox(tab)
                        combo.setGeometry(QtCore.QRect(170 + j, 10 + i, 270, 22))
                        font = QtGui.QFont()
                        font.setPointSize(9)
                        font.setBold(False)
                        font.setWeight(50)
                        combo.setFont(font)
                        combo.setStyleSheet("QComboBox { combobox-popup: 0; }")
                        combo.setMaxVisibleItems(5)
                        combo.setObjectName(element[0])
                        for item in element[3]:
                            combo.addItem(item)
                        if element[0] == KEY_DP_BOLT_SLIP_FACTOR:
                            combo.setCurrentIndex(4)
                        if element[0] == KEY_DP_DESIGN_METHOD:
                            combo.model().item(1).setEnabled(False)
                            combo.model().item(2).setEnabled(False)

                    if type == TYPE_TITLE:
                        q = QtWidgets.QLabel(tab)
                        q.setGeometry(QtCore.QRect(j, 10 + i, 155, 35))
                        font = QtGui.QFont()
                        font.setPointSize(10)
                        q.setFont(font)
                        q.setObjectName("_title")
                        q.setText(_translate("MainWindow",
                                             "<html><head/><body><p><span style=\" font-weight:600;\">" + lable + "</span></p></body></html>"))
                    if type == TYPE_NOTE:
                        q = QtWidgets.QLabel(tab)
                        q.setGeometry(QtCore.QRect(j, 10 + i, 355, 35))
                        font = QtGui.QFont()
                        font.setPointSize(10)
                        q.setFont(font)
                        q.setObjectName("_title")
                        q.setText(_translate("MainWindow",
                                             "<html><head/><body><p><span style=\" font-weight:600;\">" + lable + "</span></p></body></html>"))

                    if type == TYPE_TEXTBOX:
                        r = QtWidgets.QLineEdit(tab)
                        r.setGeometry(QtCore.QRect(170 + j, 10 + i, 270, 22))
                        font = QtGui.QFont()
                        font.setPointSize(9)
                        font.setBold(False)
                        font.setWeight(50)
                        r.setFont(font)
                        r.setObjectName(element[0])
                        if element[3]:
                            r.setText(element[3])
                        dbl_validator = QDoubleValidator()
                        if element[0] in [KEY_DP_BOLT_MATERIAL_G_O, KEY_DP_WELD_MATERIAL_G_O]:
                            r.setValidator(dbl_validator)
                            r.setMaxLength(7)

                    if type == TYPE_IMAGE:
                        im = QtWidgets.QLabel(tab)
                        im.setGeometry(QtCore.QRect(60 + j, 30 + i, 200, 300))
                        im.setObjectName(element[0])
                        im.setScaledContents(True)
                        image = QPixmap("./ResourceFiles/images/Columns_Beams.png")
                        im.setPixmap(image)
                        i = i + 300

                    if type == TYPE_BREAK:
                        j = j + 310
                        i = -30

                    if type == TYPE_ENTER:
                        i = i + 100

                    if type == TYPE_TEXT_BROWSER:
                        label_3 = QtWidgets.QLabel(tab)
                        font = QtGui.QFont()
                        font.setFamily("Arial")
                        font.setWeight(75)
                        label_3.setFont(font)
                        label_3.setObjectName("label_3")
                        label_3.setGeometry(QtCore.QRect(460, 10, 130, 22))
                        label_3.setText("Description")
                        textBrowser = QtWidgets.QTextBrowser(tab)
                        textBrowser.setMinimumSize(QtCore.QSize(210, 320))
                        textBrowser.setObjectName(element[0])
                        textBrowser.setGeometry(QtCore.QRect(460, 40, 480, 450))
                        textBrowser.setHtml(_translate("DesignPreferences", element[3]))
                        textBrowser.horizontalScrollBar().setVisible(False)

                    i = i + 30
                self.tabWidget.addTab(tab, "")
                self.tabWidget.setTabText(tab_index, tab_name)
                tab_index += 1

# END

####################################################################
####################################################################
#####################################################################
        # self.tab_Bolt = QtWidgets.QWidget()
        # self.tab_Bolt.setObjectName("tab_Bolt")
        #
        # label_1 = QtWidgets.QLabel(self.tab_Bolt)
        # font = QtGui.QFont()
        # font.setFamily("Arial")
        # font.setWeight(75)
        # label_1.setFont(font)
        # label_1.setObjectName("label_1")
        # label_1.setGeometry(QtCore.QRect(10, 10, 130, 22))
        # label_1.setText("Inputs")
        # label_3 = QtWidgets.QLabel(self.tab_Bolt)
        # font = QtGui.QFont()
        # font.setFamily("Arial")
        # font.setWeight(75)
        # label_3.setFont(font)
        # label_3.setObjectName("label_3")
        # label_3.setGeometry(QtCore.QRect(400, 10, 130, 22))
        # label_3.setText("Description")
        # label_4 = QtWidgets.QLabel(self.tab_Bolt)
        # font = QtGui.QFont()
        # font.setFamily("Arial")
        # font.setWeight(75)
        # label_4.setFont(font)
        # label_4.setObjectName("label_4")
        # label_4.setGeometry(QtCore.QRect(10, 400, 400, 50))
        # label_4.setText("NOTE : If slip is permitted under the design load, design the bolt as"
        #                 "<br>a bearing bolt and select corresponding bolt grade.")
        # textBrowser = QtWidgets.QTextBrowser(self.tab_Bolt)
        # textBrowser.setMinimumSize(QtCore.QSize(210, 320))
        # textBrowser.setObjectName("textBrowser")
        # textBrowser.setGeometry(QtCore.QRect(400, 40, 520, 450))
        # textBrowser.setHtml(_translate("DesignPreferences",
        #                                     "<!DOCTYPE HTML PUBLIC \"-//W3C//DTD HTML 4.0//EN\" \"http://www.w3.org/TR/REC-html40/strict.dtd\">\n"
        #                                     "<html><head><meta name=\"qrichtext\" content=\"1\" /><style type=\"text/css\">\n"
        #                                     "p, li { white-space: pre-wrap; }\n"
        #                                     "</style></head><body style=\" font-family:\'Arial\'; font-size:8.25pt; font-weight:400; font-style:normal;\">\n"
        #                                     "<table border=\"0\" style=\" margin-top:0px; margin-bottom:0px; margin-left:0px; margin-right:0px;\" cellspacing=\"2\" cellpadding=\"0\">\n"
        #                                     "<tr>\n"
        #                                     "<td colspan=\"3\">\n"
        #                                     "<p align=\"justify\" style=\" margin-top:12px; margin-bottom:12px; margin-left:0px; margin-right:0px; -qt-block-indent:0; text-indent:0px;\"><span style=\" font-family:\'MS Shell Dlg 2\'; font-size:8pt;\">IS 800 Table 20 Typical Average Values for Coefficient of Friction (</span><span style=\" font-family:\'Calibri,sans-serif\'; font-size:9pt;\">µ</span><span style=\" font-family:\'Calibri,sans-serif\'; font-size:9pt; vertical-align:sub;\">f</span><span style=\" font-family:\'MS Shell Dlg 2\'; font-size:8pt;\">)</span></p></td></tr></table>\n"
        #                                     "<p align=\"justify\" style=\"-qt-paragraph-type:empty; margin-top:12px; margin-bottom:12px; margin-left:0px; margin-right:0px; -qt-block-indent:0; text-indent:0px; font-family:\'MS Shell Dlg 2\'; font-size:8pt;\"><br /></p>\n"
        #                                     "<table border=\"0\" style=\" margin-top:0px; margin-bottom:0px; margin-left:0px; margin-right:0px;\" cellspacing=\"2\" cellpadding=\"0\">\n"
        #                                     "<tr>\n"
        #                                     "<td width=\"26\"></td>\n"
        #                                     "<td width=\"383\">\n"
        #                                     "<p align=\"justify\" style=\" margin-top:12px; margin-bottom:12px; margin-left:0px; margin-right:0px; -qt-block-indent:0; text-indent:0px;\"><span style=\" font-family:\'MS Shell Dlg 2\'; font-size:8pt;\">Treatment of Surfaces</span></p></td>\n"
        #                                     "<td width=\"78\">\n"
        #                                     "<p align=\"justify\" style=\" margin-top:12px; margin-bottom:12px; margin-left:0px; margin-right:0px; -qt-block-indent:0; text-indent:0px;\"><span style=\" font-family:\'MS Shell Dlg 2\'; font-size:8pt;\">  µ_f</span></p></td></tr>\n"
        #                                     "<tr>\n"
        #                                     "<td>\n"
        #                                     "<p align=\"justify\" style=\" margin-top:12px; margin-bottom:12px; margin-left:0px; margin-right:0px; -qt-block-indent:0; text-indent:0px;\"><span style=\" font-family:\'MS Shell Dlg 2\'; font-size:8pt;\">i)</span></p></td>\n"
        #                                     "<td>\n"
        #                                     "<p align=\"justify\" style=\" margin-top:12px; margin-bottom:12px; margin-left:0px; margin-right:0px; -qt-block-indent:0; text-indent:0px;\"><span style=\" font-family:\'MS Shell Dlg 2\'; font-size:8pt;\">Surfaces not treated</span></p></td>\n"
        #                                     "<td>\n"
        #                                     "<p align=\"justify\" style=\" margin-top:12px; margin-bottom:12px; margin-left:0px; margin-right:0px; -qt-block-indent:0; text-indent:0px;\"><span style=\" font-family:\'MS Shell Dlg 2\'; font-size:8pt;\">  0.2</span></p></td></tr>\n"
        #                                     "<tr>\n"
        #                                     "<td>\n"
        #                                     "<p align=\"justify\" style=\" margin-top:12px; margin-bottom:12px; margin-left:0px; margin-right:0px; -qt-block-indent:0; text-indent:0px;\"><span style=\" font-family:\'MS Shell Dlg 2\'; font-size:8pt;\">ii)</span></p></td>\n"
        #                                     "<td>\n"
        #                                     "<p align=\"justify\" style=\" margin-top:12px; margin-bottom:12px; margin-left:0px; margin-right:0px; -qt-block-indent:0; text-indent:0px;\"><span style=\" font-family:\'MS Shell Dlg 2\'; font-size:8pt;\">Surfaces blasted with short or grit with any loose rust removed, no pitting</span></p></td>\n"
        #                                     "<td>\n"
        #                                     "<p align=\"justify\" style=\" margin-top:12px; margin-bottom:12px; margin-left:0px; margin-right:0px; -qt-block-indent:0; text-indent:0px;\"><span style=\" font-family:\'MS Shell Dlg 2\'; font-size:8pt;\">  0.5</span></p></td></tr>\n"
        #                                     "<tr>\n"
        #                                     "<td>\n"
        #                                     "<p align=\"justify\" style=\" margin-top:12px; margin-bottom:12px; margin-left:0px; margin-right:0px; -qt-block-indent:0; text-indent:0px;\"><span style=\" font-family:\'MS Shell Dlg 2\'; font-size:8pt;\">iii)</span></p></td>\n"
        #                                     "<td>\n"
        #                                     "<p align=\"justify\" style=\" margin-top:12px; margin-bottom:12px; margin-left:0px; margin-right:0px; -qt-block-indent:0; text-indent:0px;\"><span style=\" font-family:\'MS Shell Dlg 2\'; font-size:8pt;\">Surfaces blasted with short or grit and hot-dip galvanized</span></p></td>\n"
        #                                     "<td>\n"
        #                                     "<p align=\"justify\" style=\" margin-top:12px; margin-bottom:12px; margin-left:0px; margin-right:0px; -qt-block-indent:0; text-indent:0px;\"><span style=\" font-family:\'MS Shell Dlg 2\'; font-size:8pt;\">  0.1</span></p></td></tr>\n"
        #                                     "<tr>\n"
        #                                     "<td>\n"
        #                                     "<p align=\"justify\" style=\" margin-top:12px; margin-bottom:12px; margin-left:0px; margin-right:0px; -qt-block-indent:0; text-indent:0px;\"><span style=\" font-family:\'MS Shell Dlg 2\'; font-size:8pt;\">iv)</span></p></td>\n"
        #                                     "<td>\n"
        #                                     "<p align=\"justify\" style=\" margin-top:12px; margin-bottom:12px; margin-left:0px; margin-right:0px; -qt-block-indent:0; text-indent:0px;\"><span style=\" font-family:\'MS Shell Dlg 2\'; font-size:8pt;\">Surfaces blasted with short or grit and spray - metallized with zinc (thickness 50-70 µm)</span></p></td>\n"
        #                                     "<td>\n"
        #                                     "<p align=\"justify\" style=\" margin-top:12px; margin-bottom:12px; margin-left:0px; margin-right:0px; -qt-block-indent:0; text-indent:0px;\"><span style=\" font-family:\'MS Shell Dlg 2\'; font-size:8pt;\">  0.25</span></p></td></tr>\n"
        #                                     "<tr>\n"
        #                                     "<td>\n"
        #                                     "<p align=\"justify\" style=\" margin-top:12px; margin-bottom:12px; margin-left:0px; margin-right:0px; -qt-block-indent:0; text-indent:0px;\"><span style=\" font-family:\'MS Shell Dlg 2\'; font-size:8pt;\">v)</span></p></td>\n"
        #                                     "<td>\n"
        #                                     "<p align=\"justify\" style=\" margin-top:12px; margin-bottom:12px; margin-left:0px; margin-right:0px; -qt-block-indent:0; text-indent:0px;\"><span style=\" font-family:\'MS Shell Dlg 2\'; font-size:8pt;\">Surfaces blasted with shot or grit and painted with ethylzinc silicate coat (thickness 30-60 µm)</span></p></td>\n"
        #                                     "<td>\n"
        #                                     "<p align=\"justify\" style=\" margin-top:12px; margin-bottom:12px; margin-left:0px; margin-right:0px; -qt-block-indent:0; text-indent:0px;\"><span style=\" font-family:\'MS Shell Dlg 2\'; font-size:8pt;\">  0.3</span></p></td></tr>\n"
        #                                     "<tr>\n"
        #                                     "<td>\n"
        #                                     "<p align=\"justify\" style=\" margin-top:12px; margin-bottom:12px; margin-left:0px; margin-right:0px; -qt-block-indent:0; text-indent:0px;\"><span style=\" font-family:\'MS Shell Dlg 2\'; font-size:8pt;\">vi)</span></p></td>\n"
        #                                     "<td>\n"
        #                                     "<p align=\"justify\" style=\" margin-top:12px; margin-bottom:12px; margin-left:0px; margin-right:0px; -qt-block-indent:0; text-indent:0px;\"><span style=\" font-family:\'MS Shell Dlg 2\'; font-size:8pt;\">Sand blasted surface, after light rusting</span></p></td>\n"
        #                                     "<td>\n"
        #                                     "<p align=\"justify\" style=\" margin-top:12px; margin-bottom:12px; margin-left:0px; margin-right:0px; -qt-block-indent:0; text-indent:0px;\"><span style=\" font-family:\'MS Shell Dlg 2\'; font-size:8pt;\">  0.52</span></p></td></tr>\n"
        #                                     "<tr>\n"
        #                                     "<td>\n"
        #                                     "<p align=\"justify\" style=\" margin-top:12px; margin-bottom:12px; margin-left:0px; margin-right:0px; -qt-block-indent:0; text-indent:0px;\"><span style=\" font-family:\'MS Shell Dlg 2\'; font-size:8pt;\">vii)</span></p></td>\n"
        #                                     "<td>\n"
        #                                     "<p align=\"justify\" style=\" margin-top:12px; margin-bottom:12px; margin-left:0px; margin-right:0px; -qt-block-indent:0; text-indent:0px;\"><span style=\" font-family:\'MS Shell Dlg 2\'; font-size:8pt;\">Surfaces blasted with shot or grit and painted with ethylzinc silicate coat (thickness 60-80 µm)</span></p></td>\n"
        #                                     "<td>\n"
        #                                     "<p align=\"justify\" style=\" margin-top:12px; margin-bottom:12px; margin-left:0px; margin-right:0px; -qt-block-indent:0; text-indent:0px;\"><span style=\" font-family:\'MS Shell Dlg 2\'; font-size:8pt;\">  0.3</span></p></td></tr>\n"
        #                                     "<tr>\n"
        #                                     "<td>\n"
        #                                     "<p align=\"justify\" style=\" margin-top:12px; margin-bottom:12px; margin-left:0px; margin-right:0px; -qt-block-indent:0; text-indent:0px;\"><span style=\" font-family:\'MS Shell Dlg 2\'; font-size:8pt;\">viii)</span></p></td>\n"
        #                                     "<td>\n"
        #                                     "<p align=\"justify\" style=\" margin-top:12px; margin-bottom:12px; margin-left:0px; margin-right:0px; -qt-block-indent:0; text-indent:0px;\"><span style=\" font-family:\'MS Shell Dlg 2\'; font-size:8pt;\">Surfaces blasted with shot or grit and painted with alcalizinc silicate coat (thickness 60-80 µm)</span></p></td>\n"
        #                                     "<td>\n"
        #                                     "<p align=\"justify\" style=\" margin-top:12px; margin-bottom:12px; margin-left:0px; margin-right:0px; -qt-block-indent:0; text-indent:0px;\"><span style=\" font-family:\'MS Shell Dlg 2\'; font-size:8pt;\">  0.3</span></p></td></tr>\n"
        #                                     "<tr>\n"
        #                                     "<td>\n"
        #                                     "<p align=\"justify\" style=\" margin-top:12px; margin-bottom:12px; margin-left:0px; margin-right:0px; -qt-block-indent:0; text-indent:0px;\"><span style=\" font-family:\'MS Shell Dlg 2\'; font-size:8pt;\">ix)</span></p></td>\n"
        #                                     "<td>\n"
        #                                     "<p align=\"justify\" style=\" margin-top:12px; margin-bottom:12px; margin-left:0px; margin-right:0px; -qt-block-indent:0; text-indent:0px;\"><span style=\" font-family:\'MS Shell Dlg 2\'; font-size:8pt;\">Surfaces blasted with shot or grit and spray metallized with aluminium (thickness &gt;50 µm)</span></p></td>\n"
        #                                     "<td>\n"
        #                                     "<p align=\"justify\" style=\" margin-top:12px; margin-bottom:12px; margin-left:0px; margin-right:0px; -qt-block-indent:0; text-indent:0px;\"><span style=\" font-family:\'MS Shell Dlg 2\'; font-size:8pt;\">  0.5</span></p></td></tr>\n"
        #                                     "<tr>\n"
        #                                     "<td>\n"
        #                                     "<p align=\"justify\" style=\" margin-top:12px; margin-bottom:12px; margin-left:0px; margin-right:0px; -qt-block-indent:0; text-indent:0px;\"><span style=\" font-family:\'MS Shell Dlg 2\'; font-size:8pt;\">x)</span></p></td>\n"
        #                                     "<td>\n"
        #                                     "<p align=\"justify\" style=\" margin-top:12px; margin-bottom:12px; margin-left:0px; margin-right:0px; -qt-block-indent:0; text-indent:0px;\"><span style=\" font-family:\'MS Shell Dlg 2\'; font-size:8pt;\">Clean mill scale</span></p></td>\n"
        #                                     "<td>\n"
        #                                     "<p align=\"justify\" style=\" margin-top:12px; margin-bottom:12px; margin-left:0px; margin-right:0px; -qt-block-indent:0; text-indent:0px;\"><span style=\" font-family:\'MS Shell Dlg 2\'; font-size:8pt;\">  0.33</span></p></td></tr>\n"
        #                                     "<tr>\n"
        #                                     "<td>\n"
        #                                     "<p align=\"justify\" style=\" margin-top:12px; margin-bottom:12px; margin-left:0px; margin-right:0px; -qt-block-indent:0; text-indent:0px;\"><span style=\" font-family:\'MS Shell Dlg 2\'; font-size:8pt;\">xi)</span></p></td>\n"
        #                                     "<td>\n"
        #                                     "<p align=\"justify\" style=\" margin-top:12px; margin-bottom:12px; margin-left:0px; margin-right:0px; -qt-block-indent:0; text-indent:0px;\"><span style=\" font-family:\'MS Shell Dlg 2\'; font-size:8pt;\">Sand blasted surface</span></p></td>\n"
        #                                     "<td>\n"
        #                                     "<p align=\"justify\" style=\" margin-top:12px; margin-bottom:12px; margin-left:0px; margin-right:0px; -qt-block-indent:0; text-indent:0px;\"><span style=\" font-family:\'MS Shell Dlg 2\'; font-size:8pt;\">  0.48</span></p></td></tr>\n"
        #                                     "<tr>\n"
        #                                     "<td>\n"
        #                                     "<p align=\"justify\" style=\" margin-top:12px; margin-bottom:12px; margin-left:0px; margin-right:0px; -qt-block-indent:0; text-indent:0px;\"><span style=\" font-family:\'MS Shell Dlg 2\'; font-size:8pt;\">xii)</span></p></td>\n"
        #                                     "<td>\n"
        #                                     "<p align=\"justify\" style=\" margin-top:12px; margin-bottom:12px; margin-left:0px; margin-right:0px; -qt-block-indent:0; text-indent:0px;\"><span style=\" font-family:\'MS Shell Dlg 2\'; font-size:8pt;\">Red lead painted surface</span></p></td>\n"
        #                                     "<td>\n"
        #                                     "<p align=\"justify\" style=\" margin-top:12px; margin-bottom:12px; margin-left:0px; margin-right:0px; -qt-block-indent:0; text-indent:0px;\"><span style=\" font-family:\'MS Shell Dlg 2\'; font-size:8pt;\">  0.1</span></p>\n"
        #                                     "<p align=\"justify\" style=\"-qt-paragraph-type:empty; margin-top:12px; margin-bottom:12px; margin-left:0px; margin-right:0px; -qt-block-indent:0; text-indent:0px; font-family:\'MS Shell Dlg 2\'; font-size:8pt;\"><br /></p></td></tr></table></body></html>"))
        #
        # bolt_list = Connection.bolt_values()
        # _translate = QtCore.QCoreApplication.translate
        # i = 40
        # for element in bolt_list:
        #     lable = element[1]
        #     type = element[2]
        #     # value = option[4]
        #     if type in [TYPE_COMBOBOX, TYPE_TEXTBOX]:
        #         l = QtWidgets.QLabel(self.tab_Bolt)
        #         l.setGeometry(QtCore.QRect(6, 10 + i, 185, 22))
        #         font = QtGui.QFont()
        #         font.setPointSize(9)
        #         font.setWeight(50)
        #         l.setFont(font)
        #         l.setObjectName(element[0] + "_label")
        #         l.setText(_translate("MainWindow", "<html><head/><body><p>" + lable + "</p></body></html>"))
        #         l.setAlignment(QtCore.Qt.AlignCenter)
        #
        #     if type == TYPE_COMBOBOX:
        #         combo = QtWidgets.QComboBox(self.tab_Bolt)
        #         combo.setGeometry(QtCore.QRect(230, 10 + i, 130, 22))
        #         font = QtGui.QFont()
        #         font.setPointSize(9)
        #         font.setBold(False)
        #         font.setWeight(50)
        #         combo.setFont(font)
        #         combo.setStyleSheet("QComboBox { combobox-popup: 0; }")
        #         combo.setMaxVisibleItems(5)
        #         combo.setObjectName(element[0])
        #         for item in element[3]:
        #             combo.addItem(item)
        #         if element[0] == KEY_DP_BOLT_SLIP_FACTOR:
        #             combo.setCurrentIndex(4)
        #
        #     if type == TYPE_TITLE:
        #         q = QtWidgets.QLabel(self.tab_Bolt)
        #         q.setGeometry(QtCore.QRect(3, 10 + i, 300, 35))
        #         font = QtGui.QFont()
        #         font.setPointSize(9)
        #         q.setFont(font)
        #         q.setObjectName("_title")
        #         q.setText(_translate("MainWindow",
        #                              "<html><head/><body><p><span style=\" font-weight:600;\">" + lable + "</span></p></body></html>"))
        #
        #     if type == TYPE_TEXTBOX:
        #         r = QtWidgets.QLineEdit(self.tab_Bolt)
        #         r.setGeometry(QtCore.QRect(230, 10 + i, 130, 22))
        #         font = QtGui.QFont()
        #         font.setPointSize(9)
        #         font.setBold(False)
        #         font.setWeight(50)
        #         r.setFont(font)
        #         r.setObjectName(element[0])
        #         if element[3]:
        #             r.setText(element[3])
        #         dbl_validator = QDoubleValidator()
        #         if element[0] == KEY_DP_BOLT_MATERIAL_G_O:
        #             r.setValidator(dbl_validator)
        #             r.setMaxLength(7)
        #
        #     if type == TYPE_ENTER:
        #         i = i + 100
        #
        #     i = i + 30
        #
        # self.tabWidget.addTab(self.tab_Bolt, "")
        # self.tab_Weld = QtWidgets.QWidget()
        # self.tab_Weld.setObjectName("tab_Weld")
        #
        # label_1 = QtWidgets.QLabel(self.tab_Weld)
        # font = QtGui.QFont()
        # font.setFamily("Arial")
        # font.setWeight(75)
        # label_1.setFont(font)
        # label_1.setObjectName("label_1")
        # label_1.setGeometry(QtCore.QRect(10, 10, 130, 22))
        # label_1.setText("Inputs")
        # label_3 = QtWidgets.QLabel(self.tab_Weld)
        # font = QtGui.QFont()
        # font.setFamily("Arial")
        # font.setWeight(75)
        # label_3.setFont(font)
        # label_3.setObjectName("label_3")
        # label_3.setGeometry(QtCore.QRect(400, 10, 130, 22))
        # label_3.setText("Description")
        # textBrowser = QtWidgets.QTextBrowser(self.tab_Weld)
        # textBrowser.setMinimumSize(QtCore.QSize(210, 320))
        # textBrowser.setObjectName("textBrowser")
        # textBrowser.setGeometry(QtCore.QRect(400, 40, 520, 450))
        # textBrowser.setHtml(_translate("DesignPreferences",
        #                                "<!DOCTYPE HTML PUBLIC \"-//W3C//DTD HTML 4.0//EN\" \"http://www.w3.org/TR/REC-html40/strict.dtd\">\n"
        #                                "<html><head><meta name=\"qrichtext\" content=\"1\" /><style type=\"text/css\">\n"
        #                                "p, li { white-space: pre-wrap; }\n"
        #                                "</style></head><body style=\" font-family:\'Arial\'; font-size:8.25pt; font-weight:400; font-style:normal;\">\n"
        #                                "<p align=\"justify\" style=\" margin-top:0px; margin-bottom:0px; margin-left:0px; margin-right:0px; -qt-block-indent:0; text-indent:0px;\"><span style=\" font-family:\'MS Shell Dlg 2\'; font-size:8pt;\">Shop weld takes a material safety factor of 1.25</span></p>\n"
        #                                "<p align=\"justify\" style=\" margin-top:0px; margin-bottom:0px; margin-left:0px; margin-right:0px; -qt-block-indent:0; text-indent:0px;\"><span style=\" font-family:\'MS Shell Dlg 2\'; font-size:8pt;\">Field weld takes a material safety factor of 1.5</span></p>\n"
        #                                "<p align=\"justify\" style=\" margin-top:0px; margin-bottom:0px; margin-left:0px; margin-right:0px; -qt-block-indent:0; text-indent:0px;\"><span style=\" font-family:\'MS Shell Dlg 2\'; font-size:8pt;\">(IS 800 - cl. 5. 4. 1 or Table 5)</span></p></body></html>"))
        # weld_list = Connection.weld_values()
        # _translate = QtCore.QCoreApplication.translate
        # i = 40
        # for element in weld_list:
        #     lable = element[1]
        #     type = element[2]
        #     if type in [TYPE_COMBOBOX, TYPE_TEXTBOX]:
        #         l = QtWidgets.QLabel(self.tab_Weld)
        #         l.setGeometry(QtCore.QRect(6, 10 + i, 185, 22))
        #         font = QtGui.QFont()
        #         font.setPointSize(9)
        #         font.setWeight(50)
        #         l.setFont(font)
        #         l.setObjectName(element[0] + "_label")
        #         l.setText(_translate("MainWindow", "<html><head/><body><p>" + lable + "</p></body></html>"))
        #         l.setAlignment(QtCore.Qt.AlignCenter)
        #
        #     if type == TYPE_COMBOBOX:
        #         combo = QtWidgets.QComboBox(self.tab_Weld)
        #         combo.setGeometry(QtCore.QRect(230, 10 + i, 130, 22))
        #         font = QtGui.QFont()
        #         font.setPointSize(9)
        #         font.setBold(False)
        #         font.setWeight(50)
        #         combo.setFont(font)
        #         combo.setStyleSheet("QComboBox { combobox-popup: 0; }")
        #         combo.setMaxVisibleItems(5)
        #         combo.setObjectName(element[0])
        #         for item in element[3]:
        #             combo.addItem(item)
        #
        #     if type == TYPE_TEXTBOX:
        #         r = QtWidgets.QLineEdit(self.tab_Weld)
        #         r.setGeometry(QtCore.QRect(230, 10 + i, 130, 22))
        #         font = QtGui.QFont()
        #         font.setPointSize(9)
        #         font.setBold(False)
        #         font.setWeight(50)
        #         r.setFont(font)
        #         r.setObjectName(element[0])
        #         if element[3]:
        #             r.setText(element[3])
        #         dbl_validator = QDoubleValidator()
        #         if element[0] == KEY_DP_WELD_MATERIAL_G_O:
        #             r.setValidator(dbl_validator)
        #             r.setMaxLength(7)
        #
        #     i = i + 40
        # self.tabWidget.addTab(self.tab_Weld, "")
        # self.tab_Detailing = QtWidgets.QWidget()
        # self.tab_Detailing.setObjectName("tab_Detailing")
        #
        # label_1 = QtWidgets.QLabel(self.tab_Detailing)
        # font = QtGui.QFont()
        # font.setFamily("Arial")
        # font.setWeight(75)
        # label_1.setFont(font)
        # label_1.setObjectName("label_1")
        # label_1.setGeometry(QtCore.QRect(10, 10, 130, 22))
        # label_1.setText("Inputs")
        # label_3 = QtWidgets.QLabel(self.tab_Detailing)
        # font = QtGui.QFont()
        # font.setFamily("Arial")
        # font.setWeight(75)
        # label_3.setFont(font)
        # label_3.setObjectName("label_3")
        # label_3.setGeometry(QtCore.QRect(470, 10, 130, 22))
        # label_3.setText("Description")
        # textBrowser = QtWidgets.QTextBrowser(self.tab_Detailing)
        # textBrowser.setMinimumSize(QtCore.QSize(210, 320))
        # textBrowser.setObjectName("textBrowser")
        # textBrowser.setGeometry(QtCore.QRect(470, 40, 450, 450))
        # textBrowser.setHtml(_translate("DesignPreferences",
        #                                "<!DOCTYPE HTML PUBLIC \"-//W3C//DTD HTML 4.0//EN\" \"http://www.w3.org/TR/REC-html40/strict.dtd\">\n"
        #                                "<html><head><meta name=\"qrichtext\" content=\"1\" /><style type=\"text/css\">\n"
        #                                "p, li { white-space: pre-wrap; }\n"
        #                                "</style></head><body style=\" font-family:\'Arial\'; font-size:8.25pt; font-weight:400; font-style:normal;\">\n"
        #                                "<p align=\"justify\" style=\" margin-top:0px; margin-bottom:0px; margin-left:0px; margin-right:0px; -qt-block-indent:0; text-indent:0px;\"><span style=\" font-family:\'MS Shell Dlg 2\'; font-size:8pt;\">The minimum edge and end distances from the centre of any hole to the nearest edge of a plate shall not be less than </span><span style=\" font-family:\'MS Shell Dlg 2\'; font-size:8pt; font-weight:600;\">1.7</span><span style=\" font-family:\'MS Shell Dlg 2\'; font-size:8pt;\"> times the hole diameter in case of </span><span style=\" font-family:\'MS Shell Dlg 2\'; font-size:8pt; font-weight:600;\">[a- sheared or hand flame cut edges] </span><span style=\" font-family:\'MS Shell Dlg 2\'; font-size:8pt;\">and </span><span style=\" font-family:\'MS Shell Dlg 2\'; font-size:8pt; font-weight:600;\">1.5 </span><span style=\" font-family:\'MS Shell Dlg 2\'; font-size:8pt;\">times the hole diameter in case of </span><span style=\" font-family:\'MS Shell Dlg 2\'; font-size:8pt; font-weight:600;\">[b - Rolled, machine-flame cut, sawn and planed edges]</span><span style=\" font-family:\'MS Shell Dlg 2\'; font-size:8pt;\"> (IS 800 - cl. 10. 2. 4. 2)</span></p>\n"
        #                                "<p align=\"justify\" style=\"-qt-paragraph-type:empty; margin-top:0px; margin-bottom:0px; margin-left:0px; margin-right:0px; -qt-block-indent:0; text-indent:0px; font-family:\'Calibri\'; font-size:8pt; vertical-align:middle;\"><br /></p>\n"
        #                                "<p align=\"justify\" style=\" margin-top:0px; margin-bottom:0px; margin-left:0px; margin-right:0px; -qt-block-indent:0; text-indent:0px;\"><span style=\" font-family:\'MS Shell Dlg 2\'; font-size:8pt;\">This gap should include the tolerance value of 5mm. So if the assumed clearance is 5mm, then the gap should be = 10mm (= 5mm {clearance} + 5 mm{tolerance})</span></p>\n"
        #                                "<p align=\"justify\" style=\"-qt-paragraph-type:empty; margin-top:0px; margin-bottom:0px; margin-left:0px; margin-right:0px; -qt-block-indent:0; text-indent:0px; font-family:\'Calibri\'; font-size:8pt;\"><br /></p>\n"
        #                                "<p align=\"justify\" style=\" margin-top:0px; margin-bottom:0px; margin-left:0px; margin-right:0px; -qt-block-indent:0; text-indent:0px;\"><span style=\" font-family:\'MS Shell Dlg 2\'; font-size:8pt;\">Specifying whether the members are exposed to corrosive influences, here, only affects the calculation of the maximum edge distance as per cl. 10.2.4.3</span></p>\n"
        #                                "<p align=\"justify\" style=\"-qt-paragraph-type:empty; margin-top:0px; margin-bottom:0px; margin-left:0px; margin-right:0px; -qt-block-indent:0; text-indent:0px; font-family:\'MS Shell Dlg 2\'; font-size:8pt;\"><br /></p></body></html>"))
        #
        # detailing_list = Connection.detailing_values()
        # _translate = QtCore.QCoreApplication.translate
        # i = 40
        # for element in detailing_list:
        #     lable = element[1]
        #     type = element[2]
        #     # value = option[4]
        #     if type in [TYPE_COMBOBOX, TYPE_TEXTBOX]:
        #         l = QtWidgets.QLabel(self.tab_Detailing)
        #         l.setGeometry(QtCore.QRect(6, 10 + i, 174, 30))
        #         font = QtGui.QFont()
        #         font.setPointSize(9)
        #         font.setWeight(50)
        #         l.setFont(font)
        #         l.setObjectName(element[0] + "_label")
        #         l.setText(_translate("MainWindow", "<html><head/><body><p>" + lable + "</p></body></html>"))
        #         l.setAlignment(QtCore.Qt.AlignCenter)
        #
        #     if type == TYPE_COMBOBOX:
        #         combo = QtWidgets.QComboBox(self.tab_Detailing)
        #         combo.setGeometry(QtCore.QRect(180, 10 + i, 270, 22))
        #         font = QtGui.QFont()
        #         font.setPointSize(9)
        #         font.setBold(False)
        #         font.setWeight(50)
        #         combo.setFont(font)
        #         combo.setStyleSheet("QComboBox { combobox-popup: 0; }")
        #         combo.setMaxVisibleItems(5)
        #         combo.setObjectName(element[0])
        #         for item in element[3]:
        #             combo.addItem(item)
        #
        #     if type == TYPE_TITLE:
        #         q = QtWidgets.QLabel(self.tab_Detailing)
        #         q.setGeometry(QtCore.QRect(3, 10 + i, 300, 35))
        #         font = QtGui.QFont()
        #         font.setPointSize(9)
        #         q.setFont(font)
        #         q.setObjectName("_title")
        #         q.setText(_translate("MainWindow",
        #                              "<html><head/><body><p><span style=\" font-weight:600;\">" + lable + "</span></p></body></html>"))
        #
        #     if type == TYPE_TEXTBOX:
        #         r = QtWidgets.QLineEdit(self.tab_Detailing)
        #         r.setGeometry(QtCore.QRect(180, 10 + i, 270, 22))
        #         font = QtGui.QFont()
        #         font.setPointSize(9)
        #         font.setBold(False)
        #         font.setWeight(50)
        #         r.setFont(font)
        #         r.setObjectName(element[0])
        #         if element[3]:
        #             r.setText(element[3])
        #
        #     i = i + 40
        #
        # self.tabWidget.addTab(self.tab_Detailing, "")
        # self.tab_Design = QtWidgets.QWidget()
        # self.tab_Design.setObjectName("tab_Design")
        #
        # design_list = Connection.design_values()
        # _translate = QtCore.QCoreApplication.translate
        # i = 40
        # for element in design_list:
        #     lable = element[1]
        #     type = element[2]
        #     # value = option[4]
        #     if type in [TYPE_COMBOBOX, TYPE_TEXTBOX]:
        #         l = QtWidgets.QLabel(self.tab_Design)
        #         l.setGeometry(QtCore.QRect(6, 10 + i, 174, 30))
        #         font = QtGui.QFont()
        #         font.setPointSize(9)
        #         font.setWeight(50)
        #         l.setFont(font)
        #         l.setObjectName(element[0] + "_label")
        #         l.setText(_translate("MainWindow", "<html><head/><body><p>" + lable + "</p></body></html>"))
        #         l.setAlignment(QtCore.Qt.AlignCenter)
        #
        #     if type == TYPE_COMBOBOX:
        #         combo = QtWidgets.QComboBox(self.tab_Design)
        #         combo.setGeometry(QtCore.QRect(180, 10 + i, 270, 22))
        #         font = QtGui.QFont()
        #         font.setPointSize(9)
        #         font.setBold(False)
        #         font.setWeight(50)
        #         combo.setFont(font)
        #         combo.setStyleSheet("QComboBox { combobox-popup: 0; }")
        #         combo.setMaxVisibleItems(5)
        #         combo.setObjectName(element[0])
        #         for item in element[3]:
        #             combo.addItem(item)
        #         if element[0] == KEY_DP_DESIGN_METHOD:
        #             combo.model().item(1).setEnabled(False)
        #             combo.model().item(2).setEnabled(False)
        #
        # self.tabWidget.addTab(self.tab_Design, "")
        self.gridLayout_5.addWidget(self.tabWidget, 0, 0, 1, 1)

        self.retranslateUi(DesignPreferences)
        self.tabWidget.setCurrentIndex(2)
        QtCore.QMetaObject.connectSlotsByName(DesignPreferences)
        module = main.module_name(main)



        if module not in [KEY_DISP_COLUMNCOVERPLATE, KEY_DISP_BEAMCOVERPLATE,KEY_DISP_BEAMCOVERPLATEWELD,
                          KEY_DISP_COLUMNCOVERPLATEWELD, KEY_DISP_COMPRESSION, KEY_DISP_TENSION_BOLTED,
                          KEY_DISP_TENSION_WELDED, KEY_DISP_BASE_PLATE]:

            pushButton_Clear_Column = self.tabWidget.findChild(QtWidgets.QWidget, "pushButton_Clear_" + KEY_DISP_COLSEC)
            pushButton_Clear_Column.clicked.connect(lambda: self.clear_tab("Column"))
            pushButton_Add_Column = self.tabWidget.findChild(QtWidgets.QWidget, "pushButton_Add_" + KEY_DISP_COLSEC)
            pushButton_Add_Column.clicked.connect(self.add_tab_column)
            pushButton_Clear_Beam = self.tabWidget.findChild(QtWidgets.QWidget, "pushButton_Clear_" + KEY_DISP_BEAMSEC)
            pushButton_Clear_Beam.clicked.connect(lambda: self.clear_tab("Beam"))
            pushButton_Add_Beam = self.tabWidget.findChild(QtWidgets.QWidget, "pushButton_Add_" + KEY_DISP_BEAMSEC)
            pushButton_Add_Beam.clicked.connect(self.add_tab_beam)
        if module == KEY_DISP_COLUMNCOVERPLATE and module == KEY_DISP_COLUMNCOVERPLATEWELD:
            pushButton_Clear_Column = self.tabWidget.findChild(QtWidgets.QWidget, "pushButton_Clear_" + KEY_DISP_COLSEC)
            pushButton_Clear_Column.clicked.connect(lambda: self.clear_tab("Column"))
            pushButton_Add_Column = self.tabWidget.findChild(QtWidgets.QWidget, "pushButton_Add_" + KEY_DISP_COLSEC)
            pushButton_Add_Column.clicked.connect(self.add_tab_column)
        if module == KEY_DISP_BEAMCOVERPLATE and module == KEY_DISP_BEAMCOVERPLATEWELD:
            pushButton_Clear_Beam = self.tabWidget.findChild(QtWidgets.QWidget, "pushButton_Clear_" + KEY_DISP_BEAMSEC)
            pushButton_Clear_Beam.clicked.connect(lambda: self.clear_tab("Beam"))
            pushButton_Add_Beam = self.tabWidget.findChild(QtWidgets.QWidget, "pushButton_Add_" + KEY_DISP_BEAMSEC)
            pushButton_Add_Beam.clicked.connect(self.add_tab_beam)
        if module == KEY_DISP_COMPRESSION:
            pushButton_Clear_Column = self.tabWidget.findChild(QtWidgets.QWidget, "pushButton_Clear_" + KEY_DISP_COLSEC)
            pushButton_Clear_Column.clicked.connect(lambda: self.clear_tab("Column"))
            pushButton_Add_Column = self.tabWidget.findChild(QtWidgets.QWidget, "pushButton_Add_" + KEY_DISP_COLSEC)
            pushButton_Add_Column.clicked.connect(self.add_tab_column)
            pushButton_Clear_Beam = self.tabWidget.findChild(QtWidgets.QWidget, "pushButton_Clear_" + KEY_DISP_BEAMSEC)
            pushButton_Clear_Beam.clicked.connect(lambda: self.clear_tab("Beam"))
            pushButton_Add_Beam = self.tabWidget.findChild(QtWidgets.QWidget, "pushButton_Add_" + KEY_DISP_BEAMSEC)
            pushButton_Add_Beam.clicked.connect(self.add_tab_beam)

    def clear_tab(self, tab_name):
        '''
        @author: Umair
        '''
        if tab_name == "Column":
            tab_Column = self.tabWidget.findChild(QtWidgets.QWidget, KEY_DISP_COLSEC)
            tab = tab_Column
        elif tab_name == "Beam":
            tab_Beam = self.tabWidget.findChild(QtWidgets.QWidget, KEY_DISP_BEAMSEC)
            tab = tab_Beam
        for c in tab.children():
            if isinstance(c, QtWidgets.QComboBox):
                c.setCurrentIndex(0)
            elif isinstance(c, QtWidgets.QLineEdit):
                c.clear()

    def add_tab_column(self):
        '''
        @author: Umair
        '''
        tab_Column = self.tabWidget.findChild(QtWidgets.QWidget, KEY_DISP_COLSEC)
        name = self.tabWidget.tabText(self.tabWidget.indexOf(tab_Column))
        if name in [KEY_DISP_COLSEC, KEY_DISP_SECSIZE]:
            table = "Columns"
        elif name == KEY_DISP_PRIBM:
            table = "Beams"
        else:
            pass

        for ch in tab_Column.children():
            if isinstance(ch, QtWidgets.QLineEdit) and ch.text() == "":
                QMessageBox.information(QMessageBox(), 'Warning', 'Please Fill all missing parameters!')
                add_col = tab_Column.findChild(QtWidgets.QWidget, 'pushButton_Add_'+KEY_DISP_COLSEC)
                add_col.setDisabled(True)
                break
            elif isinstance(ch, QtWidgets.QLineEdit) and ch.text() != "":
                if ch.objectName() == KEY_SUPTNGSEC_DESIGNATION:
                    Designation_c = ch.text()
                elif ch.objectName() == KEY_SUPTNGSEC_SOURCE:
                    Source_c = ch.text()
                elif ch.objectName() == KEY_SUPTNGSEC_DEPTH:
                    D_c = float(ch.text())
                elif ch.objectName() == KEY_SUPTNGSEC_FLANGE_W:
                    B_c = float(ch.text())
                elif ch.objectName() == KEY_SUPTNGSEC_FLANGE_T:
                    T_c = float(ch.text())
                elif ch.objectName() == KEY_SUPTNGSEC_WEB_T:
                    tw_c = float(ch.text())
                elif ch.objectName() == KEY_SUPTNGSEC_FLANGE_S:
                    FlangeSlope_c = float(ch.text())
                elif ch.objectName() == KEY_SUPTNGSEC_ROOT_R:
                    R1_c = float(ch.text())
                elif ch.objectName() == KEY_SUPTNGSEC_TOE_R:
                    R2_c = float(ch.text())
                elif ch.objectName() == KEY_SUPTNGSEC_MASS:
                    Mass_c = float(ch.text())
                elif ch.objectName() == KEY_SUPTNGSEC_SEC_AREA:
                    Area_c = float(ch.text())
                elif ch.objectName() == KEY_SUPTNGSEC_MOA_LZ:
                    Iz_c = float(ch.text())
                elif ch.objectName() == KEY_SUPTNGSEC_MOA_LY:
                    Iy_c = float(ch.text())
                elif ch.objectName() == KEY_SUPTNGSEC_ROG_RZ:
                    rz_c = float(ch.text())
                elif ch.objectName() == KEY_SUPTNGSEC_ROG_RY:
                    ry_c = float(ch.text())
                elif ch.objectName() == KEY_SUPTNGSEC_EM_ZZ:
                    Zz_c = float(ch.text())
                elif ch.objectName() == KEY_SUPTNGSEC_EM_ZY:
                    Zy_c = float(ch.text())
                elif ch.objectName() == KEY_SUPTNGSEC_PM_ZPZ:
                    if ch.text() == "":
                        ch.setText("0")
                    Zpz_c = ch.text()
                elif ch.objectName() == KEY_SUPTNGSEC_PM_ZPY:
                    if ch.text() == "":
                        ch.setText("0")
                    Zpy_c = ch.text()
                else:
                    pass
            elif isinstance(ch, QtWidgets.QComboBox):
                if ch.objectName() == KEY_SUPTNGSEC_TYPE:
                    Type = ch.currentText()

        if ch == tab_Column.children()[len(tab_Column.children())-1]:
            conn = sqlite3.connect(PATH_TO_DATABASE)
            c = conn.cursor()
            if table == "Beams":
                c.execute("SELECT count(*) FROM Beams WHERE Designation = ?", (Designation_c,))
                data = c.fetchone()[0]
            else:
                c.execute("SELECT count(*) FROM Columns WHERE Designation = ?", (Designation_c,))
                data = c.fetchone()[0]
            if data == 0:
                if table == "Beams":
                    c.execute('''INSERT INTO Beams (Designation,Mass,Area,D,B,tw,T,R1,R2,Iz,Iy,rz,ry,
                        Zz,zy,Zpz,Zpy,FlangeSlope,Source,Type) VALUES (?,?,?,?,?,?,?,?,?,?,?,?,?,?,?,?,?,?,?,?)''',
                              (Designation_c, Mass_c, Area_c,
                               D_c, B_c, tw_c, T_c,
                               R1_c, R2_c, Iz_c, Iy_c, rz_c,
                               ry_c, Zz_c, Zy_c,
                               Zpz_c, Zpy_c, FlangeSlope_c, Source_c, Type))
                    conn.commit()
                else:
                    c.execute('''INSERT INTO Columns (Designation,Mass,Area,D,B,tw,T,R1,R2,Iz,Iy,rz,ry,
                        Zz,zy,Zpz,Zpy,FlangeSlope,Source,Type) VALUES (?,?,?,?,?,?,?,?,?,?,?,?,?,?,?,?,?,?,?,?)''',
                              (Designation_c, Mass_c, Area_c,
                               D_c, B_c, tw_c, T_c,
                               R1_c, R2_c, Iz_c, Iy_c, rz_c,
                               ry_c, Zz_c, Zy_c,
                               Zpz_c, Zpy_c, FlangeSlope_c, Source_c, Type))
                    conn.commit()
                c.close()
                conn.close()
                QMessageBox.information(QMessageBox(), 'Information', 'Data is added successfully to the database!')

            else:
                QMessageBox.information(QMessageBox(), 'Warning', 'Designation is already exist in Database!')

    def add_tab_beam(self):
        '''
        @author: Umair
        '''
        tab_Beam = self.tabWidget.findChild(QtWidgets.QWidget, KEY_DISP_BEAMSEC)
        for ch in tab_Beam.children():
            if isinstance(ch, QtWidgets.QLineEdit) and ch.text() == "":
                QMessageBox.information(QMessageBox(), 'Warning', 'Please Fill all missing parameters!')
                add_bm = tab_Beam.findChild(QtWidgets.QWidget, 'pushButton_Add_'+KEY_DISP_BEAMSEC)
                add_bm.setDisabled(True)
                break

            elif isinstance(ch, QtWidgets.QLineEdit) and ch.text() != "":

                if ch.objectName() == KEY_SUPTDSEC_DESIGNATION:
                    Designation_b = ch.text()
                elif ch.objectName() == KEY_SUPTDSEC_SOURCE:
                    Source_b = ch.text()
                elif ch.objectName() == KEY_SUPTDSEC_DEPTH:
                    D_b = float(ch.text())
                elif ch.objectName() == KEY_SUPTDSEC_FLANGE_W:
                    B_b = float(ch.text())
                elif ch.objectName() == KEY_SUPTDSEC_FLANGE_T:
                    T_b = float(ch.text())
                elif ch.objectName() == KEY_SUPTDSEC_WEB_T:
                    tw_b = float(ch.text())
                elif ch.objectName() == KEY_SUPTDSEC_FLANGE_S:
                    FlangeSlope_b = float(ch.text())
                elif ch.objectName() == KEY_SUPTDSEC_ROOT_R:
                    R1_b = float(ch.text())
                elif ch.objectName() == KEY_SUPTDSEC_TOE_R:
                    R2_b = float(ch.text())
                elif ch.objectName() == KEY_SUPTDSEC_MASS:
                    Mass_b = float(ch.text())
                elif ch.objectName() == KEY_SUPTDSEC_SEC_AREA:
                    Area_b = float(ch.text())
                elif ch.objectName() == KEY_SUPTDSEC_MOA_LZ:
                    Iz_b = float(ch.text())
                elif ch.objectName() == KEY_SUPTDSEC_MOA_LY:
                    Iy_b = float(ch.text())
                elif ch.objectName() == KEY_SUPTDSEC_ROG_RZ:
                    rz_b = float(ch.text())
                elif ch.objectName() == KEY_SUPTDSEC_ROG_RY:
                    ry_b = float(ch.text())
                elif ch.objectName() == KEY_SUPTDSEC_EM_ZZ:
                    Zz_b = float(ch.text())
                elif ch.objectName() == KEY_SUPTDSEC_EM_ZY:
                    Zy_b = float(ch.text())
                elif ch.objectName() == KEY_SUPTDSEC_PM_ZPZ:
                    if ch.text() == "":
                        ch.setText("0")
                    Zpz_b = ch.text()
                elif ch.objectName() == KEY_SUPTDSEC_PM_ZPY:
                    if ch.text() == "":
                        ch.setText("0")
                    Zpy_b = ch.text()
                else:
                    pass
            elif isinstance(ch, QtWidgets.QComboBox):
                if ch.objectName() == KEY_SUPTDSEC_TYPE:
                    Type = ch.currentText()

        if ch == tab_Beam.children()[len(tab_Beam.children())-1]:
            conn = sqlite3.connect(PATH_TO_DATABASE)

            c = conn.cursor()
            c.execute("SELECT count(*) FROM Beams WHERE Designation = ?", (Designation_b,))
            data = c.fetchone()[0]
            if data == 0:
                c.execute('''INSERT INTO Beams (Designation,Mass,Area,D,B,tw,T,R1,R2,Iz,Iy,rz,ry,Zz,zy,Zpz,Zpy,
                    FlangeSlope,Source,Type) VALUES (?,?,?,?,?,?,?,?,?,?,?,?,?,?,?,?,?,?,?,?)''',
                          (Designation_b, Mass_b, Area_b,
                           D_b, B_b, tw_b, T_b, FlangeSlope_b,
                           R1_b, R2_b, Iz_b, Iy_b, rz_b,
                           ry_b, Zz_b, Zy_b,
                           Zpz_b, Zpy_b, Source_b, Type))
                conn.commit()
                c.close()
                conn.close()
                QMessageBox.information(QMessageBox(), 'Information', 'Data is added successfully to the database.')
            else:
                QMessageBox.information(QMessageBox(), 'Warning', 'Designation is already exist in Database!')

    def retranslateUi(self, DesignPreferences):
        _translate = QtCore.QCoreApplication.translate
        DesignPreferences.setWindowTitle(_translate("DesignPreferences", "Design preferences"))
        self.btn_defaults.setText(_translate("DesignPreferences", "Defaults"))
        self.btn_save.setText(_translate("DesignPreferences", "Save"))
        self.btn_close.setText(_translate("DesignPreferences", "Save"))
        # self.tabWidget.setTabText(self.tabWidget.indexOf(self.tab_Column), _translate("DesignPreferences", "Column"))
        # self.tabWidget.setTabText(self.tabWidget.indexOf(self.tab_Beam), _translate("DesignPreferences", "Beam"))
        # self.tabWidget.setTabText(self.tabWidget.indexOf(self.tab_Bolt), _translate("DesignPreferences", "Bolt"))
        # self.tabWidget.setTabText(self.tabWidget.indexOf(self.tab_Weld), _translate("DesignPreferences", "Weld"))
        # self.tabWidget.setTabText(self.tabWidget.indexOf(self.tab_Detailing), _translate("DesignPreferences", "Detailing"))
        # self.tabWidget.setTabText(self.tabWidget.indexOf(self.tab_Design), _translate("DesignPreferences", "Design"))


class DesignPreferences(QDialog):

    def __init__(self, main, parent=None):

        QDialog.__init__(self, parent)
        self.ui = Ui_Dialog()
        self.ui.setupUi(self, main)
        self.main_controller = parent
        #self.uiobj = self.main_controller.uiObj
        self.saved = None
        self.flag = False
        self.sectionalprop = I_sectional_Properties()
        self.ui.btn_save.hide()
        self.ui.btn_close.clicked.connect(self.close_designPref)
        self.ui.btn_defaults.clicked.connect(self.default_fn)
        self.module = main.module_name(main)
        self.main = main
        self.window_close_flag = True


    def default_fn(self):
        '''
        @author: Umair
        '''
        tab_Bolt = self.ui.tabWidget.findChild(QtWidgets.QWidget, "Bolt")
        tab_Weld = self.ui.tabWidget.findChild(QtWidgets.QWidget, "Weld")
        tab_Detailing = self.ui.tabWidget.findChild(QtWidgets.QWidget, "Detailing")
        tab_Design = self.ui.tabWidget.findChild(QtWidgets.QWidget, "Design")

        for children in tab_Bolt.children():
            if children.objectName() == KEY_DP_BOLT_TYPE:
                children.setCurrentIndex(0)
            elif children.objectName() == KEY_DP_BOLT_HOLE_TYPE:
                children.setCurrentIndex(0)
            elif children.objectName() == KEY_DP_BOLT_MATERIAL_G_O:
                children.setText('410')
            elif children.objectName() == KEY_DP_BOLT_SLIP_FACTOR:
                children.setCurrentIndex(4)
            else:
                pass
        for children in tab_Weld.children():
            if children.objectName() == KEY_DP_WELD_FAB:
                children.setCurrentIndex(0)
            elif children.objectName() == KEY_DP_WELD_MATERIAL_G_O:
                children.setText('410')
            else:
                pass
        for children in tab_Detailing.children():
            if children.objectName() == KEY_DP_DETAILING_EDGE_TYPE:
                children.setCurrentIndex(0)
            elif children.objectName() == KEY_DP_DETAILING_GAP:
                children.setText('10')
            elif children.objectName() == KEY_DP_DETAILING_CORROSIVE_INFLUENCES:
                children.setCurrentIndex(0)
            else:
                pass
        for children in tab_Design.children():
            if children.objectName() == KEY_DP_DESIGN_METHOD:
                children.setCurrentIndex(0)
            else:
                pass


    def save_designPref_para(self, module):
        """This routine is responsible for saving all design preferences selected by the user
        """
        '''
        @author: Umair
        '''
        tab_Bolt = self.ui.tabWidget.findChild(QtWidgets.QWidget, "Bolt")
        tab_Weld = self.ui.tabWidget.findChild(QtWidgets.QWidget, "Weld")
        tab_Detailing = self.ui.tabWidget.findChild(QtWidgets.QWidget, "Detailing")
        tab_Design = self.ui.tabWidget.findChild(QtWidgets.QWidget, "Design")
        tab_Connector = self.ui.tabWidget.findChild(QtWidgets.QWidget, "Connector")

        #
        # key_boltHoleType = tab_Bolt.findChild(QtWidgets.QWidget, KEY_DP_BOLT_HOLE_TYPE)
        # combo_boltHoleType = key_boltHoleType.currentText()
        # key_boltFu = tab_Bolt.findChild(QtWidgets.QWidget, KEY_DP_BOLT_MATERIAL_G_O)
        # line_boltFu = key_boltFu.text()
        # key_slipfactor = tab_Bolt.findChild(QtWidgets.QWidget, KEY_DP_BOLT_SLIP_FACTOR)
        # combo_slipfactor = key_slipfactor.currentText()

        tab_Anchor_Bolt = self.ui.tabWidget.findChild(QtWidgets.QWidget, "Anchor Bolt")

        if module != KEY_DISP_BASE_PLATE:
            key_boltTensioning = tab_Bolt.findChild(QtWidgets.QWidget, KEY_DP_BOLT_TYPE)
            combo_boltTensioning = key_boltTensioning.currentText()
            key_boltHoleType = tab_Bolt.findChild(QtWidgets.QWidget, KEY_DP_BOLT_HOLE_TYPE)
            combo_boltHoleType = key_boltHoleType.currentText()
            key_boltFu = tab_Bolt.findChild(QtWidgets.QWidget, KEY_DP_BOLT_MATERIAL_G_O)
            line_boltFu = key_boltFu.text()
            key_slipfactor = tab_Bolt.findChild(QtWidgets.QWidget, KEY_DP_BOLT_SLIP_FACTOR)
            combo_slipfactor = key_slipfactor.currentText()
            key_detailingGap = tab_Detailing.findChild(QtWidgets.QWidget, KEY_DP_DETAILING_GAP)
            line_detailingGap = key_detailingGap.text()
        elif module == KEY_DISP_BASE_PLATE:
            key_boltDesignation = tab_Anchor_Bolt.findChild(QtWidgets.QWidget, KEY_DP_ANCHOR_BOLT_DESIGNATION)
            line_boltDesignation = key_boltDesignation.text()
            key_boltHoleType = tab_Anchor_Bolt.findChild(QtWidgets.QWidget, KEY_DP_ANCHOR_BOLT_HOLE_TYPE)
            combo_boltHoleType = key_boltHoleType.currentText()
            key_boltType = tab_Anchor_Bolt.findChild(QtWidgets.QWidget, KEY_DP_ANCHOR_BOLT_TYPE)
            combo_boltType = key_boltType.text()
            key_boltFu = tab_Anchor_Bolt.findChild(QtWidgets.QWidget, KEY_DP_ANCHOR_BOLT_MATERIAL_G_O)
            line_boltFu = key_boltFu.text()
<<<<<<< HEAD
            key_boltType = tab_Anchor_Bolt.findChild(QtWidgets.QWidget, KEY_DP_ANCHOR_BOLT_TYPE)
            line_boltType = key_boltType.text()
=======
>>>>>>> 2bc34779
            key_boltFriction = tab_Anchor_Bolt.findChild(QtWidgets.QWidget, KEY_DP_ANCHOR_BOLT_FRICTION)
            line_boltFriction = key_boltFriction.text()

        key_weldType = tab_Weld.findChild(QtWidgets.QWidget, KEY_DP_WELD_FAB)
        combo_weldType = key_weldType.currentText()
        key_weldFu = tab_Weld.findChild(QtWidgets.QWidget, KEY_DP_WELD_MATERIAL_G_O)
        line_weldFu = key_weldFu.text()
        key_detailingEdgeType = tab_Detailing.findChild(QtWidgets.QWidget, KEY_DP_DETAILING_EDGE_TYPE)
        combo_detailingEdgeType = key_detailingEdgeType.currentText()

        key_detailing_memebers = tab_Detailing.findChild(QtWidgets.QWidget, KEY_DP_DETAILING_CORROSIVE_INFLUENCES)
        combo_detailing_memebers = key_detailing_memebers.currentText()
        key_design_method = tab_Design.findChild(QtWidgets.QWidget, KEY_DP_DESIGN_METHOD)
        combo_design_method = key_design_method.currentText()

        key_design_baseplate = tab_Design.findChild(QtWidgets.QWidget, KEY_DP_DESIGN_BASE_PLATE)
        if module not in [KEY_DISP_BASE_PLATE, KEY_DISP_TENSION_BOLTED, KEY_DISP_TENSION_WELDED,KEY_DISP_COMPRESSION]:
            key_plate_material = tab_Connector.findChild(QtWidgets.QWidget, KEY_PLATE_MATERIAL)
            combo_plate_material = key_plate_material.currentText()
            key_plate_material_fu = tab_Connector.findChild(QtWidgets.QWidget, KEY_PLATE_FU)
            line_plate_material_fu = key_plate_material_fu.text()
            key_plate_material_fy = tab_Connector.findChild(QtWidgets.QWidget, KEY_PLATE_FY)
            line_plate_material_fy = key_plate_material_fy.text()
            d1 = {KEY_DP_BOLT_TYPE: combo_boltTensioning,
                  KEY_DP_BOLT_HOLE_TYPE: combo_boltHoleType,
                  KEY_DP_BOLT_MATERIAL_G_O: line_boltFu,
                  KEY_DP_BOLT_SLIP_FACTOR: combo_slipfactor,
                  KEY_DP_WELD_FAB: combo_weldType,
                  KEY_DP_WELD_MATERIAL_G_O: line_weldFu,
                  KEY_DP_DETAILING_EDGE_TYPE: combo_detailingEdgeType,
                  KEY_DP_DETAILING_GAP: line_detailingGap,
                  KEY_DP_DETAILING_CORROSIVE_INFLUENCES: combo_detailing_memebers,
                  KEY_DP_DESIGN_METHOD: combo_design_method,
                  KEY_PLATE_MATERIAL: combo_plate_material if combo_plate_material != "Custom" else
                  "Custom " + str(line_plate_material_fu) + " " + str(line_plate_material_fy),
                  }
        elif module == KEY_DISP_BASE_PLATE:
            if self.flag:
                d1 = {KEY_DP_ANCHOR_BOLT_DESIGNATION: line_boltDesignation,
                      KEY_DP_ANCHOR_BOLT_TYPE: combo_boltType,
                      KEY_DP_ANCHOR_BOLT_HOLE_TYPE: combo_boltHoleType,
                      KEY_DP_ANCHOR_BOLT_MATERIAL_G_O: line_boltFu,
                      KEY_DP_ANCHOR_BOLT_FRICTION: line_boltFriction,
                      KEY_DP_WELD_FAB: combo_weldType,
                      KEY_DP_WELD_MATERIAL_G_O: line_weldFu,
                      KEY_DP_DETAILING_EDGE_TYPE: combo_detailingEdgeType,
                      KEY_DP_DETAILING_CORROSIVE_INFLUENCES: combo_detailing_memebers,
                      KEY_DP_DESIGN_METHOD: combo_design_method,
                      KEY_DP_DESIGN_BASE_PLATE: key_design_baseplate.currentText()
                      }
            else:
                d1 = {KEY_DP_WELD_FAB: combo_weldType,
                      KEY_DP_WELD_MATERIAL_G_O: line_weldFu,
                      KEY_DP_DETAILING_EDGE_TYPE: combo_detailingEdgeType,
                      KEY_DP_DETAILING_CORROSIVE_INFLUENCES: combo_detailing_memebers,
                      KEY_DP_DESIGN_METHOD: combo_design_method,
                      KEY_DP_DESIGN_BASE_PLATE: key_design_baseplate.currentText()
                      }
        else:
            d1 = {KEY_DP_BOLT_HOLE_TYPE: combo_boltHoleType,
                  KEY_DP_BOLT_MATERIAL_G_O: line_boltFu,
                  KEY_DP_BOLT_SLIP_FACTOR: combo_slipfactor,
                  KEY_DP_WELD_FAB: combo_weldType,
                  KEY_DP_WELD_MATERIAL_G_O: line_weldFu,
                  KEY_DP_DETAILING_EDGE_TYPE: combo_detailingEdgeType,
                  KEY_DP_DETAILING_GAP: line_detailingGap,
                  KEY_DP_DETAILING_CORROSIVE_INFLUENCES: combo_detailing_memebers,
                  KEY_DP_DESIGN_METHOD: combo_design_method
                  }
        return d1

    def highlight_slipfactor_description(self):
        """Highlight the description of currosponding slipfactor on selection of inputs
        Note : This routine is not in use in current version
        :return:
        """
        slip_factor = str(self.ui.combo_slipfactor.currentText())
        self.textCursor = QTextCursor(self.ui.textBrowser.document())
        cursor = self.textCursor
        # Setup the desired format for matches
        format = QTextCharFormat()
        format.setBackground(QBrush(QColor("red")))
        # Setup the regex engine
        pattern = str(slip_factor)
        regex = QRegExp(pattern)
        # Process the displayed document
        pos = 0
        index = regex.indexIn(self.ui.textBrowser.toPlainText(), pos)
        while (index != -1):
            # Select the matched text and apply the desired format
            cursor.setPosition(index)
            cursor.movePosition(QTextCursor.EndOfLine, 1)
            # cursor.movePosition(QTextCursor.EndOfWord, 1)
            cursor.mergeCharFormat(format)
            # Move to the next match
            pos = index + regex.matchedLength()
            index = regex.indexIn(self.ui.textBrowser.toPlainText(), pos)

    # def connect_to_database_update_other_attributes(self, table, designation):
    #     self.path_to_database = "ResourceFiles/Database/Intg_osdag.sqlite"
    #     conn = sqlite3.connect(self.path_to_database)
    #     db_query = "SELECT * FROM " + table + " WHERE Designation = ?"
    #     cur = conn.cursor()
    #     cur.execute(db_query, (designation,))
    #     row = cur.fetchone()
    #     self.mass = row[2]
    #     self.area = row[3]
    #     self.depth = row[4]
    #     self.flange_width = row[5]
    #     self.web_thickness = row[6]
    #     self.flange_thickness = row[7]
    #     self.flange_slope = row[8]
    #     self.root_radius = row[9]
    #     self.toe_radius = row[10]
    #     self.mom_inertia_z = row[11]
    #     self.mom_inertia_y = row[12]
    #     self.rad_of_gy_z = row[13]
    #     self.rad_of_gy_y = row[14]
    #     self.elast_sec_mod_z = row[15]
    #     self.elast_sec_mod_y = row[16]
    #     self.plast_sec_mod_z = row[17]
    #     self.plast_sec_mod_y = row[18]
    #     self.source = row[19]
    #
    #     conn.close()
    def column_preferences(self, designation, table, material_grade):
        '''
        @author: Umair
        '''
        tab_Column = self.ui.tabWidget.findChild(QtWidgets.QWidget, KEY_DISP_COLSEC)
        if designation == 'Select Section':
            self.ui.clear_tab("Column")
            self.flag = False

            return

        col_list = []
        fu_fy_list = []
        col_attributes = Section(designation, material_grade)
        Section.connect_to_database_update_other_attributes(col_attributes, table, designation)
        for ch in tab_Column.children():
            if ch.objectName() == KEY_SUPTNGSEC_DESIGNATION:
                ch.setText(designation)
            elif ch.objectName() == KEY_SUPTNGSEC_SOURCE:
                ch.setText(col_attributes.source)
            elif ch.objectName() == KEY_SUPTNGSEC_MATERIAL:
                if self.module == KEY_DISP_BASE_PLATE:
                    ch.setText(material_grade)
                else:
                    indx = ch.findText(material_grade, QtCore.Qt.MatchFixedString)
                    if indx >= 0:
                        ch.setCurrentIndex(indx)
            elif ch.objectName() == KEY_SUPTNGSEC_FU:
                if self.module == KEY_DISP_BASE_PLATE:
                    ch.setText(str(col_attributes.fu))
                    fu_fy_list.append(ch)
                else:
                    ch.setText(str(col_attributes.fu))
                    ch.setEnabled(True if material_grade == 'Custom' else False)
            elif ch.objectName() == KEY_SUPTNGSEC_FY:
                if self.module == KEY_DISP_BASE_PLATE:
                    ch.setText(str(col_attributes.fy))
                    fu_fy_list.append(ch)
                else:
                    ch.setText(str(col_attributes.fy))
                    ch.setEnabled(True if material_grade == 'Custom' else False)
            elif ch.objectName() == KEY_SUPTNGSEC_DEPTH:
                ch.setText(str(col_attributes.depth))
                col_list.append(ch)
            elif ch.objectName() == KEY_SUPTNGSEC_FLANGE_W:
                ch.setText(str(col_attributes.flange_width))
                col_list.append(ch)
            elif ch.objectName() == KEY_SUPTNGSEC_FLANGE_T:
                ch.setText(str(col_attributes.flange_thickness))
                col_list.append(ch)
            elif ch.objectName() == KEY_SUPTNGSEC_WEB_T:
                ch.setText(str(col_attributes.web_thickness))
                col_list.append(ch)
            elif ch.objectName() == KEY_SUPTNGSEC_FLANGE_S:
                ch.setText(str(col_attributes.flange_slope))
            elif ch.objectName() == KEY_SUPTNGSEC_ROOT_R:
                ch.setText(str(col_attributes.root_radius))
            elif ch.objectName() == KEY_SUPTNGSEC_TOE_R:
                ch.setText(str(col_attributes.toe_radius))
            elif ch.objectName() == KEY_SUPTNGSEC_MOD_OF_ELAST:
                ch.setText("200")
                ch.setDisabled(True)
            elif ch.objectName() == KEY_SUPTNGSEC_MOD_OF_RIGID:
                ch.setText("76.9")
                ch.setDisabled(True)
            elif ch.objectName() == KEY_SUPTNGSEC_POISSON_RATIO:
                ch.setText("0.3")
                ch.setDisabled(True)
            elif ch.objectName() == KEY_SUPTNGSEC_THERMAL_EXP:
                ch.setText("12")
                ch.setDisabled(True)
            elif ch.objectName() == KEY_SUPTNGSEC_MASS:
                ch.setText(str(col_attributes.mass))
            elif ch.objectName() == KEY_SUPTNGSEC_SEC_AREA:
                ch.setText(str(col_attributes.area))
            elif ch.objectName() == KEY_SUPTNGSEC_MOA_LZ:
                ch.setText(str(col_attributes.mom_inertia_z))
            elif ch.objectName() == KEY_SUPTNGSEC_MOA_LY:
                ch.setText(str(col_attributes.mom_inertia_y))
            elif ch.objectName() == KEY_SUPTNGSEC_ROG_RZ:
                ch.setText(str(col_attributes.rad_of_gy_z))
            elif ch.objectName() == KEY_SUPTNGSEC_ROG_RY:
                ch.setText(str(col_attributes.rad_of_gy_y))
            elif ch.objectName() == KEY_SUPTNGSEC_EM_ZZ:
                ch.setText(str(col_attributes.elast_sec_mod_z))
            elif ch.objectName() == KEY_SUPTNGSEC_EM_ZY:
                ch.setText(str(col_attributes.elast_sec_mod_y))
            elif ch.objectName() == KEY_SUPTNGSEC_PM_ZPZ:
                ch.setText(str(col_attributes.plast_sec_mod_z))
            elif ch.objectName() == KEY_SUPTNGSEC_PM_ZPY:
                ch.setText(str(col_attributes.plast_sec_mod_y))
            elif ch.objectName() == 'pushButton_Add_Column':
                ch.setEnabled(True)
            else:
                pass

        for e in col_list:
            if e.text() != "":
                e.textChanged.connect(lambda: self.new_sectionalprop_Column(col_list))

        for f in fu_fy_list:
            if f.text() != "":
                self.fu_fy_validation_connect(fu_fy_list, f)
                # f.textChanged.connect(lambda: self.fu_fy_validation(fu_fy_list, f))

        # def f():
        #     found = False
        #     material_key = tab_Column.findChild(QtWidgets.QWidget, KEY_SUPTNGSEC_MATERIAL)
        #     for i in range(material_key.count()):
        #         if material_key.itemText(i) == "Custom":
        #             found = True
        #         if i == material_key.count() - 1:
        #             if found:
        #                 material_key.setCurrentText("Custom")
        #                 return
        #             else:
        #                 material_key.addItem("Custom")
        #                 material_key.setCurrentText("Custom")
        #                 return
        # for m in material_list:
        #     if m.text() != "":
        #         m.textChanged.connect(f)

    def beam_preferences(self, designation, material_grade):
        '''
        @author: Umair
        '''
        tab_Beam = self.ui.tabWidget.findChild(QtWidgets.QWidget, KEY_DISP_BEAMSEC)
        if designation == 'Select Section':
            self.ui.clear_tab("Beam")
            return

        beam_attributes = Section(designation, material_grade)
        Section.connect_to_database_update_other_attributes(beam_attributes, "Beams", designation)
        beam_list = []
        for ch in tab_Beam.children():
            if ch.objectName() == KEY_SUPTDSEC_DESIGNATION:
                ch.setText(designation)
            elif ch.objectName() == KEY_SUPTDSEC_SOURCE:
                ch.setText(beam_attributes.source)
            elif ch.objectName() == KEY_SUPTDSEC_MATERIAL:
                indx = ch.findText(material_grade, QtCore.Qt.MatchFixedString)
                if indx >= 0:
                    ch.setCurrentIndex(indx)
            elif ch.objectName() == KEY_SUPTDSEC_FU:
                ch.setText(str(beam_attributes.fu))
                ch.setEnabled(True if material_grade == 'Custom' else False)
            elif ch.objectName() == KEY_SUPTDSEC_FY:
                ch.setText(str(beam_attributes.fy))
                ch.setEnabled(True if material_grade == 'Custom' else False)
            elif ch.objectName() == KEY_SUPTDSEC_DEPTH:
                ch.setText(str(beam_attributes.depth))
                beam_list.append(ch)
            elif ch.objectName() == KEY_SUPTDSEC_FLANGE_W:
                ch.setText(str(beam_attributes.flange_width))
                beam_list.append(ch)
            elif ch.objectName() == KEY_SUPTDSEC_FLANGE_T:
                ch.setText(str(beam_attributes.flange_thickness))
                beam_list.append(ch)
            elif ch.objectName() == KEY_SUPTDSEC_WEB_T:
                ch.setText(str(beam_attributes.web_thickness))
                beam_list.append(ch)
            elif ch.objectName() == KEY_SUPTDSEC_FLANGE_S:
                ch.setText(str(beam_attributes.flange_slope))
            elif ch.objectName() == KEY_SUPTDSEC_ROOT_R:
                ch.setText(str(beam_attributes.root_radius))
            elif ch.objectName() == KEY_SUPTDSEC_TOE_R:
                ch.setText(str(beam_attributes.toe_radius))
            elif ch.objectName() == KEY_SUPTDSEC_MOD_OF_ELAST:
                ch.setText("200")
                ch.setDisabled(True)
            elif ch.objectName() == KEY_SUPTDSEC_MOD_OF_RIGID:
                ch.setText("76.9")
                ch.setDisabled(True)
            elif ch.objectName() == KEY_SUPTDSEC_POISSON_RATIO:
                ch.setText("0.3")
                ch.setDisabled(True)
            elif ch.objectName() == KEY_SUPTDSEC_THERMAL_EXP:
                ch.setText("12")
                ch.setDisabled(True)
            elif ch.objectName() == KEY_SUPTDSEC_MASS:
                ch.setText(str(beam_attributes.mass))
            elif ch.objectName() == KEY_SUPTDSEC_SEC_AREA:
                ch.setText(str(beam_attributes.area))
            elif ch.objectName() == KEY_SUPTDSEC_MOA_LZ:
                ch.setText(str(beam_attributes.mom_inertia_z))
            elif ch.objectName() == KEY_SUPTDSEC_MOA_LY:
                ch.setText(str(beam_attributes.mom_inertia_y))
            elif ch.objectName() == KEY_SUPTDSEC_ROG_RZ:
                ch.setText(str(beam_attributes.rad_of_gy_z))
            elif ch.objectName() == KEY_SUPTDSEC_ROG_RY:
                ch.setText(str(beam_attributes.rad_of_gy_y))
            elif ch.objectName() == KEY_SUPTDSEC_EM_ZZ:
                ch.setText(str(beam_attributes.elast_sec_mod_z))
            elif ch.objectName() == KEY_SUPTDSEC_EM_ZY:
                ch.setText(str(beam_attributes.elast_sec_mod_y))
            elif ch.objectName() == KEY_SUPTDSEC_PM_ZPZ:
                ch.setText(str(beam_attributes.plast_sec_mod_z))
            elif ch.objectName() == KEY_SUPTDSEC_PM_ZPY:
                ch.setText(str(beam_attributes.plast_sec_mod_y))
            elif ch.objectName() == 'pushButton_Add_Beam':
                ch.setEnabled(True)
            else:
                pass

        for e in beam_list:
            if e.text() != "":
                e.textChanged.connect(lambda: self.new_sectionalprop_Beam(beam_list))

    def angle_preferences(self,designation,material_grade):
        tab_Angle = self.ui.tabWidget.findChild(QtWidgets.QWidget, DISP_TITLE_ANGLE)

        # if designation == 'Select Section':
        #     self.ui.clear_tab("Angle")
        #     return
        ch=tab_Angle.findChild(QtWidgets.QWidget, KEY_ANGLE_DESIGNATION)
        ch.setText(designation)

    def fu_fy_validation_connect(self, fu_fy_list, f):
        f.textChanged.connect(lambda: self.fu_fy_validation(fu_fy_list, f))

    def fu_fy_validation(self, fu_fy_list, textbox):
        self.window_close_flag = False
        # self.rejected.disconnect()
        # self.rejected.connect(self.closeEvent_accept)
        print(fu_fy_list[0].text(), fu_fy_list[1].text())
        if "" not in [fu_fy_list[0].text(), fu_fy_list[1].text()]:
            for f in fu_fy_list:
                if f.objectName() in [KEY_SUPTNGSEC_FU, KEY_BASE_PLATE_FU]:
                    fu = float(f.text())
                elif f.objectName() in [KEY_SUPTNGSEC_FY, KEY_BASE_PLATE_FY]:
                    fy = float(f.text())
                else:
                    pass
        else:
            textbox.setStyleSheet("border: 1 px; border-style: solid; border-color: black;")
            return

        if fu and fy:
            if textbox.objectName() in [KEY_SUPTNGSEC_FU, KEY_BASE_PLATE_FU]:
                if fu < 290 or fu > 649:
                    textbox.setStyleSheet("border: 1 px; border-style: solid; border-color: red;")
                    self.window_close_flag = False

                    self.rejected.connect(self.closeEvent)
                    return
                else:
                    if 165 <= fy <= 249:
                        if not (290 <= fu <= 409):
                            textbox.setStyleSheet("border: 1 px; border-style: solid; border-color: red;")
                            self.window_close_flag = False

                            self.rejected.connect(self.closeEvent)

                            return
                        else:
                            textbox.setStyleSheet("border: 1 px; border-style: solid; border-color: black;")
                            self.window_close_flag = True

                            self.rejected.connect(self.closeEvent)

                            print("udhar")
                            return

                    elif 250 <= fy <= 299:
                        if not (410 <= fu <= 439):
                            textbox.setStyleSheet("border: 1 px; border-style: solid; border-color: red;")
                            self.window_close_flag = False

                            self.rejected.connect(self.closeEvent)
                            return
                        else:
                            textbox.setStyleSheet("border: 1 px; border-style: solid; border-color: black;")
                            self.window_close_flag = True

                            self.rejected.connect(self.closeEvent)
                            return
                    elif 300 <= fy <= 349:
                        if not (440 <= fu <= 489):
                            textbox.setStyleSheet("border: 1 px; border-style: solid; border-color: red;")
                            self.window_close_flag = False

                            self.rejected.connect(self.closeEvent)
                            return
                        else:
                            textbox.setStyleSheet("border: 1 px; border-style: solid; border-color: black;")
                            self.window_close_flag = True

                            self.rejected.connect(self.closeEvent)
                            return
                    elif 350 <= fy <= 409:
                        if not (490 <= fu <= 539):
                            textbox.setStyleSheet("border: 1 px; border-style: solid; border-color: red;")
                            self.window_close_flag = False

                            self.rejected.connect(self.closeEvent)
                            return
                        else:
                            textbox.setStyleSheet("border: 1 px; border-style: solid; border-color: black;")
                            self.window_close_flag = True

                            self.rejected.connect(self.closeEvent)
                            return
                    elif 410 <= fy <= 449:
                        if not (540 <= fu <= 569):
                            textbox.setStyleSheet("border: 1 px; border-style: solid; border-color: red;")
                            self.window_close_flag = False

                            self.rejected.connect(self.closeEvent)
                            return
                        else:
                            textbox.setStyleSheet("border: 1 px; border-style: solid; border-color: black;")
                            self.window_close_flag = True

                            self.rejected.connect(self.closeEvent)
                            return
                    elif 450 <= fy <= 549:
                        if not (570 <= fu <= 649):
                            textbox.setStyleSheet("border: 1 px; border-style: solid; border-color: red;")
                            self.window_close_flag = False

                            self.rejected.connect(self.closeEvent)
                            return
                        else:
                            textbox.setStyleSheet("border: 1 px; border-style: solid; border-color: black;")
                            self.window_close_flag = True

                            self.rejected.connect(self.closeEvent)
                            return
                    else:
                        textbox.setStyleSheet("border: 1 px; border-style: solid; border-color: black;")
                        self.window_close_flag = False

                        self.rejected.connect(self.closeEvent)
                        return
            if textbox.objectName() in [KEY_SUPTNGSEC_FY, KEY_BASE_PLATE_FY]:
                if fy < 165 or fy > 549:
                    textbox.setStyleSheet("border: 1 px; border-style: solid; border-color: red;")
                    self.window_close_flag = False

                    self.rejected.connect(self.closeEvent)
                    return

                else:
                    if 290 <= fu <= 409:
                        if not (165 <= fy <= 249):
                            textbox.setStyleSheet("border: 1 px; border-style: solid; border-color: red;")
                            self.window_close_flag = False

                            self.rejected.connect(self.closeEvent)
                            return
                        else:
                            textbox.setStyleSheet("border: 1 px; border-style: solid; border-color: black;")
                            self.window_close_flag = True

                            self.rejected.connect(self.closeEvent)
                            return

                    elif 410 <= fu <= 439:
                        if not (250 <= fy <= 299):
                            textbox.setStyleSheet("border: 1 px; border-style: solid; border-color: red;")
                            self.window_close_flag = False

                            self.rejected.connect(self.closeEvent)
                            return
                        else:
                            textbox.setStyleSheet("border: 1 px; border-style: solid; border-color: black;")
                            self.window_close_flag = True

                            self.rejected.connect(self.closeEvent)
                            return
                    elif 440 <= fu <= 489:
                        if not (300 <= fy <= 349):
                            textbox.setStyleSheet("border: 1 px; border-style: solid; border-color: red;")
                            self.window_close_flag = False

                            self.rejected.connect(self.closeEvent)
                            return
                        else:
                            textbox.setStyleSheet("border: 1 px; border-style: solid; border-color: black;")
                            self.window_close_flag = True

                            self.rejected.connect(self.closeEvent)
                            return
                    elif 490 <= fu <= 539:
                        if not (350 <= fy <= 409):
                            textbox.setStyleSheet("border: 1 px; border-style: solid; border-color: red;")
                            self.window_close_flag = False

                            self.rejected.connect(self.closeEvent)
                            return
                        else:
                            textbox.setStyleSheet("border: 1 px; border-style: solid; border-color: black;")
                            self.window_close_flag = True

                            self.rejected.connect(self.closeEvent)
                            return
                    elif 540 <= fu <= 569:
                        if not (410 <= fy <= 449):
                            textbox.setStyleSheet("border: 1 px; border-style: solid; border-color: red;")
                            self.window_close_flag = False

                            self.rejected.connect(self.closeEvent)
                            return
                        else:
                            textbox.setStyleSheet("border: 1 px; border-style: solid; border-color: black;")
                            self.window_close_flag = True

                            self.rejected.connect(self.closeEvent)
                            return
                    elif 570 <= fu <= 649:
                        if not (450 <= fy <= 549):
                            textbox.setStyleSheet("border: 1 px; border-style: solid; border-color: red;")
                            self.window_close_flag = False

                            self.rejected.connect(self.closeEvent)
                            return
                        else:
                            textbox.setStyleSheet("border: 1 px; border-style: solid; border-color: black;")
                            self.window_close_flag = True

                            self.rejected.connect(self.closeEvent)
                            return
                    else:
                        textbox.setStyleSheet("border: 1 px; border-style: solid; border-color: black;")
                        self.window_close_flag = False

                        self.rejected.connect(self.closeEvent)
                        return

    def anchor_bolt_designation(self, d):
        length = str(self.main.anchor_length_provided if self.main.design_button_status else 0)
        designation = str(d) + "X" + length + " IS5624 GALV"
        return designation, length

    def anchor_bolt_preferences(self, d, typ):

        change_list = []
        tab_anchor_bolt = self.ui.tabWidget.findChild(QtWidgets.QWidget, "Anchor Bolt")
        # length = IS_5624_1993.table1(d)
        # length = str(length[1])
        # designation = str(d)+"X"+length+" IS5624 GALV"
        designation = self.anchor_bolt_designation(d)[0]
        # initial_designation = designation
        for ch in tab_anchor_bolt.children():
            if ch.objectName() == KEY_DP_ANCHOR_BOLT_DESIGNATION:
                ch.setText(designation)
                ch.setReadOnly(True)
            elif ch.objectName() == KEY_DP_ANCHOR_BOLT_LENGTH:
                ch.setText(str(self.main.anchor_length_provided) if self.main.design_button_status else '0')
                change_list.append(ch)
                # ch.setReadOnly(True)
            elif ch.objectName() == KEY_DP_ANCHOR_BOLT_TYPE:
                ch.setText(typ)
                ch.setReadOnly(True)
            elif ch.objectName() == KEY_DP_ANCHOR_BOLT_GALVANIZED:
                change_list.append(ch)
            elif ch.objectName() == KEY_DP_ANCHOR_BOLT_MATERIAL_G_O:
                ch.setText(str(self.main.anchor_fu_fy[0]) if self.main.design_button_status else '0')

        for c in change_list:
            if isinstance(c, QtWidgets.QComboBox):
                c.currentIndexChanged.connect(lambda: self.anchor_bolt_designation_change(change_list[0], change_list))
            elif isinstance(c, QtWidgets.QLineEdit):
                c.textChanged.connect(lambda: self.anchor_bolt_designation_change(c, change_list))

    def anchor_bolt_designation_change(self, e, e_list):
        des = self.ui.tabWidget.findChild(QtWidgets.QWidget, "Anchor Bolt").findChild(QtWidgets.QWidget,
                                                                                      KEY_DP_ANCHOR_BOLT_DESIGNATION)
        initial_des = des.text()
        if isinstance(e, QtWidgets.QComboBox):
            des_list = initial_des.split(' ')
            new_des = des_list[0]+" "+des_list[1]
            if e.currentText() == 'Yes':
                des.setText(str(initial_des + " GALV"))
            elif e.currentText() == 'No':
                des.setText(new_des)
        elif isinstance(e, QtWidgets.QLineEdit):
            des_list = initial_des.split('X')
            des_list_2 = des_list[1].split(' ')
            if e.text() == "":
                if e_list[0].currentText() == 'Yes':
                    new_des = str(des_list[0])+'X '+str(des_list_2[1])+' '+str(des_list_2[2])
                else:
                    new_des = str(des_list[0]) + 'X ' + str(des_list_2[1])
            elif e_list[0].currentText() == 'Yes':
                new_des = str(des_list[0])+'X'+str(e.text())+' '+str(des_list_2[1])+' '+str(des_list_2[2])
            else:
                new_des = str(des_list[0]) + 'X' + str(e.text()) + ' ' + str(des_list_2[1])
            des.setText(new_des)

    def closeEvent(self, event):
        if self.window_close_flag:
            event.accept()
        else:
            QMessageBox.warning(self, "Error", "Select correct values for fu and fy!")
            event.ignore()

    def new_sectionalprop_Column(self, col_list):
        '''
        @author: Umair
        '''

        for e in col_list:
            if e.text() != "":
                if e.objectName() == KEY_SUPTNGSEC_DEPTH:
                    D = float(e.text())
                elif e.objectName() == KEY_SUPTNGSEC_FLANGE_W:
                    B = float(e.text())
                elif e.objectName() == KEY_SUPTNGSEC_FLANGE_T:
                    t_w = float(e.text())
                elif e.objectName() == KEY_SUPTNGSEC_WEB_T:
                    t_f = float(e.text())
                else:
                    pass
            else:
                return
        if col_list:
            tab_Column = self.ui.tabWidget.findChild(QtWidgets.QWidget, KEY_DISP_COLSEC)
            for c in tab_Column.children():
                if c.objectName() == KEY_SUPTNGSEC_MASS:
                    c.setText(str(self.sectionalprop.calc_Mass(D, B, t_w, t_f)))
                elif c.objectName() == KEY_SUPTNGSEC_SEC_AREA:
                    c.setText(str(self.sectionalprop.calc_Area(D, B, t_w, t_f)))
                elif c.objectName() == KEY_SUPTNGSEC_MOA_LZ:
                    c.setText(str(self.sectionalprop.calc_MomentOfAreaZ(D, B, t_w, t_f)))
                elif c.objectName() == KEY_SUPTNGSEC_MOA_LY:
                    c.setText(str(self.sectionalprop.calc_MomentOfAreaY(D, B, t_w, t_f)))
                elif c.objectName() == KEY_SUPTNGSEC_ROG_RZ:
                    c.setText(str(self.sectionalprop.calc_RogZ(D, B, t_w, t_f)))
                elif c.objectName() == KEY_SUPTNGSEC_ROG_RY:
                    c.setText(str(self.sectionalprop.calc_RogY(D, B, t_w, t_f)))
                elif c.objectName() == KEY_SUPTNGSEC_EM_ZZ:
                    c.setText(str(self.sectionalprop.calc_ElasticModulusZz(D, B, t_w, t_f)))
                elif c.objectName() == KEY_SUPTNGSEC_EM_ZY:
                    c.setText(str(self.sectionalprop.calc_ElasticModulusZy(D, B, t_w, t_f)))
                elif c.objectName() == KEY_SUPTNGSEC_PM_ZPZ:
                    c.setText(str(self.sectionalprop.calc_PlasticModulusZpz(D, B, t_w, t_f)))
                elif c.objectName() == KEY_SUPTNGSEC_PM_ZPY:
                    c.setText(str(self.sectionalprop.calc_PlasticModulusZpy(D, B, t_w, t_f)))
                elif c.objectName() == 'pushButton_Add_Column':
                    c.setEnabled(True)
                else:
                    pass

    def new_sectionalprop_Beam(self, beam_list):
        '''
        @author: Umair
        '''

        for e in beam_list:
            if e.text() != "":
                if e.objectName() == KEY_SUPTDSEC_DEPTH:
                    D = float(e.text())
                elif e.objectName() == KEY_SUPTDSEC_FLANGE_W:
                    B = float(e.text())
                elif e.objectName() == KEY_SUPTDSEC_FLANGE_T:
                    t_w = float(e.text())
                elif e.objectName() == KEY_SUPTDSEC_WEB_T:
                    t_f = float(e.text())
                else:
                    pass
            else:
                return
        if beam_list:
            tab_Beam = self.ui.tabWidget.findChild(QtWidgets.QWidget, KEY_DISP_BEAMSEC)
            for c in tab_Beam.children():
                if c.objectName() == KEY_SUPTDSEC_MASS:
                    c.setText(str(self.sectionalprop.calc_Mass(D, B, t_w, t_f)))
                elif c.objectName() == KEY_SUPTDSEC_SEC_AREA:
                    c.setText(str(self.sectionalprop.calc_Area(D, B, t_w, t_f)))
                elif c.objectName() == KEY_SUPTDSEC_MOA_LZ:
                    c.setText(str(self.sectionalprop.calc_MomentOfAreaZ(D, B, t_w, t_f)))
                elif c.objectName() == KEY_SUPTDSEC_MOA_LY:
                    c.setText(str(self.sectionalprop.calc_MomentOfAreaY(D, B, t_w, t_f)))
                elif c.objectName() == KEY_SUPTDSEC_ROG_RZ:
                    c.setText(str(self.sectionalprop.calc_RogZ(D, B, t_w, t_f)))
                elif c.objectName() == KEY_SUPTDSEC_ROG_RY:
                    c.setText(str(self.sectionalprop.calc_RogY(D, B, t_w, t_f)))
                elif c.objectName() == KEY_SUPTDSEC_EM_ZZ:
                    c.setText(str(self.sectionalprop.calc_ElasticModulusZz(D, B, t_w, t_f)))
                elif c.objectName() == KEY_SUPTDSEC_EM_ZY:
                    c.setText(str(self.sectionalprop.calc_ElasticModulusZy(D, B, t_w, t_f)))
                elif c.objectName() == KEY_SUPTDSEC_PM_ZPZ:
                    c.setText(str(self.sectionalprop.calc_PlasticModulusZpz(D, B, t_w, t_f)))
                elif c.objectName() == KEY_SUPTDSEC_PM_ZPY:
                    c.setText(str(self.sectionalprop.calc_PlasticModulusZpy(D, B, t_w, t_f)))
                elif c.objectName() == 'pushButton_Add_Beam':
                    c.setEnabled(True)
                else:
                    pass

    def download_Database_Column(self):
        file_path = os.path.abspath(os.path.join(os.getcwd(), os.path.join("ResourceFiles", "add_sections.xlsx")))
        shutil.copyfile(file_path, os.path.join(str(self.folder), "images_html", "add_sections.xlsx"))
        QMessageBox.information(QMessageBox(), 'Information', 'Your File is Downloaded in your selected workspace')
        #self.ui.pushButton_Import_Column.setEnabled(True)

    def download_Database_Beam(self):
        file_path = os.path.abspath(os.path.join(os.getcwd(), os.path.join("ResourceFiles", "add_sections.xlsx")))
        shutil.copyfile(file_path, os.path.join(str(self.folder), "images_html", "add_sections.xlsx"))
        QMessageBox.information(QMessageBox(), 'Information', 'Your File is Downloaded in your selected workspace')
        #self.ui.pushButton_Import_Beam.setEnabled(True)

    def import_ColumnPref(self):
        wb = openpyxl.load_workbook(os.path.join(str(self.folder), "images_html", "add_sections.xlsx"))
        sheet = wb['First Sheet']
        conn = sqlite3.connect('ResourceFiles/Database/Intg_osdag.sqlite')

        for rowNum in range(2, sheet.max_row + 1):
            designation = sheet.cell(row=rowNum, column=2).value
            mass = sheet.cell(row=rowNum, column=3).value
            area = sheet.cell(row=rowNum, column=4).value
            d = sheet.cell(row=rowNum, column=5).value
            b = sheet.cell(row=rowNum, column=6).value
            tw = sheet.cell(row=rowNum, column=7).value
            t = sheet.cell(row=rowNum, column=8).value
            flangeSlope = sheet.cell(row=rowNum, column=9).value
            r1 = sheet.cell(row=rowNum, column=10).value
            r2 = sheet.cell(row=rowNum, column=11).value
            iz = sheet.cell(row=rowNum, column=12).value
            iy = sheet.cell(row=rowNum, column=13).value
            rz = sheet.cell(row=rowNum, column=14).value
            ry = sheet.cell(row=rowNum, column=15).value
            zz = sheet.cell(row=rowNum, column=16).value
            zy = sheet.cell(row=rowNum, column=17).value
            zpz = sheet.cell(row=rowNum, column=18).value
            zpy = sheet.cell(row=rowNum, column=19).value
            source = sheet.cell(row=rowNum, column=20).value
            c = conn.cursor()
            c.execute("SELECT count(*) FROM Columns WHERE Designation = ?", (designation,))
            data = c.fetchone()[0]
            if data == 0:
                c.execute('''INSERT INTO Columns (Designation,Mass,Area,D,B,tw,T,R1,R2,Iz,Iy,rz,ry,
    				                           Zz,zy,Zpz,Zpy,FlangeSlope,Source) VALUES (?,?,?,?,?,?,?,?,?,?,?,?,?,?,?,?,?,?,?)''',
                          (designation, mass, area,
                           d, b, tw, t,
                           r1, r2, iz, iy, rz, ry,
                           zz, zy
                           ,
                           zpz, zpy, flangeSlope, source))
                conn.commit()
                c.close()

        conn.close()
        QMessageBox.information(QMessageBox(), 'Successful', ' File data is imported successfully to the database.')
        self.ui.pushButton_Import_Column.setDisabled(True)

    def import_BeamPref(self):
        wb = openpyxl.load_workbook(os.path.join(str(self.folder), "images_html", "add_sections.xlsx"))
        sheet = wb['First Sheet']
        conn = sqlite3.connect('ResourceFiles/Database/Intg_osdag.sqlite')

        for rowNum in range(2, sheet.max_row + 1):
            designation = sheet.cell(row=rowNum, column=2).value
            mass = sheet.cell(row=rowNum, column=3).value
            area = sheet.cell(row=rowNum, column=4).value
            d = sheet.cell(row=rowNum, column=5).value
            b = sheet.cell(row=rowNum, column=6).value
            tw = sheet.cell(row=rowNum, column=7).value
            t = sheet.cell(row=rowNum, column=8).value
            flangeSlope = sheet.cell(row=rowNum, column=9).value
            r1 = sheet.cell(row=rowNum, column=10).value
            r2 = sheet.cell(row=rowNum, column=11).value
            iz = sheet.cell(row=rowNum, column=12).value
            iy = sheet.cell(row=rowNum, column=13).value
            rz = sheet.cell(row=rowNum, column=14).value
            ry = sheet.cell(row=rowNum, column=15).value
            zz = sheet.cell(row=rowNum, column=16).value
            zy = sheet.cell(row=rowNum, column=17).value
            zpz = sheet.cell(row=rowNum, column=18).value
            zpy = sheet.cell(row=rowNum, column=19).value
            source = sheet.cell(row=rowNum, column=20).value

            c = conn.cursor()
            c.execute("SELECT count(*) FROM Beams WHERE Designation = ?", (designation,))
            data = c.fetchone()[0]
            if data == 0:
                c.execute('''INSERT INTO Beams (Designation,Mass,Area,D,B,tw,T,FlangeSlope,R1,R2,Iz,Iy,rz,ry,
            				                           Zz,zy,Zpz,Zpy,Source) VALUES (?,?,?,?,?,?,?,?,?,?,?,?,?,?,?,?,?,?,?)''',
                          (designation, mass, area,
                           d, b, tw, t,
                           flangeSlope, r1
                           ,
                           r2, iz, iy, rz, ry,
                           zz, zy
                           ,
                           zpz, zpy, source))
                conn.commit()
                c.close()

        conn.close()
        QMessageBox.information(QMessageBox(), 'Successful', ' File data is imported successfully to the database.')
        self.ui.pushButton_Import_Beam.setDisabled(True)

    def close_designPref(self):
        self.close()

    # def closeEvent(self, QCloseEvent):
    #     self.save_designPref_para()
    #     QCloseEvent.accept()


if __name__ == "__main__":
    import sys
    app = QtWidgets.QApplication(sys.argv)
    DesignPreferences = QtWidgets.QDialog()
    ui = Ui_Dialog()
    ui.setupUi(DesignPreferences)
    DesignPreferences.exec()
    sys.exit(app.exec_())
<|MERGE_RESOLUTION|>--- conflicted
+++ resolved
@@ -1533,11 +1533,6 @@
             combo_boltType = key_boltType.text()
             key_boltFu = tab_Anchor_Bolt.findChild(QtWidgets.QWidget, KEY_DP_ANCHOR_BOLT_MATERIAL_G_O)
             line_boltFu = key_boltFu.text()
-<<<<<<< HEAD
-            key_boltType = tab_Anchor_Bolt.findChild(QtWidgets.QWidget, KEY_DP_ANCHOR_BOLT_TYPE)
-            line_boltType = key_boltType.text()
-=======
->>>>>>> 2bc34779
             key_boltFriction = tab_Anchor_Bolt.findChild(QtWidgets.QWidget, KEY_DP_ANCHOR_BOLT_FRICTION)
             line_boltFriction = key_boltFriction.text()
 
