--- conflicted
+++ resolved
@@ -1052,30 +1052,6 @@
         self.tabWidget.setTabText(self.tabWidget.indexOf(self.tab_Beam), _translate("DesignPreferences", "Beam"))
         self.tabWidget.setTabText(self.tabWidget.indexOf(self.tab_Bolt), _translate("DesignPreferences", "Bolt"))
         self.tabWidget.setTabText(self.tabWidget.indexOf(self.tab_Weld), _translate("DesignPreferences", "Weld"))
-<<<<<<< HEAD
-        self.label_38.setText(_translate("DesignPreferences", "Inputs"))
-        self.label_39.setText(_translate("DesignPreferences", "Type of edges"))
-        self.combo_detailingEdgeType.setItemText(0, _translate("DesignPreferences", "a - Sheared or hand flame cut"))
-        self.combo_detailingEdgeType.setItemText(1, _translate("DesignPreferences", "b - Rolled, machine-flame cut, sawn and planed"))
-        self.txt_detailingGap.setText(_translate("DesignPreferences", "10"))
-        self.label_40.setText(_translate("DesignPreferences", "Are the members exposed to\n"
-"corrosive influences?"))
-        self.combo_detailing_memebers.setItemText(0, _translate("DesignPreferences", "No"))
-        self.combo_detailing_memebers.setItemText(1, _translate("DesignPreferences", "Yes"))
-        self.label_12.setText(_translate("Dialog", "Gap between beam & support (mm)"))
-        self.label_18.setText(_translate("DesignPreferences", "Description"))
-        self.textBrowser_detailingDescription.setHtml(_translate("DesignPreferences", "<!DOCTYPE HTML PUBLIC \"-//W3C//DTD HTML 4.0//EN\" \"http://www.w3.org/TR/REC-html40/strict.dtd\">\n"
-"<html><head><meta name=\"qrichtext\" content=\"1\" /><style type=\"text/css\">\n"
-"p, li { white-space: pre-wrap; }\n"
-"</style></head><body style=\" font-family:\'Arial\'; font-size:8.25pt; font-weight:400; font-style:normal;\">\n"
-"<p align=\"justify\" style=\" margin-top:0px; margin-bottom:0px; margin-left:0px; margin-right:0px; -qt-block-indent:0; text-indent:0px;\"><span style=\" font-family:\'MS Shell Dlg 2\'; font-size:8pt;\">The minimum edge and end distances from the centre of any hole to the nearest edge of a plate shall not be less than </span><span style=\" font-family:\'MS Shell Dlg 2\'; font-size:8pt; font-weight:600;\">1.7</span><span style=\" font-family:\'MS Shell Dlg 2\'; font-size:8pt;\"> times the hole diameter in case of </span><span style=\" font-family:\'MS Shell Dlg 2\'; font-size:8pt; font-weight:600;\">[a- sheared or hand flame cut edges] </span><span style=\" font-family:\'MS Shell Dlg 2\'; font-size:8pt;\">and </span><span style=\" font-family:\'MS Shell Dlg 2\'; font-size:8pt; font-weight:600;\">1.5 </span><span style=\" font-family:\'MS Shell Dlg 2\'; font-size:8pt;\">times the hole diameter in case of </span><span style=\" font-family:\'MS Shell Dlg 2\'; font-size:8pt; font-weight:600;\">[b - Rolled, machine-flame cut, sawn and planed edges]</span><span style=\" font-family:\'MS Shell Dlg 2\'; font-size:8pt;\"> (IS 800 - cl. 10. 2. 4. 2)</span></p>\n"
-"<p align=\"justify\" style=\"-qt-paragraph-type:empty; margin-top:0px; margin-bottom:0px; margin-left:0px; margin-right:0px; -qt-block-indent:0; text-indent:0px; font-family:\'Calibri\'; font-size:8pt; vertical-align:middle;\"><br /></p>\n"
-"<p align=\"justify\" style=\" margin-top:0px; margin-bottom:0px; margin-left:0px; margin-right:0px; -qt-block-indent:0; text-indent:0px;\"><span style=\" font-family:\'MS Shell Dlg 2\'; font-size:8pt;\">This gap should include the tolerance value of 5mm. So if the assumed clearance is 5mm, then the gap should be = 10mm (= 5mm {clearance} + 5 mm{tolerance})</span></p>\n"
-"<p align=\"justify\" style=\"-qt-paragraph-type:empty; margin-top:0px; margin-bottom:0px; margin-left:0px; margin-right:0px; -qt-block-indent:0; text-indent:0px; font-family:\'Calibri\'; font-size:8pt;\"><br /></p>\n"
-"<p align=\"justify\" style=\" margin-top:0px; margin-bottom:0px; margin-left:0px; margin-right:0px; -qt-block-indent:0; text-indent:0px;\"><span style=\" font-family:\'MS Shell Dlg 2\'; font-size:8pt;\">Specifying whether the members are exposed to corrosive influences, here, only affects the calculation of the maximum edge distance as per cl. 10.2.4.3</span></p>\n"
-"<p align=\"justify\" style=\"-qt-paragraph-type:empty; margin-top:0px; margin-bottom:0px; margin-left:0px; margin-right:0px; -qt-block-indent:0; text-indent:0px; font-family:\'MS Shell Dlg 2\'; font-size:8pt;\"><br /></p></body></html>"))
-=======
->>>>>>> 976db981
         self.tabWidget.setTabText(self.tabWidget.indexOf(self.tab_Detailing), _translate("DesignPreferences", "Detailing"))
         self.tabWidget.setTabText(self.tabWidget.indexOf(self.tab_Design), _translate("DesignPreferences", "Design"))
 
