# -*- coding: utf-8 -*-

# Form implementation generated from reading ui file 'ui_design_preferences.ui'
#
# Created by: PyQt5 UI code generator 5.10.1
#
# WARNING! All changes made in this file will be lost!
from Common import *
from utils.common.component import Section,I_sectional_Properties
from utils.common.component import *
from utils.common.other_standards import *
from design_type.connection.fin_plate_connection import FinPlateConnection
from design_type.connection.connection import Connection

from PyQt5.QtWidgets import QMessageBox, qApp
from PyQt5.QtGui import QDoubleValidator, QIntValidator, QPixmap, QPalette
from PyQt5.QtCore import QFile, pyqtSignal, QTextStream, Qt, QIODevice,pyqtSlot
from PyQt5 import QtCore, QtGui, QtWidgets
from PyQt5.QtWidgets import QMainWindow, QDialog, QFontDialog, QApplication, QFileDialog, QColorDialog
from PyQt5.QtCore import QFile, pyqtSignal, QTextStream, Qt, QIODevice
from PyQt5.QtCore import QRegExp
from PyQt5.QtGui import QBrush
from PyQt5.QtGui import QColor
from PyQt5.QtGui import QDoubleValidator, QIntValidator, QPixmap, QPalette
from PyQt5.QtGui import QTextCharFormat
from PyQt5.QtGui import QTextCursor
from PyQt5.QtWidgets import QMainWindow, QDialog, QFontDialog, QApplication, QFileDialog, QColorDialog
from PyQt5.QtGui import QStandardItem
import os
import json
import logging
from drawing_2D.Svg_Window import SvgWindow
import sys
import sqlite3
import shutil
import openpyxl


class Ui_Dialog(object):
    def setupUi(self, DesignPreferences, main, input_dictionary):
        DesignPreferences.setObjectName("DesignPreferences")
        DesignPreferences.resize(969, 624)
        self.gridLayout_5 = QtWidgets.QGridLayout(DesignPreferences)
        self.gridLayout_5.setObjectName("gridLayout_5")
        self.gridLayout_2 = QtWidgets.QGridLayout()
        self.gridLayout_2.setObjectName("gridLayout_2")
        self.btn_defaults = QtWidgets.QPushButton(DesignPreferences)
        font = QtGui.QFont()
        font.setFamily("Arial")
        self.btn_defaults.setFont(font)
        self.btn_defaults.setObjectName("btn_defaults")
        self.gridLayout_2.addWidget(self.btn_defaults, 0, 1, 1, 1)
        self.btn_save = QtWidgets.QPushButton(DesignPreferences)
        font = QtGui.QFont()
        font.setFamily("Arial")
        self.btn_save.setFont(font)
        self.btn_save.setObjectName("btn_save")
        self.gridLayout_2.addWidget(self.btn_save, 0, 2, 1, 1)
        self.btn_close = QtWidgets.QPushButton(DesignPreferences)
        font = QtGui.QFont()
        font.setFamily("Arial")
        self.btn_close.setFont(font)
        self.btn_close.setObjectName("btn_close")
        self.gridLayout_2.addWidget(self.btn_close, 0, 3, 1, 1)
        spacerItem = QtWidgets.QSpacerItem(28, 20, QtWidgets.QSizePolicy.Expanding, QtWidgets.QSizePolicy.Minimum)
        self.gridLayout_2.addItem(spacerItem, 0, 0, 1, 1)
        spacerItem1 = QtWidgets.QSpacerItem(40, 20, QtWidgets.QSizePolicy.Expanding, QtWidgets.QSizePolicy.Minimum)
        self.gridLayout_2.addItem(spacerItem1, 0, 4, 1, 1)
        self.gridLayout_5.addLayout(self.gridLayout_2, 1, 0, 1, 1)
        self.tabWidget = QtWidgets.QTabWidget(DesignPreferences)
        font = QtGui.QFont()
        font.setFamily("Arial")
        self.tabWidget.setFont(font)
        self.tabWidget.setObjectName("tabWidget")

###################################################################
######################################################################
######################################################################
####################################################################

#START

        # tab_index = 0
        # for tab_details in main.tab_list(main):
        #     tab_name = tab_details[0]
        #     tab_elements = tab_details[1]
        #     tab = QtWidgets.QWidget()
        #     tab.setObjectName(tab_name)
        #     elements = tab_elements()
        _translate = QtCore.QCoreApplication.translate
        #     i = 0
        #     j = 6
        #     for element in elements:
        #         lable = element[1]
        #         type = element[2]
        #         # value = option[4]
        #         if type in [TYPE_COMBOBOX, TYPE_TEXTBOX]:
        #             l = QtWidgets.QLabel(tab)
        #             if lable in [KEY_DISP_SUPTNGSEC_THERMAL_EXP]:
        #                 l.setGeometry(QtCore.QRect(3 + j, 10 + i, 165, 28))
        #                 i = i + 10
        #             else:
        #                 l.setGeometry(QtCore.QRect(3 + j, 10 + i, 165, 22))
        #             font = QtGui.QFont()
        #             font.setPointSize(9)
        #             if lable in [KEY_DISP_SUPTNGSEC_DESIGNATION, KEY_DISP_SUPTNGSEC_TYPE, KEY_DISP_SUPTNGSEC_SOURCE]:
        #                 font.setWeight(75)
        #             else:
        #                 font.setWeight(50)
        #             l.setFont(font)
        #             l.setObjectName(element[0] + "_label")
        #             l.setText(_translate("MainWindow", "<html><head/><body><p>" + lable + "</p></body></html>"))
        #             l.setAlignment(QtCore.Qt.AlignCenter)
        #
        #         if type == TYPE_COMBOBOX:
        #             combo = QtWidgets.QComboBox(tab)
        #             combo.setGeometry(QtCore.QRect(170 + j, 10 + i, 130, 22))
        #             font = QtGui.QFont()
        #             font.setPointSize(9)
        #             font.setBold(False)
        #             font.setWeight(50)
        #             combo.setFont(font)
        #             combo.setStyleSheet("QComboBox { combobox-popup: 0; }")
        #             combo.setMaxVisibleItems(5)
        #             combo.setObjectName(element[0])
        #             for item in element[3]:
        #                 combo.addItem(item)
        #
        #         if type == TYPE_TITLE:
        #             q = QtWidgets.QLabel(tab)
        #             q.setGeometry(QtCore.QRect(j, 10 + i, 155, 35))
        #             font = QtGui.QFont()
        #             font.setPointSize(10)
        #             q.setFont(font)
        #             q.setObjectName("_title")
        #             q.setText(_translate("MainWindow",
        #                                  "<html><head/><body><p><span style=\" font-weight:600;\">" + lable + "</span></p></body></html>"))
        #
        #         if type == TYPE_TEXTBOX:
        #             r = QtWidgets.QLineEdit(tab)
        #             r.setGeometry(QtCore.QRect(170 + j, 10 + i, 130, 22))
        #             font = QtGui.QFont()
        #             font.setPointSize(9)
        #             font.setBold(False)
        #             font.setWeight(50)
        #             r.setFont(font)
        #             r.setObjectName(element[0])
        #             if element[0] in [KEY_SUPTNGSEC_DEPTH, KEY_SUPTNGSEC_FLANGE_W, KEY_SUPTNGSEC_FLANGE_T,
        #                               KEY_SUPTNGSEC_WEB_T, KEY_SUPTDSEC_DEPTH, KEY_SUPTDSEC_FLANGE_W,
        #                               KEY_SUPTDSEC_FLANGE_T, KEY_SUPTDSEC_WEB_T]:
        #                 r.setValidator(QDoubleValidator())
        #
        #         if type == TYPE_IMAGE:
        #             im = QtWidgets.QLabel(tab)
        #             im.setGeometry(QtCore.QRect(60 + j, 30 + i, 200, 300))
        #             im.setObjectName(element[0])
        #             im.setScaledContents(True)
        #             image = QPixmap("./ResourceFiles/images/Columns_Beams.png")
        #             im.setPixmap(image)
        #             i = i + 300
        #
        #         if type == TYPE_BREAK:
        #             j = j + 310
        #             i = -30
        #
        #         if type == TYPE_ENTER:
        #             pass
        #
        #         i = i + 30
        #     pushButton_Add = QtWidgets.QPushButton(tab)
        #     pushButton_Add.setObjectName(str("pushButton_Add_"+tab_name))
        #     pushButton_Add.setGeometry(QtCore.QRect(6, 500, 160, 27))
        #     font = QtGui.QFont()
        #     font.setPointSize(9)
        #     font.setBold(False)
        #     font.setWeight(50)
        #     pushButton_Add.setFont(font)
        #     pushButton_Add.setText("Add")
        #
        #     pushButton_Clear = QtWidgets.QPushButton(tab)
        #     pushButton_Clear.setObjectName(str("pushButton_Clear_"+tab_name))
        #     pushButton_Clear.setGeometry(QtCore.QRect(180, 500, 160, 27))
        #     font = QtGui.QFont()
        #     font.setPointSize(9)
        #     font.setBold(False)
        #     font.setWeight(50)
        #     pushButton_Clear.setFont(font)
        #     pushButton_Clear.setText("Clear")
        #
        #     pushButton_Import = QtWidgets.QPushButton(tab)
        #     pushButton_Import.setObjectName(str("pushButton_Import_"+tab_name))
        #     pushButton_Import.setGeometry(QtCore.QRect(770, 500, 160, 27))
        #     font = QtGui.QFont()
        #     font.setPointSize(9)
        #     font.setBold(False)
        #     font.setWeight(50)
        #     pushButton_Import.setFont(font)
        #     pushButton_Import.setText("Import xlsx file")
        #
        #     pushButton_Download = QtWidgets.QPushButton(tab)
        #     pushButton_Download.setObjectName(str("pushButton_Download_"+tab_name))
        #     pushButton_Download.setGeometry(QtCore.QRect(600, 500, 160, 27))
        #     font = QtGui.QFont()
        #     font.setPointSize(9)
        #     font.setBold(False)
        #     font.setWeight(50)
        #     pushButton_Download.setFont(font)
        #     pushButton_Download.setText("Download xlsx file")
        #
        #     self.tabWidget.addTab(tab, "")
        #     self.tabWidget.setTabText(tab_index, tab_name)
        #     tab_index += 1





#END

####################################################################
####################################################################
#####################################################################





        #
        #
        #
        # self.tab_Column = QtWidgets.QWidget()
        # self.tab_Column.setObjectName("tab_Column")
        #
        # '''
        # @author: Umair
        # '''
        #
        # supporting_section_list = main.supporting_section_values(self)
        # _translate = QtCore.QCoreApplication.translate
        # i = 0
        # j = 6
        # for element in supporting_section_list:
        #     lable = element[1]
        #     type = element[2]
        #     # value = option[4]
        #     if type in [TYPE_COMBOBOX, TYPE_TEXTBOX]:
        #         l = QtWidgets.QLabel(self.tab_Column)
        #         if lable in [KEY_DISP_SUPTNGSEC_THERMAL_EXP]:
        #             l.setGeometry(QtCore.QRect(3 + j, 10 + i, 165, 28))
        #             i = i + 10
        #         else:
        #             l.setGeometry(QtCore.QRect(3 + j, 10 + i, 165, 22))
        #         font = QtGui.QFont()
        #         font.setPointSize(9)
        #         if lable in [KEY_DISP_SUPTNGSEC_DESIGNATION, KEY_DISP_SUPTNGSEC_TYPE, KEY_DISP_SUPTNGSEC_SOURCE]:
        #             font.setWeight(75)
        #         else:
        #             font.setWeight(50)
        #         l.setFont(font)
        #         l.setObjectName(element[0] + "_label")
        #         l.setText(_translate("MainWindow", "<html><head/><body><p>" + lable + "</p></body></html>"))
        #         l.setAlignment(QtCore.Qt.AlignCenter)
        #
        #     if type == TYPE_COMBOBOX:
        #         combo = QtWidgets.QComboBox(self.tab_Column)
        #         combo.setGeometry(QtCore.QRect(170 + j, 10 + i, 130, 22))
        #         font = QtGui.QFont()
        #         font.setPointSize(9)
        #         font.setBold(False)
        #         font.setWeight(50)
        #         combo.setFont(font)
        #         combo.setStyleSheet("QComboBox { combobox-popup: 0; }")
        #         combo.setMaxVisibleItems(5)
        #         combo.setObjectName(element[0])
        #         for item in element[3]:
        #             combo.addItem(item)
        #
        #     if type == TYPE_TITLE:
        #         q = QtWidgets.QLabel(self.tab_Column)
        #         q.setGeometry(QtCore.QRect(j, 10 + i, 155, 35))
        #         font = QtGui.QFont()
        #         font.setPointSize(10)
        #         q.setFont(font)
        #         q.setObjectName("_title")
        #         q.setText(_translate("MainWindow",
        #                              "<html><head/><body><p><span style=\" font-weight:600;\">" + lable + "</span></p></body></html>"))
        #
        #     if type == TYPE_TEXTBOX:
        #         r = QtWidgets.QLineEdit(self.tab_Column)
        #         r.setGeometry(QtCore.QRect(170 + j, 10 + i, 130, 22))
        #         font = QtGui.QFont()
        #         font.setPointSize(9)
        #         font.setBold(False)
        #         font.setWeight(50)
        #         r.setFont(font)
        #         r.setObjectName(element[0])
        #         if element[0] in [KEY_SUPTNGSEC_DEPTH, KEY_SUPTNGSEC_FLANGE_W, KEY_SUPTNGSEC_FLANGE_T, KEY_SUPTNGSEC_WEB_T]:
        #             r.setValidator(QDoubleValidator())
        #
        #     if type == TYPE_IMAGE:
        #         im = QtWidgets.QLabel(self.tab_Column)
        #         im.setGeometry(QtCore.QRect(60 + j, 30 + i, 200, 300))
        #         im.setObjectName(element[0])
        #         im.setScaledContents(True)
        #         image = QPixmap("./ResourceFiles/images/Columns_Beams.png")
        #         im.setPixmap(image)
        #         i = i + 300
        #
        #     if type == TYPE_BREAK:
        #         j = j + 310
        #         i = -30
        #
        #     if type == TYPE_ENTER:
        #         pass
        #
        #     i = i + 30
        # pushButton_Add_Column = QtWidgets.QPushButton(self.tab_Column)
        # pushButton_Add_Column.setObjectName("pushButton_Add_Column")
        # pushButton_Add_Column.setGeometry(QtCore.QRect(6, 500, 160, 27))
        # font = QtGui.QFont()
        # font.setPointSize(9)
        # font.setBold(False)
        # font.setWeight(50)
        # pushButton_Add_Column.setFont(font)
        # pushButton_Add_Column.setText("Add")
        #
        # pushButton_Clear_Column = QtWidgets.QPushButton(self.tab_Column)
        # pushButton_Clear_Column.setObjectName("pushButton_Clear_Column")
        # pushButton_Clear_Column.setGeometry(QtCore.QRect(180, 500, 160, 27))
        # font = QtGui.QFont()
        # font.setPointSize(9)
        # font.setBold(False)
        # font.setWeight(50)
        # pushButton_Clear_Column.setFont(font)
        # pushButton_Clear_Column.setText("Clear")
        #
        # pushButton_Import_Column = QtWidgets.QPushButton(self.tab_Column)
        # pushButton_Import_Column.setObjectName("pushButton_Import_Column")
        # pushButton_Import_Column.setGeometry(QtCore.QRect(770, 500, 160, 27))
        # font = QtGui.QFont()
        # font.setPointSize(9)
        # font.setBold(False)
        # font.setWeight(50)
        # pushButton_Import_Column.setFont(font)
        # pushButton_Import_Column.setText("Import xlsx file")
        #
        # pushButton_Download_Column = QtWidgets.QPushButton(self.tab_Column)
        # pushButton_Download_Column.setObjectName("pushButton_Download_Column")
        # pushButton_Download_Column.setGeometry(QtCore.QRect(600, 500, 160, 27))
        # font = QtGui.QFont()
        # font.setPointSize(9)
        # font.setBold(False)
        # font.setWeight(50)
        # pushButton_Download_Column.setFont(font)
        # pushButton_Download_Column.setText("Download xlsx file")
        #
        # self.tabWidget.addTab(self.tab_Column, "")
        # self.tab_Beam = QtWidgets.QWidget()
        # self.tab_Beam.setObjectName("tab_Beam")
        #
        # supported_section_list = main.supported_section_values(self)
        # _translate = QtCore.QCoreApplication.translate
        # i = 0
        # j = 6
        # for element in supported_section_list:
        #     lable = element[1]
        #     type = element[2]
        #     # value = option[4]
        #     if type in [TYPE_COMBOBOX, TYPE_TEXTBOX]:
        #         l = QtWidgets.QLabel(self.tab_Beam)
        #         if lable in [KEY_DISP_SUPTDSEC_THERMAL_EXP]:
        #             l.setGeometry(QtCore.QRect(3 + j, 10 + i, 165, 28))
        #             i = i + 10
        #         else:
        #             l.setGeometry(QtCore.QRect(3 + j, 10 + i, 165, 22))
        #         font = QtGui.QFont()
        #         font.setPointSize(9)
        #         if lable in [KEY_DISP_SUPTNGSEC_DESIGNATION, KEY_DISP_SUPTNGSEC_TYPE, KEY_DISP_SUPTNGSEC_SOURCE]:
        #             font.setWeight(75)
        #         else:
        #             font.setWeight(50)
        #         l.setFont(font)
        #         l.setObjectName(element[0] + "_label")
        #         l.setText(_translate("MainWindow", "<html><head/><body><p>" + lable + "</p></body></html>"))
        #         l.setAlignment(QtCore.Qt.AlignCenter)
        #
        #     if type == TYPE_COMBOBOX:
        #         combo = QtWidgets.QComboBox(self.tab_Beam)
        #         combo.setGeometry(QtCore.QRect(170 + j, 10 + i, 130, 22))
        #         font = QtGui.QFont()
        #         font.setPointSize(9)
        #         font.setBold(False)
        #         font.setWeight(50)
        #         combo.setFont(font)
        #         combo.setStyleSheet("QComboBox { combobox-popup: 0; }")
        #         combo.setMaxVisibleItems(5)
        #         combo.setObjectName(element[0])
        #         for item in element[3]:
        #             combo.addItem(item)
        #
        #     if type == TYPE_TITLE:
        #         q = QtWidgets.QLabel(self.tab_Beam)
        #         q.setGeometry(QtCore.QRect(j, 10 + i, 155, 35))
        #         font = QtGui.QFont()
        #         font.setPointSize(10)
        #         q.setFont(font)
        #         q.setObjectName("_title")
        #         q.setText(_translate("MainWindow",
        #                              "<html><head/><body><p><span style=\" font-weight:600;\">" + lable + "</span></p></body></html>"))
        #
        #     if type == TYPE_TEXTBOX:
        #         r = QtWidgets.QLineEdit(self.tab_Beam)
        #         r.setGeometry(QtCore.QRect(170 + j, 10 + i, 130, 22))
        #         font = QtGui.QFont()
        #         font.setPointSize(9)
        #         font.setBold(False)
        #         font.setWeight(50)
        #         r.setFont(font)
        #         r.setObjectName(element[0])
        #         if element[0] in [KEY_SUPTDSEC_DEPTH, KEY_SUPTDSEC_FLANGE_W, KEY_SUPTDSEC_FLANGE_T,
        #                        KEY_SUPTDSEC_WEB_T]:
        #             r.setValidator(QDoubleValidator())
        #
        #     if type == TYPE_IMAGE:
        #         im = QtWidgets.QLabel(self.tab_Beam)
        #         im.setGeometry(QtCore.QRect(60 + j, 30 + i, 200, 300))
        #         im.setObjectName(element[0])
        #         im.setScaledContents(True)
        #         image = QPixmap("./ResourceFiles/images/Columns_Beams.png")
        #         im.setPixmap(image)
        #         i = i + 300
        #
        #     if type == TYPE_BREAK:
        #         j = j + 310
        #         i = -30
        #
        #     if type == TYPE_ENTER:
        #         pass
        #
        #     i = i + 30
        # pushButton_Add_Beam = QtWidgets.QPushButton(self.tab_Beam)
        # pushButton_Add_Beam.setObjectName("pushButton_Add_Beam")
        # pushButton_Add_Beam.setGeometry(QtCore.QRect(6, 500, 160, 27))
        # font = QtGui.QFont()
        # font.setPointSize(9)
        # font.setBold(False)
        # font.setWeight(50)
        # pushButton_Add_Beam.setFont(font)
        # pushButton_Add_Beam.setText("Add")
        #
        # pushButton_Clear_Beam = QtWidgets.QPushButton(self.tab_Beam)
        # pushButton_Clear_Beam.setObjectName("pushButton_Clear_Beam")
        # pushButton_Clear_Beam.setGeometry(QtCore.QRect(180, 500, 160, 27))
        # font = QtGui.QFont()
        # font.setPointSize(9)
        # font.setBold(False)
        # font.setWeight(50)
        # pushButton_Clear_Beam.setFont(font)
        # pushButton_Clear_Beam.setText("Clear")
        #
        # pushButton_Import_Beam = QtWidgets.QPushButton(self.tab_Beam)
        # pushButton_Import_Beam.setObjectName("pushButton_Import_Beam")
        # pushButton_Import_Beam.setGeometry(QtCore.QRect(770, 500, 160, 27))
        # font = QtGui.QFont()
        # font.setPointSize(9)
        # font.setBold(False)
        # font.setWeight(50)
        # pushButton_Import_Beam.setFont(font)
        # pushButton_Import_Beam.setText("Import xlsx file")
        #
        # pushButton_Download_Beam = QtWidgets.QPushButton(self.tab_Beam)
        # pushButton_Download_Beam.setObjectName("pushButton_Download_Beam")
        # pushButton_Download_Beam.setGeometry(QtCore.QRect(600, 500, 160, 27))
        # font = QtGui.QFont()
        # font.setPointSize(9)
        # font.setBold(False)
        # font.setWeight(50)
        # pushButton_Download_Beam.setFont(font)
        # pushButton_Download_Beam.setText("Download xlsx file")
        #
        # self.tabWidget.addTab(self.tab_Beam, "")

###################################################################
######################################################################
######################################################################
####################################################################

# START

        tab_index = 0
        for tab_details in main.tab_list(main):
            tab_name = tab_details[0]
            tab_elements = tab_details[2]
            tab_type = tab_details[1]
            if tab_type == TYPE_TAB_1:
                tab = QtWidgets.QWidget()
                tab.setObjectName(tab_name)
                elements = tab_elements(main, input_dictionary)
                _translate = QtCore.QCoreApplication.translate
                i = 0
                j = 6
                for element in elements:
                    lable = element[1]
                    type = element[2]
                    # value = option[4]
                    if type in [TYPE_COMBOBOX, TYPE_TEXTBOX]:
                        l = QtWidgets.QLabel(tab)
                        if lable in [KEY_DISP_SUPTNGSEC_THERMAL_EXP]:
                            l.setGeometry(QtCore.QRect(3 + j, 10 + i, 165, 28))
                            i = i + 10
                        else:
                            l.setGeometry(QtCore.QRect(3 + j, 10 + i, 165, 22))
                        font = QtGui.QFont()
                        font.setPointSize(9)
                        if lable in [KEY_DISP_SUPTNGSEC_DESIGNATION, KEY_DISP_SUPTNGSEC_TYPE,
                                     KEY_DISP_SUPTNGSEC_SOURCE]:
                            font.setWeight(75)
                        else:
                            font.setWeight(50)
                        l.setFont(font)
                        l.setObjectName(element[0] + "_label")
                        l.setText(_translate("MainWindow", "<html><head/><body><p>" + lable + "</p></body></html>"))
                        l.setAlignment(QtCore.Qt.AlignLeft)

                    if type == TYPE_COMBOBOX:
                        combo = QtWidgets.QComboBox(tab)
                        combo.setGeometry(QtCore.QRect(170 + j, 10 + i, 130, 22))
                        font = QtGui.QFont()
                        font.setPointSize(9)
                        font.setBold(False)
                        font.setWeight(50)
                        combo.setFont(font)
                        combo.setStyleSheet("QComboBox { combobox-popup: 0; }")
                        combo.setMaxVisibleItems(5)
                        combo.setObjectName(element[0])
                        for item in element[3]:
                            combo.addItem(item)
                        if input_dictionary:
                            combo.setCurrentText(str(element[4]))

                    if type == TYPE_TITLE:
                        q = QtWidgets.QLabel(tab)
                        q.setGeometry(QtCore.QRect(j, 10 + i, 155, 35))
                        font = QtGui.QFont()
                        font.setPointSize(10)
                        q.setFont(font)
                        q.setObjectName("_title")
                        q.setText(_translate("MainWindow",
                                             "<html><head/><body><p><span style=\" font-weight:600;\">" + lable + "</span></p></body></html>"))

                    if type == TYPE_TEXTBOX:
                        r = QtWidgets.QLineEdit(tab)
                        r.setGeometry(QtCore.QRect(170 + j, 10 + i, 130, 22))
                        font = QtGui.QFont()
                        font.setPointSize(9)
                        font.setBold(False)
                        font.setWeight(50)
                        r.setFont(font)
                        r.setObjectName(element[0])
                        if element[0] in [KEY_SUPTNGSEC_DEPTH, KEY_SUPTNGSEC_FLANGE_W, KEY_SUPTNGSEC_FLANGE_T,
                                          KEY_SUPTNGSEC_WEB_T, KEY_SUPTDSEC_DEPTH, KEY_SUPTDSEC_FLANGE_W,
                                          KEY_SUPTDSEC_FLANGE_T, KEY_SUPTDSEC_WEB_T]:
                            r.setValidator(QDoubleValidator())
                        if element[0] in [KEY_SUPTNGSEC_DESIGNATION,
                                          KEY_SUPTNGSEC_MATERIAL] and main.module_name(main) == KEY_DISP_BASE_PLATE:
                            r.setReadOnly(True)
                        if element[0] in [KEY_SUPTNGSEC_FU, KEY_SUPTNGSEC_FY] and main.module_name(main) == KEY_DISP_BASE_PLATE:
                            r.setValidator(QDoubleValidator())
                        if input_dictionary:
                            r.setText(str(element[4]))

                    if type == TYPE_IMAGE:
                        im = QtWidgets.QLabel(tab)
                        im.setGeometry(QtCore.QRect(60 + j, 30 + i, 200, 300))
                        im.setObjectName(element[0])
                        im.setScaledContents(True)
                        image = QPixmap("./ResourceFiles/images/ColumnsBeams.png")
                        im.setPixmap(image)
                        i = i + 300

                    if type == TYPE_BREAK:
                        j = j + 310
                        i = -30

                    if type == TYPE_ENTER:
                        pass

                    i = i + 30
                pushButton_Add = QtWidgets.QPushButton(tab)
                pushButton_Add.setObjectName(str("pushButton_Add_" + tab_name))
                pushButton_Add.setGeometry(QtCore.QRect(6, 500, 160, 27))
                font = QtGui.QFont()
                font.setPointSize(9)
                font.setBold(False)
                font.setWeight(50)
                pushButton_Add.setFont(font)
                pushButton_Add.setText("Add")

                pushButton_Clear = QtWidgets.QPushButton(tab)
                pushButton_Clear.setObjectName(str("pushButton_Clear_" + tab_name))
                pushButton_Clear.setGeometry(QtCore.QRect(180, 500, 160, 27))
                font = QtGui.QFont()
                font.setPointSize(9)
                font.setBold(False)
                font.setWeight(50)
                pushButton_Clear.setFont(font)
                pushButton_Clear.setText("Clear")

                pushButton_Import = QtWidgets.QPushButton(tab)
                pushButton_Import.setObjectName(str("pushButton_Import_" + tab_name))
                pushButton_Import.setGeometry(QtCore.QRect(770, 500, 160, 27))
                font = QtGui.QFont()
                font.setPointSize(9)
                font.setBold(False)
                font.setWeight(50)
                pushButton_Import.setFont(font)
                pushButton_Import.setText("Import xlsx file")

                pushButton_Download = QtWidgets.QPushButton(tab)
                pushButton_Download.setObjectName(str("pushButton_Download_" + tab_name))
                pushButton_Download.setGeometry(QtCore.QRect(600, 500, 160, 27))
                font = QtGui.QFont()
                font.setPointSize(9)
                font.setBold(False)
                font.setWeight(50)
                pushButton_Download.setFont(font)
                pushButton_Download.setText("Download xlsx file")

                self.tabWidget.addTab(tab, "")
                self.tabWidget.setTabText(tab_index, tab_name)
                tab_index += 1

            elif tab_type == TYPE_TAB_2:
                tab = QtWidgets.QWidget()
                tab.setObjectName(tab_name)
                elements = tab_elements(main, input_dictionary)
                label_1 = QtWidgets.QLabel(tab)
                font = QtGui.QFont()
                font.setFamily("Arial")
                font.setWeight(75)
                label_1.setFont(font)
                label_1.setObjectName("label_1")
                label_1.setGeometry(QtCore.QRect(10, 10, 130, 22))
                label_1.setText("Inputs")
                _translate = QtCore.QCoreApplication.translate
                i = 30
                j = 6
                for element in elements:
                    lable = element[1]
                    type = element[2]
                    # value = option[4]
                    if type in [TYPE_COMBOBOX, TYPE_TEXTBOX]:
                        l = QtWidgets.QLabel(tab)
                        if lable in [KEY_DISP_DP_DETAILING_GAP, KEY_DISP_DP_DETAILING_CORROSIVE_INFLUENCES,
                                     KEY_DISP_DP_ANCHOR_BOLT_FRICTION]:
                            l.setGeometry(QtCore.QRect(3 + j, 10 + i, 165, 28))
                            i = i + 10
                        else:
                            l.setGeometry(QtCore.QRect(3 + j, 10 + i, 165, 22))
                        font = QtGui.QFont()
                        font.setPointSize(9)
                        font.setWeight(50)
                        l.setFont(font)
                        l.setObjectName(element[0] + "_label")
                        l.setText(_translate("MainWindow", "<html><head/><body><p>" + lable + "</p></body></html>"))
                        l.setAlignment(QtCore.Qt.AlignLeft)

                    if type == TYPE_COMBOBOX:
                        combo = QtWidgets.QComboBox(tab)
                        combo.setGeometry(QtCore.QRect(170 + j, 10 + i, 270, 22))
                        font = QtGui.QFont()
                        font.setPointSize(9)
                        font.setBold(False)
                        font.setWeight(50)
                        combo.setFont(font)
                        combo.setStyleSheet("QComboBox { combobox-popup: 0; }")
                        combo.setMaxVisibleItems(5)
                        combo.setObjectName(element[0])
                        for item in element[3]:
                            combo.addItem(item)
                        # if element[0] == KEY_DP_BOLT_SLIP_FACTOR:
                        #     combo.setCurrentIndex(4)
                        if element[0] == KEY_DP_DESIGN_METHOD:
                            combo.model().item(1).setEnabled(False)
                            combo.model().item(2).setEnabled(False)
                        if input_dictionary:
                            combo.setCurrentText(str(element[4]))

                    if type == TYPE_TITLE:
                        q = QtWidgets.QLabel(tab)
                        q.setGeometry(QtCore.QRect(j, 10 + i, 155, 35))
                        font = QtGui.QFont()
                        font.setPointSize(10)
                        q.setFont(font)
                        q.setObjectName("_title")
                        q.setText(_translate("MainWindow",
                                             "<html><head/><body><p><span style=\" font-weight:600;\">" + lable + "</span></p></body></html>"))
                    if type == TYPE_NOTE:
                        q = QtWidgets.QLabel(tab)
                        q.setGeometry(QtCore.QRect(j, 10 + i, 355, 35))
                        font = QtGui.QFont()
                        font.setPointSize(10)
                        q.setFont(font)
                        q.setObjectName("_title")
                        q.setText(_translate("MainWindow",
                                             "<html><head/><body><p><span style=\" font-weight:600;\">" + lable + "</span></p></body></html>"))

                    if type == TYPE_TEXTBOX:
                        r = QtWidgets.QLineEdit(tab)
                        r.setGeometry(QtCore.QRect(170 + j, 10 + i, 270, 22))
                        font = QtGui.QFont()
                        font.setPointSize(9)
                        font.setBold(False)
                        font.setWeight(50)
                        r.setFont(font)
                        r.setObjectName(element[0])
                        if element[3]:
                            r.setText(element[3])
                        dbl_validator = QDoubleValidator()
                        if element[0] in [KEY_DP_BOLT_MATERIAL_G_O, KEY_DP_WELD_MATERIAL_G_O]:
                            r.setValidator(dbl_validator)
                            r.setMaxLength(7)
                        if input_dictionary:
                            r.setText(str(element[4]))

                    if type == TYPE_IMAGE:
                        im = QtWidgets.QLabel(tab)
                        im.setGeometry(QtCore.QRect(60 + j, 30 + i, 200, 300))
                        im.setObjectName(element[0])
                        im.setScaledContents(True)
                        image = QPixmap("./ResourceFiles/images/Columns_Beams.png")
                        im.setPixmap(image)
                        i = i + 300

                    if type == TYPE_BREAK:
                        j = j + 310
                        i = -30

                    if type == TYPE_ENTER:
                        i = i + 100

                    if type == TYPE_TEXT_BROWSER:
                        label_3 = QtWidgets.QLabel(tab)
                        font = QtGui.QFont()
                        font.setFamily("Arial")
                        font.setWeight(75)
                        label_3.setFont(font)
                        label_3.setObjectName("label_3")
                        label_3.setGeometry(QtCore.QRect(460, 10, 130, 22))
                        label_3.setText("Description")
                        textBrowser = QtWidgets.QTextBrowser(tab)
                        textBrowser.setMinimumSize(QtCore.QSize(210, 320))
                        textBrowser.setObjectName(element[0])
                        textBrowser.setGeometry(QtCore.QRect(460, 40, 480, 450))
                        textBrowser.setHtml(_translate("DesignPreferences", element[3]))
                        textBrowser.horizontalScrollBar().setVisible(False)

                    i = i + 30
                self.tabWidget.addTab(tab, "")
                self.tabWidget.setTabText(tab_index, tab_name)
                tab_index += 1

# END

####################################################################
####################################################################
#####################################################################
        # self.tab_Bolt = QtWidgets.QWidget()
        # self.tab_Bolt.setObjectName("tab_Bolt")
        #
        # label_1 = QtWidgets.QLabel(self.tab_Bolt)
        # font = QtGui.QFont()
        # font.setFamily("Arial")
        # font.setWeight(75)
        # label_1.setFont(font)
        # label_1.setObjectName("label_1")
        # label_1.setGeometry(QtCore.QRect(10, 10, 130, 22))
        # label_1.setText("Inputs")
        # label_3 = QtWidgets.QLabel(self.tab_Bolt)
        # font = QtGui.QFont()
        # font.setFamily("Arial")
        # font.setWeight(75)
        # label_3.setFont(font)
        # label_3.setObjectName("label_3")
        # label_3.setGeometry(QtCore.QRect(400, 10, 130, 22))
        # label_3.setText("Description")
        # label_4 = QtWidgets.QLabel(self.tab_Bolt)
        # font = QtGui.QFont()
        # font.setFamily("Arial")
        # font.setWeight(75)
        # label_4.setFont(font)
        # label_4.setObjectName("label_4")
        # label_4.setGeometry(QtCore.QRect(10, 400, 400, 50))
        # label_4.setText("NOTE : If slip is permitted under the design load, design the bolt as"
        #                 "<br>a bearing bolt and select corresponding bolt grade.")
        # textBrowser = QtWidgets.QTextBrowser(self.tab_Bolt)
        # textBrowser.setMinimumSize(QtCore.QSize(210, 320))
        # textBrowser.setObjectName("textBrowser")
        # textBrowser.setGeometry(QtCore.QRect(400, 40, 520, 450))
        # textBrowser.setHtml(_translate("DesignPreferences",
        #                                     "<!DOCTYPE HTML PUBLIC \"-//W3C//DTD HTML 4.0//EN\" \"http://www.w3.org/TR/REC-html40/strict.dtd\">\n"
        #                                     "<html><head><meta name=\"qrichtext\" content=\"1\" /><style type=\"text/css\">\n"
        #                                     "p, li { white-space: pre-wrap; }\n"
        #                                     "</style></head><body style=\" font-family:\'Arial\'; font-size:8.25pt; font-weight:400; font-style:normal;\">\n"
        #                                     "<table border=\"0\" style=\" margin-top:0px; margin-bottom:0px; margin-left:0px; margin-right:0px;\" cellspacing=\"2\" cellpadding=\"0\">\n"
        #                                     "<tr>\n"
        #                                     "<td colspan=\"3\">\n"
        #                                     "<p align=\"justify\" style=\" margin-top:12px; margin-bottom:12px; margin-left:0px; margin-right:0px; -qt-block-indent:0; text-indent:0px;\"><span style=\" font-family:\'MS Shell Dlg 2\'; font-size:8pt;\">IS 800 Table 20 Typical Average Values for Coefficient of Friction (</span><span style=\" font-family:\'Calibri,sans-serif\'; font-size:9pt;\">µ</span><span style=\" font-family:\'Calibri,sans-serif\'; font-size:9pt; vertical-align:sub;\">f</span><span style=\" font-family:\'MS Shell Dlg 2\'; font-size:8pt;\">)</span></p></td></tr></table>\n"
        #                                     "<p align=\"justify\" style=\"-qt-paragraph-type:empty; margin-top:12px; margin-bottom:12px; margin-left:0px; margin-right:0px; -qt-block-indent:0; text-indent:0px; font-family:\'MS Shell Dlg 2\'; font-size:8pt;\"><br /></p>\n"
        #                                     "<table border=\"0\" style=\" margin-top:0px; margin-bottom:0px; margin-left:0px; margin-right:0px;\" cellspacing=\"2\" cellpadding=\"0\">\n"
        #                                     "<tr>\n"
        #                                     "<td width=\"26\"></td>\n"
        #                                     "<td width=\"383\">\n"
        #                                     "<p align=\"justify\" style=\" margin-top:12px; margin-bottom:12px; margin-left:0px; margin-right:0px; -qt-block-indent:0; text-indent:0px;\"><span style=\" font-family:\'MS Shell Dlg 2\'; font-size:8pt;\">Treatment of Surfaces</span></p></td>\n"
        #                                     "<td width=\"78\">\n"
        #                                     "<p align=\"justify\" style=\" margin-top:12px; margin-bottom:12px; margin-left:0px; margin-right:0px; -qt-block-indent:0; text-indent:0px;\"><span style=\" font-family:\'MS Shell Dlg 2\'; font-size:8pt;\">  µ_f</span></p></td></tr>\n"
        #                                     "<tr>\n"
        #                                     "<td>\n"
        #                                     "<p align=\"justify\" style=\" margin-top:12px; margin-bottom:12px; margin-left:0px; margin-right:0px; -qt-block-indent:0; text-indent:0px;\"><span style=\" font-family:\'MS Shell Dlg 2\'; font-size:8pt;\">i)</span></p></td>\n"
        #                                     "<td>\n"
        #                                     "<p align=\"justify\" style=\" margin-top:12px; margin-bottom:12px; margin-left:0px; margin-right:0px; -qt-block-indent:0; text-indent:0px;\"><span style=\" font-family:\'MS Shell Dlg 2\'; font-size:8pt;\">Surfaces not treated</span></p></td>\n"
        #                                     "<td>\n"
        #                                     "<p align=\"justify\" style=\" margin-top:12px; margin-bottom:12px; margin-left:0px; margin-right:0px; -qt-block-indent:0; text-indent:0px;\"><span style=\" font-family:\'MS Shell Dlg 2\'; font-size:8pt;\">  0.2</span></p></td></tr>\n"
        #                                     "<tr>\n"
        #                                     "<td>\n"
        #                                     "<p align=\"justify\" style=\" margin-top:12px; margin-bottom:12px; margin-left:0px; margin-right:0px; -qt-block-indent:0; text-indent:0px;\"><span style=\" font-family:\'MS Shell Dlg 2\'; font-size:8pt;\">ii)</span></p></td>\n"
        #                                     "<td>\n"
        #                                     "<p align=\"justify\" style=\" margin-top:12px; margin-bottom:12px; margin-left:0px; margin-right:0px; -qt-block-indent:0; text-indent:0px;\"><span style=\" font-family:\'MS Shell Dlg 2\'; font-size:8pt;\">Surfaces blasted with short or grit with any loose rust removed, no pitting</span></p></td>\n"
        #                                     "<td>\n"
        #                                     "<p align=\"justify\" style=\" margin-top:12px; margin-bottom:12px; margin-left:0px; margin-right:0px; -qt-block-indent:0; text-indent:0px;\"><span style=\" font-family:\'MS Shell Dlg 2\'; font-size:8pt;\">  0.5</span></p></td></tr>\n"
        #                                     "<tr>\n"
        #                                     "<td>\n"
        #                                     "<p align=\"justify\" style=\" margin-top:12px; margin-bottom:12px; margin-left:0px; margin-right:0px; -qt-block-indent:0; text-indent:0px;\"><span style=\" font-family:\'MS Shell Dlg 2\'; font-size:8pt;\">iii)</span></p></td>\n"
        #                                     "<td>\n"
        #                                     "<p align=\"justify\" style=\" margin-top:12px; margin-bottom:12px; margin-left:0px; margin-right:0px; -qt-block-indent:0; text-indent:0px;\"><span style=\" font-family:\'MS Shell Dlg 2\'; font-size:8pt;\">Surfaces blasted with short or grit and hot-dip galvanized</span></p></td>\n"
        #                                     "<td>\n"
        #                                     "<p align=\"justify\" style=\" margin-top:12px; margin-bottom:12px; margin-left:0px; margin-right:0px; -qt-block-indent:0; text-indent:0px;\"><span style=\" font-family:\'MS Shell Dlg 2\'; font-size:8pt;\">  0.1</span></p></td></tr>\n"
        #                                     "<tr>\n"
        #                                     "<td>\n"
        #                                     "<p align=\"justify\" style=\" margin-top:12px; margin-bottom:12px; margin-left:0px; margin-right:0px; -qt-block-indent:0; text-indent:0px;\"><span style=\" font-family:\'MS Shell Dlg 2\'; font-size:8pt;\">iv)</span></p></td>\n"
        #                                     "<td>\n"
        #                                     "<p align=\"justify\" style=\" margin-top:12px; margin-bottom:12px; margin-left:0px; margin-right:0px; -qt-block-indent:0; text-indent:0px;\"><span style=\" font-family:\'MS Shell Dlg 2\'; font-size:8pt;\">Surfaces blasted with short or grit and spray - metallized with zinc (thickness 50-70 µm)</span></p></td>\n"
        #                                     "<td>\n"
        #                                     "<p align=\"justify\" style=\" margin-top:12px; margin-bottom:12px; margin-left:0px; margin-right:0px; -qt-block-indent:0; text-indent:0px;\"><span style=\" font-family:\'MS Shell Dlg 2\'; font-size:8pt;\">  0.25</span></p></td></tr>\n"
        #                                     "<tr>\n"
        #                                     "<td>\n"
        #                                     "<p align=\"justify\" style=\" margin-top:12px; margin-bottom:12px; margin-left:0px; margin-right:0px; -qt-block-indent:0; text-indent:0px;\"><span style=\" font-family:\'MS Shell Dlg 2\'; font-size:8pt;\">v)</span></p></td>\n"
        #                                     "<td>\n"
        #                                     "<p align=\"justify\" style=\" margin-top:12px; margin-bottom:12px; margin-left:0px; margin-right:0px; -qt-block-indent:0; text-indent:0px;\"><span style=\" font-family:\'MS Shell Dlg 2\'; font-size:8pt;\">Surfaces blasted with shot or grit and painted with ethylzinc silicate coat (thickness 30-60 µm)</span></p></td>\n"
        #                                     "<td>\n"
        #                                     "<p align=\"justify\" style=\" margin-top:12px; margin-bottom:12px; margin-left:0px; margin-right:0px; -qt-block-indent:0; text-indent:0px;\"><span style=\" font-family:\'MS Shell Dlg 2\'; font-size:8pt;\">  0.3</span></p></td></tr>\n"
        #                                     "<tr>\n"
        #                                     "<td>\n"
        #                                     "<p align=\"justify\" style=\" margin-top:12px; margin-bottom:12px; margin-left:0px; margin-right:0px; -qt-block-indent:0; text-indent:0px;\"><span style=\" font-family:\'MS Shell Dlg 2\'; font-size:8pt;\">vi)</span></p></td>\n"
        #                                     "<td>\n"
        #                                     "<p align=\"justify\" style=\" margin-top:12px; margin-bottom:12px; margin-left:0px; margin-right:0px; -qt-block-indent:0; text-indent:0px;\"><span style=\" font-family:\'MS Shell Dlg 2\'; font-size:8pt;\">Sand blasted surface, after light rusting</span></p></td>\n"
        #                                     "<td>\n"
        #                                     "<p align=\"justify\" style=\" margin-top:12px; margin-bottom:12px; margin-left:0px; margin-right:0px; -qt-block-indent:0; text-indent:0px;\"><span style=\" font-family:\'MS Shell Dlg 2\'; font-size:8pt;\">  0.52</span></p></td></tr>\n"
        #                                     "<tr>\n"
        #                                     "<td>\n"
        #                                     "<p align=\"justify\" style=\" margin-top:12px; margin-bottom:12px; margin-left:0px; margin-right:0px; -qt-block-indent:0; text-indent:0px;\"><span style=\" font-family:\'MS Shell Dlg 2\'; font-size:8pt;\">vii)</span></p></td>\n"
        #                                     "<td>\n"
        #                                     "<p align=\"justify\" style=\" margin-top:12px; margin-bottom:12px; margin-left:0px; margin-right:0px; -qt-block-indent:0; text-indent:0px;\"><span style=\" font-family:\'MS Shell Dlg 2\'; font-size:8pt;\">Surfaces blasted with shot or grit and painted with ethylzinc silicate coat (thickness 60-80 µm)</span></p></td>\n"
        #                                     "<td>\n"
        #                                     "<p align=\"justify\" style=\" margin-top:12px; margin-bottom:12px; margin-left:0px; margin-right:0px; -qt-block-indent:0; text-indent:0px;\"><span style=\" font-family:\'MS Shell Dlg 2\'; font-size:8pt;\">  0.3</span></p></td></tr>\n"
        #                                     "<tr>\n"
        #                                     "<td>\n"
        #                                     "<p align=\"justify\" style=\" margin-top:12px; margin-bottom:12px; margin-left:0px; margin-right:0px; -qt-block-indent:0; text-indent:0px;\"><span style=\" font-family:\'MS Shell Dlg 2\'; font-size:8pt;\">viii)</span></p></td>\n"
        #                                     "<td>\n"
        #                                     "<p align=\"justify\" style=\" margin-top:12px; margin-bottom:12px; margin-left:0px; margin-right:0px; -qt-block-indent:0; text-indent:0px;\"><span style=\" font-family:\'MS Shell Dlg 2\'; font-size:8pt;\">Surfaces blasted with shot or grit and painted with alcalizinc silicate coat (thickness 60-80 µm)</span></p></td>\n"
        #                                     "<td>\n"
        #                                     "<p align=\"justify\" style=\" margin-top:12px; margin-bottom:12px; margin-left:0px; margin-right:0px; -qt-block-indent:0; text-indent:0px;\"><span style=\" font-family:\'MS Shell Dlg 2\'; font-size:8pt;\">  0.3</span></p></td></tr>\n"
        #                                     "<tr>\n"
        #                                     "<td>\n"
        #                                     "<p align=\"justify\" style=\" margin-top:12px; margin-bottom:12px; margin-left:0px; margin-right:0px; -qt-block-indent:0; text-indent:0px;\"><span style=\" font-family:\'MS Shell Dlg 2\'; font-size:8pt;\">ix)</span></p></td>\n"
        #                                     "<td>\n"
        #                                     "<p align=\"justify\" style=\" margin-top:12px; margin-bottom:12px; margin-left:0px; margin-right:0px; -qt-block-indent:0; text-indent:0px;\"><span style=\" font-family:\'MS Shell Dlg 2\'; font-size:8pt;\">Surfaces blasted with shot or grit and spray metallized with aluminium (thickness &gt;50 µm)</span></p></td>\n"
        #                                     "<td>\n"
        #                                     "<p align=\"justify\" style=\" margin-top:12px; margin-bottom:12px; margin-left:0px; margin-right:0px; -qt-block-indent:0; text-indent:0px;\"><span style=\" font-family:\'MS Shell Dlg 2\'; font-size:8pt;\">  0.5</span></p></td></tr>\n"
        #                                     "<tr>\n"
        #                                     "<td>\n"
        #                                     "<p align=\"justify\" style=\" margin-top:12px; margin-bottom:12px; margin-left:0px; margin-right:0px; -qt-block-indent:0; text-indent:0px;\"><span style=\" font-family:\'MS Shell Dlg 2\'; font-size:8pt;\">x)</span></p></td>\n"
        #                                     "<td>\n"
        #                                     "<p align=\"justify\" style=\" margin-top:12px; margin-bottom:12px; margin-left:0px; margin-right:0px; -qt-block-indent:0; text-indent:0px;\"><span style=\" font-family:\'MS Shell Dlg 2\'; font-size:8pt;\">Clean mill scale</span></p></td>\n"
        #                                     "<td>\n"
        #                                     "<p align=\"justify\" style=\" margin-top:12px; margin-bottom:12px; margin-left:0px; margin-right:0px; -qt-block-indent:0; text-indent:0px;\"><span style=\" font-family:\'MS Shell Dlg 2\'; font-size:8pt;\">  0.33</span></p></td></tr>\n"
        #                                     "<tr>\n"
        #                                     "<td>\n"
        #                                     "<p align=\"justify\" style=\" margin-top:12px; margin-bottom:12px; margin-left:0px; margin-right:0px; -qt-block-indent:0; text-indent:0px;\"><span style=\" font-family:\'MS Shell Dlg 2\'; font-size:8pt;\">xi)</span></p></td>\n"
        #                                     "<td>\n"
        #                                     "<p align=\"justify\" style=\" margin-top:12px; margin-bottom:12px; margin-left:0px; margin-right:0px; -qt-block-indent:0; text-indent:0px;\"><span style=\" font-family:\'MS Shell Dlg 2\'; font-size:8pt;\">Sand blasted surface</span></p></td>\n"
        #                                     "<td>\n"
        #                                     "<p align=\"justify\" style=\" margin-top:12px; margin-bottom:12px; margin-left:0px; margin-right:0px; -qt-block-indent:0; text-indent:0px;\"><span style=\" font-family:\'MS Shell Dlg 2\'; font-size:8pt;\">  0.48</span></p></td></tr>\n"
        #                                     "<tr>\n"
        #                                     "<td>\n"
        #                                     "<p align=\"justify\" style=\" margin-top:12px; margin-bottom:12px; margin-left:0px; margin-right:0px; -qt-block-indent:0; text-indent:0px;\"><span style=\" font-family:\'MS Shell Dlg 2\'; font-size:8pt;\">xii)</span></p></td>\n"
        #                                     "<td>\n"
        #                                     "<p align=\"justify\" style=\" margin-top:12px; margin-bottom:12px; margin-left:0px; margin-right:0px; -qt-block-indent:0; text-indent:0px;\"><span style=\" font-family:\'MS Shell Dlg 2\'; font-size:8pt;\">Red lead painted surface</span></p></td>\n"
        #                                     "<td>\n"
        #                                     "<p align=\"justify\" style=\" margin-top:12px; margin-bottom:12px; margin-left:0px; margin-right:0px; -qt-block-indent:0; text-indent:0px;\"><span style=\" font-family:\'MS Shell Dlg 2\'; font-size:8pt;\">  0.1</span></p>\n"
        #                                     "<p align=\"justify\" style=\"-qt-paragraph-type:empty; margin-top:12px; margin-bottom:12px; margin-left:0px; margin-right:0px; -qt-block-indent:0; text-indent:0px; font-family:\'MS Shell Dlg 2\'; font-size:8pt;\"><br /></p></td></tr></table></body></html>"))
        #
        # bolt_list = Connection.bolt_values()
        # _translate = QtCore.QCoreApplication.translate
        # i = 40
        # for element in bolt_list:
        #     lable = element[1]
        #     type = element[2]
        #     # value = option[4]
        #     if type in [TYPE_COMBOBOX, TYPE_TEXTBOX]:
        #         l = QtWidgets.QLabel(self.tab_Bolt)
        #         l.setGeometry(QtCore.QRect(6, 10 + i, 185, 22))
        #         font = QtGui.QFont()
        #         font.setPointSize(9)
        #         font.setWeight(50)
        #         l.setFont(font)
        #         l.setObjectName(element[0] + "_label")
        #         l.setText(_translate("MainWindow", "<html><head/><body><p>" + lable + "</p></body></html>"))
        #         l.setAlignment(QtCore.Qt.AlignCenter)
        #
        #     if type == TYPE_COMBOBOX:
        #         combo = QtWidgets.QComboBox(self.tab_Bolt)
        #         combo.setGeometry(QtCore.QRect(230, 10 + i, 130, 22))
        #         font = QtGui.QFont()
        #         font.setPointSize(9)
        #         font.setBold(False)
        #         font.setWeight(50)
        #         combo.setFont(font)
        #         combo.setStyleSheet("QComboBox { combobox-popup: 0; }")
        #         combo.setMaxVisibleItems(5)
        #         combo.setObjectName(element[0])
        #         for item in element[3]:
        #             combo.addItem(item)
        #         if element[0] == KEY_DP_BOLT_SLIP_FACTOR:
        #             combo.setCurrentIndex(4)
        #
        #     if type == TYPE_TITLE:
        #         q = QtWidgets.QLabel(self.tab_Bolt)
        #         q.setGeometry(QtCore.QRect(3, 10 + i, 300, 35))
        #         font = QtGui.QFont()
        #         font.setPointSize(9)
        #         q.setFont(font)
        #         q.setObjectName("_title")
        #         q.setText(_translate("MainWindow",
        #                              "<html><head/><body><p><span style=\" font-weight:600;\">" + lable + "</span></p></body></html>"))
        #
        #     if type == TYPE_TEXTBOX:
        #         r = QtWidgets.QLineEdit(self.tab_Bolt)
        #         r.setGeometry(QtCore.QRect(230, 10 + i, 130, 22))
        #         font = QtGui.QFont()
        #         font.setPointSize(9)
        #         font.setBold(False)
        #         font.setWeight(50)
        #         r.setFont(font)
        #         r.setObjectName(element[0])
        #         if element[3]:
        #             r.setText(element[3])
        #         dbl_validator = QDoubleValidator()
        #         if element[0] == KEY_DP_BOLT_MATERIAL_G_O:
        #             r.setValidator(dbl_validator)
        #             r.setMaxLength(7)
        #
        #     if type == TYPE_ENTER:
        #         i = i + 100
        #
        #     i = i + 30
        #
        # self.tabWidget.addTab(self.tab_Bolt, "")
        # self.tab_Weld = QtWidgets.QWidget()
        # self.tab_Weld.setObjectName("tab_Weld")
        #
        # label_1 = QtWidgets.QLabel(self.tab_Weld)
        # font = QtGui.QFont()
        # font.setFamily("Arial")
        # font.setWeight(75)
        # label_1.setFont(font)
        # label_1.setObjectName("label_1")
        # label_1.setGeometry(QtCore.QRect(10, 10, 130, 22))
        # label_1.setText("Inputs")
        # label_3 = QtWidgets.QLabel(self.tab_Weld)
        # font = QtGui.QFont()
        # font.setFamily("Arial")
        # font.setWeight(75)
        # label_3.setFont(font)
        # label_3.setObjectName("label_3")
        # label_3.setGeometry(QtCore.QRect(400, 10, 130, 22))
        # label_3.setText("Description")
        # textBrowser = QtWidgets.QTextBrowser(self.tab_Weld)
        # textBrowser.setMinimumSize(QtCore.QSize(210, 320))
        # textBrowser.setObjectName("textBrowser")
        # textBrowser.setGeometry(QtCore.QRect(400, 40, 520, 450))
        # textBrowser.setHtml(_translate("DesignPreferences",
        #                                "<!DOCTYPE HTML PUBLIC \"-//W3C//DTD HTML 4.0//EN\" \"http://www.w3.org/TR/REC-html40/strict.dtd\">\n"
        #                                "<html><head><meta name=\"qrichtext\" content=\"1\" /><style type=\"text/css\">\n"
        #                                "p, li { white-space: pre-wrap; }\n"
        #                                "</style></head><body style=\" font-family:\'Arial\'; font-size:8.25pt; font-weight:400; font-style:normal;\">\n"
        #                                "<p align=\"justify\" style=\" margin-top:0px; margin-bottom:0px; margin-left:0px; margin-right:0px; -qt-block-indent:0; text-indent:0px;\"><span style=\" font-family:\'MS Shell Dlg 2\'; font-size:8pt;\">Shop weld takes a material safety factor of 1.25</span></p>\n"
        #                                "<p align=\"justify\" style=\" margin-top:0px; margin-bottom:0px; margin-left:0px; margin-right:0px; -qt-block-indent:0; text-indent:0px;\"><span style=\" font-family:\'MS Shell Dlg 2\'; font-size:8pt;\">Field weld takes a material safety factor of 1.5</span></p>\n"
        #                                "<p align=\"justify\" style=\" margin-top:0px; margin-bottom:0px; margin-left:0px; margin-right:0px; -qt-block-indent:0; text-indent:0px;\"><span style=\" font-family:\'MS Shell Dlg 2\'; font-size:8pt;\">(IS 800 - cl. 5. 4. 1 or Table 5)</span></p></body></html>"))
        # weld_list = Connection.weld_values()
        # _translate = QtCore.QCoreApplication.translate
        # i = 40
        # for element in weld_list:
        #     lable = element[1]
        #     type = element[2]
        #     if type in [TYPE_COMBOBOX, TYPE_TEXTBOX]:
        #         l = QtWidgets.QLabel(self.tab_Weld)
        #         l.setGeometry(QtCore.QRect(6, 10 + i, 185, 22))
        #         font = QtGui.QFont()
        #         font.setPointSize(9)
        #         font.setWeight(50)
        #         l.setFont(font)
        #         l.setObjectName(element[0] + "_label")
        #         l.setText(_translate("MainWindow", "<html><head/><body><p>" + lable + "</p></body></html>"))
        #         l.setAlignment(QtCore.Qt.AlignCenter)
        #
        #     if type == TYPE_COMBOBOX:
        #         combo = QtWidgets.QComboBox(self.tab_Weld)
        #         combo.setGeometry(QtCore.QRect(230, 10 + i, 130, 22))
        #         font = QtGui.QFont()
        #         font.setPointSize(9)
        #         font.setBold(False)
        #         font.setWeight(50)
        #         combo.setFont(font)
        #         combo.setStyleSheet("QComboBox { combobox-popup: 0; }")
        #         combo.setMaxVisibleItems(5)
        #         combo.setObjectName(element[0])
        #         for item in element[3]:
        #             combo.addItem(item)
        #
        #     if type == TYPE_TEXTBOX:
        #         r = QtWidgets.QLineEdit(self.tab_Weld)
        #         r.setGeometry(QtCore.QRect(230, 10 + i, 130, 22))
        #         font = QtGui.QFont()
        #         font.setPointSize(9)
        #         font.setBold(False)
        #         font.setWeight(50)
        #         r.setFont(font)
        #         r.setObjectName(element[0])
        #         if element[3]:
        #             r.setText(element[3])
        #         dbl_validator = QDoubleValidator()
        #         if element[0] == KEY_DP_WELD_MATERIAL_G_O:
        #             r.setValidator(dbl_validator)
        #             r.setMaxLength(7)
        #
        #     i = i + 40
        # self.tabWidget.addTab(self.tab_Weld, "")
        # self.tab_Detailing = QtWidgets.QWidget()
        # self.tab_Detailing.setObjectName("tab_Detailing")
        #
        # label_1 = QtWidgets.QLabel(self.tab_Detailing)
        # font = QtGui.QFont()
        # font.setFamily("Arial")
        # font.setWeight(75)
        # label_1.setFont(font)
        # label_1.setObjectName("label_1")
        # label_1.setGeometry(QtCore.QRect(10, 10, 130, 22))
        # label_1.setText("Inputs")
        # label_3 = QtWidgets.QLabel(self.tab_Detailing)
        # font = QtGui.QFont()
        # font.setFamily("Arial")
        # font.setWeight(75)
        # label_3.setFont(font)
        # label_3.setObjectName("label_3")
        # label_3.setGeometry(QtCore.QRect(470, 10, 130, 22))
        # label_3.setText("Description")
        # textBrowser = QtWidgets.QTextBrowser(self.tab_Detailing)
        # textBrowser.setMinimumSize(QtCore.QSize(210, 320))
        # textBrowser.setObjectName("textBrowser")
        # textBrowser.setGeometry(QtCore.QRect(470, 40, 450, 450))
        # textBrowser.setHtml(_translate("DesignPreferences",
        #                                "<!DOCTYPE HTML PUBLIC \"-//W3C//DTD HTML 4.0//EN\" \"http://www.w3.org/TR/REC-html40/strict.dtd\">\n"
        #                                "<html><head><meta name=\"qrichtext\" content=\"1\" /><style type=\"text/css\">\n"
        #                                "p, li { white-space: pre-wrap; }\n"
        #                                "</style></head><body style=\" font-family:\'Arial\'; font-size:8.25pt; font-weight:400; font-style:normal;\">\n"
        #                                "<p align=\"justify\" style=\" margin-top:0px; margin-bottom:0px; margin-left:0px; margin-right:0px; -qt-block-indent:0; text-indent:0px;\"><span style=\" font-family:\'MS Shell Dlg 2\'; font-size:8pt;\">The minimum edge and end distances from the centre of any hole to the nearest edge of a plate shall not be less than </span><span style=\" font-family:\'MS Shell Dlg 2\'; font-size:8pt; font-weight:600;\">1.7</span><span style=\" font-family:\'MS Shell Dlg 2\'; font-size:8pt;\"> times the hole diameter in case of </span><span style=\" font-family:\'MS Shell Dlg 2\'; font-size:8pt; font-weight:600;\">[a- sheared or hand flame cut edges] </span><span style=\" font-family:\'MS Shell Dlg 2\'; font-size:8pt;\">and </span><span style=\" font-family:\'MS Shell Dlg 2\'; font-size:8pt; font-weight:600;\">1.5 </span><span style=\" font-family:\'MS Shell Dlg 2\'; font-size:8pt;\">times the hole diameter in case of </span><span style=\" font-family:\'MS Shell Dlg 2\'; font-size:8pt; font-weight:600;\">[b - Rolled, machine-flame cut, sawn and planed edges]</span><span style=\" font-family:\'MS Shell Dlg 2\'; font-size:8pt;\"> (IS 800 - cl. 10. 2. 4. 2)</span></p>\n"
        #                                "<p align=\"justify\" style=\"-qt-paragraph-type:empty; margin-top:0px; margin-bottom:0px; margin-left:0px; margin-right:0px; -qt-block-indent:0; text-indent:0px; font-family:\'Calibri\'; font-size:8pt; vertical-align:middle;\"><br /></p>\n"
        #                                "<p align=\"justify\" style=\" margin-top:0px; margin-bottom:0px; margin-left:0px; margin-right:0px; -qt-block-indent:0; text-indent:0px;\"><span style=\" font-family:\'MS Shell Dlg 2\'; font-size:8pt;\">This gap should include the tolerance value of 5mm. So if the assumed clearance is 5mm, then the gap should be = 10mm (= 5mm {clearance} + 5 mm{tolerance})</span></p>\n"
        #                                "<p align=\"justify\" style=\"-qt-paragraph-type:empty; margin-top:0px; margin-bottom:0px; margin-left:0px; margin-right:0px; -qt-block-indent:0; text-indent:0px; font-family:\'Calibri\'; font-size:8pt;\"><br /></p>\n"
        #                                "<p align=\"justify\" style=\" margin-top:0px; margin-bottom:0px; margin-left:0px; margin-right:0px; -qt-block-indent:0; text-indent:0px;\"><span style=\" font-family:\'MS Shell Dlg 2\'; font-size:8pt;\">Specifying whether the members are exposed to corrosive influences, here, only affects the calculation of the maximum edge distance as per cl. 10.2.4.3</span></p>\n"
        #                                "<p align=\"justify\" style=\"-qt-paragraph-type:empty; margin-top:0px; margin-bottom:0px; margin-left:0px; margin-right:0px; -qt-block-indent:0; text-indent:0px; font-family:\'MS Shell Dlg 2\'; font-size:8pt;\"><br /></p></body></html>"))
        #
        # detailing_list = Connection.detailing_values()
        # _translate = QtCore.QCoreApplication.translate
        # i = 40
        # for element in detailing_list:
        #     lable = element[1]
        #     type = element[2]
        #     # value = option[4]
        #     if type in [TYPE_COMBOBOX, TYPE_TEXTBOX]:
        #         l = QtWidgets.QLabel(self.tab_Detailing)
        #         l.setGeometry(QtCore.QRect(6, 10 + i, 174, 30))
        #         font = QtGui.QFont()
        #         font.setPointSize(9)
        #         font.setWeight(50)
        #         l.setFont(font)
        #         l.setObjectName(element[0] + "_label")
        #         l.setText(_translate("MainWindow", "<html><head/><body><p>" + lable + "</p></body></html>"))
        #         l.setAlignment(QtCore.Qt.AlignCenter)
        #
        #     if type == TYPE_COMBOBOX:
        #         combo = QtWidgets.QComboBox(self.tab_Detailing)
        #         combo.setGeometry(QtCore.QRect(180, 10 + i, 270, 22))
        #         font = QtGui.QFont()
        #         font.setPointSize(9)
        #         font.setBold(False)
        #         font.setWeight(50)
        #         combo.setFont(font)
        #         combo.setStyleSheet("QComboBox { combobox-popup: 0; }")
        #         combo.setMaxVisibleItems(5)
        #         combo.setObjectName(element[0])
        #         for item in element[3]:
        #             combo.addItem(item)
        #
        #     if type == TYPE_TITLE:
        #         q = QtWidgets.QLabel(self.tab_Detailing)
        #         q.setGeometry(QtCore.QRect(3, 10 + i, 300, 35))
        #         font = QtGui.QFont()
        #         font.setPointSize(9)
        #         q.setFont(font)
        #         q.setObjectName("_title")
        #         q.setText(_translate("MainWindow",
        #                              "<html><head/><body><p><span style=\" font-weight:600;\">" + lable + "</span></p></body></html>"))
        #
        #     if type == TYPE_TEXTBOX:
        #         r = QtWidgets.QLineEdit(self.tab_Detailing)
        #         r.setGeometry(QtCore.QRect(180, 10 + i, 270, 22))
        #         font = QtGui.QFont()
        #         font.setPointSize(9)
        #         font.setBold(False)
        #         font.setWeight(50)
        #         r.setFont(font)
        #         r.setObjectName(element[0])
        #         if element[3]:
        #             r.setText(element[3])
        #
        #     i = i + 40
        #
        # self.tabWidget.addTab(self.tab_Detailing, "")
        # self.tab_Design = QtWidgets.QWidget()
        # self.tab_Design.setObjectName("tab_Design")
        #
        # design_list = Connection.design_values()
        # _translate = QtCore.QCoreApplication.translate
        # i = 40
        # for element in design_list:
        #     lable = element[1]
        #     type = element[2]
        #     # value = option[4]
        #     if type in [TYPE_COMBOBOX, TYPE_TEXTBOX]:
        #         l = QtWidgets.QLabel(self.tab_Design)
        #         l.setGeometry(QtCore.QRect(6, 10 + i, 174, 30))
        #         font = QtGui.QFont()
        #         font.setPointSize(9)
        #         font.setWeight(50)
        #         l.setFont(font)
        #         l.setObjectName(element[0] + "_label")
        #         l.setText(_translate("MainWindow", "<html><head/><body><p>" + lable + "</p></body></html>"))
        #         l.setAlignment(QtCore.Qt.AlignCenter)
        #
        #     if type == TYPE_COMBOBOX:
        #         combo = QtWidgets.QComboBox(self.tab_Design)
        #         combo.setGeometry(QtCore.QRect(180, 10 + i, 270, 22))
        #         font = QtGui.QFont()
        #         font.setPointSize(9)
        #         font.setBold(False)
        #         font.setWeight(50)
        #         combo.setFont(font)
        #         combo.setStyleSheet("QComboBox { combobox-popup: 0; }")
        #         combo.setMaxVisibleItems(5)
        #         combo.setObjectName(element[0])
        #         for item in element[3]:
        #             combo.addItem(item)
        #         if element[0] == KEY_DP_DESIGN_METHOD:
        #             combo.model().item(1).setEnabled(False)
        #             combo.model().item(2).setEnabled(False)
        #
        # self.tabWidget.addTab(self.tab_Design, "")
        self.gridLayout_5.addWidget(self.tabWidget, 0, 0, 1, 1)

        self.retranslateUi(DesignPreferences)
        self.tabWidget.setCurrentIndex(2)
        QtCore.QMetaObject.connectSlotsByName(DesignPreferences)
        module = main.module_name(main)



        if module not in [KEY_DISP_COLUMNCOVERPLATE, KEY_DISP_BEAMCOVERPLATE,KEY_DISP_BEAMCOVERPLATEWELD,
                          KEY_DISP_COLUMNCOVERPLATEWELD, KEY_DISP_COMPRESSION, KEY_DISP_TENSION_BOLTED,
                          KEY_DISP_TENSION_WELDED, KEY_DISP_BASE_PLATE]:

            pushButton_Clear_Column = self.tabWidget.findChild(QtWidgets.QWidget, "pushButton_Clear_" + KEY_DISP_COLSEC)
            pushButton_Clear_Column.clicked.connect(lambda: self.clear_tab("Column"))
            pushButton_Add_Column = self.tabWidget.findChild(QtWidgets.QWidget, "pushButton_Add_" + KEY_DISP_COLSEC)
            pushButton_Add_Column.clicked.connect(self.add_tab_column)
            pushButton_Clear_Beam = self.tabWidget.findChild(QtWidgets.QWidget, "pushButton_Clear_" + KEY_DISP_BEAMSEC)
            pushButton_Clear_Beam.clicked.connect(lambda: self.clear_tab("Beam"))
            pushButton_Add_Beam = self.tabWidget.findChild(QtWidgets.QWidget, "pushButton_Add_" + KEY_DISP_BEAMSEC)
            pushButton_Add_Beam.clicked.connect(self.add_tab_beam)
        if module == KEY_DISP_COLUMNCOVERPLATE and module == KEY_DISP_COLUMNCOVERPLATEWELD:
            pushButton_Clear_Column = self.tabWidget.findChild(QtWidgets.QWidget, "pushButton_Clear_" + KEY_DISP_COLSEC)
            pushButton_Clear_Column.clicked.connect(lambda: self.clear_tab("Column"))
            pushButton_Add_Column = self.tabWidget.findChild(QtWidgets.QWidget, "pushButton_Add_" + KEY_DISP_COLSEC)
            pushButton_Add_Column.clicked.connect(self.add_tab_column)
        if module == KEY_DISP_BEAMCOVERPLATE and module == KEY_DISP_BEAMCOVERPLATEWELD:
            pushButton_Clear_Beam = self.tabWidget.findChild(QtWidgets.QWidget, "pushButton_Clear_" + KEY_DISP_BEAMSEC)
            pushButton_Clear_Beam.clicked.connect(lambda: self.clear_tab("Beam"))
            pushButton_Add_Beam = self.tabWidget.findChild(QtWidgets.QWidget, "pushButton_Add_" + KEY_DISP_BEAMSEC)
            pushButton_Add_Beam.clicked.connect(self.add_tab_beam)
        if module == KEY_DISP_COMPRESSION:
            pushButton_Clear_Column = self.tabWidget.findChild(QtWidgets.QWidget, "pushButton_Clear_" + KEY_DISP_COLSEC)
            pushButton_Clear_Column.clicked.connect(lambda: self.clear_tab("Column"))
            pushButton_Add_Column = self.tabWidget.findChild(QtWidgets.QWidget, "pushButton_Add_" + KEY_DISP_COLSEC)
            pushButton_Add_Column.clicked.connect(self.add_tab_column)
            pushButton_Clear_Beam = self.tabWidget.findChild(QtWidgets.QWidget, "pushButton_Clear_" + KEY_DISP_BEAMSEC)
            pushButton_Clear_Beam.clicked.connect(lambda: self.clear_tab("Beam"))
            pushButton_Add_Beam = self.tabWidget.findChild(QtWidgets.QWidget, "pushButton_Add_" + KEY_DISP_BEAMSEC)
            pushButton_Add_Beam.clicked.connect(self.add_tab_beam)

    def clear_tab(self, tab_name):
        '''
        @author: Umair
        '''
        if tab_name == "Column":
            tab_Column = self.tabWidget.findChild(QtWidgets.QWidget, KEY_DISP_COLSEC)
            tab = tab_Column
        elif tab_name == "Beam":
            tab_Beam = self.tabWidget.findChild(QtWidgets.QWidget, KEY_DISP_BEAMSEC)
            tab = tab_Beam
        for c in tab.children():
            if isinstance(c, QtWidgets.QComboBox):
                c.setCurrentIndex(0)
            elif isinstance(c, QtWidgets.QLineEdit):
                c.clear()

    def add_tab_column(self):
        '''
        @author: Umair
        '''
        tab_Column = self.tabWidget.findChild(QtWidgets.QWidget, KEY_DISP_COLSEC)
        name = self.tabWidget.tabText(self.tabWidget.indexOf(tab_Column))
        if name in [KEY_DISP_COLSEC, KEY_DISP_SECSIZE]:
            table = "Columns"
        elif name == KEY_DISP_PRIBM:
            table = "Beams"
        else:
            pass

        for ch in tab_Column.children():
            if isinstance(ch, QtWidgets.QLineEdit) and ch.text() == "":
                QMessageBox.information(QMessageBox(), 'Warning', 'Please Fill all missing parameters!')
                add_col = tab_Column.findChild(QtWidgets.QWidget, 'pushButton_Add_'+KEY_DISP_COLSEC)
                add_col.setDisabled(True)
                break
            elif isinstance(ch, QtWidgets.QLineEdit) and ch.text() != "":
                if ch.objectName() == KEY_SUPTNGSEC_DESIGNATION:
                    Designation_c = ch.text()
                elif ch.objectName() == KEY_SUPTNGSEC_SOURCE:
                    Source_c = ch.text()
                elif ch.objectName() == KEY_SUPTNGSEC_DEPTH:
                    D_c = float(ch.text())
                elif ch.objectName() == KEY_SUPTNGSEC_FLANGE_W:
                    B_c = float(ch.text())
                elif ch.objectName() == KEY_SUPTNGSEC_FLANGE_T:
                    T_c = float(ch.text())
                elif ch.objectName() == KEY_SUPTNGSEC_WEB_T:
                    tw_c = float(ch.text())
                elif ch.objectName() == KEY_SUPTNGSEC_FLANGE_S:
                    FlangeSlope_c = float(ch.text())
                elif ch.objectName() == KEY_SUPTNGSEC_ROOT_R:
                    R1_c = float(ch.text())
                elif ch.objectName() == KEY_SUPTNGSEC_TOE_R:
                    R2_c = float(ch.text())
                elif ch.objectName() == KEY_SUPTNGSEC_MASS:
                    Mass_c = float(ch.text())
                elif ch.objectName() == KEY_SUPTNGSEC_SEC_AREA:
                    Area_c = float(ch.text())
                elif ch.objectName() == KEY_SUPTNGSEC_MOA_LZ:
                    Iz_c = float(ch.text())
                elif ch.objectName() == KEY_SUPTNGSEC_MOA_LY:
                    Iy_c = float(ch.text())
                elif ch.objectName() == KEY_SUPTNGSEC_ROG_RZ:
                    rz_c = float(ch.text())
                elif ch.objectName() == KEY_SUPTNGSEC_ROG_RY:
                    ry_c = float(ch.text())
                elif ch.objectName() == KEY_SUPTNGSEC_EM_ZZ:
                    Zz_c = float(ch.text())
                elif ch.objectName() == KEY_SUPTNGSEC_EM_ZY:
                    Zy_c = float(ch.text())
                elif ch.objectName() == KEY_SUPTNGSEC_PM_ZPZ:
                    if ch.text() == "":
                        ch.setText("0")
                    Zpz_c = ch.text()
                elif ch.objectName() == KEY_SUPTNGSEC_PM_ZPY:
                    if ch.text() == "":
                        ch.setText("0")
                    Zpy_c = ch.text()
                else:
                    pass
            elif isinstance(ch, QtWidgets.QComboBox):
                if ch.objectName() == KEY_SUPTNGSEC_TYPE:
                    Type = ch.currentText()

        if ch == tab_Column.children()[len(tab_Column.children())-1]:
            conn = sqlite3.connect(PATH_TO_DATABASE)
            c = conn.cursor()
            if table == "Beams":
                c.execute("SELECT count(*) FROM Beams WHERE Designation = ?", (Designation_c,))
                data = c.fetchone()[0]
            else:
                c.execute("SELECT count(*) FROM Columns WHERE Designation = ?", (Designation_c,))
                data = c.fetchone()[0]
            if data == 0:
                if table == "Beams":
                    c.execute('''INSERT INTO Beams (Designation,Mass,Area,D,B,tw,T,R1,R2,Iz,Iy,rz,ry,
                        Zz,zy,Zpz,Zpy,FlangeSlope,Source,Type) VALUES (?,?,?,?,?,?,?,?,?,?,?,?,?,?,?,?,?,?,?,?)''',
                              (Designation_c, Mass_c, Area_c,
                               D_c, B_c, tw_c, T_c,
                               R1_c, R2_c, Iz_c, Iy_c, rz_c,
                               ry_c, Zz_c, Zy_c,
                               Zpz_c, Zpy_c, FlangeSlope_c, Source_c, Type))
                    conn.commit()
                else:
                    c.execute('''INSERT INTO Columns (Designation,Mass,Area,D,B,tw,T,R1,R2,Iz,Iy,rz,ry,
                        Zz,zy,Zpz,Zpy,FlangeSlope,Source,Type) VALUES (?,?,?,?,?,?,?,?,?,?,?,?,?,?,?,?,?,?,?,?)''',
                              (Designation_c, Mass_c, Area_c,
                               D_c, B_c, tw_c, T_c,
                               R1_c, R2_c, Iz_c, Iy_c, rz_c,
                               ry_c, Zz_c, Zy_c,
                               Zpz_c, Zpy_c, FlangeSlope_c, Source_c, Type))
                    conn.commit()
                c.close()
                conn.close()
                QMessageBox.information(QMessageBox(), 'Information', 'Data is added successfully to the database!')

            else:
                QMessageBox.information(QMessageBox(), 'Warning', 'Designation is already exist in Database!')

    def add_tab_beam(self):
        '''
        @author: Umair
        '''
        tab_Beam = self.tabWidget.findChild(QtWidgets.QWidget, KEY_DISP_BEAMSEC)
        for ch in tab_Beam.children():
            if isinstance(ch, QtWidgets.QLineEdit) and ch.text() == "":
                QMessageBox.information(QMessageBox(), 'Warning', 'Please Fill all missing parameters!')
                add_bm = tab_Beam.findChild(QtWidgets.QWidget, 'pushButton_Add_'+KEY_DISP_BEAMSEC)
                add_bm.setDisabled(True)
                break

            elif isinstance(ch, QtWidgets.QLineEdit) and ch.text() != "":

                if ch.objectName() == KEY_SUPTDSEC_DESIGNATION:
                    Designation_b = ch.text()
                elif ch.objectName() == KEY_SUPTDSEC_SOURCE:
                    Source_b = ch.text()
                elif ch.objectName() == KEY_SUPTDSEC_DEPTH:
                    D_b = float(ch.text())
                elif ch.objectName() == KEY_SUPTDSEC_FLANGE_W:
                    B_b = float(ch.text())
                elif ch.objectName() == KEY_SUPTDSEC_FLANGE_T:
                    T_b = float(ch.text())
                elif ch.objectName() == KEY_SUPTDSEC_WEB_T:
                    tw_b = float(ch.text())
                elif ch.objectName() == KEY_SUPTDSEC_FLANGE_S:
                    FlangeSlope_b = float(ch.text())
                elif ch.objectName() == KEY_SUPTDSEC_ROOT_R:
                    R1_b = float(ch.text())
                elif ch.objectName() == KEY_SUPTDSEC_TOE_R:
                    R2_b = float(ch.text())
                elif ch.objectName() == KEY_SUPTDSEC_MASS:
                    Mass_b = float(ch.text())
                elif ch.objectName() == KEY_SUPTDSEC_SEC_AREA:
                    Area_b = float(ch.text())
                elif ch.objectName() == KEY_SUPTDSEC_MOA_LZ:
                    Iz_b = float(ch.text())
                elif ch.objectName() == KEY_SUPTDSEC_MOA_LY:
                    Iy_b = float(ch.text())
                elif ch.objectName() == KEY_SUPTDSEC_ROG_RZ:
                    rz_b = float(ch.text())
                elif ch.objectName() == KEY_SUPTDSEC_ROG_RY:
                    ry_b = float(ch.text())
                elif ch.objectName() == KEY_SUPTDSEC_EM_ZZ:
                    Zz_b = float(ch.text())
                elif ch.objectName() == KEY_SUPTDSEC_EM_ZY:
                    Zy_b = float(ch.text())
                elif ch.objectName() == KEY_SUPTDSEC_PM_ZPZ:
                    if ch.text() == "":
                        ch.setText("0")
                    Zpz_b = ch.text()
                elif ch.objectName() == KEY_SUPTDSEC_PM_ZPY:
                    if ch.text() == "":
                        ch.setText("0")
                    Zpy_b = ch.text()
                else:
                    pass
            elif isinstance(ch, QtWidgets.QComboBox):
                if ch.objectName() == KEY_SUPTDSEC_TYPE:
                    Type = ch.currentText()

        if ch == tab_Beam.children()[len(tab_Beam.children())-1]:
            conn = sqlite3.connect(PATH_TO_DATABASE)

            c = conn.cursor()
            c.execute("SELECT count(*) FROM Beams WHERE Designation = ?", (Designation_b,))
            data = c.fetchone()[0]
            if data == 0:
                c.execute('''INSERT INTO Beams (Designation,Mass,Area,D,B,tw,T,R1,R2,Iz,Iy,rz,ry,Zz,zy,Zpz,Zpy,
                    FlangeSlope,Source,Type) VALUES (?,?,?,?,?,?,?,?,?,?,?,?,?,?,?,?,?,?,?,?)''',
                          (Designation_b, Mass_b, Area_b,
                           D_b, B_b, tw_b, T_b, FlangeSlope_b,
                           R1_b, R2_b, Iz_b, Iy_b, rz_b,
                           ry_b, Zz_b, Zy_b,
                           Zpz_b, Zpy_b, Source_b, Type))
                conn.commit()
                c.close()
                conn.close()
                QMessageBox.information(QMessageBox(), 'Information', 'Data is added successfully to the database.')
            else:
                QMessageBox.information(QMessageBox(), 'Warning', 'Designation is already exist in Database!')

    def retranslateUi(self, DesignPreferences):
        _translate = QtCore.QCoreApplication.translate
        DesignPreferences.setWindowTitle(_translate("DesignPreferences", "Design preferences"))
        self.btn_defaults.setText(_translate("DesignPreferences", "Defaults"))
        self.btn_save.setText(_translate("DesignPreferences", "Save"))
        self.btn_close.setText(_translate("DesignPreferences", "Save"))
        # self.tabWidget.setTabText(self.tabWidget.indexOf(self.tab_Column), _translate("DesignPreferences", "Column"))
        # self.tabWidget.setTabText(self.tabWidget.indexOf(self.tab_Beam), _translate("DesignPreferences", "Beam"))
        # self.tabWidget.setTabText(self.tabWidget.indexOf(self.tab_Bolt), _translate("DesignPreferences", "Bolt"))
        # self.tabWidget.setTabText(self.tabWidget.indexOf(self.tab_Weld), _translate("DesignPreferences", "Weld"))
        # self.tabWidget.setTabText(self.tabWidget.indexOf(self.tab_Detailing), _translate("DesignPreferences", "Detailing"))
        # self.tabWidget.setTabText(self.tabWidget.indexOf(self.tab_Design), _translate("DesignPreferences", "Design"))


class DesignPreferences(QDialog):

    def __init__(self, module_window, main, input_dictionary, parent=None):

        QDialog.__init__(self, parent)
        self.ui = Ui_Dialog()
        self.ui.setupUi(self, main, input_dictionary)
        self.main_controller = parent
        #self.uiobj = self.main_controller.uiObj
        self.module_window = module_window
        self.saved = None
        self.flag = False
        self.sectionalprop = I_sectional_Properties()
        self.ui.btn_save.hide()
        self.ui.btn_close.clicked.connect(self.close_designPref)
        self.ui.btn_defaults.clicked.connect(self.default_fn)
        self.module = main.module_name(main)
        self.main = main
        self.window_close_flag = True


    def default_fn(self):
        '''
        @author: Umair
        '''
        tab_Bolt = self.ui.tabWidget.findChild(QtWidgets.QWidget, "Bolt")
        tab_Weld = self.ui.tabWidget.findChild(QtWidgets.QWidget, "Weld")
        tab_Detailing = self.ui.tabWidget.findChild(QtWidgets.QWidget, "Detailing")
        tab_Design = self.ui.tabWidget.findChild(QtWidgets.QWidget, "Design")

        for children in tab_Bolt.children():
            if children.objectName() == KEY_DP_BOLT_TYPE:
                children.setCurrentIndex(0)
            elif children.objectName() == KEY_DP_BOLT_HOLE_TYPE:
                children.setCurrentIndex(0)
            elif children.objectName() == KEY_DP_BOLT_MATERIAL_G_O:
                children.setText('410')
            elif children.objectName() == KEY_DP_BOLT_SLIP_FACTOR:
                children.setCurrentIndex(4)
            else:
                pass
        for children in tab_Weld.children():
            if children.objectName() == KEY_DP_WELD_FAB:
                children.setCurrentIndex(0)
            elif children.objectName() == KEY_DP_WELD_MATERIAL_G_O:
                children.setText('410')
            else:
                pass
        for children in tab_Detailing.children():
            if children.objectName() == KEY_DP_DETAILING_EDGE_TYPE:
                children.setCurrentIndex(0)
            elif children.objectName() == KEY_DP_DETAILING_GAP:
                children.setText('10')
            elif children.objectName() == KEY_DP_DETAILING_CORROSIVE_INFLUENCES:
                children.setCurrentIndex(0)
            else:
                pass
        for children in tab_Design.children():
            if children.objectName() == KEY_DP_DESIGN_METHOD:
                children.setCurrentIndex(0)
            else:
                pass

<<<<<<< HEAD
    #
    # def save_designPref_para(self, module):
    #     """This routine is responsible for saving all design preferences selected by the user
    #     """
    #     '''
    #     @author: Umair
    #     '''
    #     tab_Bolt = self.ui.tabWidget.findChild(QtWidgets.QWidget, "Bolt")
    #     tab_Weld = self.ui.tabWidget.findChild(QtWidgets.QWidget, "Weld")
    #     tab_Detailing = self.ui.tabWidget.findChild(QtWidgets.QWidget, "Detailing")
    #     tab_Design = self.ui.tabWidget.findChild(QtWidgets.QWidget, "Design")
    #     tab_Connector = self.ui.tabWidget.findChild(QtWidgets.QWidget, "Connector")
    #
    #     #
    #     # key_boltHoleType = tab_Bolt.findChild(QtWidgets.QWidget, KEY_DP_BOLT_HOLE_TYPE)
    #     # combo_boltHoleType = key_boltHoleType.currentText()
    #     # key_boltFu = tab_Bolt.findChild(QtWidgets.QWidget, KEY_DP_BOLT_MATERIAL_G_O)
    #     # line_boltFu = key_boltFu.text()
    #     # key_slipfactor = tab_Bolt.findChild(QtWidgets.QWidget, KEY_DP_BOLT_SLIP_FACTOR)
    #     # combo_slipfactor = key_slipfactor.currentText()
    #
    #     tab_Anchor_Bolt = self.ui.tabWidget.findChild(QtWidgets.QWidget, "Anchor Bolt")
    #
    #     if module != KEY_DISP_BASE_PLATE:
    #         key_boltTensioning = tab_Bolt.findChild(QtWidgets.QWidget, KEY_DP_BOLT_TYPE)
    #         combo_boltTensioning = key_boltTensioning.currentText()
    #         key_boltHoleType = tab_Bolt.findChild(QtWidgets.QWidget, KEY_DP_BOLT_HOLE_TYPE)
    #         combo_boltHoleType = key_boltHoleType.currentText()
    #         key_boltFu = tab_Bolt.findChild(QtWidgets.QWidget, KEY_DP_BOLT_MATERIAL_G_O)
    #         line_boltFu = key_boltFu.text()
    #         key_slipfactor = tab_Bolt.findChild(QtWidgets.QWidget, KEY_DP_BOLT_SLIP_FACTOR)
    #         combo_slipfactor = key_slipfactor.currentText()
    #         key_detailingGap = tab_Detailing.findChild(QtWidgets.QWidget, KEY_DP_DETAILING_GAP)
    #         line_detailingGap = key_detailingGap.text()
    #     elif module == KEY_DISP_BASE_PLATE:
    #         key_boltDesignation = tab_Anchor_Bolt.findChild(QtWidgets.QWidget, KEY_DP_ANCHOR_BOLT_DESIGNATION)
    #         line_boltDesignation = key_boltDesignation.text()
    #         key_boltHoleType = tab_Anchor_Bolt.findChild(QtWidgets.QWidget, KEY_DP_ANCHOR_BOLT_HOLE_TYPE)
    #         combo_boltHoleType = key_boltHoleType.currentText()
    #         key_boltType = tab_Anchor_Bolt.findChild(QtWidgets.QWidget, KEY_DP_ANCHOR_BOLT_TYPE)
    #         combo_boltType = key_boltType.text()
    #         key_boltFu = tab_Anchor_Bolt.findChild(QtWidgets.QWidget, KEY_DP_ANCHOR_BOLT_MATERIAL_G_O)
    #         line_boltFu = key_boltFu.text()
    #         key_boltFriction = tab_Anchor_Bolt.findChild(QtWidgets.QWidget, KEY_DP_ANCHOR_BOLT_FRICTION)
    #         line_boltFriction = key_boltFriction.text()
    #
    #     key_weldType = tab_Weld.findChild(QtWidgets.QWidget, KEY_DP_WELD_FAB)
    #     combo_weldType = key_weldType.currentText()
    #     key_weldFu = tab_Weld.findChild(QtWidgets.QWidget, KEY_DP_WELD_MATERIAL_G_O)
    #     line_weldFu = key_weldFu.text()
    #     key_detailingEdgeType = tab_Detailing.findChild(QtWidgets.QWidget, KEY_DP_DETAILING_EDGE_TYPE)
    #     combo_detailingEdgeType = key_detailingEdgeType.currentText()
    #
    #     key_detailing_memebers = tab_Detailing.findChild(QtWidgets.QWidget, KEY_DP_DETAILING_CORROSIVE_INFLUENCES)
    #     combo_detailing_memebers = key_detailing_memebers.currentText()
    #     key_design_method = tab_Design.findChild(QtWidgets.QWidget, KEY_DP_DESIGN_METHOD)
    #     combo_design_method = key_design_method.currentText()
    #
    #     key_design_baseplate = tab_Design.findChild(QtWidgets.QWidget, KEY_DP_DESIGN_BASE_PLATE)
    #     if module not in [KEY_DISP_BASE_PLATE, KEY_DISP_TENSION_BOLTED, KEY_DISP_TENSION_WELDED,KEY_DISP_COMPRESSION]:
    #         key_plate_material = tab_Connector.findChild(QtWidgets.QWidget, KEY_PLATE_MATERIAL)
    #         combo_plate_material = key_plate_material.currentText()
    #         key_plate_material_fu = tab_Connector.findChild(QtWidgets.QWidget, KEY_PLATE_FU)
    #         line_plate_material_fu = key_plate_material_fu.text()
    #         key_plate_material_fy = tab_Connector.findChild(QtWidgets.QWidget, KEY_PLATE_FY)
    #         line_plate_material_fy = key_plate_material_fy.text()
    #         d1 = {KEY_DP_BOLT_TYPE: combo_boltTensioning,
    #               KEY_DP_BOLT_HOLE_TYPE: combo_boltHoleType,
    #               KEY_DP_BOLT_MATERIAL_G_O: line_boltFu,
    #               KEY_DP_BOLT_SLIP_FACTOR: combo_slipfactor,
    #               KEY_DP_WELD_FAB: combo_weldType,
    #               KEY_DP_WELD_MATERIAL_G_O: line_weldFu,
    #               KEY_DP_DETAILING_EDGE_TYPE: combo_detailingEdgeType,
    #               KEY_DP_DETAILING_GAP: line_detailingGap,
    #               KEY_DP_DETAILING_CORROSIVE_INFLUENCES: combo_detailing_memebers,
    #               KEY_DP_DESIGN_METHOD: combo_design_method,
    #               KEY_PLATE_MATERIAL: combo_plate_material if combo_plate_material != "Custom" else
    #               "Custom " + str(line_plate_material_fu) + " " + str(line_plate_material_fy),
    #               }
    #     elif module == KEY_DISP_BASE_PLATE:
    #         if self.flag:
    #             d1 = {KEY_DP_ANCHOR_BOLT_DESIGNATION: line_boltDesignation,
    #                   KEY_DP_ANCHOR_BOLT_TYPE: combo_boltType,
    #                   KEY_DP_ANCHOR_BOLT_HOLE_TYPE: combo_boltHoleType,
    #                   KEY_DP_ANCHOR_BOLT_MATERIAL_G_O: line_boltFu,
    #                   KEY_DP_ANCHOR_BOLT_FRICTION: line_boltFriction,
    #                   KEY_DP_WELD_FAB: combo_weldType,
    #                   KEY_DP_WELD_MATERIAL_G_O: line_weldFu,
    #                   KEY_DP_DETAILING_EDGE_TYPE: combo_detailingEdgeType,
    #                   KEY_DP_DETAILING_CORROSIVE_INFLUENCES: combo_detailing_memebers,
    #                   KEY_DP_DESIGN_METHOD: combo_design_method,
    #                   KEY_DP_DESIGN_BASE_PLATE: key_design_baseplate.currentText()
    #                   }
    #         else:
    #             d1 = {KEY_DP_WELD_FAB: combo_weldType,
    #                   KEY_DP_WELD_MATERIAL_G_O: line_weldFu,
    #                   KEY_DP_DETAILING_EDGE_TYPE: combo_detailingEdgeType,
    #                   KEY_DP_DETAILING_CORROSIVE_INFLUENCES: combo_detailing_memebers,
    #                   KEY_DP_DESIGN_METHOD: combo_design_method,
    #                   KEY_DP_DESIGN_BASE_PLATE: key_design_baseplate.currentText()
    #                   }
    #     # else:
    #     #     d1 = {KEY_DP_BOLT_HOLE_TYPE: combo_boltHoleType,
    #     #           KEY_DP_BOLT_MATERIAL_G_O: line_boltFu,
    #     #           KEY_DP_BOLT_SLIP_FACTOR: combo_slipfactor,
    #     #           KEY_DP_WELD_FAB: combo_weldType,
    #     #           KEY_DP_WELD_MATERIAL_G_O: line_weldFu,
    #     #           KEY_DP_DETAILING_EDGE_TYPE: combo_detailingEdgeType,
    #     #           KEY_DP_DETAILING_GAP: line_detailingGap,
    #     #           KEY_DP_DETAILING_CORROSIVE_INFLUENCES: combo_detailing_memebers,
    #     #           KEY_DP_DESIGN_METHOD: combo_design_method
    #     #           }
    #     return d1
=======

    def save_designPref_para(self, module):
        """This routine is responsible for saving all design preferences selected by the user
        """
        '''
        @author: Umair
        '''
        tab_Bolt = self.ui.tabWidget.findChild(QtWidgets.QWidget, "Bolt")
        tab_Weld = self.ui.tabWidget.findChild(QtWidgets.QWidget, "Weld")
        tab_Detailing = self.ui.tabWidget.findChild(QtWidgets.QWidget, "Detailing")
        tab_Design = self.ui.tabWidget.findChild(QtWidgets.QWidget, "Design")
        tab_Connector = self.ui.tabWidget.findChild(QtWidgets.QWidget, "Connector")

        #
        # key_boltHoleType = tab_Bolt.findChild(QtWidgets.QWidget, KEY_DP_BOLT_HOLE_TYPE)
        # combo_boltHoleType = key_boltHoleType.currentText()
        # key_boltFu = tab_Bolt.findChild(QtWidgets.QWidget, KEY_DP_BOLT_MATERIAL_G_O)
        # line_boltFu = key_boltFu.text()
        # key_slipfactor = tab_Bolt.findChild(QtWidgets.QWidget, KEY_DP_BOLT_SLIP_FACTOR)
        # combo_slipfactor = key_slipfactor.currentText()

        tab_Anchor_Bolt = self.ui.tabWidget.findChild(QtWidgets.QWidget, "Anchor Bolt")

        if module != KEY_DISP_BASE_PLATE:
            key_boltTensioning = tab_Bolt.findChild(QtWidgets.QWidget, KEY_DP_BOLT_TYPE)
            combo_boltTensioning = key_boltTensioning.currentText()
            key_boltHoleType = tab_Bolt.findChild(QtWidgets.QWidget, KEY_DP_BOLT_HOLE_TYPE)
            combo_boltHoleType = key_boltHoleType.currentText()
            key_boltFu = tab_Bolt.findChild(QtWidgets.QWidget, KEY_DP_BOLT_MATERIAL_G_O)
            line_boltFu = key_boltFu.text()
            key_slipfactor = tab_Bolt.findChild(QtWidgets.QWidget, KEY_DP_BOLT_SLIP_FACTOR)
            combo_slipfactor = key_slipfactor.currentText()
            key_detailingGap = tab_Detailing.findChild(QtWidgets.QWidget, KEY_DP_DETAILING_GAP)
            line_detailingGap = key_detailingGap.text()
        elif module == KEY_DISP_BASE_PLATE:
            key_boltDesignation = tab_Anchor_Bolt.findChild(QtWidgets.QWidget, KEY_DP_ANCHOR_BOLT_DESIGNATION)
            line_boltDesignation = key_boltDesignation.text()
            key_boltHoleType = tab_Anchor_Bolt.findChild(QtWidgets.QWidget, KEY_DP_ANCHOR_BOLT_HOLE_TYPE)
            combo_boltHoleType = key_boltHoleType.currentText()
            key_boltType = tab_Anchor_Bolt.findChild(QtWidgets.QWidget, KEY_DP_ANCHOR_BOLT_TYPE)
            combo_boltType = key_boltType.text()
            key_boltFu = tab_Anchor_Bolt.findChild(QtWidgets.QWidget, KEY_DP_ANCHOR_BOLT_MATERIAL_G_O)
            line_boltFu = key_boltFu.text()
            key_boltFriction = tab_Anchor_Bolt.findChild(QtWidgets.QWidget, KEY_DP_ANCHOR_BOLT_FRICTION)
            line_boltFriction = key_boltFriction.text()

        key_weldType = tab_Weld.findChild(QtWidgets.QWidget, KEY_DP_WELD_FAB)
        combo_weldType = key_weldType.currentText()
        key_weldFu = tab_Weld.findChild(QtWidgets.QWidget, KEY_DP_WELD_MATERIAL_G_O)
        line_weldFu = key_weldFu.text()
        key_detailingEdgeType = tab_Detailing.findChild(QtWidgets.QWidget, KEY_DP_DETAILING_EDGE_TYPE)
        combo_detailingEdgeType = key_detailingEdgeType.currentText()

        key_detailing_memebers = tab_Detailing.findChild(QtWidgets.QWidget, KEY_DP_DETAILING_CORROSIVE_INFLUENCES)
        combo_detailing_memebers = key_detailing_memebers.currentText()
        key_design_method = tab_Design.findChild(QtWidgets.QWidget, KEY_DP_DESIGN_METHOD)
        combo_design_method = key_design_method.currentText()

        key_design_baseplate = tab_Design.findChild(QtWidgets.QWidget, KEY_DP_DESIGN_BASE_PLATE)
        if module not in [KEY_DISP_BASE_PLATE, KEY_DISP_TENSION_BOLTED, KEY_DISP_TENSION_WELDED,KEY_DISP_COMPRESSION]:
            key_plate_material = tab_Connector.findChild(QtWidgets.QWidget, KEY_PLATE_MATERIAL)
            combo_plate_material = key_plate_material.currentText()
            key_plate_material_fu = tab_Connector.findChild(QtWidgets.QWidget, KEY_PLATE_FU)
            line_plate_material_fu = key_plate_material_fu.text()
            key_plate_material_fy = tab_Connector.findChild(QtWidgets.QWidget, KEY_PLATE_FY)
            line_plate_material_fy = key_plate_material_fy.text()
            d1 = {KEY_DP_BOLT_TYPE: combo_boltTensioning,
                  KEY_DP_BOLT_HOLE_TYPE: combo_boltHoleType,
                  KEY_DP_BOLT_MATERIAL_G_O: line_boltFu,
                  KEY_DP_BOLT_SLIP_FACTOR: combo_slipfactor,
                  KEY_DP_WELD_FAB: combo_weldType,
                  KEY_DP_WELD_MATERIAL_G_O: line_weldFu,
                  KEY_DP_DETAILING_EDGE_TYPE: combo_detailingEdgeType,
                  KEY_DP_DETAILING_GAP: line_detailingGap,
                  KEY_DP_DETAILING_CORROSIVE_INFLUENCES: combo_detailing_memebers,
                  KEY_DP_DESIGN_METHOD: combo_design_method,
                  KEY_PLATE_MATERIAL: combo_plate_material if combo_plate_material != "Custom" else
                  "Custom " + str(line_plate_material_fu) + " " + str(line_plate_material_fy),
                  }
        elif module == KEY_DISP_BASE_PLATE:
            if self.flag:
                d1 = {KEY_DP_ANCHOR_BOLT_DESIGNATION: line_boltDesignation,
                      KEY_DP_ANCHOR_BOLT_TYPE: combo_boltType,
                      KEY_DP_ANCHOR_BOLT_HOLE_TYPE: combo_boltHoleType,
                      KEY_DP_ANCHOR_BOLT_MATERIAL_G_O: line_boltFu,
                      KEY_DP_ANCHOR_BOLT_FRICTION: line_boltFriction,
                      KEY_DP_WELD_FAB: combo_weldType,
                      KEY_DP_WELD_MATERIAL_G_O: line_weldFu,
                      KEY_DP_DETAILING_EDGE_TYPE: combo_detailingEdgeType,
                      KEY_DP_DETAILING_CORROSIVE_INFLUENCES: combo_detailing_memebers,
                      KEY_DP_DESIGN_METHOD: combo_design_method,
                      KEY_DP_DESIGN_BASE_PLATE: key_design_baseplate.currentText()
                      }
            else:
                d1 = {KEY_DP_WELD_FAB: combo_weldType,
                      KEY_DP_WELD_MATERIAL_G_O: line_weldFu,
                      KEY_DP_DETAILING_EDGE_TYPE: combo_detailingEdgeType,
                      KEY_DP_DETAILING_CORROSIVE_INFLUENCES: combo_detailing_memebers,
                      KEY_DP_DESIGN_METHOD: combo_design_method,
                      KEY_DP_DESIGN_BASE_PLATE: key_design_baseplate.currentText()
                      }
        else:
            d1 = {KEY_DP_BOLT_HOLE_TYPE: combo_boltHoleType,
                  KEY_DP_BOLT_MATERIAL_G_O: line_boltFu,
                  KEY_DP_BOLT_SLIP_FACTOR: combo_slipfactor,
                  KEY_DP_WELD_FAB: combo_weldType,
                  KEY_DP_WELD_MATERIAL_G_O: line_weldFu,
                  KEY_DP_DETAILING_EDGE_TYPE: combo_detailingEdgeType,
                  KEY_DP_DETAILING_GAP: line_detailingGap,
                  KEY_DP_DETAILING_CORROSIVE_INFLUENCES: combo_detailing_memebers,
                  KEY_DP_DESIGN_METHOD: combo_design_method
                  }
        print('design_pref_dict',d1)
        return d1
>>>>>>> f4708086

    def highlight_slipfactor_description(self):
        """Highlight the description of currosponding slipfactor on selection of inputs
        Note : This routine is not in use in current version
        :return:
        """
        slip_factor = str(self.ui.combo_slipfactor.currentText())
        self.textCursor = QTextCursor(self.ui.textBrowser.document())
        cursor = self.textCursor
        # Setup the desired format for matches
        format = QTextCharFormat()
        format.setBackground(QBrush(QColor("red")))
        # Setup the regex engine
        pattern = str(slip_factor)
        regex = QRegExp(pattern)
        # Process the displayed document
        pos = 0
        index = regex.indexIn(self.ui.textBrowser.toPlainText(), pos)
        while (index != -1):
            # Select the matched text and apply the desired format
            cursor.setPosition(index)
            cursor.movePosition(QTextCursor.EndOfLine, 1)
            # cursor.movePosition(QTextCursor.EndOfWord, 1)
            cursor.mergeCharFormat(format)
            # Move to the next match
            pos = index + regex.matchedLength()
            index = regex.indexIn(self.ui.textBrowser.toPlainText(), pos)

    # def connect_to_database_update_other_attributes(self, table, designation):
    #     self.path_to_database = "ResourceFiles/Database/Intg_osdag.sqlite"
    #     conn = sqlite3.connect(self.path_to_database)
    #     db_query = "SELECT * FROM " + table + " WHERE Designation = ?"
    #     cur = conn.cursor()
    #     cur.execute(db_query, (designation,))
    #     row = cur.fetchone()
    #     self.mass = row[2]
    #     self.area = row[3]
    #     self.depth = row[4]
    #     self.flange_width = row[5]
    #     self.web_thickness = row[6]
    #     self.flange_thickness = row[7]
    #     self.flange_slope = row[8]
    #     self.root_radius = row[9]
    #     self.toe_radius = row[10]
    #     self.mom_inertia_z = row[11]
    #     self.mom_inertia_y = row[12]
    #     self.rad_of_gy_z = row[13]
    #     self.rad_of_gy_y = row[14]
    #     self.elast_sec_mod_z = row[15]
    #     self.elast_sec_mod_y = row[16]
    #     self.plast_sec_mod_z = row[17]
    #     self.plast_sec_mod_y = row[18]
    #     self.source = row[19]
    #
    #     conn.close()
<<<<<<< HEAD
    # def column_preferences(self, designation, table, material_grade):
    #     '''
    #     @author: Umair
    #     '''
    #     # designation = designation_table_material_grade[0]
    #     # table = designation_table_material_grade[1]
    #     # material_grade = designation_table_material_grade[2]
    #     tab_Column = self.ui.tabWidget.findChild(QtWidgets.QWidget, KEY_DISP_COLSEC)
    #     if designation == 'Select Section':
    #         self.flag = False
    #         self.ui.clear_tab("Column")
    #         return
    #
    #     col_list = []
    #     fu_fy_list = []
    #     col_attributes = Section(designation, material_grade)
    #     Section.connect_to_database_update_other_attributes(col_attributes, table, designation)
    #     for ch in tab_Column.children():
    #         if ch.objectName() == KEY_SUPTNGSEC_DESIGNATION:
    #             ch.setText(designation)
    #         elif ch.objectName() == KEY_SUPTNGSEC_SOURCE:
    #             ch.setText(col_attributes.source)
    #         elif ch.objectName() == KEY_SUPTNGSEC_MATERIAL:
    #             if self.module == KEY_DISP_BASE_PLATE:
    #                 ch.setText(material_grade)
    #             else:
    #                 indx = ch.findText(material_grade, QtCore.Qt.MatchFixedString)
    #                 if indx >= 0:
    #                     ch.setCurrentIndex(indx)
    #         elif ch.objectName() == KEY_SUPTNGSEC_FU:
    #             if self.module == KEY_DISP_BASE_PLATE:
    #                 ch.setText(str(col_attributes.fu))
    #                 fu_fy_list.append(ch)
    #             else:
    #                 ch.setText(str(col_attributes.fu))
    #                 ch.setEnabled(True if material_grade == 'Custom' else False)
    #         elif ch.objectName() == KEY_SUPTNGSEC_FY:
    #             if self.module == KEY_DISP_BASE_PLATE:
    #                 ch.setText(str(col_attributes.fy))
    #                 fu_fy_list.append(ch)
    #             else:
    #                 ch.setText(str(col_attributes.fy))
    #                 ch.setEnabled(True if material_grade == 'Custom' else False)
    #         elif ch.objectName() == KEY_SUPTNGSEC_DEPTH:
    #             ch.setText(str(col_attributes.depth))
    #             col_list.append(ch)
    #         elif ch.objectName() == KEY_SUPTNGSEC_FLANGE_W:
    #             ch.setText(str(col_attributes.flange_width))
    #             col_list.append(ch)
    #         elif ch.objectName() == KEY_SUPTNGSEC_FLANGE_T:
    #             ch.setText(str(col_attributes.flange_thickness))
    #             col_list.append(ch)
    #         elif ch.objectName() == KEY_SUPTNGSEC_WEB_T:
    #             ch.setText(str(col_attributes.web_thickness))
    #             col_list.append(ch)
    #         elif ch.objectName() == KEY_SUPTNGSEC_FLANGE_S:
    #             ch.setText(str(col_attributes.flange_slope))
    #         elif ch.objectName() == KEY_SUPTNGSEC_ROOT_R:
    #             ch.setText(str(col_attributes.root_radius))
    #         elif ch.objectName() == KEY_SUPTNGSEC_TOE_R:
    #             ch.setText(str(col_attributes.toe_radius))
    #         elif ch.objectName() == KEY_SUPTNGSEC_MOD_OF_ELAST:
    #             ch.setText("200")
    #             ch.setDisabled(True)
    #         elif ch.objectName() == KEY_SUPTNGSEC_MOD_OF_RIGID:
    #             ch.setText("76.9")
    #             ch.setDisabled(True)
    #         elif ch.objectName() == KEY_SUPTNGSEC_POISSON_RATIO:
    #             ch.setText("0.3")
    #             ch.setDisabled(True)
    #         elif ch.objectName() == KEY_SUPTNGSEC_THERMAL_EXP:
    #             ch.setText("12")
    #             ch.setDisabled(True)
    #         elif ch.objectName() == KEY_SUPTNGSEC_MASS:
    #             ch.setText(str(col_attributes.mass))
    #         elif ch.objectName() == KEY_SUPTNGSEC_SEC_AREA:
    #             ch.setText(str(col_attributes.area))
    #         elif ch.objectName() == KEY_SUPTNGSEC_MOA_LZ:
    #             ch.setText(str(col_attributes.mom_inertia_z))
    #         elif ch.objectName() == KEY_SUPTNGSEC_MOA_LY:
    #             ch.setText(str(col_attributes.mom_inertia_y))
    #         elif ch.objectName() == KEY_SUPTNGSEC_ROG_RZ:
    #             ch.setText(str(col_attributes.rad_of_gy_z))
    #         elif ch.objectName() == KEY_SUPTNGSEC_ROG_RY:
    #             ch.setText(str(col_attributes.rad_of_gy_y))
    #         elif ch.objectName() == KEY_SUPTNGSEC_EM_ZZ:
    #             ch.setText(str(col_attributes.elast_sec_mod_z))
    #         elif ch.objectName() == KEY_SUPTNGSEC_EM_ZY:
    #             ch.setText(str(col_attributes.elast_sec_mod_y))
    #         elif ch.objectName() == KEY_SUPTNGSEC_PM_ZPZ:
    #             ch.setText(str(col_attributes.plast_sec_mod_z))
    #         elif ch.objectName() == KEY_SUPTNGSEC_PM_ZPY:
    #             ch.setText(str(col_attributes.plast_sec_mod_y))
    #         elif ch.objectName() == 'pushButton_Add_Column':
    #             ch.setEnabled(True)
    #         else:
    #             pass
    #
    #     for e in col_list:
    #         if e.text() != "":
    #             e.textChanged.connect(lambda: self.new_sectionalprop_Column(col_list))
    #
    #     for f in fu_fy_list:
    #         if f.text() != "":
    #             self.fu_fy_validation_connect(fu_fy_list, f)
    #             # f.textChanged.connect(lambda: self.fu_fy_validation(fu_fy_list, f))
    #
    #     # def f():
    #     #     found = False
    #     #     material_key = tab_Column.findChild(QtWidgets.QWidget, KEY_SUPTNGSEC_MATERIAL)
    #     #     for i in range(material_key.count()):
    #     #         if material_key.itemText(i) == "Custom":
    #     #             found = True
    #     #         if i == material_key.count() - 1:
    #     #             if found:
    #     #                 material_key.setCurrentText("Custom")
    #     #                 return
    #     #             else:
    #     #                 material_key.addItem("Custom")
    #     #                 material_key.setCurrentText("Custom")
    #     #                 return
    #     # for m in material_list:
    #     #     if m.text() != "":
    #     #         m.textChanged.connect(f)
    #
    # def beam_preferences(self, designation, material_grade):
    #     '''
    #     @author: Umair
    #     '''
    #     # designation = designation_material_grade[0]
    #     # material_grade = designation_material_grade[1]
    #     tab_Beam = self.ui.tabWidget.findChild(QtWidgets.QWidget, KEY_DISP_BEAMSEC)
    #     if designation == 'Select Section':
    #         self.flag = False
    #         self.ui.clear_tab("Beam")
    #         return
    #
    #     beam_attributes = Section(designation, material_grade)
    #     Section.connect_to_database_update_other_attributes(beam_attributes, "Beams", designation)
    #     beam_list = []
    #     for ch in tab_Beam.children():
    #         if ch.objectName() == KEY_SUPTDSEC_DESIGNATION:
    #             ch.setText(designation)
    #         elif ch.objectName() == KEY_SUPTDSEC_SOURCE:
    #             ch.setText(beam_attributes.source)
    #         elif ch.objectName() == KEY_SUPTDSEC_MATERIAL:
    #             indx = ch.findText(material_grade, QtCore.Qt.MatchFixedString)
    #             if indx >= 0:
    #                 ch.setCurrentIndex(indx)
    #         elif ch.objectName() == KEY_SUPTDSEC_FU:
    #             ch.setText(str(beam_attributes.fu))
    #             ch.setEnabled(True if material_grade == 'Custom' else False)
    #         elif ch.objectName() == KEY_SUPTDSEC_FY:
    #             ch.setText(str(beam_attributes.fy))
    #             ch.setEnabled(True if material_grade == 'Custom' else False)
    #         elif ch.objectName() == KEY_SUPTDSEC_DEPTH:
    #             ch.setText(str(beam_attributes.depth))
    #             beam_list.append(ch)
    #         elif ch.objectName() == KEY_SUPTDSEC_FLANGE_W:
    #             ch.setText(str(beam_attributes.flange_width))
    #             beam_list.append(ch)
    #         elif ch.objectName() == KEY_SUPTDSEC_FLANGE_T:
    #             ch.setText(str(beam_attributes.flange_thickness))
    #             beam_list.append(ch)
    #         elif ch.objectName() == KEY_SUPTDSEC_WEB_T:
    #             ch.setText(str(beam_attributes.web_thickness))
    #             beam_list.append(ch)
    #         elif ch.objectName() == KEY_SUPTDSEC_FLANGE_S:
    #             ch.setText(str(beam_attributes.flange_slope))
    #         elif ch.objectName() == KEY_SUPTDSEC_ROOT_R:
    #             ch.setText(str(beam_attributes.root_radius))
    #         elif ch.objectName() == KEY_SUPTDSEC_TOE_R:
    #             ch.setText(str(beam_attributes.toe_radius))
    #         elif ch.objectName() == KEY_SUPTDSEC_MOD_OF_ELAST:
    #             ch.setText("200")
    #             ch.setDisabled(True)
    #         elif ch.objectName() == KEY_SUPTDSEC_MOD_OF_RIGID:
    #             ch.setText("76.9")
    #             ch.setDisabled(True)
    #         elif ch.objectName() == KEY_SUPTDSEC_POISSON_RATIO:
    #             ch.setText("0.3")
    #             ch.setDisabled(True)
    #         elif ch.objectName() == KEY_SUPTDSEC_THERMAL_EXP:
    #             ch.setText("12")
    #             ch.setDisabled(True)
    #         elif ch.objectName() == KEY_SUPTDSEC_MASS:
    #             ch.setText(str(beam_attributes.mass))
    #         elif ch.objectName() == KEY_SUPTDSEC_SEC_AREA:
    #             ch.setText(str(beam_attributes.area))
    #         elif ch.objectName() == KEY_SUPTDSEC_MOA_LZ:
    #             ch.setText(str(beam_attributes.mom_inertia_z))
    #         elif ch.objectName() == KEY_SUPTDSEC_MOA_LY:
    #             ch.setText(str(beam_attributes.mom_inertia_y))
    #         elif ch.objectName() == KEY_SUPTDSEC_ROG_RZ:
    #             ch.setText(str(beam_attributes.rad_of_gy_z))
    #         elif ch.objectName() == KEY_SUPTDSEC_ROG_RY:
    #             ch.setText(str(beam_attributes.rad_of_gy_y))
    #         elif ch.objectName() == KEY_SUPTDSEC_EM_ZZ:
    #             ch.setText(str(beam_attributes.elast_sec_mod_z))
    #         elif ch.objectName() == KEY_SUPTDSEC_EM_ZY:
    #             ch.setText(str(beam_attributes.elast_sec_mod_y))
    #         elif ch.objectName() == KEY_SUPTDSEC_PM_ZPZ:
    #             ch.setText(str(beam_attributes.plast_sec_mod_z))
    #         elif ch.objectName() == KEY_SUPTDSEC_PM_ZPY:
    #             ch.setText(str(beam_attributes.plast_sec_mod_y))
    #         elif ch.objectName() == 'pushButton_Add_Beam':
    #             ch.setEnabled(True)
    #         else:
    #             pass
    #
    #     for e in beam_list:
    #         if e.text() != "":
    #             e.textChanged.connect(lambda: self.new_sectionalprop_Beam(beam_list))
    #
    # def angle_preferences(self,designation,material_grade):
    #     tab_Angle = self.ui.tabWidget.findChild(QtWidgets.QWidget, DISP_TITLE_ANGLE)
    #
    #     # if designation == 'Select Section':
    #     #     self.ui.clear_tab("Angle")
    #     #     return
    #     ch=tab_Angle.findChild(QtWidgets.QWidget, KEY_ANGLE_DESIGNATION)
    #     ch.setText(designation)
=======
    def column_preferences(self, designation, table, material_grade):
        '''
        @author: Umair
        '''
        tab_Column = self.ui.tabWidget.findChild(QtWidgets.QWidget, KEY_DISP_COLSEC)
        if designation == 'Select Section':
            self.ui.clear_tab("Column")
            self.flag = False

            return

        col_list = []
        fu_fy_list = []
        col_attributes = Section(designation, material_grade)
        Section.connect_to_database_update_other_attributes(col_attributes, table, designation)
        for ch in tab_Column.children():
            if ch.objectName() == KEY_SUPTNGSEC_DESIGNATION:
                ch.setText(designation)
            elif ch.objectName() == KEY_SUPTNGSEC_SOURCE:
                ch.setText(col_attributes.source)
            elif ch.objectName() == KEY_SUPTNGSEC_MATERIAL:
                if self.module == KEY_DISP_BASE_PLATE:
                    ch.setText(material_grade)
                else:
                    indx = ch.findText(material_grade, QtCore.Qt.MatchFixedString)
                    if indx >= 0:
                        ch.setCurrentIndex(indx)
            elif ch.objectName() == KEY_SUPTNGSEC_FU:
                if self.module == KEY_DISP_BASE_PLATE:
                    ch.setText(str(col_attributes.fu))
                    fu_fy_list.append(ch)
                else:
                    ch.setText(str(col_attributes.fu))
                    ch.setEnabled(True if material_grade == 'Custom' else False)
            elif ch.objectName() == KEY_SUPTNGSEC_FY:
                if self.module == KEY_DISP_BASE_PLATE:
                    ch.setText(str(col_attributes.fy))
                    fu_fy_list.append(ch)
                else:
                    ch.setText(str(col_attributes.fy))
                    ch.setEnabled(True if material_grade == 'Custom' else False)
            elif ch.objectName() == KEY_SUPTNGSEC_DEPTH:
                ch.setText(str(col_attributes.depth))
                col_list.append(ch)
            elif ch.objectName() == KEY_SUPTNGSEC_FLANGE_W:
                ch.setText(str(col_attributes.flange_width))
                col_list.append(ch)
            elif ch.objectName() == KEY_SUPTNGSEC_FLANGE_T:
                ch.setText(str(col_attributes.flange_thickness))
                col_list.append(ch)
            elif ch.objectName() == KEY_SUPTNGSEC_WEB_T:
                ch.setText(str(col_attributes.web_thickness))
                col_list.append(ch)
            elif ch.objectName() == KEY_SUPTNGSEC_FLANGE_S:
                ch.setText(str(col_attributes.flange_slope))
            elif ch.objectName() == KEY_SUPTNGSEC_ROOT_R:
                ch.setText(str(col_attributes.root_radius))
            elif ch.objectName() == KEY_SUPTNGSEC_TOE_R:
                ch.setText(str(col_attributes.toe_radius))
            elif ch.objectName() == KEY_SUPTNGSEC_MOD_OF_ELAST:
                ch.setText("200")
                ch.setDisabled(True)
            elif ch.objectName() == KEY_SUPTNGSEC_MOD_OF_RIGID:
                ch.setText("76.9")
                ch.setDisabled(True)
            elif ch.objectName() == KEY_SUPTNGSEC_POISSON_RATIO:
                ch.setText("0.3")
                ch.setDisabled(True)
            elif ch.objectName() == KEY_SUPTNGSEC_THERMAL_EXP:
                ch.setText("12")
                ch.setDisabled(True)
            elif ch.objectName() == KEY_SUPTNGSEC_MASS:
                ch.setText(str(col_attributes.mass))
            elif ch.objectName() == KEY_SUPTNGSEC_SEC_AREA:
                ch.setText(str(col_attributes.area))
            elif ch.objectName() == KEY_SUPTNGSEC_MOA_LZ:
                ch.setText(str(col_attributes.mom_inertia_z))
            elif ch.objectName() == KEY_SUPTNGSEC_MOA_LY:
                ch.setText(str(col_attributes.mom_inertia_y))
            elif ch.objectName() == KEY_SUPTNGSEC_ROG_RZ:
                ch.setText(str(col_attributes.rad_of_gy_z))
            elif ch.objectName() == KEY_SUPTNGSEC_ROG_RY:
                ch.setText(str(col_attributes.rad_of_gy_y))
            elif ch.objectName() == KEY_SUPTNGSEC_EM_ZZ:
                ch.setText(str(col_attributes.elast_sec_mod_z))
            elif ch.objectName() == KEY_SUPTNGSEC_EM_ZY:
                ch.setText(str(col_attributes.elast_sec_mod_y))
            elif ch.objectName() == KEY_SUPTNGSEC_PM_ZPZ:
                ch.setText(str(col_attributes.plast_sec_mod_z))
            elif ch.objectName() == KEY_SUPTNGSEC_PM_ZPY:
                ch.setText(str(col_attributes.plast_sec_mod_y))
            elif ch.objectName() == 'pushButton_Add_Column':
                ch.setEnabled(True)
            else:
                pass

        for e in col_list:
            if e.text() != "":
                e.textChanged.connect(lambda: self.new_sectionalprop_Column(col_list))

        for f in fu_fy_list:
            if f.text() != "":
                self.fu_fy_validation_connect(fu_fy_list, f)
                # f.textChanged.connect(lambda: self.fu_fy_validation(fu_fy_list, f))

        # def f():
        #     found = False
        #     material_key = tab_Column.findChild(QtWidgets.QWidget, KEY_SUPTNGSEC_MATERIAL)
        #     for i in range(material_key.count()):
        #         if material_key.itemText(i) == "Custom":
        #             found = True
        #         if i == material_key.count() - 1:
        #             if found:
        #                 material_key.setCurrentText("Custom")
        #                 return
        #             else:
        #                 material_key.addItem("Custom")
        #                 material_key.setCurrentText("Custom")
        #                 return
        # for m in material_list:
        #     if m.text() != "":
        #         m.textChanged.connect(f)

    def beam_preferences(self, designation, material_grade):
        '''
        @author: Umair
        '''
        tab_Beam = self.ui.tabWidget.findChild(QtWidgets.QWidget, KEY_DISP_BEAMSEC)
        if designation == 'Select Section':
            self.ui.clear_tab("Beam")
            return

        beam_attributes = Section(designation, material_grade)
        Section.connect_to_database_update_other_attributes(beam_attributes, "Beams", designation)
        beam_list = []
        for ch in tab_Beam.children():
            if ch.objectName() == KEY_SUPTDSEC_DESIGNATION:
                ch.setText(designation)
            elif ch.objectName() == KEY_SUPTDSEC_SOURCE:
                ch.setText(beam_attributes.source)
            elif ch.objectName() == KEY_SUPTDSEC_MATERIAL:
                indx = ch.findText(material_grade, QtCore.Qt.MatchFixedString)
                if indx >= 0:
                    ch.setCurrentIndex(indx)
            elif ch.objectName() == KEY_SUPTDSEC_FU:
                ch.setText(str(beam_attributes.fu))
                ch.setEnabled(True if material_grade == 'Custom' else False)
            elif ch.objectName() == KEY_SUPTDSEC_FY:
                ch.setText(str(beam_attributes.fy))
                ch.setEnabled(True if material_grade == 'Custom' else False)
            elif ch.objectName() == KEY_SUPTDSEC_DEPTH:
                ch.setText(str(beam_attributes.depth))
                beam_list.append(ch)
            elif ch.objectName() == KEY_SUPTDSEC_FLANGE_W:
                ch.setText(str(beam_attributes.flange_width))
                beam_list.append(ch)
            elif ch.objectName() == KEY_SUPTDSEC_FLANGE_T:
                ch.setText(str(beam_attributes.flange_thickness))
                beam_list.append(ch)
            elif ch.objectName() == KEY_SUPTDSEC_WEB_T:
                ch.setText(str(beam_attributes.web_thickness))
                beam_list.append(ch)
            elif ch.objectName() == KEY_SUPTDSEC_FLANGE_S:
                ch.setText(str(beam_attributes.flange_slope))
            elif ch.objectName() == KEY_SUPTDSEC_ROOT_R:
                ch.setText(str(beam_attributes.root_radius))
            elif ch.objectName() == KEY_SUPTDSEC_TOE_R:
                ch.setText(str(beam_attributes.toe_radius))
            elif ch.objectName() == KEY_SUPTDSEC_MOD_OF_ELAST:
                ch.setText("200")
                ch.setDisabled(True)
            elif ch.objectName() == KEY_SUPTDSEC_MOD_OF_RIGID:
                ch.setText("76.9")
                ch.setDisabled(True)
            elif ch.objectName() == KEY_SUPTDSEC_POISSON_RATIO:
                ch.setText("0.3")
                ch.setDisabled(True)
            elif ch.objectName() == KEY_SUPTDSEC_THERMAL_EXP:
                ch.setText("12")
                ch.setDisabled(True)
            elif ch.objectName() == KEY_SUPTDSEC_MASS:
                ch.setText(str(beam_attributes.mass))
            elif ch.objectName() == KEY_SUPTDSEC_SEC_AREA:
                ch.setText(str(beam_attributes.area))
            elif ch.objectName() == KEY_SUPTDSEC_MOA_LZ:
                ch.setText(str(beam_attributes.mom_inertia_z))
            elif ch.objectName() == KEY_SUPTDSEC_MOA_LY:
                ch.setText(str(beam_attributes.mom_inertia_y))
            elif ch.objectName() == KEY_SUPTDSEC_ROG_RZ:
                ch.setText(str(beam_attributes.rad_of_gy_z))
            elif ch.objectName() == KEY_SUPTDSEC_ROG_RY:
                ch.setText(str(beam_attributes.rad_of_gy_y))
            elif ch.objectName() == KEY_SUPTDSEC_EM_ZZ:
                ch.setText(str(beam_attributes.elast_sec_mod_z))
            elif ch.objectName() == KEY_SUPTDSEC_EM_ZY:
                ch.setText(str(beam_attributes.elast_sec_mod_y))
            elif ch.objectName() == KEY_SUPTDSEC_PM_ZPZ:
                ch.setText(str(beam_attributes.plast_sec_mod_z))
            elif ch.objectName() == KEY_SUPTDSEC_PM_ZPY:
                ch.setText(str(beam_attributes.plast_sec_mod_y))
            elif ch.objectName() == 'pushButton_Add_Beam':
                ch.setEnabled(True)
            else:
                pass

        for e in beam_list:
            if e.text() != "":
                e.textChanged.connect(lambda: self.new_sectionalprop_Beam(beam_list))

    def angle_preferences(self,designation,material_grade):
        tab_Angle = self.ui.tabWidget.findChild(QtWidgets.QWidget, DISP_TITLE_ANGLE)

        # if designation == 'Select Section':
        #     self.ui.clear_tab("Angle")
        #     return
        ch=tab_Angle.findChild(QtWidgets.QWidget, KEY_ANGLE_DESIGNATION)
        ch.setText(designation)
>>>>>>> f4708086

    def fu_fy_validation_connect(self, fu_fy_list, f, m):
        f.textChanged.connect(lambda: self.fu_fy_validation(fu_fy_list, f, m))

    def fu_fy_validation(self, fu_fy_list, textbox, material_key):
        self.window_close_flag = False
        # self.rejected.disconnect()
        # self.rejected.connect(self.closeEvent_accept)
        print(fu_fy_list[0].text(), fu_fy_list[1].text())
        if "" not in [fu_fy_list[0].text(), fu_fy_list[1].text()]:
            fu = float(fu_fy_list[0].text())
            fy = float(fu_fy_list[1].text())
            material = material_key.currentText()

        else:
            textbox.setStyleSheet("border: 1 px; border-style: solid; border-color: black;")
            return

        if fu and fy:
            if 'Ultimate_Strength' in textbox.objectName():

                if fu < 290 or fu > 639:
                    textbox.setStyleSheet("border: 1 px; border-style: solid; border-color: red;")
                    self.window_close_flag = False
                    self.rejected.connect(self.closeEvent)
                    return
                else:

                    fu_limits = self.get_limits_for_fu(str(material))

                    if fu_limits['lower'] <= fu <= fu_limits['upper']:
                        textbox.setStyleSheet("border: 1 px; border-style: solid; border-color: black;")
                        self.window_close_flag = True
                        self.rejected.connect(self.closeEvent)
                        return
                    else:
                        textbox.setStyleSheet("border: 1 px; border-style: solid; border-color: red;")
                        self.window_close_flag = False
                        self.rejected.connect(self.closeEvent)
                        return

            if 'Yield_Strength' in textbox.objectName():
                if fy < 165 or fy > 499:
                    textbox.setStyleSheet("border: 1 px; border-style: solid; border-color: red;")
                    self.window_close_flag = False
                    self.rejected.connect(self.closeEvent)
                    return

                else:

                    fy_limits = self.get_limits_for_fy(str(material))
                    if fy_limits['lower'] <= fy <= fy_limits['upper']:
                        textbox.setStyleSheet("border: 1 px; border-style: solid; border-color: black;")
                        self.window_close_flag = True
                        self.rejected.connect(self.closeEvent)
                        return
                    else:
                        textbox.setStyleSheet("border: 1 px; border-style: solid; border-color: red;")
                        self.window_close_flag = False
                        self.rejected.connect(self.closeEvent)
                        return

    def get_limits_for_fu(self, material_grade):

        lower_fu = {'E 165 (Fe 290)': 290,
                    'E 250 (Fe 410 W)A': 410,
                    'E 250 (Fe 410 W)B': 410,
                    'E 250 (Fe 410 W)C': 410,
                    'E 300 (Fe 440)': 440,
                    'E 350 (Fe 490)': 490,
                    'E 410 (Fe 540)': 540,
                    'E 450 (Fe 570)D': 570,
                    'E 450 (Fe 590) E': 590}[material_grade]

        upper_fu = {'E 165 (Fe 290)': 409,
                    'E 250 (Fe 410 W)A': 439,
                    'E 250 (Fe 410 W)B': 439,
                    'E 250 (Fe 410 W)C': 439,
                    'E 300 (Fe 440)': 489,
                    'E 350 (Fe 490)': 539,
                    'E 410 (Fe 540)': 569,
                    'E 450 (Fe 570)D': 589,
                    'E 450 (Fe 590) E': 639}[material_grade]

        return {'lower': lower_fu, 'upper': upper_fu}

    def get_limits_for_fy(self, material_grade):

        lower_fy = {'E 165 (Fe 290)': 165,
                    'E 250 (Fe 410 W)A': 230,
                    'E 250 (Fe 410 W)B': 230,
                    'E 250 (Fe 410 W)C': 230,
                    'E 300 (Fe 440)': 280,
                    'E 350 (Fe 490)': 320,
                    'E 410 (Fe 540)': 380,
                    'E 450 (Fe 570)D': 420,
                    'E 450 (Fe 590) E': 420}[material_grade]

        upper_fy = {'E 165 (Fe 290)': 249,
                    'E 250 (Fe 410 W)A': 299,
                    'E 250 (Fe 410 W)B': 299,
                    'E 250 (Fe 410 W)C': 299,
                    'E 300 (Fe 440)': 349,
                    'E 350 (Fe 490)': 409,
                    'E 410 (Fe 540)': 449,
                    'E 450 (Fe 570)D': 499,
                    'E 450 (Fe 590) E': 499}[material_grade]

        return {'lower': lower_fy, 'upper': upper_fy}

    def anchor_bolt_designation(self, d):
        length = str(self.main.anchor_length_provided if self.main.design_button_status else 0)
        designation = str(d) + "X" + length + " IS5624 GALV"
        return designation, length

    # def anchor_bolt_preferences(self, d, typ):
    #
    #     change_list = []
    #     tab_anchor_bolt = self.ui.tabWidget.findChild(QtWidgets.QWidget, "Anchor Bolt")
    #     # length = IS_5624_1993.table1(d)
    #     # length = str(length[1])
    #     # designation = str(d)+"X"+length+" IS5624 GALV"
    #     designation = self.anchor_bolt_designation(d)[0]
    #     # initial_designation = designation
    #     for ch in tab_anchor_bolt.children():
    #         if ch.objectName() == KEY_DP_ANCHOR_BOLT_DESIGNATION:
    #             ch.setText(designation)
    #             ch.setReadOnly(True)
    #         elif ch.objectName() == KEY_DP_ANCHOR_BOLT_LENGTH:
    #             ch.setText(str(self.main.anchor_length_provided) if self.main.design_button_status else '0')
    #             change_list.append(ch)
    #             # ch.setReadOnly(True)
    #         elif ch.objectName() == KEY_DP_ANCHOR_BOLT_TYPE:
    #             ch.setText(typ)
    #             ch.setReadOnly(True)
    #         elif ch.objectName() == KEY_DP_ANCHOR_BOLT_GALVANIZED:
    #             change_list.append(ch)
    #         elif ch.objectName() == KEY_DP_ANCHOR_BOLT_MATERIAL_G_O:
    #             ch.setText(str(self.main.anchor_fu_fy[0]) if self.main.design_button_status else '0')
    #
    #     for c in change_list:
    #         if isinstance(c, QtWidgets.QComboBox):
    #             c.currentIndexChanged.connect(lambda: self.anchor_bolt_designation_change(change_list[0], change_list))
    #         elif isinstance(c, QtWidgets.QLineEdit):
    #             c.textChanged.connect(lambda: self.anchor_bolt_designation_change(c, change_list))

    def anchor_bolt_designation_change(self, e, e_list):
        des = self.ui.tabWidget.findChild(QtWidgets.QWidget, "Anchor Bolt").findChild(QtWidgets.QWidget,
                                                                                      KEY_DP_ANCHOR_BOLT_DESIGNATION)
        initial_des = des.text()
        if isinstance(e, QtWidgets.QComboBox):
            des_list = initial_des.split(' ')
            new_des = des_list[0]+" "+des_list[1]
            if e.currentText() == 'Yes':
                des.setText(str(initial_des + " GALV"))
            elif e.currentText() == 'No':
                des.setText(new_des)
        elif isinstance(e, QtWidgets.QLineEdit):
            des_list = initial_des.split('X')
            des_list_2 = des_list[1].split(' ')
            if e.text() == "":
                if e_list[0].currentText() == 'Yes':
                    new_des = str(des_list[0])+'X '+str(des_list_2[1])+' '+str(des_list_2[2])
                else:
                    new_des = str(des_list[0]) + 'X ' + str(des_list_2[1])
            elif e_list[0].currentText() == 'Yes':
                new_des = str(des_list[0])+'X'+str(e.text())+' '+str(des_list_2[1])+' '+str(des_list_2[2])
            else:
                new_des = str(des_list[0]) + 'X' + str(e.text()) + ' ' + str(des_list_2[1])
            des.setText(new_des)

    def closeEvent(self, event):
        if self.window_close_flag:
            event.accept()
            self.module_window.prev_inputs = self.module_window.input_dock_inputs
        else:
            QMessageBox.warning(self, "Error", "Select correct values for fu and fy!")
            event.ignore()

    def new_sectionalprop_Column(self, col_list):
        '''
        @author: Umair
        '''

        for e in col_list:
            if e.text() != "":
                if e.objectName() == KEY_SUPTNGSEC_DEPTH:
                    D = float(e.text())
                elif e.objectName() == KEY_SUPTNGSEC_FLANGE_W:
                    B = float(e.text())
                elif e.objectName() == KEY_SUPTNGSEC_FLANGE_T:
                    t_w = float(e.text())
                elif e.objectName() == KEY_SUPTNGSEC_WEB_T:
                    t_f = float(e.text())
                else:
                    pass
            else:
                return
        if col_list:
            tab_Column = self.ui.tabWidget.findChild(QtWidgets.QWidget, KEY_DISP_COLSEC)
            for c in tab_Column.children():
                if c.objectName() == KEY_SUPTNGSEC_MASS:
                    c.setText(str(self.sectionalprop.calc_Mass(D, B, t_w, t_f)))
                elif c.objectName() == KEY_SUPTNGSEC_SEC_AREA:
                    c.setText(str(self.sectionalprop.calc_Area(D, B, t_w, t_f)))
                elif c.objectName() == KEY_SUPTNGSEC_MOA_LZ:
                    c.setText(str(self.sectionalprop.calc_MomentOfAreaZ(D, B, t_w, t_f)))
                elif c.objectName() == KEY_SUPTNGSEC_MOA_LY:
                    c.setText(str(self.sectionalprop.calc_MomentOfAreaY(D, B, t_w, t_f)))
                elif c.objectName() == KEY_SUPTNGSEC_ROG_RZ:
                    c.setText(str(self.sectionalprop.calc_RogZ(D, B, t_w, t_f)))
                elif c.objectName() == KEY_SUPTNGSEC_ROG_RY:
                    c.setText(str(self.sectionalprop.calc_RogY(D, B, t_w, t_f)))
                elif c.objectName() == KEY_SUPTNGSEC_EM_ZZ:
                    c.setText(str(self.sectionalprop.calc_ElasticModulusZz(D, B, t_w, t_f)))
                elif c.objectName() == KEY_SUPTNGSEC_EM_ZY:
                    c.setText(str(self.sectionalprop.calc_ElasticModulusZy(D, B, t_w, t_f)))
                elif c.objectName() == KEY_SUPTNGSEC_PM_ZPZ:
                    c.setText(str(self.sectionalprop.calc_PlasticModulusZpz(D, B, t_w, t_f)))
                elif c.objectName() == KEY_SUPTNGSEC_PM_ZPY:
                    c.setText(str(self.sectionalprop.calc_PlasticModulusZpy(D, B, t_w, t_f)))
                elif c.objectName() == 'pushButton_Add_Column':
                    c.setEnabled(True)
                else:
                    pass

    def new_sectionalprop_Beam(self, beam_list):
        '''
        @author: Umair
        '''

        for e in beam_list:
            if e.text() != "":
                if e.objectName() == KEY_SUPTDSEC_DEPTH:
                    D = float(e.text())
                elif e.objectName() == KEY_SUPTDSEC_FLANGE_W:
                    B = float(e.text())
                elif e.objectName() == KEY_SUPTDSEC_FLANGE_T:
                    t_w = float(e.text())
                elif e.objectName() == KEY_SUPTDSEC_WEB_T:
                    t_f = float(e.text())
                else:
                    pass
            else:
                return
        if beam_list:
            tab_Beam = self.ui.tabWidget.findChild(QtWidgets.QWidget, KEY_DISP_BEAMSEC)
            for c in tab_Beam.children():
                if c.objectName() == KEY_SUPTDSEC_MASS:
                    c.setText(str(self.sectionalprop.calc_Mass(D, B, t_w, t_f)))
                elif c.objectName() == KEY_SUPTDSEC_SEC_AREA:
                    c.setText(str(self.sectionalprop.calc_Area(D, B, t_w, t_f)))
                elif c.objectName() == KEY_SUPTDSEC_MOA_LZ:
                    c.setText(str(self.sectionalprop.calc_MomentOfAreaZ(D, B, t_w, t_f)))
                elif c.objectName() == KEY_SUPTDSEC_MOA_LY:
                    c.setText(str(self.sectionalprop.calc_MomentOfAreaY(D, B, t_w, t_f)))
                elif c.objectName() == KEY_SUPTDSEC_ROG_RZ:
                    c.setText(str(self.sectionalprop.calc_RogZ(D, B, t_w, t_f)))
                elif c.objectName() == KEY_SUPTDSEC_ROG_RY:
                    c.setText(str(self.sectionalprop.calc_RogY(D, B, t_w, t_f)))
                elif c.objectName() == KEY_SUPTDSEC_EM_ZZ:
                    c.setText(str(self.sectionalprop.calc_ElasticModulusZz(D, B, t_w, t_f)))
                elif c.objectName() == KEY_SUPTDSEC_EM_ZY:
                    c.setText(str(self.sectionalprop.calc_ElasticModulusZy(D, B, t_w, t_f)))
                elif c.objectName() == KEY_SUPTDSEC_PM_ZPZ:
                    c.setText(str(self.sectionalprop.calc_PlasticModulusZpz(D, B, t_w, t_f)))
                elif c.objectName() == KEY_SUPTDSEC_PM_ZPY:
                    c.setText(str(self.sectionalprop.calc_PlasticModulusZpy(D, B, t_w, t_f)))
                elif c.objectName() == 'pushButton_Add_Beam':
                    c.setEnabled(True)
                else:
                    pass

    def download_Database_Column(self):
        file_path = os.path.abspath(os.path.join(os.getcwd(), os.path.join("ResourceFiles", "add_sections.xlsx")))
        shutil.copyfile(file_path, os.path.join(str(self.folder), "images_html", "add_sections.xlsx"))
        QMessageBox.information(QMessageBox(), 'Information', 'Your File is Downloaded in your selected workspace')
        #self.ui.pushButton_Import_Column.setEnabled(True)

    def download_Database_Beam(self):
        file_path = os.path.abspath(os.path.join(os.getcwd(), os.path.join("ResourceFiles", "add_sections.xlsx")))
        shutil.copyfile(file_path, os.path.join(str(self.folder), "images_html", "add_sections.xlsx"))
        QMessageBox.information(QMessageBox(), 'Information', 'Your File is Downloaded in your selected workspace')
        #self.ui.pushButton_Import_Beam.setEnabled(True)

    def import_ColumnPref(self):
        wb = openpyxl.load_workbook(os.path.join(str(self.folder), "images_html", "add_sections.xlsx"))
        sheet = wb['First Sheet']
        conn = sqlite3.connect('ResourceFiles/Database/Intg_osdag.sqlite')

        for rowNum in range(2, sheet.max_row + 1):
            designation = sheet.cell(row=rowNum, column=2).value
            mass = sheet.cell(row=rowNum, column=3).value
            area = sheet.cell(row=rowNum, column=4).value
            d = sheet.cell(row=rowNum, column=5).value
            b = sheet.cell(row=rowNum, column=6).value
            tw = sheet.cell(row=rowNum, column=7).value
            t = sheet.cell(row=rowNum, column=8).value
            flangeSlope = sheet.cell(row=rowNum, column=9).value
            r1 = sheet.cell(row=rowNum, column=10).value
            r2 = sheet.cell(row=rowNum, column=11).value
            iz = sheet.cell(row=rowNum, column=12).value
            iy = sheet.cell(row=rowNum, column=13).value
            rz = sheet.cell(row=rowNum, column=14).value
            ry = sheet.cell(row=rowNum, column=15).value
            zz = sheet.cell(row=rowNum, column=16).value
            zy = sheet.cell(row=rowNum, column=17).value
            zpz = sheet.cell(row=rowNum, column=18).value
            zpy = sheet.cell(row=rowNum, column=19).value
            source = sheet.cell(row=rowNum, column=20).value
            c = conn.cursor()
            c.execute("SELECT count(*) FROM Columns WHERE Designation = ?", (designation,))
            data = c.fetchone()[0]
            if data == 0:
                c.execute('''INSERT INTO Columns (Designation,Mass,Area,D,B,tw,T,R1,R2,Iz,Iy,rz,ry,
    				                           Zz,zy,Zpz,Zpy,FlangeSlope,Source) VALUES (?,?,?,?,?,?,?,?,?,?,?,?,?,?,?,?,?,?,?)''',
                          (designation, mass, area,
                           d, b, tw, t,
                           r1, r2, iz, iy, rz, ry,
                           zz, zy
                           ,
                           zpz, zpy, flangeSlope, source))
                conn.commit()
                c.close()

        conn.close()
        QMessageBox.information(QMessageBox(), 'Successful', ' File data is imported successfully to the database.')
        self.ui.pushButton_Import_Column.setDisabled(True)

    def import_BeamPref(self):
        wb = openpyxl.load_workbook(os.path.join(str(self.folder), "images_html", "add_sections.xlsx"))
        sheet = wb['First Sheet']
        conn = sqlite3.connect('ResourceFiles/Database/Intg_osdag.sqlite')

        for rowNum in range(2, sheet.max_row + 1):
            designation = sheet.cell(row=rowNum, column=2).value
            mass = sheet.cell(row=rowNum, column=3).value
            area = sheet.cell(row=rowNum, column=4).value
            d = sheet.cell(row=rowNum, column=5).value
            b = sheet.cell(row=rowNum, column=6).value
            tw = sheet.cell(row=rowNum, column=7).value
            t = sheet.cell(row=rowNum, column=8).value
            flangeSlope = sheet.cell(row=rowNum, column=9).value
            r1 = sheet.cell(row=rowNum, column=10).value
            r2 = sheet.cell(row=rowNum, column=11).value
            iz = sheet.cell(row=rowNum, column=12).value
            iy = sheet.cell(row=rowNum, column=13).value
            rz = sheet.cell(row=rowNum, column=14).value
            ry = sheet.cell(row=rowNum, column=15).value
            zz = sheet.cell(row=rowNum, column=16).value
            zy = sheet.cell(row=rowNum, column=17).value
            zpz = sheet.cell(row=rowNum, column=18).value
            zpy = sheet.cell(row=rowNum, column=19).value
            source = sheet.cell(row=rowNum, column=20).value

            c = conn.cursor()
            c.execute("SELECT count(*) FROM Beams WHERE Designation = ?", (designation,))
            data = c.fetchone()[0]
            if data == 0:
                c.execute('''INSERT INTO Beams (Designation,Mass,Area,D,B,tw,T,FlangeSlope,R1,R2,Iz,Iy,rz,ry,
            				                           Zz,zy,Zpz,Zpy,Source) VALUES (?,?,?,?,?,?,?,?,?,?,?,?,?,?,?,?,?,?,?)''',
                          (designation, mass, area,
                           d, b, tw, t,
                           flangeSlope, r1
                           ,
                           r2, iz, iy, rz, ry,
                           zz, zy
                           ,
                           zpz, zpy, source))
                conn.commit()
                c.close()

        conn.close()
        QMessageBox.information(QMessageBox(), 'Successful', ' File data is imported successfully to the database.')
        self.ui.pushButton_Import_Beam.setDisabled(True)

    def close_designPref(self):
        self.close()

    # def closeEvent(self, QCloseEvent):
    #     self.save_designPref_para()
    #     QCloseEvent.accept()


if __name__ == "__main__":
    import sys
    app = QtWidgets.QApplication(sys.argv)
    DesignPreferences = QtWidgets.QDialog()
    ui = Ui_Dialog()
    ui.setupUi(DesignPreferences)
    DesignPreferences.exec()
    sys.exit(app.exec_())
<|MERGE_RESOLUTION|>--- conflicted
+++ resolved
@@ -1497,7 +1497,6 @@
             else:
                 pass
 
-<<<<<<< HEAD
     #
     # def save_designPref_para(self, module):
     #     """This routine is responsible for saving all design preferences selected by the user
@@ -1611,122 +1610,7 @@
     #     #           KEY_DP_DESIGN_METHOD: combo_design_method
     #     #           }
     #     return d1
-=======
-
-    def save_designPref_para(self, module):
-        """This routine is responsible for saving all design preferences selected by the user
-        """
-        '''
-        @author: Umair
-        '''
-        tab_Bolt = self.ui.tabWidget.findChild(QtWidgets.QWidget, "Bolt")
-        tab_Weld = self.ui.tabWidget.findChild(QtWidgets.QWidget, "Weld")
-        tab_Detailing = self.ui.tabWidget.findChild(QtWidgets.QWidget, "Detailing")
-        tab_Design = self.ui.tabWidget.findChild(QtWidgets.QWidget, "Design")
-        tab_Connector = self.ui.tabWidget.findChild(QtWidgets.QWidget, "Connector")
-
-        #
-        # key_boltHoleType = tab_Bolt.findChild(QtWidgets.QWidget, KEY_DP_BOLT_HOLE_TYPE)
-        # combo_boltHoleType = key_boltHoleType.currentText()
-        # key_boltFu = tab_Bolt.findChild(QtWidgets.QWidget, KEY_DP_BOLT_MATERIAL_G_O)
-        # line_boltFu = key_boltFu.text()
-        # key_slipfactor = tab_Bolt.findChild(QtWidgets.QWidget, KEY_DP_BOLT_SLIP_FACTOR)
-        # combo_slipfactor = key_slipfactor.currentText()
-
-        tab_Anchor_Bolt = self.ui.tabWidget.findChild(QtWidgets.QWidget, "Anchor Bolt")
-
-        if module != KEY_DISP_BASE_PLATE:
-            key_boltTensioning = tab_Bolt.findChild(QtWidgets.QWidget, KEY_DP_BOLT_TYPE)
-            combo_boltTensioning = key_boltTensioning.currentText()
-            key_boltHoleType = tab_Bolt.findChild(QtWidgets.QWidget, KEY_DP_BOLT_HOLE_TYPE)
-            combo_boltHoleType = key_boltHoleType.currentText()
-            key_boltFu = tab_Bolt.findChild(QtWidgets.QWidget, KEY_DP_BOLT_MATERIAL_G_O)
-            line_boltFu = key_boltFu.text()
-            key_slipfactor = tab_Bolt.findChild(QtWidgets.QWidget, KEY_DP_BOLT_SLIP_FACTOR)
-            combo_slipfactor = key_slipfactor.currentText()
-            key_detailingGap = tab_Detailing.findChild(QtWidgets.QWidget, KEY_DP_DETAILING_GAP)
-            line_detailingGap = key_detailingGap.text()
-        elif module == KEY_DISP_BASE_PLATE:
-            key_boltDesignation = tab_Anchor_Bolt.findChild(QtWidgets.QWidget, KEY_DP_ANCHOR_BOLT_DESIGNATION)
-            line_boltDesignation = key_boltDesignation.text()
-            key_boltHoleType = tab_Anchor_Bolt.findChild(QtWidgets.QWidget, KEY_DP_ANCHOR_BOLT_HOLE_TYPE)
-            combo_boltHoleType = key_boltHoleType.currentText()
-            key_boltType = tab_Anchor_Bolt.findChild(QtWidgets.QWidget, KEY_DP_ANCHOR_BOLT_TYPE)
-            combo_boltType = key_boltType.text()
-            key_boltFu = tab_Anchor_Bolt.findChild(QtWidgets.QWidget, KEY_DP_ANCHOR_BOLT_MATERIAL_G_O)
-            line_boltFu = key_boltFu.text()
-            key_boltFriction = tab_Anchor_Bolt.findChild(QtWidgets.QWidget, KEY_DP_ANCHOR_BOLT_FRICTION)
-            line_boltFriction = key_boltFriction.text()
-
-        key_weldType = tab_Weld.findChild(QtWidgets.QWidget, KEY_DP_WELD_FAB)
-        combo_weldType = key_weldType.currentText()
-        key_weldFu = tab_Weld.findChild(QtWidgets.QWidget, KEY_DP_WELD_MATERIAL_G_O)
-        line_weldFu = key_weldFu.text()
-        key_detailingEdgeType = tab_Detailing.findChild(QtWidgets.QWidget, KEY_DP_DETAILING_EDGE_TYPE)
-        combo_detailingEdgeType = key_detailingEdgeType.currentText()
-
-        key_detailing_memebers = tab_Detailing.findChild(QtWidgets.QWidget, KEY_DP_DETAILING_CORROSIVE_INFLUENCES)
-        combo_detailing_memebers = key_detailing_memebers.currentText()
-        key_design_method = tab_Design.findChild(QtWidgets.QWidget, KEY_DP_DESIGN_METHOD)
-        combo_design_method = key_design_method.currentText()
-
-        key_design_baseplate = tab_Design.findChild(QtWidgets.QWidget, KEY_DP_DESIGN_BASE_PLATE)
-        if module not in [KEY_DISP_BASE_PLATE, KEY_DISP_TENSION_BOLTED, KEY_DISP_TENSION_WELDED,KEY_DISP_COMPRESSION]:
-            key_plate_material = tab_Connector.findChild(QtWidgets.QWidget, KEY_PLATE_MATERIAL)
-            combo_plate_material = key_plate_material.currentText()
-            key_plate_material_fu = tab_Connector.findChild(QtWidgets.QWidget, KEY_PLATE_FU)
-            line_plate_material_fu = key_plate_material_fu.text()
-            key_plate_material_fy = tab_Connector.findChild(QtWidgets.QWidget, KEY_PLATE_FY)
-            line_plate_material_fy = key_plate_material_fy.text()
-            d1 = {KEY_DP_BOLT_TYPE: combo_boltTensioning,
-                  KEY_DP_BOLT_HOLE_TYPE: combo_boltHoleType,
-                  KEY_DP_BOLT_MATERIAL_G_O: line_boltFu,
-                  KEY_DP_BOLT_SLIP_FACTOR: combo_slipfactor,
-                  KEY_DP_WELD_FAB: combo_weldType,
-                  KEY_DP_WELD_MATERIAL_G_O: line_weldFu,
-                  KEY_DP_DETAILING_EDGE_TYPE: combo_detailingEdgeType,
-                  KEY_DP_DETAILING_GAP: line_detailingGap,
-                  KEY_DP_DETAILING_CORROSIVE_INFLUENCES: combo_detailing_memebers,
-                  KEY_DP_DESIGN_METHOD: combo_design_method,
-                  KEY_PLATE_MATERIAL: combo_plate_material if combo_plate_material != "Custom" else
-                  "Custom " + str(line_plate_material_fu) + " " + str(line_plate_material_fy),
-                  }
-        elif module == KEY_DISP_BASE_PLATE:
-            if self.flag:
-                d1 = {KEY_DP_ANCHOR_BOLT_DESIGNATION: line_boltDesignation,
-                      KEY_DP_ANCHOR_BOLT_TYPE: combo_boltType,
-                      KEY_DP_ANCHOR_BOLT_HOLE_TYPE: combo_boltHoleType,
-                      KEY_DP_ANCHOR_BOLT_MATERIAL_G_O: line_boltFu,
-                      KEY_DP_ANCHOR_BOLT_FRICTION: line_boltFriction,
-                      KEY_DP_WELD_FAB: combo_weldType,
-                      KEY_DP_WELD_MATERIAL_G_O: line_weldFu,
-                      KEY_DP_DETAILING_EDGE_TYPE: combo_detailingEdgeType,
-                      KEY_DP_DETAILING_CORROSIVE_INFLUENCES: combo_detailing_memebers,
-                      KEY_DP_DESIGN_METHOD: combo_design_method,
-                      KEY_DP_DESIGN_BASE_PLATE: key_design_baseplate.currentText()
-                      }
-            else:
-                d1 = {KEY_DP_WELD_FAB: combo_weldType,
-                      KEY_DP_WELD_MATERIAL_G_O: line_weldFu,
-                      KEY_DP_DETAILING_EDGE_TYPE: combo_detailingEdgeType,
-                      KEY_DP_DETAILING_CORROSIVE_INFLUENCES: combo_detailing_memebers,
-                      KEY_DP_DESIGN_METHOD: combo_design_method,
-                      KEY_DP_DESIGN_BASE_PLATE: key_design_baseplate.currentText()
-                      }
-        else:
-            d1 = {KEY_DP_BOLT_HOLE_TYPE: combo_boltHoleType,
-                  KEY_DP_BOLT_MATERIAL_G_O: line_boltFu,
-                  KEY_DP_BOLT_SLIP_FACTOR: combo_slipfactor,
-                  KEY_DP_WELD_FAB: combo_weldType,
-                  KEY_DP_WELD_MATERIAL_G_O: line_weldFu,
-                  KEY_DP_DETAILING_EDGE_TYPE: combo_detailingEdgeType,
-                  KEY_DP_DETAILING_GAP: line_detailingGap,
-                  KEY_DP_DETAILING_CORROSIVE_INFLUENCES: combo_detailing_memebers,
-                  KEY_DP_DESIGN_METHOD: combo_design_method
-                  }
-        print('design_pref_dict',d1)
-        return d1
->>>>>>> f4708086
+
 
     def highlight_slipfactor_description(self):
         """Highlight the description of currosponding slipfactor on selection of inputs
@@ -1782,7 +1666,6 @@
     #     self.source = row[19]
     #
     #     conn.close()
-<<<<<<< HEAD
     # def column_preferences(self, designation, table, material_grade):
     #     '''
     #     @author: Umair
@@ -2005,225 +1888,6 @@
     #     #     return
     #     ch=tab_Angle.findChild(QtWidgets.QWidget, KEY_ANGLE_DESIGNATION)
     #     ch.setText(designation)
-=======
-    def column_preferences(self, designation, table, material_grade):
-        '''
-        @author: Umair
-        '''
-        tab_Column = self.ui.tabWidget.findChild(QtWidgets.QWidget, KEY_DISP_COLSEC)
-        if designation == 'Select Section':
-            self.ui.clear_tab("Column")
-            self.flag = False
-
-            return
-
-        col_list = []
-        fu_fy_list = []
-        col_attributes = Section(designation, material_grade)
-        Section.connect_to_database_update_other_attributes(col_attributes, table, designation)
-        for ch in tab_Column.children():
-            if ch.objectName() == KEY_SUPTNGSEC_DESIGNATION:
-                ch.setText(designation)
-            elif ch.objectName() == KEY_SUPTNGSEC_SOURCE:
-                ch.setText(col_attributes.source)
-            elif ch.objectName() == KEY_SUPTNGSEC_MATERIAL:
-                if self.module == KEY_DISP_BASE_PLATE:
-                    ch.setText(material_grade)
-                else:
-                    indx = ch.findText(material_grade, QtCore.Qt.MatchFixedString)
-                    if indx >= 0:
-                        ch.setCurrentIndex(indx)
-            elif ch.objectName() == KEY_SUPTNGSEC_FU:
-                if self.module == KEY_DISP_BASE_PLATE:
-                    ch.setText(str(col_attributes.fu))
-                    fu_fy_list.append(ch)
-                else:
-                    ch.setText(str(col_attributes.fu))
-                    ch.setEnabled(True if material_grade == 'Custom' else False)
-            elif ch.objectName() == KEY_SUPTNGSEC_FY:
-                if self.module == KEY_DISP_BASE_PLATE:
-                    ch.setText(str(col_attributes.fy))
-                    fu_fy_list.append(ch)
-                else:
-                    ch.setText(str(col_attributes.fy))
-                    ch.setEnabled(True if material_grade == 'Custom' else False)
-            elif ch.objectName() == KEY_SUPTNGSEC_DEPTH:
-                ch.setText(str(col_attributes.depth))
-                col_list.append(ch)
-            elif ch.objectName() == KEY_SUPTNGSEC_FLANGE_W:
-                ch.setText(str(col_attributes.flange_width))
-                col_list.append(ch)
-            elif ch.objectName() == KEY_SUPTNGSEC_FLANGE_T:
-                ch.setText(str(col_attributes.flange_thickness))
-                col_list.append(ch)
-            elif ch.objectName() == KEY_SUPTNGSEC_WEB_T:
-                ch.setText(str(col_attributes.web_thickness))
-                col_list.append(ch)
-            elif ch.objectName() == KEY_SUPTNGSEC_FLANGE_S:
-                ch.setText(str(col_attributes.flange_slope))
-            elif ch.objectName() == KEY_SUPTNGSEC_ROOT_R:
-                ch.setText(str(col_attributes.root_radius))
-            elif ch.objectName() == KEY_SUPTNGSEC_TOE_R:
-                ch.setText(str(col_attributes.toe_radius))
-            elif ch.objectName() == KEY_SUPTNGSEC_MOD_OF_ELAST:
-                ch.setText("200")
-                ch.setDisabled(True)
-            elif ch.objectName() == KEY_SUPTNGSEC_MOD_OF_RIGID:
-                ch.setText("76.9")
-                ch.setDisabled(True)
-            elif ch.objectName() == KEY_SUPTNGSEC_POISSON_RATIO:
-                ch.setText("0.3")
-                ch.setDisabled(True)
-            elif ch.objectName() == KEY_SUPTNGSEC_THERMAL_EXP:
-                ch.setText("12")
-                ch.setDisabled(True)
-            elif ch.objectName() == KEY_SUPTNGSEC_MASS:
-                ch.setText(str(col_attributes.mass))
-            elif ch.objectName() == KEY_SUPTNGSEC_SEC_AREA:
-                ch.setText(str(col_attributes.area))
-            elif ch.objectName() == KEY_SUPTNGSEC_MOA_LZ:
-                ch.setText(str(col_attributes.mom_inertia_z))
-            elif ch.objectName() == KEY_SUPTNGSEC_MOA_LY:
-                ch.setText(str(col_attributes.mom_inertia_y))
-            elif ch.objectName() == KEY_SUPTNGSEC_ROG_RZ:
-                ch.setText(str(col_attributes.rad_of_gy_z))
-            elif ch.objectName() == KEY_SUPTNGSEC_ROG_RY:
-                ch.setText(str(col_attributes.rad_of_gy_y))
-            elif ch.objectName() == KEY_SUPTNGSEC_EM_ZZ:
-                ch.setText(str(col_attributes.elast_sec_mod_z))
-            elif ch.objectName() == KEY_SUPTNGSEC_EM_ZY:
-                ch.setText(str(col_attributes.elast_sec_mod_y))
-            elif ch.objectName() == KEY_SUPTNGSEC_PM_ZPZ:
-                ch.setText(str(col_attributes.plast_sec_mod_z))
-            elif ch.objectName() == KEY_SUPTNGSEC_PM_ZPY:
-                ch.setText(str(col_attributes.plast_sec_mod_y))
-            elif ch.objectName() == 'pushButton_Add_Column':
-                ch.setEnabled(True)
-            else:
-                pass
-
-        for e in col_list:
-            if e.text() != "":
-                e.textChanged.connect(lambda: self.new_sectionalprop_Column(col_list))
-
-        for f in fu_fy_list:
-            if f.text() != "":
-                self.fu_fy_validation_connect(fu_fy_list, f)
-                # f.textChanged.connect(lambda: self.fu_fy_validation(fu_fy_list, f))
-
-        # def f():
-        #     found = False
-        #     material_key = tab_Column.findChild(QtWidgets.QWidget, KEY_SUPTNGSEC_MATERIAL)
-        #     for i in range(material_key.count()):
-        #         if material_key.itemText(i) == "Custom":
-        #             found = True
-        #         if i == material_key.count() - 1:
-        #             if found:
-        #                 material_key.setCurrentText("Custom")
-        #                 return
-        #             else:
-        #                 material_key.addItem("Custom")
-        #                 material_key.setCurrentText("Custom")
-        #                 return
-        # for m in material_list:
-        #     if m.text() != "":
-        #         m.textChanged.connect(f)
-
-    def beam_preferences(self, designation, material_grade):
-        '''
-        @author: Umair
-        '''
-        tab_Beam = self.ui.tabWidget.findChild(QtWidgets.QWidget, KEY_DISP_BEAMSEC)
-        if designation == 'Select Section':
-            self.ui.clear_tab("Beam")
-            return
-
-        beam_attributes = Section(designation, material_grade)
-        Section.connect_to_database_update_other_attributes(beam_attributes, "Beams", designation)
-        beam_list = []
-        for ch in tab_Beam.children():
-            if ch.objectName() == KEY_SUPTDSEC_DESIGNATION:
-                ch.setText(designation)
-            elif ch.objectName() == KEY_SUPTDSEC_SOURCE:
-                ch.setText(beam_attributes.source)
-            elif ch.objectName() == KEY_SUPTDSEC_MATERIAL:
-                indx = ch.findText(material_grade, QtCore.Qt.MatchFixedString)
-                if indx >= 0:
-                    ch.setCurrentIndex(indx)
-            elif ch.objectName() == KEY_SUPTDSEC_FU:
-                ch.setText(str(beam_attributes.fu))
-                ch.setEnabled(True if material_grade == 'Custom' else False)
-            elif ch.objectName() == KEY_SUPTDSEC_FY:
-                ch.setText(str(beam_attributes.fy))
-                ch.setEnabled(True if material_grade == 'Custom' else False)
-            elif ch.objectName() == KEY_SUPTDSEC_DEPTH:
-                ch.setText(str(beam_attributes.depth))
-                beam_list.append(ch)
-            elif ch.objectName() == KEY_SUPTDSEC_FLANGE_W:
-                ch.setText(str(beam_attributes.flange_width))
-                beam_list.append(ch)
-            elif ch.objectName() == KEY_SUPTDSEC_FLANGE_T:
-                ch.setText(str(beam_attributes.flange_thickness))
-                beam_list.append(ch)
-            elif ch.objectName() == KEY_SUPTDSEC_WEB_T:
-                ch.setText(str(beam_attributes.web_thickness))
-                beam_list.append(ch)
-            elif ch.objectName() == KEY_SUPTDSEC_FLANGE_S:
-                ch.setText(str(beam_attributes.flange_slope))
-            elif ch.objectName() == KEY_SUPTDSEC_ROOT_R:
-                ch.setText(str(beam_attributes.root_radius))
-            elif ch.objectName() == KEY_SUPTDSEC_TOE_R:
-                ch.setText(str(beam_attributes.toe_radius))
-            elif ch.objectName() == KEY_SUPTDSEC_MOD_OF_ELAST:
-                ch.setText("200")
-                ch.setDisabled(True)
-            elif ch.objectName() == KEY_SUPTDSEC_MOD_OF_RIGID:
-                ch.setText("76.9")
-                ch.setDisabled(True)
-            elif ch.objectName() == KEY_SUPTDSEC_POISSON_RATIO:
-                ch.setText("0.3")
-                ch.setDisabled(True)
-            elif ch.objectName() == KEY_SUPTDSEC_THERMAL_EXP:
-                ch.setText("12")
-                ch.setDisabled(True)
-            elif ch.objectName() == KEY_SUPTDSEC_MASS:
-                ch.setText(str(beam_attributes.mass))
-            elif ch.objectName() == KEY_SUPTDSEC_SEC_AREA:
-                ch.setText(str(beam_attributes.area))
-            elif ch.objectName() == KEY_SUPTDSEC_MOA_LZ:
-                ch.setText(str(beam_attributes.mom_inertia_z))
-            elif ch.objectName() == KEY_SUPTDSEC_MOA_LY:
-                ch.setText(str(beam_attributes.mom_inertia_y))
-            elif ch.objectName() == KEY_SUPTDSEC_ROG_RZ:
-                ch.setText(str(beam_attributes.rad_of_gy_z))
-            elif ch.objectName() == KEY_SUPTDSEC_ROG_RY:
-                ch.setText(str(beam_attributes.rad_of_gy_y))
-            elif ch.objectName() == KEY_SUPTDSEC_EM_ZZ:
-                ch.setText(str(beam_attributes.elast_sec_mod_z))
-            elif ch.objectName() == KEY_SUPTDSEC_EM_ZY:
-                ch.setText(str(beam_attributes.elast_sec_mod_y))
-            elif ch.objectName() == KEY_SUPTDSEC_PM_ZPZ:
-                ch.setText(str(beam_attributes.plast_sec_mod_z))
-            elif ch.objectName() == KEY_SUPTDSEC_PM_ZPY:
-                ch.setText(str(beam_attributes.plast_sec_mod_y))
-            elif ch.objectName() == 'pushButton_Add_Beam':
-                ch.setEnabled(True)
-            else:
-                pass
-
-        for e in beam_list:
-            if e.text() != "":
-                e.textChanged.connect(lambda: self.new_sectionalprop_Beam(beam_list))
-
-    def angle_preferences(self,designation,material_grade):
-        tab_Angle = self.ui.tabWidget.findChild(QtWidgets.QWidget, DISP_TITLE_ANGLE)
-
-        # if designation == 'Select Section':
-        #     self.ui.clear_tab("Angle")
-        #     return
-        ch=tab_Angle.findChild(QtWidgets.QWidget, KEY_ANGLE_DESIGNATION)
-        ch.setText(designation)
->>>>>>> f4708086
 
     def fu_fy_validation_connect(self, fu_fy_list, f, m):
         f.textChanged.connect(lambda: self.fu_fy_validation(fu_fy_list, f, m))
