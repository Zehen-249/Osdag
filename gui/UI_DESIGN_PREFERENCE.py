
from PyQt5 import QtGui, QtWidgets, QtCore
from PyQt5.QtWidgets import *
from PyQt5.QtCore import *
from PyQt5.QtGui import *

from Common import *
from utils.common.component import Section,I_sectional_Properties
from utils.common.component import *
from utils.common.other_standards import *
from design_type.connection.fin_plate_connection import FinPlateConnection
from design_type.connection.connection import Connection

import os
from drawing_2D.Svg_Window import SvgWindow
import sys
import sqlite3
import shutil
import openpyxl


class MyTableWidget(QWidget):
    def __init__(self, parent):
        super(QWidget, self).__init__(parent)
        self.layout = QVBoxLayout(self)
        self.tabs = QTabWidget(self)
        #self.tabs.setStyleSheet("QTabBar::tab { height: 40px; width: 150px;}")
        self.layout.addWidget(self.tabs)
        #self.setLayout(self.layout)


    def addTab(self, widget, text):
        self.tabs.addTab(widget, text)
        widget.setAutoFillBackground(True)


class Window(QMainWindow):

    def __init__(self, main, input_dictionary):
        super().__init__()

        self.initUI(main,input_dictionary)

    def center(self):
        frameGm = self.frameGeometry()
        screen = QtWidgets.QApplication.desktop().screenNumber(QtWidgets.QApplication.desktop().cursor().pos())
        centerPoint = QtWidgets.QApplication.desktop().screenGeometry(screen).center()
        frameGm.moveCenter(centerPoint)
        self.move(frameGm.topLeft())

    def initUI(self,main,input_dictionary):

        #self.statusBar().showMessage('')
        #self.setGeometry(300, 300, 1170, 710)
        self.setObjectName("DesignPreferences")
        self.setWindowTitle('Design Preference')
        self.tabWidget = MyTableWidget(self)

        hlayout = QHBoxLayout()
        self.tabWidget.layout.addLayout(hlayout)
        self.btn_defaults = QPushButton()
        self.btn_defaults.setText("Defaults")
        self.btn_save = QPushButton()
        self.btn_save.setText("Save")
        hlayout.addWidget(self.btn_defaults)
        hlayout.addWidget(self.btn_save)
        self.btn_defaults.setSizePolicy(QSizePolicy(QSizePolicy.Maximum,QSizePolicy.Maximum))
        self.btn_save.setSizePolicy(QSizePolicy(QSizePolicy.Maximum,QSizePolicy.Maximum))
        self.btn_defaults.setFixedSize(160,31)
        self.btn_save.setFixedSize(160,31)

        tab_index = 0
        for tab_details in main.tab_list(main):
            tab_name = tab_details[0]
            tab_elements = tab_details[2]
            tab_type = tab_details[1]

            scrollArea = QScrollArea()
            scrollArea.setWidgetResizable(True)
            scrollAreaWidgetContents = QWidget()
            scrollArea.setWidget(scrollAreaWidgetContents)

            if tab_type == TYPE_TAB_1:

                tab = QWidget()
                self.tabWidget.addTab(tab, tab_name)
                tab_index +=1
                self.tabWidget.tabs.setTabText(tab_index, tab_name)
                tab.setObjectName(tab_name)

                lay = QVBoxLayout(tab)
                lay.addWidget(scrollArea)


                vertical = QVBoxLayout(scrollAreaWidgetContents)
                horizontalLayout = QHBoxLayout()
                vertical.addLayout(horizontalLayout)

                horizontal = QHBoxLayout()
                #hl1 = QFrame(tab)
                #hl1.setFrameShape(QFrame.HLine)
                #vertical.addWidget(hl1)
                lay.addLayout(horizontal)

                buttons = [(str("pushButton_Add_" + tab_name), 'Add'), (str("pushButton_Clear_" + tab_name), 'Clear'),
                            (str("pushButton_Import_" + tab_name), "Import xlsx file"), (str("pushButton_Download_" + tab_name), "Download xlsx file")]

                elements = tab_elements(main, input_dictionary)
                #elements = list(lmao)
                for i in range(len(buttons)):
                    object_name = buttons[i][0]
                    btn_text = buttons[i][1]
                    button = QPushButton(tab)
                    button.setSizePolicy(QSizePolicy(QSizePolicy.Maximum,QSizePolicy.Maximum))
                    horizontal.addWidget(button)
                    button.setObjectName(object_name)
                    button.setText(btn_text)
                    button.setFixedSize(160, 27)

                    font = QtGui.QFont()
                    font.setPointSize(9)
                    font.setBold(False)
                    font.setWeight(50)
                    button.setFont(font)

                r = 1
                grid = QGridLayout()
                horizontalLayout.addLayout(grid)
                grid.setAlignment(Qt.AlignTop|Qt.AlignLeft)
                grid.setHorizontalSpacing(10)
                grid.setVerticalSpacing(10)

                for element in elements:
                    type = element[2]
                    lable = element[1]
                    if type in [TYPE_COMBOBOX, TYPE_TEXTBOX]:
                        label = QLabel(tab)
                        label.setObjectName(element[0] + "_label")
                        label.setText("<html><head/><body><p>" + lable + "</p></body></html>")
                        grid.addWidget(label,r,1)
                        label.setSizePolicy(QSizePolicy(QSizePolicy.Maximum,QSizePolicy.Maximum))
                        font = QtGui.QFont()
                        font.setPointSize(9)
                        if lable in [KEY_DISP_DESIGNATION, 'Type', 'Source']:
                            font.setWeight(75)
                        else:
                            font.setWeight(50)
                        label.setFont(font)

                    if type ==TYPE_TEXTBOX:
                        line = QLineEdit(tab)
                        grid.addWidget(line,r,2)
                        line.setObjectName(element[0])
                        line.setSizePolicy(QSizePolicy(QSizePolicy.Maximum,QSizePolicy.Maximum))
                        if lable == 'Designation':
                            line.textChanged.connect(self.manage_designation_size(line))
                        line.setFixedSize(91,22)
                        if element[0] in ['Label_1', 'Label_2', 'Label_3', 'Label_4']:
                            line.setValidator(QDoubleValidator())
                        if input_dictionary:
                            line.setText(str(element[4]))
                        font = QtGui.QFont()
                        font.setPointSize(9)
                        font.setBold(False)
                        font.setWeight(50)
                        line.setFont(font)
                        r += 1

                    if type == TYPE_COMBOBOX:
                        combo = QComboBox(tab)
                        grid.addWidget(combo,r,2)
                        combo.setSizePolicy(QSizePolicy(QSizePolicy.Maximum,QSizePolicy.Maximum))
                        combo.setMaxVisibleItems(5)
                        combo.setFixedSize(91, 22)
                        combo.setObjectName(element[0])
                        combo.view().setVerticalScrollBarPolicy(Qt.ScrollBarAsNeeded)
                        combo.addItems(element[3])
                        if input_dictionary:
                            combo.setCurrentText(str(element[4]))
                        font = QtGui.QFont()
                        font.setPointSize(9)
                        font.setBold(False)
                        font.setWeight(50)
                        combo.setFont(font)
                        metrices = QtGui.QFontMetrics(font)
                        item_width = 0
                        item_width = max([metrices.boundingRect(item).width() for item in element[3]],default = 0)
                        combo.view().setMinimumWidth(item_width + 30)
                        combo.setStyleSheet("QComboBox { combobox-popup: 0; }")
                        r += 1

                    if type == TYPE_TITLE:
                        title = QLabel(tab)
                        title.setText("<html><head/><body><p><span style=\" font-weight:600;\">" + lable + "</span></p></body></html>")
                        grid.addWidget(title,r,1,1,2)
                        title.setObjectName("_title")
                        font = QtGui.QFont()
                        font.setPointSize(10)
                        title.setFont(font)
                        title.setSizePolicy(QSizePolicy(QSizePolicy.Maximum,QSizePolicy.Maximum))
                        r += 1

                    if type == TYPE_IMAGE:
                        img = QLabel(tab)
                        grid.addWidget(img,r,1,10,2)
                        pmap = QPixmap(element[4])
<<<<<<< HEAD
                        img.setPixmap(pmap.scaled(300,300,Qt.IgnoreAspectRatio, Qt.FastTransformation))
                        img.setPixmap(pmap)
=======
                        img.setPixmap(pmap.scaled(300,300,Qt.KeepAspectRatio, Qt.FastTransformation)) # you can also use IgnoreAspectRatio
>>>>>>> 25e16462
                        r += 10

                    if type == TYPE_BREAK:
                        r = 1
                        grid = QGridLayout()
                        horizontalLayout.addLayout(grid)
                        grid.setAlignment(Qt.AlignTop|Qt.AlignLeft)
                        grid.setHorizontalSpacing(10)
                        grid.setVerticalSpacing(10)
                        continue

            elif tab_type == TYPE_TAB_2:


                tab = QWidget()
                self.tabWidget.addTab(tab, tab_name)
                tab_index +=1
                self.tabWidget.tabs.setTabText(tab_index, tab_name)
                tab.setObjectName(tab_name)

                lay = QVBoxLayout(tab)
                lay.addWidget(scrollArea)


                vertical = QVBoxLayout(scrollAreaWidgetContents)
                horizontalLayout = QHBoxLayout()
                vertical.addLayout(horizontalLayout)


                r = 1
                grid = QGridLayout()
                horizontalLayout.addLayout(grid)
                grid.setHorizontalSpacing(10)
                grid.setVerticalSpacing(10)
                grid.setAlignment(Qt.AlignTop|Qt.AlignLeft)

                label_1 = QLabel(tab)
                label_1.setObjectName("label_1")
                label_1.setText("Inputs")
                grid.addWidget(label_1,r,1)
                font = QtGui.QFont()
                font.setFamily("Arial")
                font.setWeight(75)
                label_1.setFont(font)

                r += 3

                Notes = []
                elements = tab_elements(main, input_dictionary)
                for element in elements:
                    type = element[2]
                    lable = element[1]
                    if type in [TYPE_COMBOBOX, TYPE_TEXTBOX]:
                        label = QLabel(tab)
                        #label.setWordWrap(True)
                        label.setText("<html><head/><body><p>" + lable + "</p></body></html>")
                        label.setObjectName(element[0] + "_label")
                        grid.addWidget(label,r,1)
                        label.setSizePolicy(QSizePolicy(QSizePolicy.Maximum,QSizePolicy.Maximum))
                        font = QtGui.QFont()
                        font.setPointSize(9)
                        font.setWeight(50)
                        label.setFont(font)

                    if type == TYPE_TEXTBOX:
                        line = QLineEdit(tab)
                        grid.addWidget(line,r,2)
                        line.setSizePolicy(QSizePolicy(QSizePolicy.Maximum,QSizePolicy.Maximum))
                        line.setObjectName(element[0])
                        line.setFixedSize(130, 22)
                        font = QtGui.QFont()
                        font.setPointSize(9)
                        font.setBold(False)
                        font.setWeight(50)
                        line.setFont(font)
                        if element[3]:
                            line.setText(element[3])
                        dbl_validator = QDoubleValidator()
                        if element[0] in [KEY_DP_BOLT_MATERIAL_G_O, KEY_DP_WELD_MATERIAL_G_O]:
                            line.setValidator(dbl_validator)
                            line.setMaxLength(7)
                        if input_dictionary:
                            line.setText(str(element[4]))
                        r += 1

                    if type == TYPE_COMBOBOX:
                        combo = QComboBox(tab)
                        grid.addWidget(combo,r,2)
                        combo.setMaxVisibleItems(5)
                        combo.setObjectName(element[0])
                        combo.setSizePolicy(QSizePolicy(QSizePolicy.Maximum,QSizePolicy.Maximum))
                        combo.view().setVerticalScrollBarPolicy(QtCore.Qt.ScrollBarAsNeeded)
                        combo.setSizePolicy(QSizePolicy(QSizePolicy.Maximum,QSizePolicy.Maximum))
                        combo.setStyleSheet("QComboBox { combobox-popup: 0; }")
                        combo.setFixedSize(130, 22)
                        combo.addItems(element[3])
                        font = QtGui.QFont()
                        font.setPointSize(9)
                        font.setBold(False)
                        font.setWeight(50)
                        combo.setFont(font)
                        metrices = QtGui.QFontMetrics(font)
                        item_width = max([metrices.boundingRect(item).width() for item in element[3]],default = 0)
                        combo.view().setMinimumWidth(item_width + 30)
                        if element[0] == KEY_DP_DESIGN_METHOD:
                            combo.model().item(1).setEnabled(False)
                            combo.model().item(2).setEnabled(False)
                        if input_dictionary:
                            combo.setCurrentText(str(element[4]))
                        r += 1

                    if type == 'Title':
                        title = QLabel(tab)
                        title.setText(element[1])
                        grid.addWidget(title,r,1)
                        title.setObjectName("_title")
                        font = QtGui.QFont()
                        font.setPointSize(10)
                        title.setFont(font)
                        title.setSizePolicy(QSizePolicy(QSizePolicy.Maximum,QSizePolicy.Maximum))
                        r += 1

                    if type == 'Image':
                        img = QLabel(tab)
                        grid.addWidget(img,r,1,10,2)
                        pmap = QPixmap('C:/Users/nitin/Desktop/FOSSEE/Osdag3/ResourceFiles/images/Channel.png')
                        img.setPixmap(pmap.scaled(220,800,Qt.KeepAspectRatio, Qt.FastTransformation))
                        r += 10

                    if type == 'TextBrowser':
                        r = 1
                        grid = QGridLayout()
                        horizontalLayout.addLayout(grid)
                        grid.setHorizontalSpacing(10)
                        grid.setVerticalSpacing(10)
                        grid.setAlignment(Qt.AlignRight|Qt.AlignTop)
                        grid.setContentsMargins(50,0,0,0)
                        lbl = QLabel(tab)
                        lbl.setText('Description')
                        grid.addWidget(lbl,r,1)
                        lbl.setObjectName("label_3")
                        font = QtGui.QFont()
                        font.setFamily("Arial")
                        font.setWeight(75)
                        lbl.setFont(font)
                        lbl.setSizePolicy(QSizePolicy(QSizePolicy.Maximum,QSizePolicy.Maximum))
                        r += 1

                        txt_browser = QTextBrowser(tab)
                        txt_browser.setHtml(element[3])
                        #txt_browser.setFixedHeight(480)
                        txt_browser.horizontalScrollBar().setVisible(False)
                        txt_browser.setObjectName(element[0])
                        grid.addWidget(txt_browser,r,1) # if using setMinimumSize
                        #grid.addWidget(txt_browser,r,10,2) # if using FixedSize, also use r+=10.


                    if type == 'Note':
                        Notes.append(lable)

                    if type == 'Break':
                        r = 1
                        grid = QGridLayout()
                        horizontalLayout.addLayout(grid)
                        grid.setHorizontalSpacing(10)
                        grid.setVerticalSpacing(10)
                        grid.setAlignment(Qt.AlignTop|Qt.AlignLeft)
                        continue

                if Notes:

                    hl1 = QFrame(tab)
                    hl1.setFrameShape(QFrame.HLine)
                    vertical.addWidget(hl1)
                    for lable in Notes:
                        lbl = QLabel(tab)
                        lbl.setWordWrap(True)
                        lbl.setText("<html><head/><body><p><span style=\" font-weight:600;\">" + lable + "</span></p></body></html>")
                        lbl.setObjectName("_title")
                        font = QtGui.QFont()
                        font.setPointSize(10)
                        lbl.setFont(font)
                        vertical.addWidget(lbl)


            scrollArea.setWidget(scrollAreaWidgetContents)

        self.setCentralWidget(self.tabWidget)
        #self.tabWidget.resize(self.size())

        self.tabWidget.tabs.setCurrentIndex(2)
        #QtCore.QMetaObject.connectSlotsByName(DesignPreferences)
        module = main.module_name(main)

        if module in [KEY_DISP_FINPLATE, KEY_DISP_ENDPLATE, KEY_DISP_CLEATANGLE, KEY_DISP_SEATED_ANGLE, KEY_DISP_BCENDPLATE]:

            pushButton_Clear_Column = self.tabWidget.tabs.findChild(QtWidgets.QWidget, "pushButton_Clear_" + KEY_DISP_COLSEC)
            pushButton_Clear_Column.clicked.connect(lambda: self.clear_tab("Column"))
            pushButton_Add_Column = self.tabWidget.tabs.findChild(QtWidgets.QWidget, "pushButton_Add_" + KEY_DISP_COLSEC)
            pushButton_Add_Column.clicked.connect(self.add_tab_column)
            pushButton_Clear_Beam = self.tabWidget.tabs.findChild(QtWidgets.QWidget, "pushButton_Clear_" + KEY_DISP_BEAMSEC)
            pushButton_Clear_Beam.clicked.connect(lambda: self.clear_tab("Beam"))
            pushButton_Add_Beam = self.tabWidget.tabs.findChild(QtWidgets.QWidget, "pushButton_Add_" + KEY_DISP_BEAMSEC)
            pushButton_Add_Beam.clicked.connect(self.add_tab_beam)
            if module== KEY_DISP_CLEATANGLE:
                pushButton_Clear_Angle = self.tabWidget.tabs.findChild(QtWidgets.QWidget, "pushButton_Clear_" + DISP_TITLE_CLEAT)
                pushButton_Clear_Angle.clicked.connect(lambda: self.clear_tab("Angle"))
                pushButton_Add_Angle = self.tabWidget.tabs.findChild(QtWidgets.QWidget, "pushButton_Add_" + DISP_TITLE_CLEAT)
                pushButton_Add_Angle.clicked.connect(self.add_tab_angle)
            if module == KEY_DISP_SEATED_ANGLE:
                pushButton_Clear_Angle = self.tabWidget.tabs.findChild(QtWidgets.QWidget, "pushButton_Clear_" + KEY_DISP_SEATED_ANGLE)
                pushButton_Clear_Angle.clicked.connect(lambda: self.clear_tab("Angle"))
                pushButton_Add_Angle = self.tabWidget.tabs.findChild(QtWidgets.QWidget, "pushButton_Add_" + KEY_DISP_SEATED_ANGLE)
                pushButton_Add_Angle.clicked.connect(self.add_tab_angle)

        if module == KEY_DISP_COLUMNCOVERPLATE or module == KEY_DISP_COLUMNCOVERPLATEWELD or module == KEY_DISP_COLUMNENDPLATE:
            pushButton_Clear_Column = self.tabWidget.tabs.findChild(QtWidgets.QWidget, "pushButton_Clear_" + KEY_DISP_COLSEC)
            pushButton_Clear_Column.clicked.connect(lambda: self.clear_tab("Column"))
            pushButton_Add_Column = self.tabWidget.tabs.findChild(QtWidgets.QWidget, "pushButton_Add_" + KEY_DISP_COLSEC)
            pushButton_Add_Column.clicked.connect(self.add_tab_column)


        if module == KEY_DISP_BEAMCOVERPLATE or module == KEY_DISP_BEAMCOVERPLATEWELD or module == KEY_DISP_BEAMENDPLATE:
            pushButton_Clear_Beam = self.tabWidget.tabs.findChild(QtWidgets.QWidget, "pushButton_Clear_" + KEY_DISP_BEAMSEC)
            pushButton_Clear_Beam.clicked.connect(lambda: self.clear_tab("Beam"))
            pushButton_Add_Beam = self.tabWidget.tabs.findChild(QtWidgets.QWidget, "pushButton_Add_" + KEY_DISP_BEAMSEC)
            pushButton_Add_Beam.clicked.connect(self.add_tab_beam)

        if module == KEY_DISP_COMPRESSION:
            pushButton_Clear_Column = self.tabWidget.tabs.findChild(QtWidgets.QWidget, "pushButton_Clear_" + KEY_DISP_COLSEC)
            pushButton_Clear_Column.clicked.connect(lambda: self.clear_tab("Column"))
            pushButton_Add_Column = self.tabWidget.tabs.findChild(QtWidgets.QWidget, "pushButton_Add_" + KEY_DISP_COLSEC)
            pushButton_Add_Column.clicked.connect(self.add_tab_column)
            pushButton_Clear_Beam = self.tabWidget.tabs.findChild(QtWidgets.QWidget, "pushButton_Clear_" + KEY_DISP_BEAMSEC)
            pushButton_Clear_Beam.clicked.connect(lambda: self.clear_tab("Beam"))
            pushButton_Add_Beam = self.tabWidget.tabs.findChild(QtWidgets.QWidget, "pushButton_Add_" + KEY_DISP_BEAMSEC)
            pushButton_Add_Beam.clicked.connect(self.add_tab_beam)

        if module == KEY_DISP_BASE_PLATE:
            pushButton_Clear_Column = self.tabWidget.tabs.findChild(QtWidgets.QWidget, "pushButton_Clear_" + KEY_DISP_COLSEC)
            pushButton_Clear_Column.clicked.connect(lambda: self.clear_tab("Column"))
            pushButton_Add_Column = self.tabWidget.tabs.findChild(QtWidgets.QWidget, "pushButton_Add_" + KEY_DISP_COLSEC)
            pushButton_Add_Column.clicked.connect(self.add_tab_column)

        if module == KEY_DISP_TENSION_BOLTED or module == KEY_DISP_TENSION_WELDED:
            pushButton_Clear_Angle = self.tabWidget.tabs.findChild(QtWidgets.QWidget, "pushButton_Clear_" + DISP_TITLE_ANGLE)
            pushButton_Clear_Angle.clicked.connect(lambda: self.clear_tab("Angle"))
            pushButton_Add_Angle = self.tabWidget.tabs.findChild(QtWidgets.QWidget, "pushButton_Add_" + DISP_TITLE_ANGLE)
            pushButton_Add_Angle.clicked.connect(self.add_tab_angle)
            pushButton_Clear_Channel = self.tabWidget.tabs.findChild(QtWidgets.QWidget, "pushButton_Clear_" + DISP_TITLE_CHANNEL)
            pushButton_Clear_Channel.clicked.connect(lambda: self.clear_tab("Channel"))
            pushButton_Add_Channel = self.tabWidget.tabs.findChild(QtWidgets.QWidget, "pushButton_Add_" + DISP_TITLE_CHANNEL)
            pushButton_Add_Channel.clicked.connect(self.add_tab_channel)

    def manage_designation_size(self,line_edit):
        def change_size():
            font = line_edit.font()
            text = line_edit.text()
            metrices = QtGui.QFontMetrics(font)
            width = metrices.boundingRect(text).width()
            width += 25
            if width > 91:
                line_edit.setFixedWidth(width)
            else:
                line_edit.setFixedWidth(91)
        return change_size

    def clear_tab(self, tab_name):
        '''
        @author: Umair
        '''
        if tab_name == "Column":
            tab_Column = self.tabWidget.tabs.findChild(QtWidgets.QWidget, KEY_DISP_COLSEC)
            tab = tab_Column
        elif tab_name == "Beam":
            tab_Beam = self.tabWidget.tabs.findChild(QtWidgets.QWidget, KEY_DISP_BEAMSEC)
            tab = tab_Beam
        for c in tab.findChildren(QtWidgets.QWidget):
            if isinstance(c, QtWidgets.QComboBox):
                c.setCurrentIndex(0)
            elif isinstance(c, QtWidgets.QLineEdit):
                c.clear()



    def add_tab_column(self):
        '''
        @author: Umair
        '''
        tab_Column = self.tabWidget.tabs.findChild(QtWidgets.QWidget, KEY_DISP_COLSEC)
        name = self.tabWidget.tabs.tabText(self.tabWidget.tabs.indexOf(tab_Column))
        #print(tab_Column.findChildren(QtWidgets.QWidget))
        if name in [KEY_DISP_COLSEC, KEY_DISP_SECSIZE]:
            table = "Columns"
        elif name == KEY_DISP_PRIBM:
            table = "Beams"
        else:
            pass
        for ch in tab_Column.findChildren(QtWidgets.QWidget):
            if isinstance(ch, QtWidgets.QLineEdit) and ch.text() == "":
                QMessageBox.information(QMessageBox(), 'Warning', 'Please Fill all missing parameters!')
                add_col = tab_Column.findChild(QtWidgets.QWidget, 'pushButton_Add_'+KEY_DISP_COLSEC)
                add_col.setDisabled(True)
                break
            elif isinstance(ch, QtWidgets.QLineEdit) and ch.text() != "":
                if ch.objectName() == KEY_SECSIZE or ch.objectName() == KEY_SUPTNGSEC:
                    Designation_c = ch.text()
                elif ch.objectName() == 'Label_23':
                    Source_c = ch.text()
                elif ch.objectName() == 'Label_1':
                    D_c = float(ch.text())
                elif ch.objectName() == 'Label_2':
                    B_c = float(ch.text())
                elif ch.objectName() == 'Label_3':
                    T_c = float(ch.text())
                elif ch.objectName() == 'Label_4':
                    tw_c = float(ch.text())
                elif ch.objectName() == 'Label_5':
                    FlangeSlope_c = float(ch.text())
                elif ch.objectName() == 'Label_6':
                    R1_c = float(ch.text())
                elif ch.objectName() == 'Label_7':
                    R2_c = float(ch.text())
                elif ch.objectName() == 'Label_11':
                    Mass_c = float(ch.text())
                elif ch.objectName() == 'Label_12':
                    Area_c = float(ch.text())
                elif ch.objectName() == 'Label_13':
                    Iz_c = float(ch.text())
                elif ch.objectName() == 'Label_14':
                    Iy_c = float(ch.text())
                elif ch.objectName() == 'Label_15':
                    rz_c = float(ch.text())
                elif ch.objectName() == 'Label_16':
                    ry_c = float(ch.text())
                elif ch.objectName() == 'Label_17':
                    Zz_c = float(ch.text())
                elif ch.objectName() == 'Label_18':
                    Zy_c = float(ch.text())
                elif ch.objectName() == 'Label_19':
                    if ch.text() == "":
                        ch.setText("0")
                    Zpz_c = ch.text()
                elif ch.objectName() == 'Label_20':
                    if ch.text() == "":
                        ch.setText("0")
                    Zpy_c = ch.text()
                elif ch.objectName() == 'Label_21':
                    if ch.text() == "":
                        ch.setText("0")
                    It_c = ch.text()
                elif ch.objectName() == 'Label_22':
                    if ch.text() == "":
                        ch.setText("0")
                    Iw_c = ch.text()
                else:
                    pass
            elif isinstance(ch, QtWidgets.QComboBox):
                if ch.objectName() == 'Label_8':
                    Type = ch.currentText()

        if ch.objectName() == "pushButton_Download_" + name:   # If Download button
            conn = sqlite3.connect(PATH_TO_DATABASE)
            c = conn.cursor()
            if table == "Beams":
                c.execute("SELECT count(*) FROM Beams WHERE Designation = ?", (Designation_c,))
                data = c.fetchone()[0]
            else:
                c.execute("SELECT count(*) FROM Columns WHERE Designation = ?", (Designation_c,))
                data = c.fetchone()[0]
            if data == 0:
                if table == "Beams":
                    c.execute('''INSERT INTO Beams (Designation,Mass,Area,D,B,tw,T,FlangeSlope,R1,R2,Iz,Iy,rz,ry,
                        Zz,Zy,Zpz,Zpy,It,Iw,Source,Type) VALUES (?,?,?,?,?,?,?,?,?,?,?,?,?,?,?,?,?,?,?,?,?,?)''',
                              (Designation_c, Mass_c, Area_c,
                               D_c, B_c, tw_c, T_c,FlangeSlope_c,
                               R1_c, R2_c, Iz_c, Iy_c, rz_c,
                               ry_c, Zz_c, Zy_c,
                               Zpz_c, Zpy_c, It_c,Iw_c,Source_c, Type))
                    conn.commit()
                else:
                    c.execute('''INSERT INTO Columns (Designation,Mass,Area,D,B,tw,T,FlangeSlope,R1,R2,Iz,Iy,rz,ry,
                        Zz,Zy,Zpz,Zpy,It,Iw,Source,Type) VALUES (?,?,?,?,?,?,?,?,?,?,?,?,?,?,?,?,?,?,?,?,?,?)''',
                              (Designation_c, Mass_c, Area_c,
                               D_c, B_c, tw_c, T_c,FlangeSlope_c,
                               R1_c, R2_c, Iz_c, Iy_c, rz_c,
                               ry_c, Zz_c, Zy_c,
                               Zpz_c, Zpy_c, It_c,Iw_c,Source_c, Type))
                    conn.commit()
                c.close()
                conn.close()
                QMessageBox.information(QMessageBox(), 'Information', 'Data is added successfully to the database!')

            else:
                QMessageBox.information(QMessageBox(), 'Warning', 'Designation is already exist in Database!')

    def add_tab_beam(self):
        '''
        @author: Umair
        '''
        tab_Beam = self.tabWidget.tabs.findChild(QtWidgets.QWidget, KEY_DISP_BEAMSEC)
        name = self.tabWidget.tabs.tabText(self.tabWidget.tabs.indexOf(tab_Beam))
        for ch in tab_Beam.findChildren(QtWidgets.QWidget):
            if isinstance(ch, QtWidgets.QLineEdit) and ch.text() == "":
                QMessageBox.information(QMessageBox(), 'Warning', 'Please Fill all missing parameters!')
                add_bm = tab_Beam.findChild(QtWidgets.QWidget, 'pushButton_Add_'+KEY_DISP_BEAMSEC)
                add_bm.setDisabled(True)
                break

            elif isinstance(ch, QtWidgets.QLineEdit) and ch.text() != "":

                if ch.objectName() == KEY_SECSIZE or ch.objectName() == KEY_SUPTDSEC:
                    Designation_b = ch.text()
                elif ch.objectName() == 'Label_23':
                    Source_b = ch.text()
                elif ch.objectName() == 'Label_1':
                    D_b = float(ch.text())
                elif ch.objectName() == 'Label_2':
                    B_b = float(ch.text())
                elif ch.objectName() == 'Label_3':
                    T_b = float(ch.text())
                elif ch.objectName() == 'Label_4':
                    tw_b = float(ch.text())
                elif ch.objectName() == 'Label_5':
                    FlangeSlope_b = float(ch.text())
                elif ch.objectName() == 'Label_6':
                    R1_b = float(ch.text())
                elif ch.objectName() == 'Label_7':
                    R2_b = float(ch.text())
                elif ch.objectName() == 'Label_11':
                    Mass_b = float(ch.text())
                elif ch.objectName() == 'Label_12':
                    Area_b = float(ch.text())
                elif ch.objectName() == 'Label_13':
                    Iz_b = float(ch.text())
                elif ch.objectName() == 'Label_14':
                    Iy_b = float(ch.text())
                elif ch.objectName() == 'Label_15':
                    rz_b = float(ch.text())
                elif ch.objectName() == 'Label_16':
                    ry_b = float(ch.text())
                elif ch.objectName() == 'Label_17':
                    Zz_b = float(ch.text())
                elif ch.objectName() == 'Label_18':
                    Zy_b = float(ch.text())
                elif ch.objectName() == 'Label_19':
                    if ch.text() == "":
                        ch.setText("0")
                    Zpz_b = ch.text()
                elif ch.objectName() == 'Label_20':
                    if ch.text() == "":
                        ch.setText("0")
                    Zpy_b = ch.text()
                elif ch.objectName() == 'Label_21':
                    if ch.text() == "":
                        ch.setText("0")
                    I_t = ch.text()
                elif ch.objectName() == 'Label_22':
                    if ch.text() == "":
                        ch.setText("0")
                    I_w = ch.text()
                else:
                    pass
            elif isinstance(ch, QtWidgets.QComboBox):
                if ch.objectName() == 'Label_8':
                    Type = ch.currentText()

        if ch.objectName() ==  "pushButton_Download_" + name:
            conn = sqlite3.connect(PATH_TO_DATABASE)

            c = conn.cursor()
            c.execute("SELECT count(*) FROM Beams WHERE Designation = ?", (Designation_b,))
            data = c.fetchone()[0]
            if data == 0:
                c.execute('''INSERT INTO Beams (Designation,Mass,Area,D,B,tw,T,FlangeSlope,R1,R2,Iz,Iy,rz,ry,Zz,Zy,Zpz,Zpy,
                    It,Iw,Source,Type) VALUES (?,?,?,?,?,?,?,?,?,?,?,?,?,?,?,?,?,?,?,?,?,?)''',
                          (Designation_b, Mass_b, Area_b,
                           D_b, B_b, tw_b, T_b, FlangeSlope_b,
                           R1_b, R2_b, Iz_b, Iy_b, rz_b,
                           ry_b, Zz_b, Zy_b,
                           Zpz_b, Zpy_b,I_t,I_w, Source_b, Type))
                conn.commit()
                c.close()
                conn.close()
                QMessageBox.information(QMessageBox(), 'Information', 'Data is added successfully to the database.')
            else:
                QMessageBox.information(QMessageBox(), 'Warning', 'Designation is already exist in Database!')

    def add_tab_angle(self):
        '''
        @author: Umair
        '''
        tab_Angle = self.tabWidget.tabs.findChild(QtWidgets.QWidget, DISP_TITLE_ANGLE)
        tab_name = DISP_TITLE_ANGLE
        if tab_Angle == None:
            tab_Angle = self.tabWidget.tabs.findChild(QtWidgets.QWidget, DISP_TITLE_CLEAT)
            tab_name  = DISP_TITLE_CLEAT
        if tab_Angle == None:
            tab_Angle = self.tabWidget.tabs.findChild(QtWidgets.QWidget, KEY_DISP_SEATED_ANGLE)
            tab_name  = KEY_DISP_SEATED_ANGLE
        if tab_Angle == None:
            tab_Angle = self.tabWidget.tabs.findChild(QtWidgets.QWidget, KEY_DISP_TOPANGLE)
            tab_name = KEY_DISP_TOPANGLE
        # tab_cleat_angle = self.tabWidget.tabs.findChild(QtWidgets.QWidget, DISP_TITLE_CLEAT)
        name = self.tabWidget.tabs.tabText(self.tabWidget.tabs.indexOf(tab_Angle))
        for ch in tab_Angle.findChildren(QtWidgets.QWidget):
            if isinstance(ch, QtWidgets.QLineEdit) and ch.text() == "":
                QMessageBox.information(QMessageBox(), 'Warning', 'Please Fill all missing parameters!')
                add_bm = tab_Angle.findChild(QtWidgets.QWidget, 'pushButton_Add_'+tab_name)
                add_bm.setDisabled(True)
                break

            elif isinstance(ch, QtWidgets.QLineEdit) and ch.text() != "":

                if ch.objectName() == KEY_SECSIZE_SELECTED or ch.objectName() == KEY_ANGLE_SELECTED:
                    Designation_a = ch.text()
                elif ch.objectName() == 'Label_24':
                    Source = ch.text()
                elif ch.objectName() == 'Label_1':
                    a = ch.text()
                elif ch.objectName() == 'Label_2':
                    b = ch.text()
                elif ch.objectName() == 'Label_3':
                    t = float(ch.text())
                elif ch.objectName() == 'Label_4':
                    R1 = float(ch.text())
                elif ch.objectName() == 'Label_5':
                    R2 = float(ch.text())
                elif ch.objectName() == 'Label_7':
                    Cz = float(ch.text())
                elif ch.objectName() == 'Label_8':
                    Cy = float(ch.text())
                elif ch.objectName() == 'Label_9':
                    Mass = float(ch.text())
                elif ch.objectName() == 'Label_10':
                    Area = float(ch.text())
                elif ch.objectName() == 'Label_11':
                    I_z = float(ch.text())
                elif ch.objectName() == 'Label_12':
                    I_y = float(ch.text())
                elif ch.objectName() == 'Label_13':
                    I_u_max = float(ch.text())
                elif ch.objectName() == 'Label_14':
                    I_v_min = float(ch.text())
                elif ch.objectName() == 'Label_15':
                    rz = float(ch.text())
                elif ch.objectName() == 'Label_16':
                    ry = float(ch.text())
                elif ch.objectName() == 'Label_17':
                    if ch.text() == "":
                        ch.setText("0")
                    ru_max = float(ch.text())
                elif ch.objectName() == 'Label_18':
                    if ch.text() == "":
                        ch.setText("0")
                    rv_min = ch.text()
                elif ch.objectName() == 'Label_19':
                    if ch.text() == "":
                        ch.setText("0")
                    zz = ch.text()
                elif ch.objectName() == 'Label_20':
                    if ch.text() == "":
                        ch.setText("0")
                    zy = ch.text()
                elif ch.objectName() == 'Label_21':
                    if ch.text() == "":
                        ch.setText("0")
                    zpz = ch.text()
                elif ch.objectName() == 'Label_22':
                    if ch.text() == "":
                        ch.setText("0")
                    zpy = ch.text()
                elif ch.objectName() == 'Label_23':
                    if ch.text() == "":
                        ch.setText("0")
                    It = ch.text()

                else:
                    pass
            elif isinstance(ch, QtWidgets.QComboBox):
                if ch.objectName() == 'Label_6':
                    Type = ch.currentText()

        if ch.objectName() ==  "pushButton_Download_" + name:
            conn = sqlite3.connect(PATH_TO_DATABASE)

            c = conn.cursor()

            c.execute("SELECT count(*) FROM Angles WHERE Designation = ?", (Designation_a,))
            data = c.fetchone()[0]
            if data == 0:
                c.execute('''INSERT INTO Angles (Designation,Mass,Area,a,b,t,R1,R2,Cz,Cy,Iz,Iy,Iumax,Ivmin,rz,ry,
                rumax,rvmin,Zz,Zy,Zpz,Zpy,It,Source,Type) VALUES (?,?,?,?,?,?,?,?,?,?,?,?,?,?,?,?,?,?,?,?,?,?,?,?,?)''',
                          (Designation_a, Mass, Area,
                           a,b, t, R1, R2, Cz,Cy,I_z,I_y,I_u_max,
                           I_v_min, rz, ry, ru_max, rv_min,zz,zy,zpz,zpy,It,Source,Type))
                conn.commit()
                c.close()
                conn.close()
                QMessageBox.information(QMessageBox(), 'Information', 'Data is added successfully to the database.')
            else:
                QMessageBox.information(QMessageBox(), 'Warning', 'Designation is already exist in Database!')

    def add_tab_channel(self):
        '''
        @author: Umair
        '''
        tab_Channel = self.tabWidget.tabs.findChild(QtWidgets.QWidget, DISP_TITLE_CHANNEL)
        name = self.tabWidget.tabs.tabText(self.tabWidget.tabs.indexOf(tab_Channel))
        for ch in tab_Channel.findChildren(QtWidgets.QWidget):
            if isinstance(ch, QtWidgets.QLineEdit) and ch.text() == "":
                QMessageBox.information(QMessageBox(), 'Warning', 'Please Fill all missing parameters!')
                add_bm = tab_Channel.findChild(QtWidgets.QWidget, 'pushButton_Add_'+DISP_TITLE_ANGLE)
                add_bm.setDisabled(True)
                break

            elif isinstance(ch, QtWidgets.QLineEdit) and ch.text() != "":

                if ch.objectName() == KEY_SECSIZE_SELECTED:
                    Designation_c = ch.text()
                elif ch.objectName() == 'Label_23':
                    Source = ch.text()
                elif ch.objectName() == 'Label_1':
                    B = float(ch.text())
                elif ch.objectName() == 'Label_2':
                    T = float(ch.text())
                elif ch.objectName() == 'Label_3':
                    D = float(ch.text())
                elif ch.objectName() == 'Label_13':
                    t_w = float(ch.text())
                elif ch.objectName() == 'Label_14':
                    Flange_Slope = float(ch.text())
                elif ch.objectName() == 'Label_4':
                    R1 = float(ch.text())
                elif ch.objectName() == 'Label_5':
                    R2 = float(ch.text())
                elif ch.objectName() == 'Label_9':
                    Mass = float(ch.text())
                elif ch.objectName() == 'Label_10':
                    Area = float(ch.text())
                elif ch.objectName() == 'Label_17':
                    if ch.text() == "":
                        ch.setText("0")
                    cy = float(ch.text())
                elif ch.objectName() == 'Label_11':
                    I_z = float(ch.text())
                elif ch.objectName() == 'Label_12':
                    I_y = float(ch.text())
                elif ch.objectName() == 'Label_15':
                    rz = float(ch.text())
                elif ch.objectName() == 'Label_16':
                    ry = float(ch.text())

                elif ch.objectName() == 'Label_19':
                    if ch.text() == "":
                        ch.setText("0")
                    zz = ch.text()
                elif ch.objectName() == 'Label_20':
                    if ch.text() == "":
                        ch.setText("0")
                    zy = ch.text()
                elif ch.objectName() == 'Label_21':
                    if ch.text() == "":
                        ch.setText("0")
                    zpz = ch.text()
                elif ch.objectName() == 'Label_22':
                    if ch.text() == "":
                        ch.setText("0")
                    zpy = ch.text()

                else:
                    pass
            elif isinstance(ch, QtWidgets.QComboBox):
                if ch.objectName() == 'Label_6':
                    Type = ch.currentText()

        if ch.objectName() ==  "pushButton_Download_" + name:
            conn = sqlite3.connect(PATH_TO_DATABASE)

            c = conn.cursor()
            c.execute("SELECT count(*) FROM Channels WHERE Designation = ?", (Designation_c,))
            data = c.fetchone()[0]
            if data == 0:
                c.execute('''INSERT INTO Channels (Designation,Mass, Area,D,B,tw,T,FlangeSlope, R1, R2,Cy,Iz,Iy,
                 rz, ry,Zz,Zy,Zpz,Zpy,Source,Type) VALUES (?,?,?,?,?,?,?,?,?,?,?,?,?,?,?,?,?,?,?,?,?)''',
                          (Designation_c, Mass, Area,D,B,t_w,T,
                           Flange_Slope, R1, R2,cy,I_z,I_y, rz, ry,zz,zy,zpz,zpy,Source,Type))
                conn.commit()
                c.close()
                conn.close()
                QMessageBox.information(QMessageBox(), 'Information', 'Data is added successfully to the database.')
            else:
                QMessageBox.information(QMessageBox(), 'Warning', 'Designation is already exist in Database!')


        # self.tabWidget.setTabText(self.tabWidget.indexOf(self.tab_Column), _translate("DesignPreferences", "Column"))
        # self.tabWidget.setTabText(self.tabWidget.indexOf(self.tab_Beam), _translate("DesignPreferences", "Beam"))
        # self.tabWidget.setTabText(self.tabWidget.indexOf(self.tab_Bolt), _translate("DesignPreferences", "Bolt"))
        # self.tabWidget.setTabText(self.tabWidget.indexOf(self.tab_Weld), _translate("DesignPreferences", "Weld"))
        # self.tabWidget.setTabText(self.tabWidget.indexOf(self.tab_Detailing), _translate("DesignPreferences", "Detailing"))
        # self.tabWidget.setTabText(self.tabWidget.indexOf(self.tab_Design), _translate("DesignPreferences", "Design"))


class DesignPreferences():

    def __init__(self, main, input_dictionary, parent=None):

        self.ui = Window( main, input_dictionary)

        #self.ui.setupUi(self, main, input_dictionary)
        #self.ui.show()
        self.main_controller = parent
        #self.uiobj = self.main_controller.uiObj
        # self.module_window = module_window
        self.saved = None
        self.flag = False
        self.sectionalprop = I_sectional_Properties()
        #self.ui.btn_save.hide()
        self.ui.btn_save.clicked.connect(self.close_designPref)
        self.ui.btn_defaults.clicked.connect(self.default_fn)
        self.module = main.module_name(main)
        self.main = main
        self.window_close_flag = True

    def show(self):
        resolution = QtWidgets.QDesktopWidget().screenGeometry()
        width = resolution.width()
        height = resolution.height()
        self.ui.resize(width*(0.67),height*(0.60))
        #self.ui.setWindowFlag(Qt.WindowMinimizeButtonHint, True)
        #self.ui.setWindowFlag(Qt.WindowMaximizeButtonHint, True)
        self.ui.center()
        self.ui.show()

    def default_fn(self):
        '''
        @author: Umair
        '''
        tab_Bolt = self.ui.tabWidget.findChild(QtWidgets.QWidget, "Bolt")
        tab_Weld = self.ui.tabWidget.findChild(QtWidgets.QWidget, "Weld")
        tab_Detailing = self.ui.tabWidget.findChild(QtWidgets.QWidget, "Detailing")
        tab_Design = self.ui.tabWidget.findChild(QtWidgets.QWidget, "Design")

        try:
            for children in tab_Bolt.findChildren(QtWidgets.QWidget):
                if children.objectName() == KEY_DP_BOLT_TYPE:
                    children.setCurrentIndex(0)
                elif children.objectName() == KEY_DP_BOLT_HOLE_TYPE:
                    children.setCurrentIndex(0)
                elif children.objectName() == KEY_DP_BOLT_MATERIAL_G_O:
                    children.setText('410')
                elif children.objectName() == KEY_DP_BOLT_SLIP_FACTOR:
                    children.setCurrentIndex(4)
                else:
                    pass
        except:
            pass

        try:
            for children in tab_Weld.findChildren(QtWidgets.QWidget):
                if children.objectName() == KEY_DP_WELD_FAB:
                    children.setCurrentIndex(0)
                elif children.objectName() == KEY_DP_WELD_MATERIAL_G_O:
                    children.setText('410')
                else:
                    pass
        except:
            pass

        try:
            for children in tab_Detailing.findChildren(QtWidgets.QWidget):
                if children.objectName() == KEY_DP_DETAILING_EDGE_TYPE:
                    children.setCurrentIndex(0)
                elif children.objectName() == KEY_DP_DETAILING_GAP:
                    children.setText('10')
                elif children.objectName() == KEY_DP_DETAILING_CORROSIVE_INFLUENCES:
                    children.setCurrentIndex(0)
                else:
                    pass
        except:
            pass
        try:
            for children in tab_Design.findChildren(QtWidgets.QWidget):
                if children.objectName() == KEY_DP_DESIGN_METHOD:
                    children.setCurrentIndex(0)
                else:
                    pass
        except:
            pass


    def highlight_slipfactor_description(self):
        """Highlight the description of currosponding slipfactor on selection of inputs
        Note : This routine is not in use in current version
        :return:
        """
        slip_factor = str(self.ui.combo_slipfactor.currentText())
        self.textCursor = QTextCursor(self.ui.textBrowser.document())
        cursor = self.textCursor
        # Setup the desired format for matches
        format = QTextCharFormat()
        format.setBackground(QBrush(QColor("red")))
        # Setup the regex engine
        pattern = str(slip_factor)
        regex = QRegExp(pattern)
        # Process the displayed document
        pos = 0
        index = regex.indexIn(self.ui.textBrowser.toPlainText(), pos)
        while (index != -1):
            # Select the matched text and apply the desired format
            cursor.setPosition(index)
            cursor.movePosition(QTextCursor.EndOfLine, 1)
            # cursor.movePosition(QTextCursor.EndOfWord, 1)
            cursor.mergeCharFormat(format)
            # Move to the next match
            pos = index + regex.matchedLength()
            index = regex.indexIn(self.ui.textBrowser.toPlainText(), pos)


    def fu_fy_validation_connect(self, fu_fy_list, f, m):
        f.textChanged.connect(lambda: self.fu_fy_validation(fu_fy_list, f, m))

    def fu_fy_validation(self, fu_fy_list, textbox, material_key):
        self.window_close_flag = False
        # self.rejected.disconnect()
        # self.rejected.connect(self.closeEvent_accept)
        #print(fu_fy_list[0].text(), fu_fy_list[1].text())
        if "" not in [fu_fy_list[0].text(), fu_fy_list[1].text()]:
            fu = float(fu_fy_list[0].text())
            fy = float(fu_fy_list[1].text())
            material = material_key.currentText()

        else:
            textbox.setStyleSheet("border: 1 px; border-style: solid; border-color: black;")
            return

        if fu and fy:
            if 'Ultimate_Strength' in textbox.objectName():

                if fu < 290 or fu > 639:
                    textbox.setStyleSheet("border: 1 px; border-style: solid; border-color: red;")
                    self.window_close_flag = False
                    self.rejected.connect(self.closeEvent)
                    return
                else:

                    fu_limits = self.get_limits_for_fu(str(material))

                    if fu_limits['lower'] <= fu <= fu_limits['upper']:
                        textbox.setStyleSheet("border: 1 px; border-style: solid; border-color: black;")
                        self.window_close_flag = True
                        self.rejected.connect(self.closeEvent)
                        return
                    else:
                        textbox.setStyleSheet("border: 1 px; border-style: solid; border-color: red;")
                        self.window_close_flag = False
                        self.rejected.connect(self.closeEvent)
                        return

            if 'Yield_Strength' in textbox.objectName():
                if fy < 165 or fy > 499:
                    textbox.setStyleSheet("border: 1 px; border-style: solid; border-color: red;")
                    self.window_close_flag = False
                    self.rejected.connect(self.closeEvent)
                    return

                else:

                    fy_limits = self.get_limits_for_fy(str(material))
                    if fy_limits['lower'] <= fy <= fy_limits['upper']:
                        textbox.setStyleSheet("border: 1 px; border-style: solid; border-color: black;")
                        self.window_close_flag = True
                        self.rejected.connect(self.closeEvent)
                        return
                    else:
                        textbox.setStyleSheet("border: 1 px; border-style: solid; border-color: red;")
                        self.window_close_flag = False
                        self.rejected.connect(self.closeEvent)
                        return

    def get_limits_for_fu(self, material_grade):

        lower_fu = {'E 165 (Fe 290)': 290,
                    'E 250 (Fe 410 W)A': 410,
                    'E 250 (Fe 410 W)B': 410,
                    'E 250 (Fe 410 W)C': 410,
                    'E 300 (Fe 440)': 440,
                    'E 350 (Fe 490)': 490,
                    'E 410 (Fe 540)': 540,
                    'E 450 (Fe 570)D': 570,
                    'E 450 (Fe 590) E': 590}[material_grade]

        upper_fu = {'E 165 (Fe 290)': 409,
                    'E 250 (Fe 410 W)A': 439,
                    'E 250 (Fe 410 W)B': 439,
                    'E 250 (Fe 410 W)C': 439,
                    'E 300 (Fe 440)': 489,
                    'E 350 (Fe 490)': 539,
                    'E 410 (Fe 540)': 569,
                    'E 450 (Fe 570)D': 589,
                    'E 450 (Fe 590) E': 639}[material_grade]

        return {'lower': lower_fu, 'upper': upper_fu}

    def get_limits_for_fy(self, material_grade):

        lower_fy = {'E 165 (Fe 290)': 165,
                    'E 250 (Fe 410 W)A': 230,
                    'E 250 (Fe 410 W)B': 230,
                    'E 250 (Fe 410 W)C': 230,
                    'E 300 (Fe 440)': 280,
                    'E 350 (Fe 490)': 320,
                    'E 410 (Fe 540)': 380,
                    'E 450 (Fe 570)D': 420,
                    'E 450 (Fe 590) E': 420}[material_grade]

        upper_fy = {'E 165 (Fe 290)': 249,
                    'E 250 (Fe 410 W)A': 299,
                    'E 250 (Fe 410 W)B': 299,
                    'E 250 (Fe 410 W)C': 299,
                    'E 300 (Fe 440)': 349,
                    'E 350 (Fe 490)': 409,
                    'E 410 (Fe 540)': 449,
                    'E 450 (Fe 570)D': 499,
                    'E 450 (Fe 590) E': 499}[material_grade]

        return {'lower': lower_fy, 'upper': upper_fy}

    def closeEvent(self, event):
        if self.window_close_flag:
            event.accept()
            # self.module_window.prev_inputs = self.module_window.input_dock_inputs
        else:
            QMessageBox.warning(self, "Error", "Select correct values for fu and fy!")
            event.ignore()


    def download_Database_Column(self):
        file_path = os.path.abspath(os.path.join(os.getcwd(), os.path.join("ResourceFiles", "add_sections.xlsx")))
        shutil.copyfile(file_path, os.path.join(str(self.folder), "images_html", "add_sections.xlsx"))
        QMessageBox.information(QMessageBox(), 'Information', 'Your File is Downloaded in your selected workspace')
        #self.ui.pushButton_Import_Column.setEnabled(True)

    def download_Database_Beam(self):
        file_path = os.path.abspath(os.path.join(os.getcwd(), os.path.join("ResourceFiles", "add_sections.xlsx")))
        shutil.copyfile(file_path, os.path.join(str(self.folder), "images_html", "add_sections.xlsx"))
        QMessageBox.information(QMessageBox(), 'Information', 'Your File is Downloaded in your selected workspace')
        #self.ui.pushButton_Import_Beam.setEnabled(True)

    def import_ColumnPref(self):
        wb = openpyxl.load_workbook(os.path.join(str(self.folder), "images_html", "add_sections.xlsx"))
        sheet = wb['First Sheet']
        conn = sqlite3.connect('ResourceFiles/Database/Intg_osdag.sqlite')

        for rowNum in range(2, sheet.max_row + 1):
            designation = sheet.cell(row=rowNum, column=2).value
            mass = sheet.cell(row=rowNum, column=3).value
            area = sheet.cell(row=rowNum, column=4).value
            d = sheet.cell(row=rowNum, column=5).value
            b = sheet.cell(row=rowNum, column=6).value
            tw = sheet.cell(row=rowNum, column=7).value
            t = sheet.cell(row=rowNum, column=8).value
            flangeSlope = sheet.cell(row=rowNum, column=9).value
            r1 = sheet.cell(row=rowNum, column=10).value
            r2 = sheet.cell(row=rowNum, column=11).value
            iz = sheet.cell(row=rowNum, column=12).value
            iy = sheet.cell(row=rowNum, column=13).value
            rz = sheet.cell(row=rowNum, column=14).value
            ry = sheet.cell(row=rowNum, column=15).value
            zz = sheet.cell(row=rowNum, column=16).value
            zy = sheet.cell(row=rowNum, column=17).value
            zpz = sheet.cell(row=rowNum, column=18).value
            zpy = sheet.cell(row=rowNum, column=19).value
            source = sheet.cell(row=rowNum, column=20).value
            c = conn.cursor()
            c.execute("SELECT count(*) FROM Columns WHERE Designation = ?", (designation,))
            data = c.fetchone()[0]
            if data == 0:
                c.execute('''INSERT INTO Columns (Designation,Mass,Area,D,B,tw,T,R1,R2,Iz,Iy,rz,ry,
    				                           Zz,zy,Zpz,Zpy,FlangeSlope,Source) VALUES (?,?,?,?,?,?,?,?,?,?,?,?,?,?,?,?,?,?,?)''',
                          (designation, mass, area,
                           d, b, tw, t,
                           r1, r2, iz, iy, rz, ry,
                           zz, zy
                           ,
                           zpz, zpy, flangeSlope, source))
                conn.commit()
                c.close()

        conn.close()
        QMessageBox.information(QMessageBox(), 'Successful', ' File data is imported successfully to the database.')
        self.ui.pushButton_Import_Column.setDisabled(True)

    def import_BeamPref(self):
        wb = openpyxl.load_workbook(os.path.join(str(self.folder), "images_html", "add_sections.xlsx"))
        sheet = wb['First Sheet']
        conn = sqlite3.connect('ResourceFiles/Database/Intg_osdag.sqlite')

        for rowNum in range(2, sheet.max_row + 1):
            designation = sheet.cell(row=rowNum, column=2).value
            mass = sheet.cell(row=rowNum, column=3).value
            area = sheet.cell(row=rowNum, column=4).value
            d = sheet.cell(row=rowNum, column=5).value
            b = sheet.cell(row=rowNum, column=6).value
            tw = sheet.cell(row=rowNum, column=7).value
            t = sheet.cell(row=rowNum, column=8).value
            flangeSlope = sheet.cell(row=rowNum, column=9).value
            r1 = sheet.cell(row=rowNum, column=10).value
            r2 = sheet.cell(row=rowNum, column=11).value
            iz = sheet.cell(row=rowNum, column=12).value
            iy = sheet.cell(row=rowNum, column=13).value
            rz = sheet.cell(row=rowNum, column=14).value
            ry = sheet.cell(row=rowNum, column=15).value
            zz = sheet.cell(row=rowNum, column=16).value
            zy = sheet.cell(row=rowNum, column=17).value
            zpz = sheet.cell(row=rowNum, column=18).value
            zpy = sheet.cell(row=rowNum, column=19).value
            source = sheet.cell(row=rowNum, column=20).value

            c = conn.cursor()
            c.execute("SELECT count(*) FROM Beams WHERE Designation = ?", (designation,))
            data = c.fetchone()[0]
            if data == 0:
                c.execute('''INSERT INTO Beams (Designation,Mass,Area,D,B,tw,T,FlangeSlope,R1,R2,Iz,Iy,rz,ry,
            				                           Zz,zy,Zpz,Zpy,Source) VALUES (?,?,?,?,?,?,?,?,?,?,?,?,?,?,?,?,?,?,?)''',
                          (designation, mass, area,
                           d, b, tw, t,
                           flangeSlope, r1
                           ,
                           r2, iz, iy, rz, ry,
                           zz, zy
                           ,
                           zpz, zpy, source))
                conn.commit()
                c.close()

        conn.close()
        QMessageBox.information(QMessageBox(), 'Successful', ' File data is imported successfully to the database.')
        self.ui.pushButton_Import_Beam.setDisabled(True)

    def close_designPref(self):
        self.ui.close()

    # def closeEvent(self, QCloseEvent):
    #     self.save_designPref_para()
    #     QCloseEvent.accept()<|MERGE_RESOLUTION|>--- conflicted
+++ resolved
@@ -204,12 +204,7 @@
                         img = QLabel(tab)
                         grid.addWidget(img,r,1,10,2)
                         pmap = QPixmap(element[4])
-<<<<<<< HEAD
-                        img.setPixmap(pmap.scaled(300,300,Qt.IgnoreAspectRatio, Qt.FastTransformation))
-                        img.setPixmap(pmap)
-=======
                         img.setPixmap(pmap.scaled(300,300,Qt.KeepAspectRatio, Qt.FastTransformation)) # you can also use IgnoreAspectRatio
->>>>>>> 25e16462
                         r += 10
 
                     if type == TYPE_BREAK:
