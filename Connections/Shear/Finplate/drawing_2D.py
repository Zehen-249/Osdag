--- conflicted
+++ resolved
@@ -1959,11 +1959,7 @@
         vb_width = str(3 * self.dataObj.D_col)
         vb_ht = str(float(1.4 * self.dataObj.col_L))
 
-<<<<<<< HEAD
-        dwg = svgwrite.Drawing(fileName, size=('100%', '100%'), viewBox=('-50 -100 ' + vb_width + ' ' + vb_ht))
-=======
         dwg = svgwrite.Drawing(fileName, size=('100%', '100%'), viewBox=('-40 -100 ' + vb_width + ' ' + vb_ht))
->>>>>>> e1b76852
         dwg.add(dwg.rect(insert=(self.A), size=(self.dataObj.D_col, self.dataObj.col_L), fill='none', stroke='blue', stroke_width=2.5))
         dwg.add(dwg.line((self.C), (self.H)).stroke('blue', width=2.5, linecap='square'))
         dwg.add(dwg.line((self.B), (self.G)).stroke('blue', width=2.5, linecap='square'))
@@ -2206,10 +2202,6 @@
             dwg.add(dwg.rect(insert=(bltPt1), size=(rect_width, rect_ht), fill='black', stroke='black', stroke_width=2.5))
             bltPt3 = pt + self.dataObj.bolt_dia / 2 * np.array([0, 1]) + self.dataObj.plate_thick * np.array([-1, 0])
             bltPt4 = pt + self.dataObj.bolt_dia / 2 * np.array([0, 1]) + self.dataObj.beam_tw * np.array([1, 0])
-<<<<<<< HEAD
-            bltPt4 = pt + self.dataObj.bolt_dia / 2 * np.array([0, 1]) + self.dataObj.beam_tw * np.array([1, 0])
-=======
->>>>>>> e1b76852
             dwg.add(dwg.line((bltPt1), (bltPt2)).stroke('black', width=1.5, linecap='square'))
             dwg.add(dwg.line((bltPt3), (bltPt4)).stroke('black', width=1.5, linecap='square'))
             pitchPts.append(pt)
