--- conflicted
+++ resolved
@@ -65,69 +65,42 @@
     def save_2d_image_png_names(self, view):
 
         if view == "Front":
-<<<<<<< HEAD
-
-            png_image_path = self.folder + "/images_html/seatFront.png"
+            png_image_path = os.path.join(self.folder, "images_html", "seatFront.png")
             file_type = "PNG (*.png)"
             file_name, _ = QFileDialog.getSaveFileName(None, "Save File As", self.folder + "/", file_type)
             shutil.copyfile(png_image_path, file_name)
 
         elif view == "Side":
-            png_image_path = self.folder + "/images_html/seatSide.png"
+            png_image_path = os.path.join(self.folder, "images_html", "seatSide.png")
             file_type = "PNG (*.png)"
             file_name, _ = QFileDialog.getSaveFileName(None, "Save File As", self.folder + "/", file_type)
             shutil.copyfile(png_image_path, file_name)
         else:
-            png_image_path = self.folder + "/images_html/seatTop.png"
+            png_image_path = os.path.join(self.folder, "images_html", "seatTop.png")
             file_type = "PNG (*.png)"
             file_name, _ = QFileDialog.getSaveFileName(None, "Save File As", self.folder + "/", file_type)
             shutil.copyfile(png_image_path, file_name)
-=======
-            png_image_path = os.path.join(self.folder, "images_html", "seatFront.png")
-            shutil.copyfile(png_image_path, str(QtGui.QFileDialog.getSaveFileName(None, "Save File As", self.folder + "/", "PNG (*.png)")))
-        elif view == "Side":
-            png_image_path = os.path.join(self.folder, "images_html", "seatSide.png")
-            shutil.copyfile(png_image_path, str(QtGui.QFileDialog.getSaveFileName(None, "Save File As", self.folder + "/", "PNG (*.png)")))
-        else:
-            png_image_path = os.path.join(self.folder, "images_html", "seatTop.png")
-            shutil.copyfile(png_image_path, str(QtGui.QFileDialog.getSaveFileName(None, "Save File As", self.folder + "/", "PNG (*.png)")))
-
-        QtGui.QMessageBox.about(None, 'Information', "Image Saved")
->>>>>>> 66308052
 
         QMessageBox.about(None, 'Information', "Image Saved")
 
     def save_2d_image_svg_names(self, view):
 
         if view == "Front":
-<<<<<<< HEAD
-            png_image_path = self.folder + "/images_html/seatFront.svg"
+            png_image_path = os.path.join(self.folder, "images_html", "seatFront.svg")
             file_type = "SVG (*.svg)"
             file_name, _ = QFileDialog.getSaveFileName(None, "Save File As", self.folder + "/", file_type)
             shutil.copyfile(png_image_path, file_name)
 
         elif view == "Side":
-            png_image_path = self.folder + "/images_html/seatSide.svg"
+            png_image_path = os.path.join(self.folder, "images_html", "seatSide.svg")
             file_type = "SVG (*.svg)"
             file_name, _ = QFileDialog.getSaveFileName(None, "Save File As", self.folder + "/", file_type)
             shutil.copyfile(png_image_path, file_name)
         else:
-            png_image_path = self.folder + "/images_html/seatTop.svg"
+            png_image_path = os.path.join(self.folder, "images_html", "seatTop.svg")
             file_type = "SVG (*.svg)"
             file_name, _ = QFileDialog.getSaveFileName(None, "Save File As", self.folder + "/", file_type)
             shutil.copyfile(png_image_path, file_name)
-=======
-            png_image_path = os.path.join(self.folder, "images_html", "seatFront.svg")
-            shutil.copyfile(png_image_path, str(QtGui.QFileDialog.getSaveFileName(None, "Save File As", self.folder + "/", "SVG (*.svg)")))
-        elif view == "Side":
-            png_image_path = os.path.join(self.folder, "images_html", "seatSide.svg")
-            shutil.copyfile(png_image_path, str(QtGui.QFileDialog.getSaveFileName(None, "Save File As", self.folder + "/", "SVG (*.svg)")))
-        else:
-            png_image_path = os.path.join(self.folder, "images_html", "seatTop.svg")
-            shutil.copyfile(png_image_path, str(QtGui.QFileDialog.getSaveFileName(None, "Save File As", self.folder + "/", "SVG (*.svg)")))
-
-        QtGui.QMessageBox.about(None, 'Information', "Image Saved")
->>>>>>> 66308052
 
         QMessageBox.about(None, 'Information', "Image Saved")
 
