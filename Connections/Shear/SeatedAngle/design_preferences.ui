--- conflicted
+++ resolved
@@ -6,7 +6,7 @@
    <rect>
     <x>0</x>
     <y>0</y>
-    <width>1035</width>
+    <width>822</width>
     <height>466</height>
    </rect>
   </property>
@@ -16,28 +16,34 @@
   <layout class="QGridLayout" name="gridLayout_5">
    <item row="1" column="0">
     <layout class="QGridLayout" name="gridLayout_2">
-     <item row="1" column="2">
+     <item row="0" column="1">
+      <widget class="QPushButton" name="btn_defaults">
+       <property name="text">
+        <string>Defaults</string>
+       </property>
+      </widget>
+     </item>
+     <item row="0" column="0">
+      <spacer name="horizontalSpacer_2">
+       <property name="orientation">
+        <enum>Qt::Horizontal</enum>
+       </property>
+       <property name="sizeHint" stdset="0">
+        <size>
+         <width>28</width>
+         <height>20</height>
+        </size>
+       </property>
+      </spacer>
+     </item>
+     <item row="0" column="2">
       <widget class="QPushButton" name="btn_save">
        <property name="text">
         <string>Save</string>
        </property>
       </widget>
      </item>
-     <item row="1" column="1">
-      <widget class="QPushButton" name="btn_defaults">
-       <property name="text">
-        <string>Defaults</string>
-       </property>
-      </widget>
-     </item>
-     <item row="1" column="3">
-      <widget class="QPushButton" name="btn_close">
-       <property name="text">
-        <string>Close</string>
-       </property>
-      </widget>
-     </item>
-     <item row="1" column="4">
+     <item row="0" column="4">
       <spacer name="horizontalSpacer_6">
        <property name="orientation">
         <enum>Qt::Horizontal</enum>
@@ -50,37 +56,11 @@
        </property>
       </spacer>
      </item>
-     <item row="1" column="0">
-      <spacer name="horizontalSpacer_2">
-       <property name="orientation">
-        <enum>Qt::Horizontal</enum>
-       </property>
-       <property name="sizeHint" stdset="0">
-        <size>
-         <width>28</width>
-         <height>20</height>
-        </size>
-       </property>
-      </spacer>
-     </item>
-     <item row="0" column="0">
-      <widget class="QTabWidget" name="tabWidget">
-       <property name="currentIndex">
-        <number>0</number>
-       </property>
-<<<<<<< HEAD
-       <widget class="QWidget" name="tab">
-        <attribute name="title">
-         <string>Bolt</string>
-        </attribute>
-        <layout class="QGridLayout" name="gridLayout">
-         <item row="0" column="0">
-          <widget class="QLabel" name="label_5">
-           <property name="text">
-            <string>Inputs</string>
-           </property>
-          </widget>
-=======
+     <item row="0" column="3">
+      <widget class="QPushButton" name="btn_close">
+       <property name="text">
+        <string>Close</string>
+       </property>
       </widget>
      </item>
     </layout>
@@ -88,7 +68,7 @@
    <item row="0" column="0">
     <widget class="QTabWidget" name="tabWidget">
      <property name="currentIndex">
-      <number>1</number>
+      <number>0</number>
      </property>
      <widget class="QWidget" name="tab">
       <attribute name="title">
@@ -139,63 +119,24 @@
           <property name="text">
            <string>Standard</string>
           </property>
->>>>>>> b6fe8351
-         </item>
-         <item row="0" column="6">
-          <widget class="QLabel" name="label_3">
-           <property name="text">
-            <string>Description</string>
-           </property>
-          </widget>
-         </item>
-         <item row="1" column="0" colspan="6">
-          <widget class="Line" name="line">
-           <property name="orientation">
-            <enum>Qt::Horizontal</enum>
-           </property>
-          </widget>
-         </item>
-         <item row="1" column="6">
-          <widget class="Line" name="line_4">
-           <property name="orientation">
-            <enum>Qt::Horizontal</enum>
-           </property>
-          </widget>
-         </item>
-         <item row="2" column="0">
-          <widget class="QLabel" name="label">
-           <property name="text">
-            <string>Bolt hole type</string>
-           </property>
-          </widget>
-         </item>
-         <item row="2" column="4">
-          <widget class="QComboBox" name="combo_boltHoleType">
-           <property name="focusPolicy">
-            <enum>Qt::TabFocus</enum>
-           </property>
-           <item>
-            <property name="text">
-             <string>Standard</string>
-            </property>
-           </item>
-           <item>
-            <property name="text">
-             <string>Over-sized</string>
-            </property>
-           </item>
-          </widget>
-         </item>
-         <item row="2" column="6" rowspan="9">
-          <widget class="QTextBrowser" name="textBrowser">
-           <property name="minimumSize">
-            <size>
-             <width>210</width>
-             <height>320</height>
-            </size>
-           </property>
-           <property name="html">
-            <string>&lt;!DOCTYPE HTML PUBLIC &quot;-//W3C//DTD HTML 4.0//EN&quot; &quot;http://www.w3.org/TR/REC-html40/strict.dtd&quot;&gt;
+         </item>
+         <item>
+          <property name="text">
+           <string>Over-sized</string>
+          </property>
+         </item>
+        </widget>
+       </item>
+       <item row="2" column="6" rowspan="9">
+        <widget class="QTextBrowser" name="textBrowser">
+         <property name="minimumSize">
+          <size>
+           <width>210</width>
+           <height>320</height>
+          </size>
+         </property>
+         <property name="html">
+          <string>&lt;!DOCTYPE HTML PUBLIC &quot;-//W3C//DTD HTML 4.0//EN&quot; &quot;http://www.w3.org/TR/REC-html40/strict.dtd&quot;&gt;
 &lt;html&gt;&lt;head&gt;&lt;meta name=&quot;qrichtext&quot; content=&quot;1&quot; /&gt;&lt;style type=&quot;text/css&quot;&gt;
 p, li { white-space: pre-wrap; }
 &lt;/style&gt;&lt;/head&gt;&lt;body style=&quot; font-family:'MS Shell Dlg 2'; font-size:7.5pt; font-weight:400; font-style:normal;&quot;&gt;
@@ -295,14 +236,6 @@
 &lt;td&gt;
 &lt;p style=&quot; margin-top:0px; margin-bottom:0px; margin-left:0px; margin-right:0px; -qt-block-indent:0; text-indent:0px;&quot;&gt;&lt;span style=&quot; font-size:8pt;&quot;&gt;Red lead painted surface&lt;/span&gt;&lt;/p&gt;&lt;/td&gt;
 &lt;td&gt;
-<<<<<<< HEAD
-&lt;p style=&quot; margin-top:0px; margin-bottom:0px; margin-left:0px; margin-right:0px; -qt-block-indent:0; text-indent:0px;&quot;&gt;&lt;span style=&quot; font-family:'MS Shell Dlg 2'; font-size:8pt;&quot;&gt;    0.1&lt;/span&gt;&lt;/p&gt;&lt;/td&gt;&lt;/tr&gt;&lt;/table&gt;&lt;/body&gt;&lt;/html&gt;</string>
-           </property>
-          </widget>
-         </item>
-         <item row="3" column="0">
-          <widget class="QLabel" name="label_2">
-=======
 &lt;p style=&quot; margin-top:0px; margin-bottom:0px; margin-left:0px; margin-right:0px; -qt-block-indent:0; text-indent:0px;&quot;&gt;&lt;span style=&quot; font-size:8pt;&quot;&gt;    0.1&lt;/span&gt;&lt;/p&gt;&lt;/td&gt;&lt;/tr&gt;&lt;/table&gt;&lt;/body&gt;&lt;/html&gt;</string>
          </property>
         </widget>
@@ -402,20 +335,20 @@
          </property>
          <item>
           <property name="text">
+           <string>Yes</string>
+          </property>
+         </item>
+         <item>
+          <property name="text">
            <string>No</string>
           </property>
          </item>
-         <item>
-          <property name="text">
-           <string>Yes</string>
-          </property>
-         </item>
         </widget>
        </item>
        <item row="8" column="0">
         <widget class="QLabel" name="label_10">
          <property name="text">
-          <string>Slip factor ( µf)</string>
+          <string>Slip factor (µf)</string>
          </property>
         </widget>
        </item>
@@ -471,318 +404,153 @@
         <layout class="QGridLayout" name="gridLayout_3">
          <item row="0" column="0">
           <widget class="QLabel" name="label_38">
->>>>>>> b6fe8351
-           <property name="text">
-            <string>Bolt hole clearance</string>
-           </property>
-          </widget>
-         </item>
-         <item row="3" column="4">
-          <widget class="QLineEdit" name="txt_boltHoleClearance">
-           <property name="text">
-            <string>2</string>
+           <property name="text">
+            <string>Inputs</string>
+           </property>
+          </widget>
+         </item>
+         <item row="1" column="0" colspan="4">
+          <widget class="Line" name="line_11">
+           <property name="orientation">
+            <enum>Qt::Horizontal</enum>
+           </property>
+          </widget>
+         </item>
+         <item row="2" column="0">
+          <widget class="QLabel" name="label_39">
+           <property name="text">
+            <string>Type of edges</string>
+           </property>
+          </widget>
+         </item>
+         <item row="2" column="1" colspan="2">
+          <widget class="QComboBox" name="combo_detailingEdgeType">
+           <item>
+            <property name="text">
+             <string>a - Sheared or hand flame cut</string>
+            </property>
+           </item>
+           <item>
+            <property name="text">
+             <string>b - Rolled, machine-flame cut, sawn and planed</string>
+            </property>
+           </item>
+          </widget>
+         </item>
+         <item row="3" column="0">
+          <widget class="QLabel" name="label_29">
+           <property name="text">
+            <string>Gap between beam &amp; support</string>
+           </property>
+          </widget>
+         </item>
+         <item row="3" column="1">
+          <widget class="QLineEdit" name="txt_detailingGap">
+           <property name="text">
+            <string>10</string>
            </property>
            <property name="alignment">
             <set>Qt::AlignLeading|Qt::AlignLeft|Qt::AlignVCenter</set>
            </property>
           </widget>
          </item>
-         <item row="3" column="5">
-          <widget class="QLabel" name="label_9">
+         <item row="3" column="2">
+          <widget class="QLabel" name="label_36">
            <property name="text">
             <string>mm</string>
            </property>
           </widget>
          </item>
-         <item row="4" column="0" colspan="2">
-          <widget class="QLabel" name="label_4">
-           <property name="text">
-            <string>Material grade overwrite</string>
-           </property>
-          </widget>
-         </item>
-         <item row="4" column="3">
-          <widget class="QLabel" name="label_8">
-           <property name="text">
-            <string>Fu</string>
-           </property>
-          </widget>
-         </item>
-         <item row="4" column="4">
-          <widget class="QLineEdit" name="txt_boltFu">
-           <property name="text">
-            <string>800</string>
-           </property>
-           <property name="alignment">
-            <set>Qt::AlignLeading|Qt::AlignLeft|Qt::AlignVCenter</set>
-           </property>
-          </widget>
-         </item>
-         <item row="4" column="5">
-          <widget class="QLabel" name="label_11">
-           <property name="text">
-            <string>MPa</string>
-           </property>
-          </widget>
-         </item>
-         <item row="5" column="1">
-          <spacer name="verticalSpacer_2">
+         <item row="3" column="3">
+          <spacer name="horizontalSpacer_12">
            <property name="orientation">
-            <enum>Qt::Vertical</enum>
+            <enum>Qt::Horizontal</enum>
            </property>
            <property name="sizeHint" stdset="0">
             <size>
-             <width>20</width>
-             <height>18</height>
+             <width>40</width>
+             <height>20</height>
             </size>
            </property>
           </spacer>
          </item>
-         <item row="6" column="0" colspan="3">
-          <widget class="QLabel" name="label_6">
-           <property name="font">
-            <font>
-             <weight>75</weight>
-             <bold>true</bold>
-            </font>
-           </property>
-           <property name="text">
-            <string>HSFG bolt design parameters:</string>
-           </property>
-          </widget>
-         </item>
-         <item row="7" column="0" colspan="3">
-          <widget class="QLabel" name="label_7">
-           <property name="text">
-            <string>Is slip allowed at ultimate loads?</string>
-           </property>
-          </widget>
-         </item>
-         <item row="7" column="4">
-          <widget class="QComboBox" name="combo_ultimat_load">
-           <property name="focusPolicy">
-            <enum>Qt::TabFocus</enum>
-           </property>
+         <item row="4" column="0">
+          <widget class="QLabel" name="label_40">
+           <property name="text">
+            <string>Are the members exposed to
+corrosive influences?</string>
+           </property>
+          </widget>
+         </item>
+         <item row="4" column="1">
+          <widget class="QComboBox" name="combo_detailingmemebers">
+           <item>
+            <property name="text">
+             <string>Yes</string>
+            </property>
+           </item>
            <item>
             <property name="text">
              <string>No</string>
             </property>
            </item>
-           <item>
-            <property name="text">
-             <string>Yes</string>
-            </property>
-           </item>
-          </widget>
-         </item>
-         <item row="8" column="0">
-          <widget class="QLabel" name="label_10">
-           <property name="text">
-            <string>Slip factor (mu_f)</string>
-           </property>
-          </widget>
-         </item>
-         <item row="8" column="4">
-          <widget class="QLineEdit" name="txt_slip_factor">
-           <property name="text">
-            <string/>
-           </property>
-           <property name="alignment">
-            <set>Qt::AlignLeading|Qt::AlignLeft|Qt::AlignVCenter</set>
-           </property>
-          </widget>
-         </item>
-         <item row="9" column="0" colspan="4">
-          <widget class="QLabel" name="label_12">
-           <property name="text">
-            <string>Number of effective interfaces offering
-frictional resistance to slip (n_e)</string>
-           </property>
-          </widget>
-         </item>
-         <item row="9" column="4">
-          <widget class="QLineEdit" name="txt_frictional_resistance">
-           <property name="text">
-            <string/>
-           </property>
-           <property name="alignment">
-            <set>Qt::AlignLeading|Qt::AlignLeft|Qt::AlignVCenter</set>
-           </property>
-          </widget>
-         </item>
-         <item row="10" column="2">
-          <spacer name="verticalSpacer">
+          </widget>
+         </item>
+        </layout>
+       </item>
+       <item row="0" column="1" rowspan="2">
+        <layout class="QGridLayout" name="gridLayout_10">
+         <item row="1" column="0">
+          <widget class="Line" name="line_6">
            <property name="orientation">
-            <enum>Qt::Vertical</enum>
-           </property>
-           <property name="sizeHint" stdset="0">
+            <enum>Qt::Horizontal</enum>
+           </property>
+          </widget>
+         </item>
+         <item row="0" column="0">
+          <widget class="QLabel" name="label_18">
+           <property name="text">
+            <string>Description</string>
+           </property>
+          </widget>
+         </item>
+         <item row="2" column="0">
+          <widget class="QTextBrowser" name="textBrowser_detailingDescription">
+           <property name="minimumSize">
             <size>
-             <width>20</width>
-             <height>201</height>
+             <width>210</width>
+             <height>0</height>
             </size>
            </property>
-          </spacer>
-         </item>
-        </layout>
-       </widget>
-       <widget class="QWidget" name="tab_5">
-        <attribute name="title">
-         <string>Detailing</string>
-        </attribute>
-        <layout class="QGridLayout" name="gridLayout_4">
-         <item row="0" column="0">
-          <layout class="QGridLayout" name="gridLayout_3">
-           <item row="0" column="0">
-            <widget class="QLabel" name="label_38">
-             <property name="text">
-              <string>Inputs</string>
-             </property>
-            </widget>
-           </item>
-           <item row="1" column="0" colspan="4">
-            <widget class="Line" name="line_11">
-             <property name="orientation">
-              <enum>Qt::Horizontal</enum>
-             </property>
-            </widget>
-           </item>
-           <item row="2" column="0">
-            <widget class="QLabel" name="label_39">
-             <property name="text">
-              <string>Type of edges</string>
-             </property>
-            </widget>
-           </item>
-           <item row="2" column="1" colspan="2">
-            <widget class="QComboBox" name="combo_detailingEdgeType">
-             <item>
-              <property name="text">
-               <string>a - Sheared or hand flame cut</string>
-              </property>
-             </item>
-             <item>
-              <property name="text">
-               <string>b - Rolled, machine-flame cut, sawn and planed</string>
-              </property>
-             </item>
-            </widget>
-           </item>
-           <item row="3" column="0">
-            <widget class="QLabel" name="label_29">
-             <property name="text">
-              <string>Gap between beam &amp; support</string>
-             </property>
-            </widget>
-           </item>
-           <item row="3" column="1">
-            <widget class="QLineEdit" name="txt_detailingGap">
-             <property name="text">
-              <string>10</string>
-             </property>
-             <property name="alignment">
-              <set>Qt::AlignLeading|Qt::AlignLeft|Qt::AlignVCenter</set>
-             </property>
-            </widget>
-           </item>
-           <item row="3" column="2">
-            <widget class="QLabel" name="label_36">
-             <property name="text">
-              <string>mm</string>
-             </property>
-            </widget>
-           </item>
-           <item row="3" column="3">
-            <spacer name="horizontalSpacer_12">
-             <property name="orientation">
-              <enum>Qt::Horizontal</enum>
-             </property>
-             <property name="sizeHint" stdset="0">
-              <size>
-               <width>40</width>
-               <height>20</height>
-              </size>
-             </property>
-            </spacer>
-           </item>
-           <item row="4" column="0">
-            <widget class="QLabel" name="label_40">
-             <property name="text">
-              <string>Are the members exposed to
-corrosive influences?</string>
-             </property>
-            </widget>
-           </item>
-           <item row="4" column="1">
-            <widget class="QComboBox" name="combo_detailingmemebers">
-             <item>
-              <property name="text">
-               <string>Yes</string>
-              </property>
-             </item>
-             <item>
-              <property name="text">
-               <string>No</string>
-              </property>
-             </item>
-            </widget>
-           </item>
-          </layout>
-         </item>
-         <item row="0" column="1" rowspan="2">
-          <layout class="QGridLayout" name="gridLayout_10">
-           <item row="1" column="0">
-            <widget class="Line" name="line_6">
-             <property name="orientation">
-              <enum>Qt::Horizontal</enum>
-             </property>
-            </widget>
-           </item>
-           <item row="0" column="0">
-            <widget class="QLabel" name="label_18">
-             <property name="text">
-              <string>Description</string>
-             </property>
-            </widget>
-           </item>
-           <item row="2" column="0">
-            <widget class="QTextBrowser" name="textBrowser_detailingDescription">
-             <property name="minimumSize">
-              <size>
-               <width>210</width>
-               <height>0</height>
-              </size>
-             </property>
-             <property name="html">
-              <string>&lt;!DOCTYPE HTML PUBLIC &quot;-//W3C//DTD HTML 4.0//EN&quot; &quot;http://www.w3.org/TR/REC-html40/strict.dtd&quot;&gt;
+           <property name="html">
+            <string>&lt;!DOCTYPE HTML PUBLIC &quot;-//W3C//DTD HTML 4.0//EN&quot; &quot;http://www.w3.org/TR/REC-html40/strict.dtd&quot;&gt;
 &lt;html&gt;&lt;head&gt;&lt;meta name=&quot;qrichtext&quot; content=&quot;1&quot; /&gt;&lt;style type=&quot;text/css&quot;&gt;
 p, li { white-space: pre-wrap; }
 &lt;/style&gt;&lt;/head&gt;&lt;body style=&quot; font-family:'MS Shell Dlg 2'; font-size:7.5pt; font-weight:400; font-style:normal;&quot;&gt;
 &lt;p style=&quot; margin-top:0px; margin-bottom:0px; margin-left:0px; margin-right:0px; -qt-block-indent:0; text-indent:0px;&quot;&gt;&lt;span style=&quot; font-family:'Calibri'; font-size:10pt; vertical-align:middle;&quot;&gt;The minimum edge and end distances from the centre of any hole to the nearest edge of a plate shall not be less than &lt;/span&gt;&lt;span style=&quot; font-family:'Calibri'; font-size:10pt; font-weight:600; vertical-align:middle;&quot;&gt;1.7 &lt;/span&gt;&lt;span style=&quot; font-family:'Calibri'; font-size:10pt; vertical-align:middle;&quot;&gt;times the hole diameter in case of [&lt;/span&gt;&lt;span style=&quot; font-family:'Calibri'; font-size:10pt; font-weight:600; vertical-align:middle;&quot;&gt;a - sheared or hand flame cut edges&lt;/span&gt;&lt;span style=&quot; font-family:'Calibri'; font-size:10pt; vertical-align:middle;&quot;&gt;] and &lt;/span&gt;&lt;span style=&quot; font-family:'Calibri'; font-size:10pt; font-weight:600; vertical-align:middle;&quot;&gt;1.5 &lt;/span&gt;&lt;span style=&quot; font-family:'Calibri'; font-size:10pt; vertical-align:middle;&quot;&gt;times the hole diameter in case of [&lt;/span&gt;&lt;span style=&quot; font-family:'Calibri'; font-size:10pt; font-weight:600; vertical-align:middle;&quot;&gt;b - Rolled, machine-flame cut, sawn and planed edges&lt;/span&gt;&lt;span style=&quot; font-family:'Calibri'; font-size:10pt; vertical-align:middle;&quot;&gt;] (IS 800 - Cl. 10.2.4.2)&lt;/span&gt;&lt;span style=&quot; font-size:8pt;&quot;&gt; &lt;/span&gt;&lt;/p&gt;
 &lt;p style=&quot;-qt-paragraph-type:empty; margin-top:0px; margin-bottom:0px; margin-left:0px; margin-right:0px; -qt-block-indent:0; text-indent:0px; font-family:'Calibri'; font-size:10pt; vertical-align:middle;&quot;&gt;&lt;br /&gt;&lt;/p&gt;
 &lt;p style=&quot; margin-top:0px; margin-bottom:0px; margin-left:0px; margin-right:0px; -qt-block-indent:0; text-indent:0px;&quot;&gt;&lt;span style=&quot; font-family:'Calibri'; font-size:10pt;&quot;&gt;This gap should include the tolerance value of 5 mm. So if the assumed clearance is 5 mm, then the gap should be = 10 mm ( = 5 mm {clearance} + 5 mm {tolerance} )&lt;/span&gt;&lt;/p&gt;&lt;/body&gt;&lt;/html&gt;</string>
-             </property>
-            </widget>
-           </item>
-          </layout>
-         </item>
-         <item row="1" column="0">
-          <spacer name="verticalSpacer_3">
-           <property name="orientation">
-            <enum>Qt::Vertical</enum>
-           </property>
-           <property name="sizeHint" stdset="0">
-            <size>
-             <width>20</width>
-             <height>255</height>
-            </size>
-           </property>
-          </spacer>
+           </property>
+          </widget>
          </item>
         </layout>
-       </widget>
-      </widget>
-     </item>
-    </layout>
+       </item>
+       <item row="1" column="0">
+        <spacer name="verticalSpacer_3">
+         <property name="orientation">
+          <enum>Qt::Vertical</enum>
+         </property>
+         <property name="sizeHint" stdset="0">
+          <size>
+           <width>20</width>
+           <height>255</height>
+          </size>
+         </property>
+        </spacer>
+       </item>
+      </layout>
+     </widget>
+    </widget>
    </item>
   </layout>
  </widget>
