--- conflicted
+++ resolved
@@ -785,11 +785,7 @@
 
     def call_CFBF_front(self, file_name):
 
-<<<<<<< HEAD
-        dwg = svgwrite.Drawing(file_name, size=('100%', '100%'), viewBox=('-410 -370 1300 1600'))
-=======
         dwg = svgwrite.Drawing(file_name, size=('100%', '100%'), viewBox=('-300 -370 1300 1600'))
->>>>>>> 978ebe01
         dwg.add(dwg.polyline(points=[self.SA, self.SB, self.SC, self.SD, self.SA], stroke='blue', fill='none', stroke_width=2.5))
         dwg.add(dwg.line(self.SE, self.SH).stroke('blue', width=2.5, linecap='square'))
         dwg.add(dwg.line(self.SF, self.SG).stroke('blue', width=2.5, linecap='square'))
@@ -904,12 +900,6 @@
         # ===============================  Beam Top angle Bolts Information  ========================================
         no_of_bolts_beam = self.data_object.bolts_top_beam_row * self.data_object.bolts_top_beam_col
         bolt_pt = np.array(pt_top_beam_list[1])
-<<<<<<< HEAD
-        theta = 65
-        offset = self.data_object.beam_depth + 30
-        text_up = str(no_of_bolts_beam) + " nos " + str(self.data_object.bolt_dia) + u'\u00d8' + " holes"
-        text_down = "for M " + str(self.data_object.bolt_dia) + " bolts (grade " + str(self.data_object.grade) + ")"
-=======
         theta = 60
         offset = self.data_object.beam_depth /1.5
         text_up = str(no_of_bolts_beam) + " nos " + str(self.data_object.bolt_hole_diameter) + u'\u00d8' + " holes"
@@ -918,19 +908,11 @@
         else:
             text_down = "for M" + str(self.data_object.bolt_dia) + " " + str(self.data_object.bolt_type) + " " + "(grade " + str(self.data_object.grade) + ")"
 
->>>>>>> 978ebe01
         self.data_object.draw_oriented_arrow(dwg, bolt_pt, theta, "NE", offset, text_up, text_down)
 
         # ===============================  Column Top angle Bolts Information  ========================================
         no_of_bolts_column = self.data_object.bolts_top_column_row * self.data_object.bolts_top_column_col
         bolt_pt = np.array(pt_top_column_list[0])
-<<<<<<< HEAD
-        theta = 45
-        offset = self.data_object.beam_depth/2
-        text_up = str(no_of_bolts_column) + " nos " + str(self.data_object.bolt_dia) + u'\u00d8' + " holes"
-        text_down = "for M " + str(self.data_object.bolt_dia) + "bolts (grade " + str(self.data_object.grade) + ")"
-        self.data_object.draw_oriented_arrow(dwg, bolt_pt, theta, "NW", offset, text_up, text_down)
-=======
         theta = 60
         offset = self.data_object.beam_depth
         text_up = str(no_of_bolts_column) + " nos " + str(self.data_object.bolt_hole_diameter) + u'\u00d8' + " holes"
@@ -939,17 +921,10 @@
         else:
             text_down = "for M" + str(self.data_object.bolt_dia) + " " + str(self.data_object.bolt_type) + " " + "(grade " + str(self.data_object.grade) + ")"
         self.data_object.draw_oriented_arrow(dwg, bolt_pt, theta, "NE", offset, text_up, text_down)
->>>>>>> 978ebe01
 
         # ===============================  Beam Seat angle Bolts Information  ========================================
         no_of_bolts_beam = self.data_object.bolts_seat_beam_row * self.data_object.bolts_seat_beam_col
         bolt_pt = np.array(pt_seat_beam_list[0])
-<<<<<<< HEAD
-        theta = 65
-        offset = self.data_object.beam_depth +30
-        text_up = str(no_of_bolts_beam) + " nos " + str(self.data_object.bolt_dia) + u'\u00d8' + " holes"
-        text_down = "for M " + str(self.data_object.bolt_dia) + " bolts (grade " + str(self.data_object.grade) + ")"
-=======
         theta = 60
         offset = self.data_object.beam_depth
         text_up = str(no_of_bolts_beam) + " nos " + str(self.data_object.bolt_hole_diameter) + u'\u00d8' + " holes"
@@ -957,19 +932,11 @@
             text_down = "for M" + str(self.data_object.bolt_dia) + " " + str(self.data_object.bolt_type) + " bolts (grade " + str(self.data_object.grade) + ")"
         else:
             text_down = "for M" + str(self.data_object.bolt_dia) + " " + str(self.data_object.bolt_type) + " " + "(grade " + str(self.data_object.grade) + ")"
->>>>>>> 978ebe01
         self.data_object.draw_oriented_arrow(dwg, bolt_pt, theta, "SE", offset, text_up, text_down)
 
         # ===============================  Column Seat angle Bolts Information  ========================================
         no_of_bolts_column = self.data_object.bolts_seat_column_row * self.data_object.bolts_seat_column_col
         bolt_pt = np.array(pt_seat_column_list[0])
-<<<<<<< HEAD
-        theta = 45
-        offset = self.data_object.beam_depth/2
-        text_up = str(no_of_bolts_column) + " nos " + str(self.data_object.bolt_dia) + u'\u00d8' + " holes"
-        text_down = "for M " + str(self.data_object.bolt_dia) + "bolts (grade " + str(self.data_object.grade) + ")"
-        self.data_object.draw_oriented_arrow(dwg, bolt_pt, theta, "SW", offset, text_up, text_down)
-=======
         theta = 60
         offset = self.data_object.beam_depth
         text_up = str(no_of_bolts_column) + " nos " + str(self.data_object.bolt_hole_diameter) + u'\u00d8' + " holes"
@@ -978,8 +945,6 @@
         else:
             text_down = "for M" + str(self.data_object.bolt_dia) + " " + str(self.data_object.bolt_type) + " " + "(grade " + str(self.data_object.grade) + ")"
         self.data_object.draw_oriented_arrow(dwg, bolt_pt, theta, "SE", offset, text_up, text_down)
->>>>>>> 978ebe01
-
 
                 # ^^^^^^^^^^^^^^^^^^^^^^^^^^^^^^^^^^^^^^^^^^^^^^^^^^^^^^^^^^^^^^^^^^^^^^^^^^^^^^^^^^^^^^^^^^^^^^^^^^^^^^^^^^^^^^^^^^^^^^^^^^^^^^^^^^^^^^^^^^^^^^^^^^^^^^^^^^^^^^^^^^^^
 #         nr = self.data_object.no_of_rows
@@ -1014,11 +979,7 @@
 # ^^^^^^^^^^^^^^^^^^^^^^^^^^^^^^^^^^^^^^^^^^^^^^^^^^^^^^^^^^^^^^^^^^^^^^^^^^^^^^^^^^^^^^^^^^^^^^^^^^^^^^^^^^^^^^^^^^^^^^^^^^^^^^^^^^^^^^^^^^^^^^^^^^^^^^^^^^^^^^^^^^^^
 
         # ===============================  Cross section A-A  ===============================================
-<<<<<<< HEAD
-        ptSecA = self.SA + (50 * np.array([0, -1])) + ((self.data_object.beam_depth - 10) * np.array([0, -1]))
-=======
         ptSecA = self.SA + (50 * np.array([0, -1])) + ((self.data_object.beam_depth - 20) * np.array([0, -1]))
->>>>>>> 978ebe01
         ptSecB = ptSecA + (50 * np.array([0, 1]))                                       # here 50 is the length of arrow vertically
         txt_pt = ptSecB + (10 * np.array([-1, 0])) + (80 * np.array([0, 1]))
         txt = "A"
@@ -1051,29 +1012,23 @@
         self.data_object.draw_faint_line(pt_R_G2x, pt_R_G2y, dwg)
 
         # ===============================   Beam Information   ===============================
-<<<<<<< HEAD
         beam_pt = self.SA1 + (self.data_object.beam_length / 2 + 10) * np.array([1, 0])
         theta = 50
         offset = 30
-=======
         beam_pt = self.SA2 + (self.data_object.beam_depth / 2) * np.array([0, 1])
         theta = 1
         offset = 1
->>>>>>> 978ebe01
         text_up = "Beam " + self.data_object.beam_designation
         text_down = ""       # text_down shows empty
         self.data_object.draw_oriented_arrow(dwg, beam_pt, theta, "NE", offset, text_up, text_down)
 
         # ===============================   Column Designation  ===============================
-<<<<<<< HEAD
         pt = self.SA
         theta = 45
         offset = 30
-=======
         pt = self.SA + (self.data_object.col_width/2.5)  * np.array([1, 0])
         theta = 90
         offset = self.data_object.col_width/2.5
->>>>>>> 978ebe01
         text_up = "Column " + self.data_object.col_designation
         text_down = ""
         self.data_object.draw_oriented_arrow(dwg, pt, theta, "NW", offset, text_up, text_down)
@@ -1081,11 +1036,7 @@
         # ===============================   Seat angle information  ===============================
         seat_angle_pt = self.SD3
         theta = 55
-<<<<<<< HEAD
-        offset = self.data_object.beam_depth/ 1.5
-=======
         offset = self.data_object.beam_depth/ 2
->>>>>>> 978ebe01
         text_up = ""
         text_down = "ISA." + str(int(self.data_object.seat_angle_legsize_vertical)) + "X" + str(int(self.data_object.seat_angle_legsize_horizontal)) +\
                   "X" + str(int(self.data_object.seat_angle_thickness))
@@ -1094,14 +1045,9 @@
         # ===============================   Top angle information  ===============================
         top_angle_pt = self.SC3
         theta = 55
-<<<<<<< HEAD
-        offset = self.data_object.beam_depth/1.5
-        text_up =  "ISA." + str(int(self.data_object.top_angle_legsize_vertical)) + "X" + str(int(self.data_object.top_angle_legsize_horizontal)) +\
-=======
         offset = self.data_object.beam_depth/2
         text_up = ""
         text_down =  "ISA." + str(int(self.data_object.top_angle_legsize_vertical)) + "X" + str(int(self.data_object.top_angle_legsize_horizontal)) +\
->>>>>>> 978ebe01
                   "X" + str(int(self.data_object.top_angle_thickness))
         self.data_object.draw_oriented_arrow(dwg, top_angle_pt, theta, "NE", offset, text_up, text_down)
 
@@ -1288,11 +1234,7 @@
 
     def call_CWBF_front(self, file_name):
 
-<<<<<<< HEAD
-        dwg = svgwrite.Drawing(file_name, size=('100%', '100%'), viewBox=('-430 -400 1300 1600'))
-=======
         dwg = svgwrite.Drawing(file_name, size=('100%', '100%'), viewBox=('-340 -400 1300 1600'))
->>>>>>> 978ebe01
         dwg.add(dwg.polyline(points=[self.SWA, self.SWB, self.SWC, self.SWD, self.SWA], stroke='blue', fill='none', stroke_width=2.5))
         # ------------------------  here "[5,5]" represents hatching of line  ------------------------
         dwg.add(dwg.line(self.SWE, self.SWH).stroke('red', width=2.5, linecap='square').dasharray(dasharray=([5, 5])))
@@ -1504,30 +1446,18 @@
 # ^^^^^^^^^^^^^^^^^^^^^^^^^^^^^^^^^^^^^^^^^^^^^^^^^^^^^^^^^^^^^^^^^^^^^^^^^^^^^^^^^^^^^^^^^^^^^^^^^^^^^^^^^^^^^^^^^^^^^^^^^^^^^^^^^^^^^^^^^^^^^^^^^^^^^^^^^^^^^^^^^^^^
 
         # ===============================   Beam Information   ===============================
-<<<<<<< HEAD
-        beam_pt = self.SWA1 + self.data_object.beam_length / 4 * np.array([1, 0])
-        theta = 55
-        offset = self.data_object.beam_depth / 4
-=======
         beam_pt = self.SWA2 + (self.data_object.beam_depth/2) * np.array([0, 1])
         theta = 1
         offset = 1
->>>>>>> 978ebe01
         text_up = ""    # text_down shows empty
         text_down = "Beam " + self.data_object.beam_designation
         element = ""    # elements shows empty
         self.data_object.draw_oriented_arrow(dwg, beam_pt, theta, "NE", offset, text_up, text_down)
 
         # ===============================   Column Designation  ===============================
-<<<<<<< HEAD
-        pt = self.SWA
-        theta = 30
-        offset = 35
-=======
         pt = self.SWA + (self.data_object.col_width/2.5)  * np.array([1, 0])
         theta = 90
         offset = self.data_object.col_width/2.5
->>>>>>> 978ebe01
         text_up = "Column " + self.data_object.col_designation
         text_down = ""
         element = ""
@@ -1536,14 +1466,8 @@
         # ===============================   Seat angle information  ===============================
         seat_angle_pt = self.SWD3
         theta = 55
-<<<<<<< HEAD
-        offset = self.data_object.beam_depth / 1.8
-        text_up = ""
-        text_down = "ISA." + str(int(self.data_object.seat_angle_legsize_vertical)) + "X" + str(int(self.data_object.seat_angle_legsize_horizontal)) +\
-=======
         offset = self.data_object.beam_depth / 2
         text_up = "ISA." + str(int(self.data_object.seat_angle_legsize_vertical)) + "X" + str(int(self.data_object.seat_angle_legsize_horizontal)) +\
->>>>>>> 978ebe01
                   "X" + str(int(self.data_object.seat_angle_thickness))
         text_down = ""
         self.data_object.draw_oriented_arrow(dwg, seat_angle_pt, theta, "SE", offset, text_up, text_down)
@@ -1551,26 +1475,15 @@
         # ===============================   Top angle information  ===============================
         top_angle_pt = self.SWC3
         theta = 55
-<<<<<<< HEAD
-        offset = self.data_object.beam_depth / 1.8
-        text_up = "ISA." + str(int(self.data_object.top_angle_legsize_vertical)) + "X" + str(int(self.data_object.top_angle_legsize_horizontal)) +\
-=======
         offset = self.data_object.beam_depth / 2
         text_up = ""
         text_down = "ISA." + str(int(self.data_object.top_angle_legsize_vertical)) + "X" + str(int(self.data_object.top_angle_legsize_horizontal)) +\
->>>>>>> 978ebe01
                   "X" + str(int(self.data_object.top_angle_thickness))
         self.data_object.draw_oriented_arrow(dwg, top_angle_pt, theta, "NE", offset, text_up, text_down)
 
         # ===============================   Bolts - Top angle Beam part information  ===============================
         no_of_bolts = self.data_object.bolts_top_beam_row * self.data_object.bolts_top_beam_col
         bolt_pt_x = np.array(pt_top_beam_list[1])
-<<<<<<< HEAD
-        theta = 65
-        offset = self.data_object.beam_depth + 10
-        text_up = str(no_of_bolts) + "nos " + str(int(self.data_object.bolt_dia)) + u'\u00d8' + "holes "
-        text_down = "for M " + str(self.data_object.bolt_dia) + "bolts(grade" + str(self.data_object.grade) + ")"
-=======
         theta = 60
         offset = self.data_object.beam_depth / 1.2
         text_up = str(no_of_bolts) + "nos " + str(int(self.data_object.bolt_hole_diameter)) + u'\u00d8' + "holes "
@@ -1578,19 +1491,11 @@
             text_down = "for M" + str(self.data_object.bolt_dia) + " " + str(self.data_object.bolt_type) + " bolts (grade " + str(self.data_object.grade) + ")"
         else:
             text_down = "for M" + str(self.data_object.bolt_dia) + " " + str(self.data_object.bolt_type) + " " + "(grade " + str(self.data_object.grade) + ")"
->>>>>>> 978ebe01
         self.data_object.draw_oriented_arrow(dwg, bolt_pt_x, theta, "NE", offset, text_up, text_down)
 
         # ===============================   Bolts - Top angle Column part information  ===============================
         no_of_bolts = self.data_object.bolts_top_column_row * self.data_object.bolts_top_column_col
         bolt_pt_x = np.array(pt_top_column_list[0])
-<<<<<<< HEAD
-        theta = 45
-        offset = self.data_object.beam_depth/2.5
-        text_up = str(no_of_bolts) + "nos " + str(int(self.data_object.bolt_dia)) + u'\u00d8' + "holes "
-        text_down = "for M " + str(self.data_object.bolt_dia) + "bolts(grade" + str(self.data_object.grade) + ")"
-        self.data_object.draw_oriented_arrow(dwg, bolt_pt_x, theta, "NW", offset, text_up, text_down)
-=======
         theta = 60
         offset = self.data_object.beam_depth
         text_up = str(no_of_bolts) + "nos " + str(int(self.data_object.bolt_hole_diameter)) + u'\u00d8' + "holes "
@@ -1599,17 +1504,10 @@
         else:
             text_down = "for M" + str(self.data_object.bolt_dia) + " " + str(self.data_object.bolt_type) + " " + "(grade " + str(self.data_object.grade) + ")"
         self.data_object.draw_oriented_arrow(dwg, bolt_pt_x, theta, "NE", offset, text_up, text_down)
->>>>>>> 978ebe01
 
         # ===============================   Bolts - Seat angle Beam part information  ===============================
         no_of_bolts = self.data_object.bolts_seat_beam_row * self.data_object.bolts_seat_beam_col
         bolt_pt_x = np.array(pt_seat_beam_list[0])
-<<<<<<< HEAD
-        theta = 65
-        offset = self.data_object.beam_depth +10
-        text_up = str(no_of_bolts) + "nos " + str(int(self.data_object.bolt_dia)) + u'\u00d8' + "holes "
-        text_down = "for M " + str(self.data_object.bolt_dia) + "bolts(grade" + str(self.data_object.grade) + ")"
-=======
         theta = 60
         offset = self.data_object.beam_depth/1.2
         text_up = str(no_of_bolts) + "nos " + str(int(self.data_object.bolt_hole_diameter)) + u'\u00d8' + "holes "
@@ -1617,19 +1515,11 @@
             text_down = "for M" + str(self.data_object.bolt_dia) + " " + str(self.data_object.bolt_type) + " bolts (grade " + str(self.data_object.grade) + ")"
         else:
             text_down = "for M" + str(self.data_object.bolt_dia) + " " + str(self.data_object.bolt_type) + " " + "(grade " + str(self.data_object.grade) + ")"
->>>>>>> 978ebe01
         self.data_object.draw_oriented_arrow(dwg, bolt_pt_x, theta, "SE", offset, text_up, text_down)
 
         # ===============================   Bolts - Seat angle Column part information  ===============================
         no_of_bolts = self.data_object.bolts_seat_column_row * self.data_object.bolts_seat_column_col
         bolt_pt_x = np.array(pt_seat_column_list[0])
-<<<<<<< HEAD
-        theta = 45
-        offset = self.data_object.beam_depth/2.5
-        text_up = str(no_of_bolts) + "nos " + str(int(self.data_object.bolt_dia)) + u'\u00d8' + "holes "
-        text_down = "for M " + str(self.data_object.bolt_dia) + "bolts(grade" + str(self.data_object.grade) + ")"
-        self.data_object.draw_oriented_arrow(dwg, bolt_pt_x, theta, "SW", offset, text_up, text_down)
-=======
         theta = 60
         offset = self.data_object.beam_depth
         text_up = str(no_of_bolts) + "nos " + str(int(self.data_object.bolt_hole_diameter)) + u'\u00d8' + "holes "
@@ -1638,7 +1528,6 @@
         else:
             text_down = "for M" + str(self.data_object.bolt_dia) + " " + str(self.data_object.bolt_type) + " " + "(grade " + str(self.data_object.grade) + ")"
         self.data_object.draw_oriented_arrow(dwg, bolt_pt_x, theta, "SE", offset, text_up, text_down)
->>>>>>> 978ebe01
 
         # ======================================  Faint line for TOp angle bolts distances  ================================================
         pt_top_anglex = self.SWC2
@@ -2180,27 +2069,16 @@
         bolt_pt = np.array(pt_top_beam_list[0][0])
         theta = 60
         offset = self.data_object.beam_depth/1.5
-<<<<<<< HEAD
-        text_up = str(no_of_bolts_beam) + " nos " + str(self.data_object.bolt_dia) + u'\u00d8' + " holes"
-        text_down = "for M " + str(self.data_object.bolt_dia) + " bolts (grade " + str(self.data_object.grade) + ")"
-=======
         text_up = str(no_of_bolts_beam) + " nos " + str(self.data_object.bolt_hole_diameter) + u'\u00d8' + " holes"
         if str(self.data_object.bolt_type) == "HSFG":
             text_down = "for M" + str(self.data_object.bolt_dia) + " " + str(self.data_object.bolt_type) + " bolts (grade " + str(self.data_object.grade) + ")"
         else:
             text_down = "for M" + str(self.data_object.bolt_dia) + " " + str(self.data_object.bolt_type) + " " + "(grade " + str(self.data_object.grade) + ")"
->>>>>>> 978ebe01
         self.data_object.draw_oriented_arrow(dwg, bolt_pt, theta, "NE", offset, text_up, text_down)
 
         # ===============================  Column Bolts Information  ========================================
         no_of_bolts_column = self.data_object.bolts_top_column_col * self.data_object.bolts_top_column_row
         bolt_pt = np.array(pt_top_column_list[0])
-<<<<<<< HEAD
-        theta = 60
-        offset = self.data_object.beam_depth/1.5
-        text_up = str(no_of_bolts_column) + " nos " + str(self.data_object.bolt_dia) + u'\u00d8' + " holes"
-        text_down = "for M " + str(self.data_object.bolt_dia) + "bolts (grade " + str(self.data_object.grade) + ")"
-=======
         theta = 70
         offset = self.data_object.beam_depth/2
         text_up = str(no_of_bolts_column) + " nos " + str(self.data_object.bolt_hole_diameter) + u'\u00d8' + " holes"
@@ -2208,7 +2086,6 @@
             text_down = "for M" + str(self.data_object.bolt_dia) + " " + str(self.data_object.bolt_type) + " bolts (grade " + str(self.data_object.grade) + ")"
         else:
             text_down = "for M" + str(self.data_object.bolt_dia) + " " + str(self.data_object.bolt_type) + " " + "(grade " + str(self.data_object.grade) + ")"
->>>>>>> 978ebe01
         self.data_object.draw_oriented_arrow(dwg, bolt_pt, theta, "NW", offset, text_up, text_down)
 
         # ===============================  Beam Information  ========================================
@@ -2292,15 +2169,9 @@
         self.data_object.draw_dimension_outer_arrow(dwg, ptGx2, point,  str(self.data_object.gap) + " mm", params)
 
         # ================================  2D view name  ==============================================
-<<<<<<< HEAD
-        ptx = self.SG + 470 * np.array([0, 1])
-        dwg.add(dwg.text('Top view (Sec A-A)', insert=ptx, fill='black', font_family="sans-serif", font_size=30))
-        ptx1 = self.SG + 510 * np.array([0, 1])
-=======
         ptx = self.SG + (self.data_object.beam_length - 40) * np.array([0, 1])
         dwg.add(dwg.text('Top view (Sec A-A)', insert=ptx, fill='black', font_family="sans-serif", font_size=30))
         ptx1 = self.SG +  (self.data_object.beam_length - 80) * np.array([0, 1])
->>>>>>> 978ebe01
         dwg.add(dwg.text('(All distances are in "mm")', insert=ptx1, fill='black', font_family="sans-serif", font_size=30))
         dwg.save()
         print"########### Saved Column Flange Beam Flange Top ########### "
@@ -2473,11 +2344,7 @@
         # ===============================  Column Bolts Information  ========================================
         no_of_bolts_column = self.data_object.bolts_top_column_col * self.data_object.bolts_top_column_row
         bolt_pt = np.array(pt_top_column_list[0])
-<<<<<<< HEAD
-        theta = 60
-=======
         theta = 90
->>>>>>> 978ebe01
         offset = self.data_object.beam_depth / 2
         text_up = str(no_of_bolts_column) + " nos " + str(self.data_object.bolt_hole_diameter) + u'\u00d8' + " holes"
         if str(self.data_object.bolt_type) == "HSFG":
@@ -2917,11 +2784,7 @@
     # ------------------------------------------------------------------------------------------------------------
 
     def call_CWBF_side(self, file_name):
-<<<<<<< HEAD
-        dwg = svgwrite.Drawing(file_name, size=('100%', '100%'), viewBox=('-480 -350 1200 1500'))
-=======
         dwg = svgwrite.Drawing(file_name, size=('100%', '100%'), viewBox=('-550 -350 1200 1500'))
->>>>>>> 978ebe01
         dwg.add(dwg.polyline(points=[self.SWA, self.SWB, self.SWC, self.SWD, self.SWA], stroke='blue', fill='none', stroke_width=2.5))
         dwg.add(dwg.line(self.SWE, self.SWH).stroke('blue', width=2.5, linecap='square'))
         dwg.add(dwg.line(self.SWF, self.SWG).stroke('blue', width=2.5, linecap='square'))
@@ -2935,24 +2798,15 @@
 
         # ===============================  Beam Information  ========================================
         beam_pt = self.SWA3 + np.array([1, 0])
-<<<<<<< HEAD
-        theta = 45
-        offset = self.data_object.beam_depth/4
-=======
         theta = 65
         offset = self.data_object.beam_depth/3
->>>>>>> 978ebe01
         text_up = "Beam " + self.data_object.beam_designation
         text_down = ""
         self.data_object.draw_oriented_arrow(dwg, beam_pt, theta, "NE", offset, text_up, text_down)
 
         # =================================  Column Information  ========================================
         beam_pt = self.SWA * np.array([1, 0])
-<<<<<<< HEAD
-        theta = 30
-=======
         theta = 90
->>>>>>> 978ebe01
         offset = 30
         text_up = "Column " + self.data_object.col_designation
         text_down = ""
@@ -2960,13 +2814,8 @@
 
         # ====================================  Top Angle Information  =========================================
         beam_pt = self.SWB3
-<<<<<<< HEAD
-        theta = 45
-        offset =  self.data_object.beam_depth/4
-=======
         theta = 65
         offset =  self.data_object.beam_depth/3
->>>>>>> 978ebe01
         text_up = "ISA " + str(int(self.data_object.top_angle_legsize_vertical)) + 'x' + str(int(self.data_object.top_angle_legsize_horizontal)) + 'x' + \
                   str(int(self.data_object.top_angle_thickness))
         text_down = ""
@@ -2974,13 +2823,8 @@
 
         # ====================================  Seat Angle Information  =========================================
         beam_pt = self.SWB8
-<<<<<<< HEAD
-        theta = 45
-        offset =  self.data_object.beam_depth/4
-=======
         theta = 65
         offset =  self.data_object.beam_depth/3
->>>>>>> 978ebe01
         text_up = "ISA " + str(int(self.data_object.seat_angle_legsize_vertical)) + 'x' + str(int(self.data_object.seat_angle_legsize_horizontal)) + 'x' + \
                   str(int(self.data_object.seat_angle_thickness))
         text_down = ""
@@ -3100,12 +2944,6 @@
         # ===============================  Beam Top angle Bolts Information  ========================================
         no_of_bolts_beam = self.data_object.bolts_top_beam_row * self.data_object.bolts_top_beam_col
         bolt_pt = np.array(pt_top_beam_list[0])
-<<<<<<< HEAD
-        theta = 45
-        offset =  self.data_object.beam_depth/4
-        text_up = str(no_of_bolts_beam) + " nos " + str(self.data_object.bolt_dia) + u'\u00d8' + " holes"
-        text_down = "for M " + str(self.data_object.bolt_dia) + " bolts (grade " + str(self.data_object.grade) + ")"
-=======
         theta = 55
         offset =  self.data_object.beam_depth/3
         text_up = str(no_of_bolts_beam) + " nos " + str(self.data_object.bolt_hole_diameter) + u'\u00d8' + " holes"
@@ -3113,18 +2951,11 @@
             text_down = "for M" + str(self.data_object.bolt_dia) + " " + str(self.data_object.bolt_type) + " bolts (grade " + str(self.data_object.grade) + ")"
         else:
             text_down = "for M" + str(self.data_object.bolt_dia) + " " + str(self.data_object.bolt_type) + " " + "(grade " + str(self.data_object.grade) + ")"
->>>>>>> 978ebe01
         self.data_object.draw_oriented_arrow(dwg, bolt_pt, theta, "NW", offset, text_up, text_down)
 
         # ===============================  Column Top angle Bolts Information  ========================================
         no_of_bolts_column = self.data_object.bolts_top_column_row * self.data_object.bolts_top_column_col
         bolt_pt = np.array(pt_top_column_list[0][0])
-<<<<<<< HEAD
-        theta = 45
-        offset =  self.data_object.beam_depth/4
-        text_up = str(no_of_bolts_column) + " nos " + str(self.data_object.bolt_dia) + u'\u00d8' + " holes"
-        text_down = "for M " + str(self.data_object.bolt_dia) + "bolts (grade " + str(self.data_object.grade) + ")"
-=======
         theta = 65
         offset =  self.data_object.beam_depth/1.5
         text_up = str(no_of_bolts_column) + " nos " + str(self.data_object.bolt_hole_diameter) + u'\u00d8' + " holes"
@@ -3132,18 +2963,12 @@
             text_down = "for M" + str(self.data_object.bolt_dia) + " " + str(self.data_object.bolt_type) + " bolts (grade " + str(self.data_object.grade) + ")"
         else:
             text_down = "for M" + str(self.data_object.bolt_dia) + " " + str(self.data_object.bolt_type) + " " + "(grade " + str(self.data_object.grade) + ")"
->>>>>>> 978ebe01
         self.data_object.draw_oriented_arrow(dwg, bolt_pt, theta, "NW", offset, text_up, text_down)
 
         # ===============================  Beam Seat angle Bolts Information  ========================================
         no_of_bolts_beam = self.data_object.bolts_seat_beam_row * self.data_object.bolts_seat_beam_col
         bolt_pt = np.array(pt_seat_beam_list[0])
-<<<<<<< HEAD
-        theta = 45
-        offset =  self.data_object.beam_depth/4
-        text_up = str(no_of_bolts_beam) + " nos " + str(self.data_object.bolt_dia) + u'\u00d8' + " holes"
-        text_down = "for M " + str(self.data_object.bolt_dia) + " bolts (grade " + str(self.data_object.grade) + ")"
-=======
+
         theta = 65
         offset =  self.data_object.beam_depth/1.5
         text_up = str(no_of_bolts_beam) + " nos " + str(self.data_object.bolt_hole_diameter) + u'\u00d8' + " holes"
@@ -3151,31 +2976,11 @@
             text_down = "for M" + str(self.data_object.bolt_dia) + " " + str(self.data_object.bolt_type) + " bolts (grade " + str(self.data_object.grade) + ")"
         else:
             text_down = "for M" + str(self.data_object.bolt_dia) + " " + str(self.data_object.bolt_type) + " " + "(grade " + str(self.data_object.grade) + ")"
->>>>>>> 978ebe01
         self.data_object.draw_oriented_arrow(dwg, bolt_pt, theta, "NW", offset, text_up, text_down)
 
         # ===============================  Column Seat angle Bolts Information  ========================================
         no_of_bolts_column = self.data_object.bolts_seat_column_row * self.data_object.bolts_seat_column_col
         bolt_pt = np.array(pt_seat_column_list[0][0])
-<<<<<<< HEAD
-        theta = 45
-        offset =  self.data_object.beam_depth/4
-        text_up = str(no_of_bolts_column) + " nos " + str(self.data_object.bolt_dia) + u'\u00d8' + " holes"
-        text_down = "for M " + str(self.data_object.bolt_dia) + "bolts (grade " + str(self.data_object.grade) + ")"
-        self.data_object.draw_oriented_arrow(dwg, bolt_pt, theta, "SW", offset, text_up, text_down)
-
-        # ======================================  Faint line for TOp angle bolts distances  ================================================
-        pt_leftx = self.SWB2
-        pt_lefty = pt_leftx + (self.data_object.col_depth+100) * np.array([0, -1])
-        self.data_object.draw_faint_line(pt_leftx, pt_lefty, dwg)
-
-        pt_top_anglex1 = np.array(pt_top_column_list[0][0])
-        pt_top_angley1 = pt_top_anglex1 + (self.data_object.col_depth + 100) * np.array([0, -1])
-        self.data_object.draw_faint_line(pt_top_anglex1, pt_top_angley1, dwg)
-
-        point1 = pt_top_anglex1 + self.data_object.edge_dist * np.array([-1, 0])
-        params = {"offset": (self.data_object.col_depth + 100), "textoffset": 10, "lineori": "right", "endlinedim": 10, "arrowlen": 20}
-=======
         theta = 55
         offset =  self.data_object.beam_depth/3
         text_up = str(no_of_bolts_column) + " nos " + str(self.data_object.bolt_hole_diameter) + u'\u00d8' + " holes"
@@ -3196,16 +3001,11 @@
 
         point1 = pt_top_anglex1 + self.data_object.edge_dist * np.array([-1, 0])
         params = {"offset": (self.data_object.col_depth + 140), "textoffset": 10, "lineori": "right", "endlinedim": 10, "arrowlen": 20}
->>>>>>> 978ebe01
         self.data_object.draw_dimension_outer_arrow(dwg, pt_top_anglex1, point1, str(self.data_object.edge_dist), params)
 
         # -----------------------------------------------------------------------------------------------------------------------------
         pt_rightx = self.SWB3
-<<<<<<< HEAD
-        pt_righty = pt_rightx + (self.data_object.col_depth+100)  * np.array([0, -1])
-=======
         pt_righty = pt_rightx + (self.data_object.col_depth+140)  * np.array([0, -1])
->>>>>>> 978ebe01
         self.data_object.draw_faint_line(pt_rightx, pt_righty, dwg)
 
         pt_top_anglexx1 = np.array(pt_top_column_list[0][0]) + self.data_object.gauge_two_bolt * np.array([1, 0])
@@ -3213,18 +3013,6 @@
         self.data_object.draw_faint_line(pt_top_anglexx1, pt_top_angleyy1, dwg)
 
         point2 = pt_top_anglexx1 + self.data_object.edge_dist * np.array([1, 0])
-<<<<<<< HEAD
-        params = {"offset": (self.data_object.col_depth + 100), "textoffset": 10, "lineori": "left", "endlinedim": 10, "arrowlen": 20}
-        self.data_object.draw_dimension_outer_arrow(dwg, pt_top_anglexx1, point2, str(self.data_object.edge_dist), params)
-
-        params = {"offset": (self.data_object.col_depth + 100), "textoffset": 10, "lineori": "left", "endlinedim": 10, "arrowlen": 20}
-        self.data_object.draw_dimension_outer_arrow(dwg, point1, point2, str(self.data_object.gauge_two_bolt), params)
-
-        # ======================================  2D view name  ================================================
-        ptx = self.SWH +  np.array([0, 1]) + (self.data_object +50) * np.array([-1, 0])
-        dwg.add(dwg.text('Side view (Sec B-B)', insert=ptx, fill='black', font_family="sans-serif", font_size=30))
-        ptx1 = self.SWH +  np.array([0, 1]) + 90 * np.array([-1, 0])
-=======
         params = {"offset": (self.data_object.col_depth + 140), "textoffset": 10, "lineori": "left", "endlinedim": 10, "arrowlen": 20}
         self.data_object.draw_dimension_outer_arrow(dwg, pt_top_anglexx1, point2, str(self.data_object.edge_dist), params)
 
@@ -3235,7 +3023,6 @@
         ptx = self.SWA +  np.array([1, 0]) + (self.data_object.col_length + 50) * np.array([0, 1])
         dwg.add(dwg.text('Side view (Sec B-B)', insert=ptx, fill='black', font_family="sans-serif", font_size=30))
         ptx1 = self.SWA +  np.array([1, 0]) + (self.data_object.col_length + 90) * np.array([0, 1])
->>>>>>> 978ebe01
         dwg.add(dwg.text('(All distances are in "mm")', insert=ptx1, fill='black',
                          font_family="sans-serif", font_size=30))
         dwg.save()
@@ -3327,11 +3114,7 @@
     def call_CFBF_side(self, file_name):
         # vb_width = str(float(3.5 * self.data_object.col_depth))
         # vb_ht = str(float(1.4 * self.data_object.col_length))
-<<<<<<< HEAD
-        dwg = svgwrite.Drawing(file_name, size=('100%', '100%'), viewBox=('-490 -350 1200 1500'))
-=======
         dwg = svgwrite.Drawing(file_name, size=('100%', '100%'), viewBox=('-510 -350 1200 1500'))
->>>>>>> 978ebe01
         dwg.add(dwg.rect(insert=self.SA, size=(self.data_object.col_width, self.data_object.col_length), fill='none', stroke='blue', stroke_width=2.5))
         dwg.add(dwg.polyline(points=[self.SA1, self.SA2, self.SA3, self.SA4, self.SA5, self.SA6, self.SA7, self.SA8, self.SA9, self.SA10, self.SA11,
                                      self.SA12, self.SA1], stroke='blue', fill='none', stroke_width=2.5))
@@ -3349,15 +3132,9 @@
         self.data_object.draw_oriented_arrow(dwg, beam_pt, theta, "NE", offset, text_up, text_down)
 
         # =================================  Column Information  ========================================
-<<<<<<< HEAD
-        beam_pt = self.SA * np.array([1, 0])
-        theta = 45
-        offset = 30
-=======
         beam_pt = self.SA + (self.data_object.col_width/5) * np.array([1, 0])
         theta = 90
         offset = self.data_object.col_depth/4
->>>>>>> 978ebe01
         text_up = "Column " + self.data_object.col_designation
         text_down = ""
         self.data_object.draw_oriented_arrow(dwg, beam_pt, theta, "NW", offset, text_up, text_down)
@@ -3458,12 +3235,6 @@
             # ===============================  Beam Top angle Bolts Information  ========================================
             no_of_bolts_beam = self.data_object.bolts_top_beam_col * self.data_object.bolts_top_beam_row
             bolt_pt = np.array(pt_top_beam_list[0])
-<<<<<<< HEAD
-            theta = 45
-            offset = self.data_object.beam_depth/4
-            text_up = str(no_of_bolts_beam) + " nos " + str(self.data_object.bolt_dia) + u'\u00d8' + " holes"
-            text_down = "for M " + str(self.data_object.bolt_dia) + "B-B bolts (grade " + str(self.data_object.grade) + ")"
-=======
             theta = 70
             offset = self.data_object.beam_depth/4
             text_up = str(no_of_bolts_beam) + " nos " + str(self.data_object.bolt_hole_diameter) + u'\u00d8' + " holes"
@@ -3473,18 +3244,11 @@
             else:
                 text_down = "for M" + str(self.data_object.bolt_dia) + " " + str(
                     self.data_object.bolt_type) + " " + "(grade " + str(self.data_object.grade) + ")"
->>>>>>> 978ebe01
             self.data_object.draw_oriented_arrow(dwg, bolt_pt, theta, "NW", offset, text_up, text_down)
 
             # ===============================  Column Top angle Bolts Information  ========================================
             no_of_bolts_column = self.data_object.bolts_top_column_col * self.data_object.bolts_top_column_row
             bolt_pt = np.array(pt_top_column_list[0][0])
-<<<<<<< HEAD
-            theta = 45
-            offset = self.data_object.beam_depth/4
-            text_up = str(no_of_bolts_column) + " nos " + str(self.data_object.bolt_dia) + u'\u00d8' + " holes"
-            text_down = "for M " + str(self.data_object.bolt_dia) + " B_B bolts (grade " + str(self.data_object.grade) + ")"
-=======
             theta = 70
             offset = self.data_object.beam_depth/2
             text_up = str(no_of_bolts_column) + " nos " + str(self.data_object.bolt_hole_diameter) + u'\u00d8' + " holes"
@@ -3494,18 +3258,11 @@
             else:
                 text_down = "for M" + str(self.data_object.bolt_dia) + " " + str(
                     self.data_object.bolt_type) + " " + "(grade " + str(self.data_object.grade) + ")"
->>>>>>> 978ebe01
             self.data_object.draw_oriented_arrow(dwg, bolt_pt, theta, "NW", offset, text_up, text_down)
 
             # ===============================  Beam Seat angle Bolts Information  ========================================
             no_of_bolts_beam = self.data_object.bolts_seat_beam_col * self.data_object.bolts_seat_beam_row
             bolt_pt = np.array(pt_seat_beam_list[0])
-<<<<<<< HEAD
-            theta = 45
-            offset = self.data_object.beam_depth/4
-            text_up = str(no_of_bolts_beam) + " nos " + str(self.data_object.bolt_dia) + u'\u00d8' + " holes"
-            text_down = "for M " + str(self.data_object.bolt_dia) + " bolts (grade " + str(self.data_object.grade) + ")"
-=======
             theta = 70
             offset = self.data_object.beam_depth/2
             text_up = str(no_of_bolts_beam) + " nos " + str(self.data_object.bolt_hole_diameter) + u'\u00d8' + " holes"
@@ -3515,19 +3272,10 @@
             else:
                 text_down = "for M" + str(self.data_object.bolt_dia) + " " + str(
                     self.data_object.bolt_type) + " " + "(grade " + str(self.data_object.grade) + ")"
->>>>>>> 978ebe01
             self.data_object.draw_oriented_arrow(dwg, bolt_pt, theta, "NW", offset, text_up, text_down)
 
             # ===============================  Column Seat angle Bolts Information  ========================================
             no_of_bolts_column = self.data_object.bolts_seat_column_col * self.data_object.bolts_seat_column_row
-<<<<<<< HEAD
-            bolt_pt = np.array(pt_seat_column_list[0][1])
-            theta = 45
-            offset = self.data_object.beam_depth/4
-            text_up = str(no_of_bolts_column) + " nos " + str(self.data_object.bolt_dia) + u'\u00d8' + " holes"
-            text_down = "for M " + str(self.data_object.bolt_dia) + "bolts (grade " + str(self.data_object.grade) + ")"
-            self.data_object.draw_oriented_arrow(dwg, bolt_pt, theta, "NE", offset, text_up, text_down)
-=======
             bolt_pt = np.array(pt_seat_column_list[0][0])
             theta = 70
             offset = self.data_object.beam_depth/3
@@ -3539,7 +3287,6 @@
                 text_down = "for M" + str(self.data_object.bolt_dia) + " " + str(
                     self.data_object.bolt_type) + " " + "(grade " + str(self.data_object.grade) + ")"
             self.data_object.draw_oriented_arrow(dwg, bolt_pt, theta, "NW", offset, text_up, text_down)
->>>>>>> 978ebe01
 
 
                 # # Diagonal Hatching for WELD
