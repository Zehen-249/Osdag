--- conflicted
+++ resolved
@@ -75,11 +75,7 @@
         if grade_bolt <= 4.6:
             min_endplate = min(10, int(dia) / 3)
         else:
-<<<<<<< HEAD
             min_endplate = min(10, int(dia) / 2)
-=======
-            min_endplate = min(10, dia / 2)
->>>>>>> 31994115
     return min_endplate
 
 # BOLT: determination of shear capacity of black bolt = fu * n * A / (root(3) * Y)
@@ -170,7 +166,6 @@
     beam_sec = ui_obj['Member']['BeamSection']
     column_sec = ui_obj['Member']['ColumSection']
     connectivity = ui_obj['Member']['Connectivity']
-<<<<<<< HEAD
     beam_fu = float(ui_obj['Member']['fu (MPa)'])
     beam_fy = float(ui_obj['Member']['fy (MPa)'])
               
@@ -188,29 +183,11 @@
     end_plate_l = ui_obj['Plate']['Height (mm)']
     if end_plate_l == '':
         end_plate_l = 0
-=======
-    beam_fu = ui_obj['Member']['fu (MPa)']
-    beam_fy = ui_obj['Member']['fy (MPa)']
-              
-    shear_load = ui_obj['Load']['ShearForce (kN)']
-                  
-    bolt_dia = ui_obj['Bolt']['Diameter (mm)']
-    bolt_type = ui_obj["Bolt"]["Type"]
-    bolt_grade = ui_obj['Bolt']['Grade']
-              
-    end_plate_t = ui_obj['Plate']['Thickness (mm)']
-    end_plate_w = ui_obj['Plate']['Width (mm)']
-    end_plate_l = ui_obj['Plate']['Height (mm)']
->>>>>>> 31994115
     web_plate_fu = ui_obj['Member']['fu (MPa)']
     web_plate_fy = ui_obj['Member']['fy (MPa)']
     user_height = end_plate_l 
     user_width = end_plate_w      
-<<<<<<< HEAD
     weld_t = float(ui_obj["Weld"]['Size (mm)'])
-=======
-    weld_t = ui_obj["Weld"]['Size (mm)']
->>>>>>> 31994115
     weld_fu = 410
 
     bolt_planes = 1 
@@ -697,9 +674,4 @@
     else:
         logger.error(": Design is not safe \n ")
         logger.debug(" :=========End Of design===========")
-<<<<<<< HEAD
-    
-=======
-
->>>>>>> 31994115
     return output_obj