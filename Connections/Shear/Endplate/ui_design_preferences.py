# -*- coding: utf-8 -*-

# Form implementation generated from reading ui file 'design_preferences.ui'
#
# Created by: PyQt5 UI code generator 5.6
#
# WARNING! All changes made in this file will be lost!

from PyQt5 import QtCore, QtGui, QtWidgets

class Ui_ShearDesignPreferences(object):
    def setupUi(self, Dialog):
        Dialog.setObjectName("Dialog")
        Dialog.resize(769, 523)
        self.gridLayout_5 = QtWidgets.QGridLayout(Dialog)
        self.gridLayout_5.setObjectName("gridLayout_5")
        self.gridLayout_2 = QtWidgets.QGridLayout()
        self.gridLayout_2.setObjectName("gridLayout_2")
        self.btn_defaults = QtWidgets.QPushButton(Dialog)
        self.btn_defaults.setObjectName("btn_defaults")
        self.gridLayout_2.addWidget(self.btn_defaults, 0, 1, 1, 1)
        self.btn_save = QtWidgets.QPushButton(Dialog)
        self.btn_save.setObjectName("btn_save")
        self.gridLayout_2.addWidget(self.btn_save, 0, 2, 1, 1)
        self.btn_close = QtWidgets.QPushButton(Dialog)
        self.btn_close.setObjectName("btn_close")
        self.gridLayout_2.addWidget(self.btn_close, 0, 3, 1, 1)
        spacerItem = QtWidgets.QSpacerItem(28, 20, QtWidgets.QSizePolicy.Expanding, QtWidgets.QSizePolicy.Minimum)
        self.gridLayout_2.addItem(spacerItem, 0, 0, 1, 1)
        spacerItem1 = QtWidgets.QSpacerItem(40, 20, QtWidgets.QSizePolicy.Expanding, QtWidgets.QSizePolicy.Minimum)
        self.gridLayout_2.addItem(spacerItem1, 0, 4, 1, 1)
        self.gridLayout_5.addLayout(self.gridLayout_2, 1, 0, 1, 1)
        self.tabWidget = QtWidgets.QTabWidget(Dialog)
        self.tabWidget.setObjectName("tabWidget")
        self.tab_Bolt = QtWidgets.QWidget()
        self.tab_Bolt.setObjectName("tab_Bolt")
        self.gridLayout_16 = QtWidgets.QGridLayout(self.tab_Bolt)
        self.gridLayout_16.setContentsMargins(0, 0, 0, 0)
        self.gridLayout_16.setObjectName("gridLayout_16")
        self.gridLayout_15 = QtWidgets.QGridLayout()
        self.gridLayout_15.setObjectName("gridLayout_15")
        self.gridLayout_14 = QtWidgets.QGridLayout()
        self.gridLayout_14.setObjectName("gridLayout_14")
        self.gridLayout_12 = QtWidgets.QGridLayout()
        self.gridLayout_12.setObjectName("gridLayout_12")
        self.gridLayout_11 = QtWidgets.QGridLayout()
        self.gridLayout_11.setObjectName("gridLayout_11")
        self.combo_slipfactor = QtWidgets.QComboBox(self.tab_Bolt)
        self.combo_slipfactor.setMinimumSize(QtCore.QSize(0, 0))
        self.combo_slipfactor.setMaximumSize(QtCore.QSize(200, 16777215))
        self.combo_slipfactor.setObjectName("combo_slipfactor")
        self.combo_slipfactor.addItem("")
        self.combo_slipfactor.addItem("")
        self.combo_slipfactor.addItem("")
        self.combo_slipfactor.addItem("")
        self.combo_slipfactor.addItem("")
        self.combo_slipfactor.addItem("")
        self.combo_slipfactor.addItem("")
        self.combo_slipfactor.addItem("")
        self.combo_slipfactor.addItem("")
        self.gridLayout_11.addWidget(self.combo_slipfactor, 0, 0, 1, 1)
        self.gridLayout_12.addLayout(self.gridLayout_11, 2, 0, 1, 1)
        spacerItem2 = QtWidgets.QSpacerItem(203, 13, QtWidgets.QSizePolicy.Minimum, QtWidgets.QSizePolicy.Expanding)
        self.gridLayout_12.addItem(spacerItem2, 1, 0, 1, 1)
        self.gridLayout_9 = QtWidgets.QGridLayout()
        self.gridLayout_9.setObjectName("gridLayout_9")
        self.label_11 = QtWidgets.QLabel(self.tab_Bolt)
        self.label_11.setText("")
        self.label_11.setObjectName("label_11")
        self.gridLayout_9.addWidget(self.label_11, 2, 2, 1, 1)
        self.txt_boltFu = QtWidgets.QLineEdit(self.tab_Bolt)
        self.txt_boltFu.setAlignment(QtCore.Qt.AlignLeading|QtCore.Qt.AlignLeft|QtCore.Qt.AlignVCenter)
        self.txt_boltFu.setObjectName("txt_boltFu")
        self.gridLayout_9.addWidget(self.txt_boltFu, 2, 1, 1, 1)
        self.combo_boltHoleType = QtWidgets.QComboBox(self.tab_Bolt)
        self.combo_boltHoleType.setFocusPolicy(QtCore.Qt.TabFocus)
        self.combo_boltHoleType.setObjectName("combo_boltHoleType")
        self.combo_boltHoleType.addItem("")
        self.combo_boltHoleType.addItem("")
        self.gridLayout_9.addWidget(self.combo_boltHoleType, 0, 1, 1, 1)
        self.txt_boltHoleClearance = QtWidgets.QLineEdit(self.tab_Bolt)
        self.txt_boltHoleClearance.setAlignment(QtCore.Qt.AlignLeading|QtCore.Qt.AlignLeft|QtCore.Qt.AlignVCenter)
        self.txt_boltHoleClearance.setObjectName("txt_boltHoleClearance")
        self.gridLayout_9.addWidget(self.txt_boltHoleClearance, 1, 1, 1, 1)
        self.label_9 = QtWidgets.QLabel(self.tab_Bolt)
        self.label_9.setText("")
        self.label_9.setObjectName("label_9")
        self.gridLayout_9.addWidget(self.label_9, 1, 2, 1, 1)
        self.label_8 = QtWidgets.QLabel(self.tab_Bolt)
        self.label_8.setObjectName("label_8")
        self.gridLayout_9.addWidget(self.label_8, 2, 0, 1, 1)
        self.gridLayout_12.addLayout(self.gridLayout_9, 0, 0, 1, 1)
        self.gridLayout_14.addLayout(self.gridLayout_12, 0, 1, 1, 1)
        self.gridLayout_25 = QtWidgets.QGridLayout()
        self.gridLayout_25.setObjectName("gridLayout_25")
        self.gridLayout = QtWidgets.QGridLayout()
        self.gridLayout.setObjectName("gridLayout")
        self.label = QtWidgets.QLabel(self.tab_Bolt)
        self.label.setObjectName("label")
        self.gridLayout.addWidget(self.label, 0, 0, 1, 1)
        self.label_2 = QtWidgets.QLabel(self.tab_Bolt)
        self.label_2.setObjectName("label_2")
        self.gridLayout.addWidget(self.label_2, 1, 0, 1, 1)
        self.label_4 = QtWidgets.QLabel(self.tab_Bolt)
        self.label_4.setObjectName("label_4")
        self.gridLayout.addWidget(self.label_4, 2, 0, 1, 1)
        self.gridLayout_25.addLayout(self.gridLayout, 0, 0, 1, 1)
        spacerItem3 = QtWidgets.QSpacerItem(233, 28, QtWidgets.QSizePolicy.Minimum, QtWidgets.QSizePolicy.Expanding)
        self.gridLayout_25.addItem(spacerItem3, 1, 0, 1, 1)
        self.label_7 = QtWidgets.QLabel(self.tab_Bolt)
        font = QtGui.QFont()
        font.setBold(True)
        font.setWeight(75)
        self.label_7.setFont(font)
        self.label_7.setObjectName("label_7")
        self.gridLayout_25.addWidget(self.label_7, 2, 0, 1, 1)
        self.label_15 = QtWidgets.QLabel(self.tab_Bolt)
        self.label_15.setObjectName("label_15")
        self.gridLayout_25.addWidget(self.label_15, 3, 0, 1, 1)
        self.gridLayout_14.addLayout(self.gridLayout_25, 0, 0, 1, 1)
        self.gridLayout_15.addLayout(self.gridLayout_14, 1, 0, 1, 1)
        self.gridLayout_27 = QtWidgets.QGridLayout()
        self.gridLayout_27.setObjectName("gridLayout_27")
        self.label_5 = QtWidgets.QLabel(self.tab_Bolt)
        self.label_5.setObjectName("label_5")
        self.gridLayout_27.addWidget(self.label_5, 0, 0, 1, 1)
        self.line = QtWidgets.QFrame(self.tab_Bolt)
        self.line.setFrameShape(QtWidgets.QFrame.HLine)
        self.line.setFrameShadow(QtWidgets.QFrame.Sunken)
        self.line.setObjectName("line")
        self.gridLayout_27.addWidget(self.line, 1, 0, 1, 1)
        self.gridLayout_15.addLayout(self.gridLayout_27, 0, 0, 1, 1)
        self.gridLayout_16.addLayout(self.gridLayout_15, 0, 0, 1, 1)
        self.gridLayout_8 = QtWidgets.QGridLayout()
        self.gridLayout_8.setObjectName("gridLayout_8")
        self.label_3 = QtWidgets.QLabel(self.tab_Bolt)
        self.label_3.setObjectName("label_3")
        self.gridLayout_8.addWidget(self.label_3, 0, 0, 1, 1)
        self.line_4 = QtWidgets.QFrame(self.tab_Bolt)
        self.line_4.setFrameShape(QtWidgets.QFrame.HLine)
        self.line_4.setFrameShadow(QtWidgets.QFrame.Sunken)
        self.line_4.setObjectName("line_4")
        self.gridLayout_8.addWidget(self.line_4, 1, 0, 1, 1)
        self.textBrowser = QtWidgets.QTextBrowser(self.tab_Bolt)
        self.textBrowser.setMinimumSize(QtCore.QSize(210, 320))
        self.textBrowser.setObjectName("textBrowser")
        self.gridLayout_8.addWidget(self.textBrowser, 2, 0, 1, 1)
        self.gridLayout_16.addLayout(self.gridLayout_8, 0, 1, 4, 1)
        spacerItem4 = QtWidgets.QSpacerItem(20, 158, QtWidgets.QSizePolicy.Minimum, QtWidgets.QSizePolicy.Expanding)
        self.gridLayout_16.addItem(spacerItem4, 3, 0, 1, 1)
        self.label_note = QtWidgets.QLabel(self.tab_Bolt)
        font = QtGui.QFont()
        font.setPointSize(8)
        font.setBold(False)
        font.setItalic(False)
        font.setWeight(50)
        self.label_note.setFont(font)
        self.label_note.setObjectName("label_note")
        self.gridLayout_16.addWidget(self.label_note, 2, 0, 1, 1)
        spacerItem5 = QtWidgets.QSpacerItem(20, 54, QtWidgets.QSizePolicy.Minimum, QtWidgets.QSizePolicy.Expanding)
        self.gridLayout_16.addItem(spacerItem5, 1, 0, 1, 1)
        self.tabWidget.addTab(self.tab_Bolt, "")
        self.tab_Weld = QtWidgets.QWidget()
        self.tab_Weld.setObjectName("tab_Weld")
        self.gridLayout_13 = QtWidgets.QGridLayout(self.tab_Weld)
        self.gridLayout_13.setContentsMargins(0, 0, 0, 0)
        self.gridLayout_13.setObjectName("gridLayout_13")
        self.label_16 = QtWidgets.QLabel(self.tab_Weld)
        self.label_16.setObjectName("label_16")
        self.gridLayout_13.addWidget(self.label_16, 0, 0, 1, 1)
        self.gridLayout_7 = QtWidgets.QGridLayout()
        self.gridLayout_7.setObjectName("gridLayout_7")
        self.label_17 = QtWidgets.QLabel(self.tab_Weld)
        self.label_17.setObjectName("label_17")
        self.gridLayout_7.addWidget(self.label_17, 0, 0, 1, 1)
        self.line_5 = QtWidgets.QFrame(self.tab_Weld)
        self.line_5.setFrameShape(QtWidgets.QFrame.HLine)
        self.line_5.setFrameShadow(QtWidgets.QFrame.Sunken)
        self.line_5.setObjectName("line_5")
        self.gridLayout_7.addWidget(self.line_5, 1, 0, 1, 1)
        self.textBrowser_weldDescription = QtWidgets.QTextBrowser(self.tab_Weld)
        self.textBrowser_weldDescription.setMinimumSize(QtCore.QSize(210, 320))
        self.textBrowser_weldDescription.setObjectName("textBrowser_weldDescription")
        self.gridLayout_7.addWidget(self.textBrowser_weldDescription, 2, 0, 1, 1)
        self.gridLayout_13.addLayout(self.gridLayout_7, 0, 2, 4, 1)
        self.line_8 = QtWidgets.QFrame(self.tab_Weld)
        self.line_8.setFrameShape(QtWidgets.QFrame.HLine)
        self.line_8.setFrameShadow(QtWidgets.QFrame.Sunken)
        self.line_8.setObjectName("line_8")
        self.gridLayout_13.addWidget(self.line_8, 1, 0, 1, 2)
        self.gridLayout_3 = QtWidgets.QGridLayout()
        self.gridLayout_3.setObjectName("gridLayout_3")
        self.label_6 = QtWidgets.QLabel(self.tab_Weld)
        self.label_6.setObjectName("label_6")
        self.gridLayout_3.addWidget(self.label_6, 2, 0, 1, 1)
        self.combo_weldType = QtWidgets.QComboBox(self.tab_Weld)
        self.combo_weldType.setObjectName("combo_weldType")
        self.combo_weldType.addItem("")
        self.combo_weldType.addItem("")
        self.gridLayout_3.addWidget(self.combo_weldType, 0, 2, 1, 1)
        self.label_22 = QtWidgets.QLabel(self.tab_Weld)
        self.label_22.setObjectName("label_22")
        self.gridLayout_3.addWidget(self.label_22, 0, 0, 1, 1)
        self.label_27 = QtWidgets.QLabel(self.tab_Weld)
        self.label_27.setText("")
        self.label_27.setObjectName("label_27")
        self.gridLayout_3.addWidget(self.label_27, 1, 0, 1, 1)
        self.txt_weldFu = QtWidgets.QLineEdit(self.tab_Weld)
        self.txt_weldFu.setAlignment(QtCore.Qt.AlignLeading|QtCore.Qt.AlignLeft|QtCore.Qt.AlignVCenter)
        self.txt_weldFu.setObjectName("txt_weldFu")
        self.gridLayout_3.addWidget(self.txt_weldFu, 2, 2, 1, 1)
        self.label_10 = QtWidgets.QLabel(self.tab_Weld)
        self.label_10.setObjectName("label_10")
        self.gridLayout_3.addWidget(self.label_10, 2, 1, 1, 1)
        self.gridLayout_13.addLayout(self.gridLayout_3, 2, 0, 1, 2)
        spacerItem6 = QtWidgets.QSpacerItem(20, 288, QtWidgets.QSizePolicy.Minimum, QtWidgets.QSizePolicy.Expanding)
        self.gridLayout_13.addItem(spacerItem6, 3, 1, 1, 1)
        self.tabWidget.addTab(self.tab_Weld, "")
        self.tab_Detailing = QtWidgets.QWidget()
        self.tab_Detailing.setObjectName("tab_Detailing")
        self.gridLayout_18 = QtWidgets.QGridLayout(self.tab_Detailing)
        self.gridLayout_18.setContentsMargins(0, 0, 0, 0)
        self.gridLayout_18.setObjectName("gridLayout_18")
        self.gridLayout_17 = QtWidgets.QGridLayout()
        self.gridLayout_17.setObjectName("gridLayout_17")
        self.gridLayout_6 = QtWidgets.QGridLayout()
        self.gridLayout_6.setObjectName("gridLayout_6")
        self.label_38 = QtWidgets.QLabel(self.tab_Detailing)
        self.label_38.setObjectName("label_38")
        self.gridLayout_6.addWidget(self.label_38, 0, 0, 1, 1)
        self.line_11 = QtWidgets.QFrame(self.tab_Detailing)
        self.line_11.setFrameShape(QtWidgets.QFrame.HLine)
        self.line_11.setFrameShadow(QtWidgets.QFrame.Sunken)
        self.line_11.setObjectName("line_11")
        self.gridLayout_6.addWidget(self.line_11, 1, 0, 1, 1)
        self.gridLayout_17.addLayout(self.gridLayout_6, 0, 0, 1, 1)
        self.gridLayout_4 = QtWidgets.QGridLayout()
        self.gridLayout_4.setObjectName("gridLayout_4")
        self.label_40 = QtWidgets.QLabel(self.tab_Detailing)
        self.label_40.setObjectName("label_40")
        self.gridLayout_4.addWidget(self.label_40, 1, 0, 1, 1)
        self.combo_detailingEdgeType = QtWidgets.QComboBox(self.tab_Detailing)
        self.combo_detailingEdgeType.setObjectName("combo_detailingEdgeType")
        self.combo_detailingEdgeType.addItem("")
        self.combo_detailingEdgeType.addItem("")
<<<<<<< HEAD
        self.gridLayout_4.addWidget(self.combo_detailingEdgeType, 0, 1, 1, 2)
=======
        self.gridLayout_4.addWidget(self.combo_detailingEdgeType, 0, 1, 1, 1)
        self.label_29 = QtWidgets.QLabel(self.tab_Detailing)
        self.label_29.setObjectName("label_29")
        self.gridLayout_4.addWidget(self.label_29, 1, 0, 1, 1)
        self.txt_detailingGap = QtWidgets.QLineEdit(self.tab_Detailing)
        self.txt_detailingGap.setAlignment(QtCore.Qt.AlignLeading|QtCore.Qt.AlignLeft|QtCore.Qt.AlignVCenter)
        self.txt_detailingGap.setObjectName("txt_detailingGap")
        self.gridLayout_4.addWidget(self.txt_detailingGap, 1, 1, 1, 1)
        self.label_40 = QtWidgets.QLabel(self.tab_Detailing)
        self.label_40.setObjectName("label_40")
        self.gridLayout_4.addWidget(self.label_40, 2, 0, 1, 1)
>>>>>>> bbdb8d91
        self.combo_detailing_memebers = QtWidgets.QComboBox(self.tab_Detailing)
        self.combo_detailing_memebers.setObjectName("combo_detailing_memebers")
        self.combo_detailing_memebers.addItem("")
        self.combo_detailing_memebers.addItem("")
<<<<<<< HEAD
        self.gridLayout_4.addWidget(self.combo_detailing_memebers, 1, 1, 1, 1)
        self.label_39 = QtWidgets.QLabel(self.tab_Detailing)
        self.label_39.setObjectName("label_39")
        self.gridLayout_4.addWidget(self.label_39, 0, 0, 1, 1)
        self.gridLayout_6.addLayout(self.gridLayout_4, 2, 0, 2, 1)
=======
        self.gridLayout_4.addWidget(self.combo_detailing_memebers, 2, 1, 1, 1)
        self.gridLayout_17.addLayout(self.gridLayout_4, 1, 0, 1, 1)
        self.gridLayout_18.addLayout(self.gridLayout_17, 0, 0, 1, 1)
>>>>>>> bbdb8d91
        spacerItem7 = QtWidgets.QSpacerItem(13, 20, QtWidgets.QSizePolicy.Expanding, QtWidgets.QSizePolicy.Minimum)
        self.gridLayout_18.addItem(spacerItem7, 0, 1, 1, 1)
        self.gridLayout_10 = QtWidgets.QGridLayout()
        self.gridLayout_10.setObjectName("gridLayout_10")
        self.line_6 = QtWidgets.QFrame(self.tab_Detailing)
        self.line_6.setFrameShape(QtWidgets.QFrame.HLine)
        self.line_6.setFrameShadow(QtWidgets.QFrame.Sunken)
        self.line_6.setObjectName("line_6")
        self.gridLayout_10.addWidget(self.line_6, 1, 0, 1, 1)
        self.label_18 = QtWidgets.QLabel(self.tab_Detailing)
        self.label_18.setObjectName("label_18")
        self.gridLayout_10.addWidget(self.label_18, 0, 0, 1, 1)
        self.textBrowser_detailingDescription = QtWidgets.QTextBrowser(self.tab_Detailing)
        self.textBrowser_detailingDescription.setMinimumSize(QtCore.QSize(210, 0))
        self.textBrowser_detailingDescription.setObjectName("textBrowser_detailingDescription")
        self.gridLayout_10.addWidget(self.textBrowser_detailingDescription, 2, 0, 1, 1)
        self.gridLayout_18.addLayout(self.gridLayout_10, 0, 2, 2, 1)
        spacerItem8 = QtWidgets.QSpacerItem(20, 255, QtWidgets.QSizePolicy.Minimum, QtWidgets.QSizePolicy.Expanding)
        self.gridLayout_18.addItem(spacerItem8, 1, 0, 1, 1)
        self.tabWidget.addTab(self.tab_Detailing, "")
        self.tab_Design = QtWidgets.QWidget()
        self.tab_Design.setObjectName("tab_Design")
        self.label_19 = QtWidgets.QLabel(self.tab_Design)
        self.label_19.setGeometry(QtCore.QRect(21, 31, 101, 16))
        self.label_19.setObjectName("label_19")
        self.combo_design_method = QtWidgets.QComboBox(self.tab_Design)
        self.combo_design_method.setGeometry(QtCore.QRect(160, 31, 227, 22))
        self.combo_design_method.setObjectName("combo_design_method")
        self.combo_design_method.addItem("")
        self.combo_design_method.addItem("")
        self.combo_design_method.addItem("")
        self.tabWidget.addTab(self.tab_Design, "")
        self.gridLayout_5.addWidget(self.tabWidget, 0, 0, 1, 1)

        self.retranslateUi(Dialog)
        self.tabWidget.setCurrentIndex(2)
        self.combo_slipfactor.setCurrentIndex(8)
        QtCore.QMetaObject.connectSlotsByName(Dialog)

    def retranslateUi(self, Dialog):
        _translate = QtCore.QCoreApplication.translate
        Dialog.setWindowTitle(_translate("Dialog", "Design preferences"))
        self.btn_defaults.setText(_translate("Dialog", "Defaults"))
        self.btn_save.setText(_translate("Dialog", "Save"))
        self.btn_close.setText(_translate("Dialog", "Close"))
        self.combo_slipfactor.setItemText(0, _translate("Dialog", "0.2"))
        self.combo_slipfactor.setItemText(1, _translate("Dialog", "0.5"))
        self.combo_slipfactor.setItemText(2, _translate("Dialog", "0.1"))
        self.combo_slipfactor.setItemText(3, _translate("Dialog", "0.25"))
        self.combo_slipfactor.setItemText(4, _translate("Dialog", "0.3"))
        self.combo_slipfactor.setItemText(5, _translate("Dialog", "0.33"))
        self.combo_slipfactor.setItemText(6, _translate("Dialog", "0.48"))
        self.combo_slipfactor.setItemText(7, _translate("Dialog", "0.52"))
        self.combo_slipfactor.setItemText(8, _translate("Dialog", "0.55"))
        self.txt_boltFu.setText(_translate("Dialog", "800"))
        self.combo_boltHoleType.setItemText(0, _translate("Dialog", "Standard"))
        self.combo_boltHoleType.setItemText(1, _translate("Dialog", "Over-sized"))
        self.txt_boltHoleClearance.setText(_translate("Dialog", "2"))
        self.label_8.setText(_translate("Dialog", "Fu"))
        self.label.setText(_translate("Dialog", "Bolt hole type"))
        self.label_2.setText(_translate("Dialog", "Bolt hole clearance (custom) (mm)"))
        self.label_4.setText(_translate("Dialog", "Material grade overwrite (MPa)"))
        self.label_7.setText(_translate("Dialog", "HSFG bolt design parameters:"))
        self.label_15.setText(_translate("Dialog", "Slip factor (µ_f)"))
        self.label_5.setText(_translate("Dialog", "Inputs"))
        self.label_3.setText(_translate("Dialog", "Description"))
        self.textBrowser.setHtml(_translate("Dialog", "<!DOCTYPE HTML PUBLIC \"-//W3C//DTD HTML 4.0//EN\" \"http://www.w3.org/TR/REC-html40/strict.dtd\">\n"
"<html><head><meta name=\"qrichtext\" content=\"1\" /><style type=\"text/css\">\n"
"p, li { white-space: pre-wrap; }\n"
"</style></head><body style=\" font-family:\'MS Shell Dlg 2\'; font-size:7.5pt; font-weight:400; font-style:normal;\">\n"
"<table border=\"0\" style=\" margin-top:0px; margin-bottom:0px; margin-left:0px; margin-right:0px;\" cellspacing=\"2\" cellpadding=\"0\">\n"
"<tr>\n"
"<td colspan=\"3\">\n"
"<p align=\"justify\" style=\" margin-top:12px; margin-bottom:12px; margin-left:0px; margin-right:0px; -qt-block-indent:0; text-indent:0px;\"><span style=\" font-size:8pt;\">IS 800 Table 20 Typical Average Values for Coefficient of Friction (</span><span style=\" font-family:\'Calibri,sans-serif\'; font-size:9pt;\">µ</span><span style=\" font-family:\'Calibri,sans-serif\'; font-size:9pt; vertical-align:sub;\">f</span><span style=\" font-size:8pt;\">)</span></p></td></tr></table>\n"
"<p align=\"justify\" style=\"-qt-paragraph-type:empty; margin-top:12px; margin-bottom:12px; margin-left:0px; margin-right:0px; -qt-block-indent:0; text-indent:0px; font-size:8pt;\"><br /></p>\n"
"<table border=\"0\" style=\" margin-top:0px; margin-bottom:0px; margin-left:0px; margin-right:0px;\" cellspacing=\"2\" cellpadding=\"0\">\n"
"<tr>\n"
"<td width=\"26\"></td>\n"
"<td width=\"383\">\n"
"<p align=\"justify\" style=\" margin-top:12px; margin-bottom:12px; margin-left:0px; margin-right:0px; -qt-block-indent:0; text-indent:0px;\"><span style=\" font-size:8pt;\">Treatment of Surfaces</span></p></td>\n"
"<td width=\"78\">\n"
"<p align=\"justify\" style=\" margin-top:12px; margin-bottom:12px; margin-left:0px; margin-right:0px; -qt-block-indent:0; text-indent:0px;\"><span style=\" font-size:8pt;\">  µ_f</span></p></td></tr>\n"
"<tr>\n"
"<td>\n"
"<p align=\"justify\" style=\" margin-top:12px; margin-bottom:12px; margin-left:0px; margin-right:0px; -qt-block-indent:0; text-indent:0px;\"><span style=\" font-size:8pt;\">i)</span></p></td>\n"
"<td>\n"
"<p align=\"justify\" style=\" margin-top:12px; margin-bottom:12px; margin-left:0px; margin-right:0px; -qt-block-indent:0; text-indent:0px;\"><span style=\" font-size:8pt;\">Surfaces not treated</span></p></td>\n"
"<td>\n"
"<p align=\"justify\" style=\" margin-top:12px; margin-bottom:12px; margin-left:0px; margin-right:0px; -qt-block-indent:0; text-indent:0px;\"><span style=\" font-size:8pt;\">  0.2</span></p></td></tr>\n"
"<tr>\n"
"<td>\n"
"<p align=\"justify\" style=\" margin-top:12px; margin-bottom:12px; margin-left:0px; margin-right:0px; -qt-block-indent:0; text-indent:0px;\"><span style=\" font-size:8pt;\">ii)</span></p></td>\n"
"<td>\n"
"<p align=\"justify\" style=\" margin-top:12px; margin-bottom:12px; margin-left:0px; margin-right:0px; -qt-block-indent:0; text-indent:0px;\"><span style=\" font-size:8pt;\">Surfaces blasted with short or grit with any loose rust removed, no pitting</span></p></td>\n"
"<td>\n"
"<p align=\"justify\" style=\" margin-top:12px; margin-bottom:12px; margin-left:0px; margin-right:0px; -qt-block-indent:0; text-indent:0px;\"><span style=\" font-size:8pt;\">  0.5</span></p></td></tr>\n"
"<tr>\n"
"<td>\n"
"<p align=\"justify\" style=\" margin-top:12px; margin-bottom:12px; margin-left:0px; margin-right:0px; -qt-block-indent:0; text-indent:0px;\"><span style=\" font-size:8pt;\">iii)</span></p></td>\n"
"<td>\n"
"<p align=\"justify\" style=\" margin-top:12px; margin-bottom:12px; margin-left:0px; margin-right:0px; -qt-block-indent:0; text-indent:0px;\"><span style=\" font-size:8pt;\">Surfaces blasted with short or grit and hot-dip galvanized</span></p></td>\n"
"<td>\n"
"<p align=\"justify\" style=\" margin-top:12px; margin-bottom:12px; margin-left:0px; margin-right:0px; -qt-block-indent:0; text-indent:0px;\"><span style=\" font-size:8pt;\">  0.1</span></p></td></tr>\n"
"<tr>\n"
"<td>\n"
"<p align=\"justify\" style=\" margin-top:12px; margin-bottom:12px; margin-left:0px; margin-right:0px; -qt-block-indent:0; text-indent:0px;\"><span style=\" font-size:8pt;\">iv)</span></p></td>\n"
"<td>\n"
"<p align=\"justify\" style=\" margin-top:12px; margin-bottom:12px; margin-left:0px; margin-right:0px; -qt-block-indent:0; text-indent:0px;\"><span style=\" font-size:8pt;\">Surfaces blasted with short or grit and spray - metallized with zinc (thickness 50-70 µm)</span></p></td>\n"
"<td>\n"
"<p align=\"justify\" style=\" margin-top:12px; margin-bottom:12px; margin-left:0px; margin-right:0px; -qt-block-indent:0; text-indent:0px;\"><span style=\" font-size:8pt;\">  0.25</span></p></td></tr>\n"
"<tr>\n"
"<td>\n"
"<p align=\"justify\" style=\" margin-top:12px; margin-bottom:12px; margin-left:0px; margin-right:0px; -qt-block-indent:0; text-indent:0px;\"><span style=\" font-size:8pt;\">v)</span></p></td>\n"
"<td>\n"
"<p align=\"justify\" style=\" margin-top:12px; margin-bottom:12px; margin-left:0px; margin-right:0px; -qt-block-indent:0; text-indent:0px;\"><span style=\" font-size:8pt;\">Surfaces blasted with shot or grit and painted with ethylzinc silicate coat (thickness 30-60 µm)</span></p></td>\n"
"<td>\n"
"<p align=\"justify\" style=\" margin-top:12px; margin-bottom:12px; margin-left:0px; margin-right:0px; -qt-block-indent:0; text-indent:0px;\"><span style=\" font-size:8pt;\">  0.3</span></p></td></tr>\n"
"<tr>\n"
"<td>\n"
"<p align=\"justify\" style=\" margin-top:12px; margin-bottom:12px; margin-left:0px; margin-right:0px; -qt-block-indent:0; text-indent:0px;\"><span style=\" font-size:8pt;\">vi)</span></p></td>\n"
"<td>\n"
"<p align=\"justify\" style=\" margin-top:12px; margin-bottom:12px; margin-left:0px; margin-right:0px; -qt-block-indent:0; text-indent:0px;\"><span style=\" font-size:8pt;\">Sand blasted surface, after light rusting</span></p></td>\n"
"<td>\n"
"<p align=\"justify\" style=\" margin-top:12px; margin-bottom:12px; margin-left:0px; margin-right:0px; -qt-block-indent:0; text-indent:0px;\"><span style=\" font-size:8pt;\">  0.52</span></p></td></tr>\n"
"<tr>\n"
"<td>\n"
"<p align=\"justify\" style=\" margin-top:12px; margin-bottom:12px; margin-left:0px; margin-right:0px; -qt-block-indent:0; text-indent:0px;\"><span style=\" font-size:8pt;\">vii)</span></p></td>\n"
"<td>\n"
"<p align=\"justify\" style=\" margin-top:12px; margin-bottom:12px; margin-left:0px; margin-right:0px; -qt-block-indent:0; text-indent:0px;\"><span style=\" font-size:8pt;\">Surfaces blasted with shot or grit and painted with ethylzinc silicate coat (thickness 60-80 µm)</span></p></td>\n"
"<td>\n"
"<p align=\"justify\" style=\" margin-top:12px; margin-bottom:12px; margin-left:0px; margin-right:0px; -qt-block-indent:0; text-indent:0px;\"><span style=\" font-size:8pt;\">  0.3</span></p></td></tr>\n"
"<tr>\n"
"<td>\n"
"<p align=\"justify\" style=\" margin-top:12px; margin-bottom:12px; margin-left:0px; margin-right:0px; -qt-block-indent:0; text-indent:0px;\"><span style=\" font-size:8pt;\">viii)</span></p></td>\n"
"<td>\n"
"<p align=\"justify\" style=\" margin-top:12px; margin-bottom:12px; margin-left:0px; margin-right:0px; -qt-block-indent:0; text-indent:0px;\"><span style=\" font-size:8pt;\">Surfaces blasted with shot or grit and painted with alcalizinc silicate coat (thickness 60-80 µm)</span></p></td>\n"
"<td>\n"
"<p align=\"justify\" style=\" margin-top:12px; margin-bottom:12px; margin-left:0px; margin-right:0px; -qt-block-indent:0; text-indent:0px;\"><span style=\" font-size:8pt;\">  0.3</span></p></td></tr>\n"
"<tr>\n"
"<td>\n"
"<p align=\"justify\" style=\" margin-top:12px; margin-bottom:12px; margin-left:0px; margin-right:0px; -qt-block-indent:0; text-indent:0px;\"><span style=\" font-size:8pt;\">ix)</span></p></td>\n"
"<td>\n"
"<p align=\"justify\" style=\" margin-top:12px; margin-bottom:12px; margin-left:0px; margin-right:0px; -qt-block-indent:0; text-indent:0px;\"><span style=\" font-size:8pt;\">Surfaces blasted with shot or grit and spray metallized with aluminium (thickness &gt;50 µm)</span></p></td>\n"
"<td>\n"
"<p align=\"justify\" style=\" margin-top:12px; margin-bottom:12px; margin-left:0px; margin-right:0px; -qt-block-indent:0; text-indent:0px;\"><span style=\" font-size:8pt;\">  0.5</span></p></td></tr>\n"
"<tr>\n"
"<td>\n"
"<p align=\"justify\" style=\" margin-top:12px; margin-bottom:12px; margin-left:0px; margin-right:0px; -qt-block-indent:0; text-indent:0px;\"><span style=\" font-size:8pt;\">x)</span></p></td>\n"
"<td>\n"
"<p align=\"justify\" style=\" margin-top:12px; margin-bottom:12px; margin-left:0px; margin-right:0px; -qt-block-indent:0; text-indent:0px;\"><span style=\" font-size:8pt;\">Clean mill scale</span></p></td>\n"
"<td>\n"
"<p align=\"justify\" style=\" margin-top:12px; margin-bottom:12px; margin-left:0px; margin-right:0px; -qt-block-indent:0; text-indent:0px;\"><span style=\" font-size:8pt;\">  0.33</span></p></td></tr>\n"
"<tr>\n"
"<td>\n"
"<p align=\"justify\" style=\" margin-top:12px; margin-bottom:12px; margin-left:0px; margin-right:0px; -qt-block-indent:0; text-indent:0px;\"><span style=\" font-size:8pt;\">xi)</span></p></td>\n"
"<td>\n"
"<p align=\"justify\" style=\" margin-top:12px; margin-bottom:12px; margin-left:0px; margin-right:0px; -qt-block-indent:0; text-indent:0px;\"><span style=\" font-size:8pt;\">Sand blasted surface</span></p></td>\n"
"<td>\n"
"<p align=\"justify\" style=\" margin-top:12px; margin-bottom:12px; margin-left:0px; margin-right:0px; -qt-block-indent:0; text-indent:0px;\"><span style=\" font-size:8pt;\">  0.48</span></p></td></tr>\n"
"<tr>\n"
"<td>\n"
"<p align=\"justify\" style=\" margin-top:12px; margin-bottom:12px; margin-left:0px; margin-right:0px; -qt-block-indent:0; text-indent:0px;\"><span style=\" font-size:8pt;\">xii)</span></p></td>\n"
"<td>\n"
"<p align=\"justify\" style=\" margin-top:12px; margin-bottom:12px; margin-left:0px; margin-right:0px; -qt-block-indent:0; text-indent:0px;\"><span style=\" font-size:8pt;\">Red lead painted surface</span></p></td>\n"
"<td>\n"
"<p align=\"justify\" style=\" margin-top:12px; margin-bottom:12px; margin-left:0px; margin-right:0px; -qt-block-indent:0; text-indent:0px;\"><span style=\" font-size:8pt;\">  0.1</span></p>\n"
"<p align=\"justify\" style=\"-qt-paragraph-type:empty; margin-top:12px; margin-bottom:12px; margin-left:0px; margin-right:0px; -qt-block-indent:0; text-indent:0px; font-size:8pt;\"><br /></p></td></tr></table></body></html>"))
        self.label_note.setText(_translate("Dialog", "NOTE : If slip is permitted under the design load, design the bolt as a bearing\n"
"bolt and select corresponding (higher) blot grade."))
        self.tabWidget.setTabText(self.tabWidget.indexOf(self.tab_Bolt), _translate("Dialog", "Bolt"))
        self.label_16.setText(_translate("Dialog", "Inputs"))
        self.label_17.setText(_translate("Dialog", "Description"))
        self.textBrowser_weldDescription.setHtml(_translate("Dialog", "<!DOCTYPE HTML PUBLIC \"-//W3C//DTD HTML 4.0//EN\" \"http://www.w3.org/TR/REC-html40/strict.dtd\">\n"
"<html><head><meta name=\"qrichtext\" content=\"1\" /><style type=\"text/css\">\n"
"p, li { white-space: pre-wrap; }\n"
"</style></head><body style=\" font-family:\'MS Shell Dlg 2\'; font-size:7.5pt; font-weight:400; font-style:normal;\">\n"
"<p align=\"justify\" style=\" margin-top:0px; margin-bottom:0px; margin-left:0px; margin-right:0px; -qt-block-indent:0; text-indent:0px;\"><span style=\" font-size:8pt;\">Shop weld takes a material safety factor of 1.25</span></p>\n"
"<p align=\"justify\" style=\" margin-top:0px; margin-bottom:0px; margin-left:0px; margin-right:0px; -qt-block-indent:0; text-indent:0px;\"><span style=\" font-size:8pt;\">Field weld takes a material safety factor of 1.5</span></p></body></html>"))
        self.label_6.setText(_translate("Dialog", "Material grade overwrite (MPa)"))
        self.combo_weldType.setItemText(0, _translate("Dialog", "Shop weld"))
        self.combo_weldType.setItemText(1, _translate("Dialog", "Field weld"))
        self.label_22.setText(_translate("Dialog", "Type of weld"))
        self.txt_weldFu.setText(_translate("Dialog", "410"))
        self.label_10.setText(_translate("Dialog", "Fu"))
        self.tabWidget.setTabText(self.tabWidget.indexOf(self.tab_Weld), _translate("Dialog", "Weld"))
        self.label_38.setText(_translate("Dialog", "Inputs"))
<<<<<<< HEAD
        self.label_18.setText(_translate("Dialog", "Description"))
        self.textBrowser_detailingDescription.setHtml(_translate("Dialog", "<!DOCTYPE HTML PUBLIC \"-//W3C//DTD HTML 4.0//EN\" \"http://www.w3.org/TR/REC-html40/strict.dtd\">\n"
"<html><head><meta name=\"qrichtext\" content=\"1\" /><style type=\"text/css\">\n"
"p, li { white-space: pre-wrap; }\n"
"</style></head><body style=\" font-family:\'Sans Serif\'; font-size:9pt; font-weight:400; font-style:normal;\">\n"
"<p align=\"justify\" style=\" margin-top:0px; margin-bottom:0px; margin-left:0px; margin-right:0px; -qt-block-indent:0; text-indent:0px;\"><span style=\" font-family:\'MS Shell Dlg 2\'; font-size:8pt;\">The minimum edge and end distances from the centre of any hole to the nearest edge of a plate shall not be less than </span><span style=\" font-family:\'MS Shell Dlg 2\'; font-size:8pt; font-weight:600;\">1.7</span><span style=\" font-family:\'MS Shell Dlg 2\'; font-size:8pt;\"> times the hole diameter in case of </span><span style=\" font-family:\'MS Shell Dlg 2\'; font-size:8pt; font-weight:600;\">[a- sheared or hand flame cut edges] </span><span style=\" font-family:\'MS Shell Dlg 2\'; font-size:8pt;\">and </span><span style=\" font-family:\'MS Shell Dlg 2\'; font-size:8pt; font-weight:600;\">1.5 </span><span style=\" font-family:\'MS Shell Dlg 2\'; font-size:8pt;\">times the hole diameter in case of </span><span style=\" font-family:\'MS Shell Dlg 2\'; font-size:8pt; font-weight:600;\">[b - Rolled, machine-flame cut, sawn and palned edges]</span><span style=\" font-family:\'MS Shell Dlg 2\'; font-size:8pt;\"> (IS 800 - cl. 10. 2. 4. 2)</span></p>\n"
"<p align=\"justify\" style=\"-qt-paragraph-type:empty; margin-top:0px; margin-bottom:0px; margin-left:0px; margin-right:0px; -qt-block-indent:0; text-indent:0px; font-family:\'Calibri\'; font-size:8pt; vertical-align:middle;\"><br /></p>\n"
"<p align=\"justify\" style=\" margin-top:0px; margin-bottom:0px; margin-left:0px; margin-right:0px; -qt-block-indent:0; text-indent:0px;\"><span style=\" font-family:\'MS Shell Dlg 2\'; font-size:8pt;\">This gap should include the tolerace value of 5mm. So if the assumed clearance is 5mm, then the gap should be = 10mm (= 5mm {clearance} + 5 mm{tolerance})</span></p>\n"
"<p align=\"justify\" style=\"-qt-paragraph-type:empty; margin-top:0px; margin-bottom:0px; margin-left:0px; margin-right:0px; -qt-block-indent:0; text-indent:0px; font-family:\'Calibri\'; font-size:8pt;\"><br /></p>\n"
"<p align=\"justify\" style=\" margin-top:0px; margin-bottom:0px; margin-left:0px; margin-right:0px; -qt-block-indent:0; text-indent:0px;\"><span style=\" font-family:\'MS Shell Dlg 2\'; font-size:8pt;\">Specifying whether the members are exposed to corrosive influences, here, only affects the calculation of the maximum edge distance as per cl. 10.2.4.3</span></p>\n"
"<p align=\"justify\" style=\"-qt-paragraph-type:empty; margin-top:0px; margin-bottom:0px; margin-left:0px; margin-right:0px; -qt-block-indent:0; text-indent:0px; font-family:\'MS Shell Dlg 2\'; font-size:8pt;\"><br /></p></body></html>"))
=======
        self.label_39.setText(_translate("Dialog", "Type of edges"))
        self.combo_detailingEdgeType.setItemText(0, _translate("Dialog", "a - Sheared or hand flame cut"))
        self.combo_detailingEdgeType.setItemText(1, _translate("Dialog", "b - Rolled, machine-flame cut, sawn and planed"))
        self.label_29.setText(_translate("Dialog", "Gap between beam & support (mm)"))
        self.txt_detailingGap.setText(_translate("Dialog", "10"))
>>>>>>> bbdb8d91
        self.label_40.setText(_translate("Dialog", "Are the members exposed to\n"
"corrosive influences?"))
        self.combo_detailingEdgeType.setItemText(0, _translate("Dialog", "a - Sheared or hand flame cut"))
        self.combo_detailingEdgeType.setItemText(1, _translate("Dialog", "b - Rolled, machine-flame cut, sawn and planed"))
        self.combo_detailing_memebers.setItemText(0, _translate("Dialog", "No"))
        self.combo_detailing_memebers.setItemText(1, _translate("Dialog", "Yes"))
<<<<<<< HEAD
        self.label_39.setText(_translate("Dialog", "Type of edges"))
=======
        self.label_18.setText(_translate("Dialog", "Description"))
        self.textBrowser_detailingDescription.setHtml(_translate("Dialog", "<!DOCTYPE HTML PUBLIC \"-//W3C//DTD HTML 4.0//EN\" \"http://www.w3.org/TR/REC-html40/strict.dtd\">\n"
"<html><head><meta name=\"qrichtext\" content=\"1\" /><style type=\"text/css\">\n"
"p, li { white-space: pre-wrap; }\n"
"</style></head><body style=\" font-family:\'MS Shell Dlg 2\'; font-size:7.5pt; font-weight:400; font-style:normal;\">\n"
"<p align=\"justify\" style=\" margin-top:0px; margin-bottom:0px; margin-left:0px; margin-right:0px; -qt-block-indent:0; text-indent:0px;\"><span style=\" font-size:8pt;\">The minimum edge and end distances from the centre of any hole to the nearest edge of a plate shall not be less than </span><span style=\" font-size:8pt; font-weight:600;\">1.7</span><span style=\" font-size:8pt;\"> times the hole diameter in case of </span><span style=\" font-size:8pt; font-weight:600;\">[a- sheared or hand flame cut edges] </span><span style=\" font-size:8pt;\">and </span><span style=\" font-size:8pt; font-weight:600;\">1.5 </span><span style=\" font-size:8pt;\">times the hole diameter in case of </span><span style=\" font-size:8pt; font-weight:600;\">[b - Rolled, machine-flame cut, sawn and palned edges]</span><span style=\" font-size:8pt;\"> (IS 800 - cl. 10. 2. 4. 2)</span></p>\n"
"<p align=\"justify\" style=\"-qt-paragraph-type:empty; margin-top:0px; margin-bottom:0px; margin-left:0px; margin-right:0px; -qt-block-indent:0; text-indent:0px; font-family:\'Calibri\'; font-size:8pt; vertical-align:middle;\"><br /></p>\n"
"<p align=\"justify\" style=\" margin-top:0px; margin-bottom:0px; margin-left:0px; margin-right:0px; -qt-block-indent:0; text-indent:0px;\"><span style=\" font-size:8pt;\">This gap should include the tolerace value of 5mm. So if the assumed clearance is 5mm, then the gap should be = 10mm (= 5mm {clearance} + 5 mm{tolerance})</span></p>\n"
"<p align=\"justify\" style=\"-qt-paragraph-type:empty; margin-top:0px; margin-bottom:0px; margin-left:0px; margin-right:0px; -qt-block-indent:0; text-indent:0px; font-family:\'Calibri\'; font-size:8pt;\"><br /></p>\n"
"<p align=\"justify\" style=\" margin-top:0px; margin-bottom:0px; margin-left:0px; margin-right:0px; -qt-block-indent:0; text-indent:0px;\"><span style=\" font-size:8pt;\">Specifying whether the members are exposed to corrosive influences, here, only affects the calculation of the maximum edge distance as per cl. 10.2.4.3</span></p>\n"
"<p align=\"justify\" style=\"-qt-paragraph-type:empty; margin-top:0px; margin-bottom:0px; margin-left:0px; margin-right:0px; -qt-block-indent:0; text-indent:0px; font-size:8pt;\"><br /></p></body></html>"))
>>>>>>> bbdb8d91
        self.tabWidget.setTabText(self.tabWidget.indexOf(self.tab_Detailing), _translate("Dialog", "Detailing"))
        self.label_19.setText(_translate("Dialog", "Design Method"))
        self.combo_design_method.setItemText(0, _translate("Dialog", "Limit State Design"))
        self.combo_design_method.setItemText(1, _translate("Dialog", "Limit State (Capacity based) Design"))
        self.combo_design_method.setItemText(2, _translate("Dialog", "Working Stress Design"))
        self.tabWidget.setTabText(self.tabWidget.indexOf(self.tab_Design), _translate("Dialog", "Design"))


if __name__ == "__main__":
    import sys
    app = QtWidgets.QApplication(sys.argv)
    Dialog = QtWidgets.QDialog()
    ui = Ui_ShearDesignPreferences()
    ui.setupUi(Dialog)
    Dialog.show()
    sys.exit(app.exec_())
<|MERGE_RESOLUTION|>--- conflicted
+++ resolved
@@ -8,7 +8,7 @@
 
 from PyQt5 import QtCore, QtGui, QtWidgets
 
-class Ui_ShearDesignPreferences(object):
+class Ui_Dialog(object):
     def setupUi(self, Dialog):
         Dialog.setObjectName("Dialog")
         Dialog.resize(769, 523)
@@ -34,38 +34,59 @@
         self.tabWidget.setObjectName("tabWidget")
         self.tab_Bolt = QtWidgets.QWidget()
         self.tab_Bolt.setObjectName("tab_Bolt")
-        self.gridLayout_16 = QtWidgets.QGridLayout(self.tab_Bolt)
-        self.gridLayout_16.setContentsMargins(0, 0, 0, 0)
-        self.gridLayout_16.setObjectName("gridLayout_16")
-        self.gridLayout_15 = QtWidgets.QGridLayout()
-        self.gridLayout_15.setObjectName("gridLayout_15")
-        self.gridLayout_14 = QtWidgets.QGridLayout()
-        self.gridLayout_14.setObjectName("gridLayout_14")
+        self.gridLayout_29 = QtWidgets.QGridLayout(self.tab_Bolt)
+        self.gridLayout_29.setContentsMargins(0, 0, 0, 0)
+        self.gridLayout_29.setObjectName("gridLayout_29")
+        self.gridLayout_28 = QtWidgets.QGridLayout()
+        self.gridLayout_28.setObjectName("gridLayout_28")
+        self.gridLayout_27 = QtWidgets.QGridLayout()
+        self.gridLayout_27.setObjectName("gridLayout_27")
+        self.label_5 = QtWidgets.QLabel(self.tab_Bolt)
+        self.label_5.setObjectName("label_5")
+        self.gridLayout_27.addWidget(self.label_5, 0, 0, 1, 1)
+        self.line = QtWidgets.QFrame(self.tab_Bolt)
+        self.line.setFrameShape(QtWidgets.QFrame.HLine)
+        self.line.setFrameShadow(QtWidgets.QFrame.Sunken)
+        self.line.setObjectName("line")
+        self.gridLayout_27.addWidget(self.line, 1, 0, 1, 1)
+        self.gridLayout_28.addLayout(self.gridLayout_27, 0, 0, 1, 1)
+        self.gridLayout_26 = QtWidgets.QGridLayout()
+        self.gridLayout_26.setObjectName("gridLayout_26")
+        self.gridLayout_25 = QtWidgets.QGridLayout()
+        self.gridLayout_25.setObjectName("gridLayout_25")
+        self.gridLayout = QtWidgets.QGridLayout()
+        self.gridLayout.setObjectName("gridLayout")
+        self.label = QtWidgets.QLabel(self.tab_Bolt)
+        self.label.setObjectName("label")
+        self.gridLayout.addWidget(self.label, 0, 0, 1, 1)
+        self.label_2 = QtWidgets.QLabel(self.tab_Bolt)
+        self.label_2.setObjectName("label_2")
+        self.gridLayout.addWidget(self.label_2, 1, 0, 1, 1)
+        self.label_4 = QtWidgets.QLabel(self.tab_Bolt)
+        self.label_4.setObjectName("label_4")
+        self.gridLayout.addWidget(self.label_4, 2, 0, 1, 1)
+        self.gridLayout_25.addLayout(self.gridLayout, 0, 0, 1, 1)
+        spacerItem2 = QtWidgets.QSpacerItem(233, 28, QtWidgets.QSizePolicy.Minimum, QtWidgets.QSizePolicy.Expanding)
+        self.gridLayout_25.addItem(spacerItem2, 1, 0, 1, 1)
+        self.label_7 = QtWidgets.QLabel(self.tab_Bolt)
+        font = QtGui.QFont()
+        font.setBold(True)
+        font.setWeight(75)
+        self.label_7.setFont(font)
+        self.label_7.setObjectName("label_7")
+        self.gridLayout_25.addWidget(self.label_7, 2, 0, 1, 1)
+        self.label_15 = QtWidgets.QLabel(self.tab_Bolt)
+        self.label_15.setObjectName("label_15")
+        self.gridLayout_25.addWidget(self.label_15, 3, 0, 1, 1)
+        self.gridLayout_26.addLayout(self.gridLayout_25, 0, 0, 1, 1)
         self.gridLayout_12 = QtWidgets.QGridLayout()
         self.gridLayout_12.setObjectName("gridLayout_12")
-        self.gridLayout_11 = QtWidgets.QGridLayout()
-        self.gridLayout_11.setObjectName("gridLayout_11")
-        self.combo_slipfactor = QtWidgets.QComboBox(self.tab_Bolt)
-        self.combo_slipfactor.setMinimumSize(QtCore.QSize(0, 0))
-        self.combo_slipfactor.setMaximumSize(QtCore.QSize(200, 16777215))
-        self.combo_slipfactor.setObjectName("combo_slipfactor")
-        self.combo_slipfactor.addItem("")
-        self.combo_slipfactor.addItem("")
-        self.combo_slipfactor.addItem("")
-        self.combo_slipfactor.addItem("")
-        self.combo_slipfactor.addItem("")
-        self.combo_slipfactor.addItem("")
-        self.combo_slipfactor.addItem("")
-        self.combo_slipfactor.addItem("")
-        self.combo_slipfactor.addItem("")
-        self.gridLayout_11.addWidget(self.combo_slipfactor, 0, 0, 1, 1)
-        self.gridLayout_12.addLayout(self.gridLayout_11, 2, 0, 1, 1)
-        spacerItem2 = QtWidgets.QSpacerItem(203, 13, QtWidgets.QSizePolicy.Minimum, QtWidgets.QSizePolicy.Expanding)
-        self.gridLayout_12.addItem(spacerItem2, 1, 0, 1, 1)
         self.gridLayout_9 = QtWidgets.QGridLayout()
         self.gridLayout_9.setObjectName("gridLayout_9")
+        self.label_8 = QtWidgets.QLabel(self.tab_Bolt)
+        self.label_8.setObjectName("label_8")
+        self.gridLayout_9.addWidget(self.label_8, 2, 0, 1, 1)
         self.label_11 = QtWidgets.QLabel(self.tab_Bolt)
-        self.label_11.setText("")
         self.label_11.setObjectName("label_11")
         self.gridLayout_9.addWidget(self.label_11, 2, 2, 1, 1)
         self.txt_boltFu = QtWidgets.QLineEdit(self.tab_Bolt)
@@ -83,54 +104,44 @@
         self.txt_boltHoleClearance.setObjectName("txt_boltHoleClearance")
         self.gridLayout_9.addWidget(self.txt_boltHoleClearance, 1, 1, 1, 1)
         self.label_9 = QtWidgets.QLabel(self.tab_Bolt)
-        self.label_9.setText("")
         self.label_9.setObjectName("label_9")
         self.gridLayout_9.addWidget(self.label_9, 1, 2, 1, 1)
-        self.label_8 = QtWidgets.QLabel(self.tab_Bolt)
-        self.label_8.setObjectName("label_8")
-        self.gridLayout_9.addWidget(self.label_8, 2, 0, 1, 1)
         self.gridLayout_12.addLayout(self.gridLayout_9, 0, 0, 1, 1)
-        self.gridLayout_14.addLayout(self.gridLayout_12, 0, 1, 1, 1)
-        self.gridLayout_25 = QtWidgets.QGridLayout()
-        self.gridLayout_25.setObjectName("gridLayout_25")
-        self.gridLayout = QtWidgets.QGridLayout()
-        self.gridLayout.setObjectName("gridLayout")
-        self.label = QtWidgets.QLabel(self.tab_Bolt)
-        self.label.setObjectName("label")
-        self.gridLayout.addWidget(self.label, 0, 0, 1, 1)
-        self.label_2 = QtWidgets.QLabel(self.tab_Bolt)
-        self.label_2.setObjectName("label_2")
-        self.gridLayout.addWidget(self.label_2, 1, 0, 1, 1)
-        self.label_4 = QtWidgets.QLabel(self.tab_Bolt)
-        self.label_4.setObjectName("label_4")
-        self.gridLayout.addWidget(self.label_4, 2, 0, 1, 1)
-        self.gridLayout_25.addLayout(self.gridLayout, 0, 0, 1, 1)
-        spacerItem3 = QtWidgets.QSpacerItem(233, 28, QtWidgets.QSizePolicy.Minimum, QtWidgets.QSizePolicy.Expanding)
-        self.gridLayout_25.addItem(spacerItem3, 1, 0, 1, 1)
-        self.label_7 = QtWidgets.QLabel(self.tab_Bolt)
+        spacerItem3 = QtWidgets.QSpacerItem(209, 13, QtWidgets.QSizePolicy.Minimum, QtWidgets.QSizePolicy.Expanding)
+        self.gridLayout_12.addItem(spacerItem3, 1, 0, 1, 1)
+        self.gridLayout_11 = QtWidgets.QGridLayout()
+        self.gridLayout_11.setObjectName("gridLayout_11")
+        self.combo_slipfactor = QtWidgets.QComboBox(self.tab_Bolt)
+        self.combo_slipfactor.setMinimumSize(QtCore.QSize(0, 0))
+        self.combo_slipfactor.setMaximumSize(QtCore.QSize(155, 16777215))
+        self.combo_slipfactor.setObjectName("combo_slipfactor")
+        self.combo_slipfactor.addItem("")
+        self.combo_slipfactor.addItem("")
+        self.combo_slipfactor.addItem("")
+        self.combo_slipfactor.addItem("")
+        self.combo_slipfactor.addItem("")
+        self.combo_slipfactor.addItem("")
+        self.combo_slipfactor.addItem("")
+        self.combo_slipfactor.addItem("")
+        self.combo_slipfactor.addItem("")
+        self.gridLayout_11.addWidget(self.combo_slipfactor, 0, 0, 1, 1)
+        self.gridLayout_12.addLayout(self.gridLayout_11, 2, 0, 1, 1)
+        self.gridLayout_26.addLayout(self.gridLayout_12, 0, 1, 1, 1)
+        self.gridLayout_28.addLayout(self.gridLayout_26, 1, 0, 1, 1)
+        self.gridLayout_29.addLayout(self.gridLayout_28, 0, 0, 2, 2)
+        spacerItem4 = QtWidgets.QSpacerItem(20, 158, QtWidgets.QSizePolicy.Minimum, QtWidgets.QSizePolicy.Expanding)
+        self.gridLayout_29.addItem(spacerItem4, 4, 1, 1, 1)
+        spacerItem5 = QtWidgets.QSpacerItem(20, 54, QtWidgets.QSizePolicy.Minimum, QtWidgets.QSizePolicy.Expanding)
+        self.gridLayout_29.addItem(spacerItem5, 2, 1, 1, 1)
+        self.label_note = QtWidgets.QLabel(self.tab_Bolt)
         font = QtGui.QFont()
-        font.setBold(True)
-        font.setWeight(75)
-        self.label_7.setFont(font)
-        self.label_7.setObjectName("label_7")
-        self.gridLayout_25.addWidget(self.label_7, 2, 0, 1, 1)
-        self.label_15 = QtWidgets.QLabel(self.tab_Bolt)
-        self.label_15.setObjectName("label_15")
-        self.gridLayout_25.addWidget(self.label_15, 3, 0, 1, 1)
-        self.gridLayout_14.addLayout(self.gridLayout_25, 0, 0, 1, 1)
-        self.gridLayout_15.addLayout(self.gridLayout_14, 1, 0, 1, 1)
-        self.gridLayout_27 = QtWidgets.QGridLayout()
-        self.gridLayout_27.setObjectName("gridLayout_27")
-        self.label_5 = QtWidgets.QLabel(self.tab_Bolt)
-        self.label_5.setObjectName("label_5")
-        self.gridLayout_27.addWidget(self.label_5, 0, 0, 1, 1)
-        self.line = QtWidgets.QFrame(self.tab_Bolt)
-        self.line.setFrameShape(QtWidgets.QFrame.HLine)
-        self.line.setFrameShadow(QtWidgets.QFrame.Sunken)
-        self.line.setObjectName("line")
-        self.gridLayout_27.addWidget(self.line, 1, 0, 1, 1)
-        self.gridLayout_15.addLayout(self.gridLayout_27, 0, 0, 1, 1)
-        self.gridLayout_16.addLayout(self.gridLayout_15, 0, 0, 1, 1)
+        font.setPointSize(8)
+        font.setBold(False)
+        font.setItalic(False)
+        font.setWeight(50)
+        self.label_note.setFont(font)
+        self.label_note.setObjectName("label_note")
+        self.gridLayout_29.addWidget(self.label_note, 3, 0, 1, 2)
         self.gridLayout_8 = QtWidgets.QGridLayout()
         self.gridLayout_8.setObjectName("gridLayout_8")
         self.label_3 = QtWidgets.QLabel(self.tab_Bolt)
@@ -145,20 +156,7 @@
         self.textBrowser.setMinimumSize(QtCore.QSize(210, 320))
         self.textBrowser.setObjectName("textBrowser")
         self.gridLayout_8.addWidget(self.textBrowser, 2, 0, 1, 1)
-        self.gridLayout_16.addLayout(self.gridLayout_8, 0, 1, 4, 1)
-        spacerItem4 = QtWidgets.QSpacerItem(20, 158, QtWidgets.QSizePolicy.Minimum, QtWidgets.QSizePolicy.Expanding)
-        self.gridLayout_16.addItem(spacerItem4, 3, 0, 1, 1)
-        self.label_note = QtWidgets.QLabel(self.tab_Bolt)
-        font = QtGui.QFont()
-        font.setPointSize(8)
-        font.setBold(False)
-        font.setItalic(False)
-        font.setWeight(50)
-        self.label_note.setFont(font)
-        self.label_note.setObjectName("label_note")
-        self.gridLayout_16.addWidget(self.label_note, 2, 0, 1, 1)
-        spacerItem5 = QtWidgets.QSpacerItem(20, 54, QtWidgets.QSizePolicy.Minimum, QtWidgets.QSizePolicy.Expanding)
-        self.gridLayout_16.addItem(spacerItem5, 1, 0, 1, 1)
+        self.gridLayout_29.addLayout(self.gridLayout_8, 0, 2, 5, 1)
         self.tabWidget.addTab(self.tab_Bolt, "")
         self.tab_Weld = QtWidgets.QWidget()
         self.tab_Weld.setObjectName("tab_Weld")
@@ -190,91 +188,43 @@
         self.gridLayout_13.addWidget(self.line_8, 1, 0, 1, 2)
         self.gridLayout_3 = QtWidgets.QGridLayout()
         self.gridLayout_3.setObjectName("gridLayout_3")
-        self.label_6 = QtWidgets.QLabel(self.tab_Weld)
-        self.label_6.setObjectName("label_6")
-        self.gridLayout_3.addWidget(self.label_6, 2, 0, 1, 1)
+        self.label_22 = QtWidgets.QLabel(self.tab_Weld)
+        self.label_22.setObjectName("label_22")
+        self.gridLayout_3.addWidget(self.label_22, 0, 0, 1, 1)
         self.combo_weldType = QtWidgets.QComboBox(self.tab_Weld)
         self.combo_weldType.setObjectName("combo_weldType")
         self.combo_weldType.addItem("")
         self.combo_weldType.addItem("")
         self.gridLayout_3.addWidget(self.combo_weldType, 0, 2, 1, 1)
-        self.label_22 = QtWidgets.QLabel(self.tab_Weld)
-        self.label_22.setObjectName("label_22")
-        self.gridLayout_3.addWidget(self.label_22, 0, 0, 1, 1)
         self.label_27 = QtWidgets.QLabel(self.tab_Weld)
         self.label_27.setText("")
         self.label_27.setObjectName("label_27")
         self.gridLayout_3.addWidget(self.label_27, 1, 0, 1, 1)
+        self.label_6 = QtWidgets.QLabel(self.tab_Weld)
+        self.label_6.setObjectName("label_6")
+        self.gridLayout_3.addWidget(self.label_6, 2, 0, 1, 1)
+        self.label_10 = QtWidgets.QLabel(self.tab_Weld)
+        self.label_10.setObjectName("label_10")
+        self.gridLayout_3.addWidget(self.label_10, 2, 1, 1, 1)
         self.txt_weldFu = QtWidgets.QLineEdit(self.tab_Weld)
         self.txt_weldFu.setAlignment(QtCore.Qt.AlignLeading|QtCore.Qt.AlignLeft|QtCore.Qt.AlignVCenter)
         self.txt_weldFu.setObjectName("txt_weldFu")
         self.gridLayout_3.addWidget(self.txt_weldFu, 2, 2, 1, 1)
-        self.label_10 = QtWidgets.QLabel(self.tab_Weld)
-        self.label_10.setObjectName("label_10")
-        self.gridLayout_3.addWidget(self.label_10, 2, 1, 1, 1)
+        self.label_12 = QtWidgets.QLabel(self.tab_Weld)
+        self.label_12.setObjectName("label_12")
+        self.gridLayout_3.addWidget(self.label_12, 2, 3, 1, 1)
         self.gridLayout_13.addLayout(self.gridLayout_3, 2, 0, 1, 2)
         spacerItem6 = QtWidgets.QSpacerItem(20, 288, QtWidgets.QSizePolicy.Minimum, QtWidgets.QSizePolicy.Expanding)
         self.gridLayout_13.addItem(spacerItem6, 3, 1, 1, 1)
         self.tabWidget.addTab(self.tab_Weld, "")
         self.tab_Detailing = QtWidgets.QWidget()
         self.tab_Detailing.setObjectName("tab_Detailing")
-        self.gridLayout_18 = QtWidgets.QGridLayout(self.tab_Detailing)
-        self.gridLayout_18.setContentsMargins(0, 0, 0, 0)
-        self.gridLayout_18.setObjectName("gridLayout_18")
-        self.gridLayout_17 = QtWidgets.QGridLayout()
-        self.gridLayout_17.setObjectName("gridLayout_17")
-        self.gridLayout_6 = QtWidgets.QGridLayout()
+        self.gridLayout_6 = QtWidgets.QGridLayout(self.tab_Detailing)
+        self.gridLayout_6.setContentsMargins(0, 0, 0, 0)
         self.gridLayout_6.setObjectName("gridLayout_6")
         self.label_38 = QtWidgets.QLabel(self.tab_Detailing)
         self.label_38.setObjectName("label_38")
         self.gridLayout_6.addWidget(self.label_38, 0, 0, 1, 1)
-        self.line_11 = QtWidgets.QFrame(self.tab_Detailing)
-        self.line_11.setFrameShape(QtWidgets.QFrame.HLine)
-        self.line_11.setFrameShadow(QtWidgets.QFrame.Sunken)
-        self.line_11.setObjectName("line_11")
-        self.gridLayout_6.addWidget(self.line_11, 1, 0, 1, 1)
-        self.gridLayout_17.addLayout(self.gridLayout_6, 0, 0, 1, 1)
-        self.gridLayout_4 = QtWidgets.QGridLayout()
-        self.gridLayout_4.setObjectName("gridLayout_4")
-        self.label_40 = QtWidgets.QLabel(self.tab_Detailing)
-        self.label_40.setObjectName("label_40")
-        self.gridLayout_4.addWidget(self.label_40, 1, 0, 1, 1)
-        self.combo_detailingEdgeType = QtWidgets.QComboBox(self.tab_Detailing)
-        self.combo_detailingEdgeType.setObjectName("combo_detailingEdgeType")
-        self.combo_detailingEdgeType.addItem("")
-        self.combo_detailingEdgeType.addItem("")
-<<<<<<< HEAD
-        self.gridLayout_4.addWidget(self.combo_detailingEdgeType, 0, 1, 1, 2)
-=======
-        self.gridLayout_4.addWidget(self.combo_detailingEdgeType, 0, 1, 1, 1)
-        self.label_29 = QtWidgets.QLabel(self.tab_Detailing)
-        self.label_29.setObjectName("label_29")
-        self.gridLayout_4.addWidget(self.label_29, 1, 0, 1, 1)
-        self.txt_detailingGap = QtWidgets.QLineEdit(self.tab_Detailing)
-        self.txt_detailingGap.setAlignment(QtCore.Qt.AlignLeading|QtCore.Qt.AlignLeft|QtCore.Qt.AlignVCenter)
-        self.txt_detailingGap.setObjectName("txt_detailingGap")
-        self.gridLayout_4.addWidget(self.txt_detailingGap, 1, 1, 1, 1)
-        self.label_40 = QtWidgets.QLabel(self.tab_Detailing)
-        self.label_40.setObjectName("label_40")
-        self.gridLayout_4.addWidget(self.label_40, 2, 0, 1, 1)
->>>>>>> bbdb8d91
-        self.combo_detailing_memebers = QtWidgets.QComboBox(self.tab_Detailing)
-        self.combo_detailing_memebers.setObjectName("combo_detailing_memebers")
-        self.combo_detailing_memebers.addItem("")
-        self.combo_detailing_memebers.addItem("")
-<<<<<<< HEAD
-        self.gridLayout_4.addWidget(self.combo_detailing_memebers, 1, 1, 1, 1)
-        self.label_39 = QtWidgets.QLabel(self.tab_Detailing)
-        self.label_39.setObjectName("label_39")
-        self.gridLayout_4.addWidget(self.label_39, 0, 0, 1, 1)
-        self.gridLayout_6.addLayout(self.gridLayout_4, 2, 0, 2, 1)
-=======
-        self.gridLayout_4.addWidget(self.combo_detailing_memebers, 2, 1, 1, 1)
-        self.gridLayout_17.addLayout(self.gridLayout_4, 1, 0, 1, 1)
-        self.gridLayout_18.addLayout(self.gridLayout_17, 0, 0, 1, 1)
->>>>>>> bbdb8d91
-        spacerItem7 = QtWidgets.QSpacerItem(13, 20, QtWidgets.QSizePolicy.Expanding, QtWidgets.QSizePolicy.Minimum)
-        self.gridLayout_18.addItem(spacerItem7, 0, 1, 1, 1)
         self.gridLayout_10 = QtWidgets.QGridLayout()
         self.gridLayout_10.setObjectName("gridLayout_10")
         self.line_6 = QtWidgets.QFrame(self.tab_Detailing)
@@ -289,9 +239,35 @@
         self.textBrowser_detailingDescription.setMinimumSize(QtCore.QSize(210, 0))
         self.textBrowser_detailingDescription.setObjectName("textBrowser_detailingDescription")
         self.gridLayout_10.addWidget(self.textBrowser_detailingDescription, 2, 0, 1, 1)
-        self.gridLayout_18.addLayout(self.gridLayout_10, 0, 2, 2, 1)
+        self.gridLayout_6.addLayout(self.gridLayout_10, 0, 2, 5, 1)
+        self.line_11 = QtWidgets.QFrame(self.tab_Detailing)
+        self.line_11.setFrameShape(QtWidgets.QFrame.HLine)
+        self.line_11.setFrameShadow(QtWidgets.QFrame.Sunken)
+        self.line_11.setObjectName("line_11")
+        self.gridLayout_6.addWidget(self.line_11, 1, 0, 1, 1)
+        self.gridLayout_4 = QtWidgets.QGridLayout()
+        self.gridLayout_4.setObjectName("gridLayout_4")
+        self.label_40 = QtWidgets.QLabel(self.tab_Detailing)
+        self.label_40.setObjectName("label_40")
+        self.gridLayout_4.addWidget(self.label_40, 1, 0, 1, 1)
+        self.combo_detailingEdgeType = QtWidgets.QComboBox(self.tab_Detailing)
+        self.combo_detailingEdgeType.setObjectName("combo_detailingEdgeType")
+        self.combo_detailingEdgeType.addItem("")
+        self.combo_detailingEdgeType.addItem("")
+        self.gridLayout_4.addWidget(self.combo_detailingEdgeType, 0, 1, 1, 2)
+        self.combo_detailing_memebers = QtWidgets.QComboBox(self.tab_Detailing)
+        self.combo_detailing_memebers.setObjectName("combo_detailing_memebers")
+        self.combo_detailing_memebers.addItem("")
+        self.combo_detailing_memebers.addItem("")
+        self.gridLayout_4.addWidget(self.combo_detailing_memebers, 1, 1, 1, 1)
+        self.label_39 = QtWidgets.QLabel(self.tab_Detailing)
+        self.label_39.setObjectName("label_39")
+        self.gridLayout_4.addWidget(self.label_39, 0, 0, 1, 1)
+        self.gridLayout_6.addLayout(self.gridLayout_4, 2, 0, 2, 1)
+        spacerItem7 = QtWidgets.QSpacerItem(13, 20, QtWidgets.QSizePolicy.Expanding, QtWidgets.QSizePolicy.Minimum)
+        self.gridLayout_6.addItem(spacerItem7, 3, 1, 1, 1)
         spacerItem8 = QtWidgets.QSpacerItem(20, 255, QtWidgets.QSizePolicy.Minimum, QtWidgets.QSizePolicy.Expanding)
-        self.gridLayout_18.addItem(spacerItem8, 1, 0, 1, 1)
+        self.gridLayout_6.addItem(spacerItem8, 4, 0, 1, 1)
         self.tabWidget.addTab(self.tab_Detailing, "")
         self.tab_Design = QtWidgets.QWidget()
         self.tab_Design.setObjectName("tab_Design")
@@ -318,6 +294,19 @@
         self.btn_defaults.setText(_translate("Dialog", "Defaults"))
         self.btn_save.setText(_translate("Dialog", "Save"))
         self.btn_close.setText(_translate("Dialog", "Close"))
+        self.label_5.setText(_translate("Dialog", "Inputs"))
+        self.label.setText(_translate("Dialog", "Bolt hole type"))
+        self.label_2.setText(_translate("Dialog", "Bolt hole clearance (custom)"))
+        self.label_4.setText(_translate("Dialog", "Material grade overwrite"))
+        self.label_7.setText(_translate("Dialog", "HSFG bolt design parameters:"))
+        self.label_15.setText(_translate("Dialog", "Slip factor (µ_f)"))
+        self.label_8.setText(_translate("Dialog", "Fu"))
+        self.label_11.setText(_translate("Dialog", "MPa"))
+        self.txt_boltFu.setText(_translate("Dialog", "800"))
+        self.combo_boltHoleType.setItemText(0, _translate("Dialog", "Standard"))
+        self.combo_boltHoleType.setItemText(1, _translate("Dialog", "Over-sized"))
+        self.txt_boltHoleClearance.setText(_translate("Dialog", "2"))
+        self.label_9.setText(_translate("Dialog", "mm"))
         self.combo_slipfactor.setItemText(0, _translate("Dialog", "0.2"))
         self.combo_slipfactor.setItemText(1, _translate("Dialog", "0.5"))
         self.combo_slipfactor.setItemText(2, _translate("Dialog", "0.1"))
@@ -327,139 +316,128 @@
         self.combo_slipfactor.setItemText(6, _translate("Dialog", "0.48"))
         self.combo_slipfactor.setItemText(7, _translate("Dialog", "0.52"))
         self.combo_slipfactor.setItemText(8, _translate("Dialog", "0.55"))
-        self.txt_boltFu.setText(_translate("Dialog", "800"))
-        self.combo_boltHoleType.setItemText(0, _translate("Dialog", "Standard"))
-        self.combo_boltHoleType.setItemText(1, _translate("Dialog", "Over-sized"))
-        self.txt_boltHoleClearance.setText(_translate("Dialog", "2"))
-        self.label_8.setText(_translate("Dialog", "Fu"))
-        self.label.setText(_translate("Dialog", "Bolt hole type"))
-        self.label_2.setText(_translate("Dialog", "Bolt hole clearance (custom) (mm)"))
-        self.label_4.setText(_translate("Dialog", "Material grade overwrite (MPa)"))
-        self.label_7.setText(_translate("Dialog", "HSFG bolt design parameters:"))
-        self.label_15.setText(_translate("Dialog", "Slip factor (µ_f)"))
-        self.label_5.setText(_translate("Dialog", "Inputs"))
+        self.label_note.setText(_translate("Dialog", "NOTE : If slip is permitted under the design load, design the bolt as a\n"
+"bearing bolt and select corresponding (higher) blot grade."))
         self.label_3.setText(_translate("Dialog", "Description"))
         self.textBrowser.setHtml(_translate("Dialog", "<!DOCTYPE HTML PUBLIC \"-//W3C//DTD HTML 4.0//EN\" \"http://www.w3.org/TR/REC-html40/strict.dtd\">\n"
 "<html><head><meta name=\"qrichtext\" content=\"1\" /><style type=\"text/css\">\n"
 "p, li { white-space: pre-wrap; }\n"
-"</style></head><body style=\" font-family:\'MS Shell Dlg 2\'; font-size:7.5pt; font-weight:400; font-style:normal;\">\n"
+"</style></head><body style=\" font-family:\'Sans Serif\'; font-size:9pt; font-weight:400; font-style:normal;\">\n"
 "<table border=\"0\" style=\" margin-top:0px; margin-bottom:0px; margin-left:0px; margin-right:0px;\" cellspacing=\"2\" cellpadding=\"0\">\n"
 "<tr>\n"
 "<td colspan=\"3\">\n"
-"<p align=\"justify\" style=\" margin-top:12px; margin-bottom:12px; margin-left:0px; margin-right:0px; -qt-block-indent:0; text-indent:0px;\"><span style=\" font-size:8pt;\">IS 800 Table 20 Typical Average Values for Coefficient of Friction (</span><span style=\" font-family:\'Calibri,sans-serif\'; font-size:9pt;\">µ</span><span style=\" font-family:\'Calibri,sans-serif\'; font-size:9pt; vertical-align:sub;\">f</span><span style=\" font-size:8pt;\">)</span></p></td></tr></table>\n"
-"<p align=\"justify\" style=\"-qt-paragraph-type:empty; margin-top:12px; margin-bottom:12px; margin-left:0px; margin-right:0px; -qt-block-indent:0; text-indent:0px; font-size:8pt;\"><br /></p>\n"
+"<p align=\"justify\" style=\" margin-top:12px; margin-bottom:12px; margin-left:0px; margin-right:0px; -qt-block-indent:0; text-indent:0px;\"><span style=\" font-family:\'MS Shell Dlg 2\'; font-size:8pt;\">IS 800 Table 20 Typical Average Values for Coefficient of Friction (</span><span style=\" font-family:\'Calibri,sans-serif\';\">µ</span><span style=\" font-family:\'Calibri,sans-serif\'; vertical-align:sub;\">f</span><span style=\" font-family:\'MS Shell Dlg 2\'; font-size:8pt;\">)</span></p></td></tr></table>\n"
+"<p align=\"justify\" style=\"-qt-paragraph-type:empty; margin-top:12px; margin-bottom:12px; margin-left:0px; margin-right:0px; -qt-block-indent:0; text-indent:0px; font-family:\'MS Shell Dlg 2\'; font-size:8pt;\"><br /></p>\n"
 "<table border=\"0\" style=\" margin-top:0px; margin-bottom:0px; margin-left:0px; margin-right:0px;\" cellspacing=\"2\" cellpadding=\"0\">\n"
 "<tr>\n"
 "<td width=\"26\"></td>\n"
 "<td width=\"383\">\n"
-"<p align=\"justify\" style=\" margin-top:12px; margin-bottom:12px; margin-left:0px; margin-right:0px; -qt-block-indent:0; text-indent:0px;\"><span style=\" font-size:8pt;\">Treatment of Surfaces</span></p></td>\n"
+"<p align=\"justify\" style=\" margin-top:12px; margin-bottom:12px; margin-left:0px; margin-right:0px; -qt-block-indent:0; text-indent:0px;\"><span style=\" font-family:\'MS Shell Dlg 2\'; font-size:8pt;\">Treatment of Surfaces</span></p></td>\n"
 "<td width=\"78\">\n"
-"<p align=\"justify\" style=\" margin-top:12px; margin-bottom:12px; margin-left:0px; margin-right:0px; -qt-block-indent:0; text-indent:0px;\"><span style=\" font-size:8pt;\">  µ_f</span></p></td></tr>\n"
-"<tr>\n"
-"<td>\n"
-"<p align=\"justify\" style=\" margin-top:12px; margin-bottom:12px; margin-left:0px; margin-right:0px; -qt-block-indent:0; text-indent:0px;\"><span style=\" font-size:8pt;\">i)</span></p></td>\n"
-"<td>\n"
-"<p align=\"justify\" style=\" margin-top:12px; margin-bottom:12px; margin-left:0px; margin-right:0px; -qt-block-indent:0; text-indent:0px;\"><span style=\" font-size:8pt;\">Surfaces not treated</span></p></td>\n"
-"<td>\n"
-"<p align=\"justify\" style=\" margin-top:12px; margin-bottom:12px; margin-left:0px; margin-right:0px; -qt-block-indent:0; text-indent:0px;\"><span style=\" font-size:8pt;\">  0.2</span></p></td></tr>\n"
-"<tr>\n"
-"<td>\n"
-"<p align=\"justify\" style=\" margin-top:12px; margin-bottom:12px; margin-left:0px; margin-right:0px; -qt-block-indent:0; text-indent:0px;\"><span style=\" font-size:8pt;\">ii)</span></p></td>\n"
-"<td>\n"
-"<p align=\"justify\" style=\" margin-top:12px; margin-bottom:12px; margin-left:0px; margin-right:0px; -qt-block-indent:0; text-indent:0px;\"><span style=\" font-size:8pt;\">Surfaces blasted with short or grit with any loose rust removed, no pitting</span></p></td>\n"
-"<td>\n"
-"<p align=\"justify\" style=\" margin-top:12px; margin-bottom:12px; margin-left:0px; margin-right:0px; -qt-block-indent:0; text-indent:0px;\"><span style=\" font-size:8pt;\">  0.5</span></p></td></tr>\n"
-"<tr>\n"
-"<td>\n"
-"<p align=\"justify\" style=\" margin-top:12px; margin-bottom:12px; margin-left:0px; margin-right:0px; -qt-block-indent:0; text-indent:0px;\"><span style=\" font-size:8pt;\">iii)</span></p></td>\n"
-"<td>\n"
-"<p align=\"justify\" style=\" margin-top:12px; margin-bottom:12px; margin-left:0px; margin-right:0px; -qt-block-indent:0; text-indent:0px;\"><span style=\" font-size:8pt;\">Surfaces blasted with short or grit and hot-dip galvanized</span></p></td>\n"
-"<td>\n"
-"<p align=\"justify\" style=\" margin-top:12px; margin-bottom:12px; margin-left:0px; margin-right:0px; -qt-block-indent:0; text-indent:0px;\"><span style=\" font-size:8pt;\">  0.1</span></p></td></tr>\n"
-"<tr>\n"
-"<td>\n"
-"<p align=\"justify\" style=\" margin-top:12px; margin-bottom:12px; margin-left:0px; margin-right:0px; -qt-block-indent:0; text-indent:0px;\"><span style=\" font-size:8pt;\">iv)</span></p></td>\n"
-"<td>\n"
-"<p align=\"justify\" style=\" margin-top:12px; margin-bottom:12px; margin-left:0px; margin-right:0px; -qt-block-indent:0; text-indent:0px;\"><span style=\" font-size:8pt;\">Surfaces blasted with short or grit and spray - metallized with zinc (thickness 50-70 µm)</span></p></td>\n"
-"<td>\n"
-"<p align=\"justify\" style=\" margin-top:12px; margin-bottom:12px; margin-left:0px; margin-right:0px; -qt-block-indent:0; text-indent:0px;\"><span style=\" font-size:8pt;\">  0.25</span></p></td></tr>\n"
-"<tr>\n"
-"<td>\n"
-"<p align=\"justify\" style=\" margin-top:12px; margin-bottom:12px; margin-left:0px; margin-right:0px; -qt-block-indent:0; text-indent:0px;\"><span style=\" font-size:8pt;\">v)</span></p></td>\n"
-"<td>\n"
-"<p align=\"justify\" style=\" margin-top:12px; margin-bottom:12px; margin-left:0px; margin-right:0px; -qt-block-indent:0; text-indent:0px;\"><span style=\" font-size:8pt;\">Surfaces blasted with shot or grit and painted with ethylzinc silicate coat (thickness 30-60 µm)</span></p></td>\n"
-"<td>\n"
-"<p align=\"justify\" style=\" margin-top:12px; margin-bottom:12px; margin-left:0px; margin-right:0px; -qt-block-indent:0; text-indent:0px;\"><span style=\" font-size:8pt;\">  0.3</span></p></td></tr>\n"
-"<tr>\n"
-"<td>\n"
-"<p align=\"justify\" style=\" margin-top:12px; margin-bottom:12px; margin-left:0px; margin-right:0px; -qt-block-indent:0; text-indent:0px;\"><span style=\" font-size:8pt;\">vi)</span></p></td>\n"
-"<td>\n"
-"<p align=\"justify\" style=\" margin-top:12px; margin-bottom:12px; margin-left:0px; margin-right:0px; -qt-block-indent:0; text-indent:0px;\"><span style=\" font-size:8pt;\">Sand blasted surface, after light rusting</span></p></td>\n"
-"<td>\n"
-"<p align=\"justify\" style=\" margin-top:12px; margin-bottom:12px; margin-left:0px; margin-right:0px; -qt-block-indent:0; text-indent:0px;\"><span style=\" font-size:8pt;\">  0.52</span></p></td></tr>\n"
-"<tr>\n"
-"<td>\n"
-"<p align=\"justify\" style=\" margin-top:12px; margin-bottom:12px; margin-left:0px; margin-right:0px; -qt-block-indent:0; text-indent:0px;\"><span style=\" font-size:8pt;\">vii)</span></p></td>\n"
-"<td>\n"
-"<p align=\"justify\" style=\" margin-top:12px; margin-bottom:12px; margin-left:0px; margin-right:0px; -qt-block-indent:0; text-indent:0px;\"><span style=\" font-size:8pt;\">Surfaces blasted with shot or grit and painted with ethylzinc silicate coat (thickness 60-80 µm)</span></p></td>\n"
-"<td>\n"
-"<p align=\"justify\" style=\" margin-top:12px; margin-bottom:12px; margin-left:0px; margin-right:0px; -qt-block-indent:0; text-indent:0px;\"><span style=\" font-size:8pt;\">  0.3</span></p></td></tr>\n"
-"<tr>\n"
-"<td>\n"
-"<p align=\"justify\" style=\" margin-top:12px; margin-bottom:12px; margin-left:0px; margin-right:0px; -qt-block-indent:0; text-indent:0px;\"><span style=\" font-size:8pt;\">viii)</span></p></td>\n"
-"<td>\n"
-"<p align=\"justify\" style=\" margin-top:12px; margin-bottom:12px; margin-left:0px; margin-right:0px; -qt-block-indent:0; text-indent:0px;\"><span style=\" font-size:8pt;\">Surfaces blasted with shot or grit and painted with alcalizinc silicate coat (thickness 60-80 µm)</span></p></td>\n"
-"<td>\n"
-"<p align=\"justify\" style=\" margin-top:12px; margin-bottom:12px; margin-left:0px; margin-right:0px; -qt-block-indent:0; text-indent:0px;\"><span style=\" font-size:8pt;\">  0.3</span></p></td></tr>\n"
-"<tr>\n"
-"<td>\n"
-"<p align=\"justify\" style=\" margin-top:12px; margin-bottom:12px; margin-left:0px; margin-right:0px; -qt-block-indent:0; text-indent:0px;\"><span style=\" font-size:8pt;\">ix)</span></p></td>\n"
-"<td>\n"
-"<p align=\"justify\" style=\" margin-top:12px; margin-bottom:12px; margin-left:0px; margin-right:0px; -qt-block-indent:0; text-indent:0px;\"><span style=\" font-size:8pt;\">Surfaces blasted with shot or grit and spray metallized with aluminium (thickness &gt;50 µm)</span></p></td>\n"
-"<td>\n"
-"<p align=\"justify\" style=\" margin-top:12px; margin-bottom:12px; margin-left:0px; margin-right:0px; -qt-block-indent:0; text-indent:0px;\"><span style=\" font-size:8pt;\">  0.5</span></p></td></tr>\n"
-"<tr>\n"
-"<td>\n"
-"<p align=\"justify\" style=\" margin-top:12px; margin-bottom:12px; margin-left:0px; margin-right:0px; -qt-block-indent:0; text-indent:0px;\"><span style=\" font-size:8pt;\">x)</span></p></td>\n"
-"<td>\n"
-"<p align=\"justify\" style=\" margin-top:12px; margin-bottom:12px; margin-left:0px; margin-right:0px; -qt-block-indent:0; text-indent:0px;\"><span style=\" font-size:8pt;\">Clean mill scale</span></p></td>\n"
-"<td>\n"
-"<p align=\"justify\" style=\" margin-top:12px; margin-bottom:12px; margin-left:0px; margin-right:0px; -qt-block-indent:0; text-indent:0px;\"><span style=\" font-size:8pt;\">  0.33</span></p></td></tr>\n"
-"<tr>\n"
-"<td>\n"
-"<p align=\"justify\" style=\" margin-top:12px; margin-bottom:12px; margin-left:0px; margin-right:0px; -qt-block-indent:0; text-indent:0px;\"><span style=\" font-size:8pt;\">xi)</span></p></td>\n"
-"<td>\n"
-"<p align=\"justify\" style=\" margin-top:12px; margin-bottom:12px; margin-left:0px; margin-right:0px; -qt-block-indent:0; text-indent:0px;\"><span style=\" font-size:8pt;\">Sand blasted surface</span></p></td>\n"
-"<td>\n"
-"<p align=\"justify\" style=\" margin-top:12px; margin-bottom:12px; margin-left:0px; margin-right:0px; -qt-block-indent:0; text-indent:0px;\"><span style=\" font-size:8pt;\">  0.48</span></p></td></tr>\n"
-"<tr>\n"
-"<td>\n"
-"<p align=\"justify\" style=\" margin-top:12px; margin-bottom:12px; margin-left:0px; margin-right:0px; -qt-block-indent:0; text-indent:0px;\"><span style=\" font-size:8pt;\">xii)</span></p></td>\n"
-"<td>\n"
-"<p align=\"justify\" style=\" margin-top:12px; margin-bottom:12px; margin-left:0px; margin-right:0px; -qt-block-indent:0; text-indent:0px;\"><span style=\" font-size:8pt;\">Red lead painted surface</span></p></td>\n"
-"<td>\n"
-"<p align=\"justify\" style=\" margin-top:12px; margin-bottom:12px; margin-left:0px; margin-right:0px; -qt-block-indent:0; text-indent:0px;\"><span style=\" font-size:8pt;\">  0.1</span></p>\n"
-"<p align=\"justify\" style=\"-qt-paragraph-type:empty; margin-top:12px; margin-bottom:12px; margin-left:0px; margin-right:0px; -qt-block-indent:0; text-indent:0px; font-size:8pt;\"><br /></p></td></tr></table></body></html>"))
-        self.label_note.setText(_translate("Dialog", "NOTE : If slip is permitted under the design load, design the bolt as a bearing\n"
-"bolt and select corresponding (higher) blot grade."))
+"<p align=\"justify\" style=\" margin-top:12px; margin-bottom:12px; margin-left:0px; margin-right:0px; -qt-block-indent:0; text-indent:0px;\"><span style=\" font-family:\'MS Shell Dlg 2\'; font-size:8pt;\">  µ_f</span></p></td></tr>\n"
+"<tr>\n"
+"<td>\n"
+"<p align=\"justify\" style=\" margin-top:12px; margin-bottom:12px; margin-left:0px; margin-right:0px; -qt-block-indent:0; text-indent:0px;\"><span style=\" font-family:\'MS Shell Dlg 2\'; font-size:8pt;\">i)</span></p></td>\n"
+"<td>\n"
+"<p align=\"justify\" style=\" margin-top:12px; margin-bottom:12px; margin-left:0px; margin-right:0px; -qt-block-indent:0; text-indent:0px;\"><span style=\" font-family:\'MS Shell Dlg 2\'; font-size:8pt;\">Surfaces not treated</span></p></td>\n"
+"<td>\n"
+"<p align=\"justify\" style=\" margin-top:12px; margin-bottom:12px; margin-left:0px; margin-right:0px; -qt-block-indent:0; text-indent:0px;\"><span style=\" font-family:\'MS Shell Dlg 2\'; font-size:8pt;\">  0.2</span></p></td></tr>\n"
+"<tr>\n"
+"<td>\n"
+"<p align=\"justify\" style=\" margin-top:12px; margin-bottom:12px; margin-left:0px; margin-right:0px; -qt-block-indent:0; text-indent:0px;\"><span style=\" font-family:\'MS Shell Dlg 2\'; font-size:8pt;\">ii)</span></p></td>\n"
+"<td>\n"
+"<p align=\"justify\" style=\" margin-top:12px; margin-bottom:12px; margin-left:0px; margin-right:0px; -qt-block-indent:0; text-indent:0px;\"><span style=\" font-family:\'MS Shell Dlg 2\'; font-size:8pt;\">Surfaces blasted with short or grit with any loose rust removed, no pitting</span></p></td>\n"
+"<td>\n"
+"<p align=\"justify\" style=\" margin-top:12px; margin-bottom:12px; margin-left:0px; margin-right:0px; -qt-block-indent:0; text-indent:0px;\"><span style=\" font-family:\'MS Shell Dlg 2\'; font-size:8pt;\">  0.5</span></p></td></tr>\n"
+"<tr>\n"
+"<td>\n"
+"<p align=\"justify\" style=\" margin-top:12px; margin-bottom:12px; margin-left:0px; margin-right:0px; -qt-block-indent:0; text-indent:0px;\"><span style=\" font-family:\'MS Shell Dlg 2\'; font-size:8pt;\">iii)</span></p></td>\n"
+"<td>\n"
+"<p align=\"justify\" style=\" margin-top:12px; margin-bottom:12px; margin-left:0px; margin-right:0px; -qt-block-indent:0; text-indent:0px;\"><span style=\" font-family:\'MS Shell Dlg 2\'; font-size:8pt;\">Surfaces blasted with short or grit and hot-dip galvanized</span></p></td>\n"
+"<td>\n"
+"<p align=\"justify\" style=\" margin-top:12px; margin-bottom:12px; margin-left:0px; margin-right:0px; -qt-block-indent:0; text-indent:0px;\"><span style=\" font-family:\'MS Shell Dlg 2\'; font-size:8pt;\">  0.1</span></p></td></tr>\n"
+"<tr>\n"
+"<td>\n"
+"<p align=\"justify\" style=\" margin-top:12px; margin-bottom:12px; margin-left:0px; margin-right:0px; -qt-block-indent:0; text-indent:0px;\"><span style=\" font-family:\'MS Shell Dlg 2\'; font-size:8pt;\">iv)</span></p></td>\n"
+"<td>\n"
+"<p align=\"justify\" style=\" margin-top:12px; margin-bottom:12px; margin-left:0px; margin-right:0px; -qt-block-indent:0; text-indent:0px;\"><span style=\" font-family:\'MS Shell Dlg 2\'; font-size:8pt;\">Surfaces blasted with short or grit and spray - metallized with zinc (thickness 50-70 µm)</span></p></td>\n"
+"<td>\n"
+"<p align=\"justify\" style=\" margin-top:12px; margin-bottom:12px; margin-left:0px; margin-right:0px; -qt-block-indent:0; text-indent:0px;\"><span style=\" font-family:\'MS Shell Dlg 2\'; font-size:8pt;\">  0.25</span></p></td></tr>\n"
+"<tr>\n"
+"<td>\n"
+"<p align=\"justify\" style=\" margin-top:12px; margin-bottom:12px; margin-left:0px; margin-right:0px; -qt-block-indent:0; text-indent:0px;\"><span style=\" font-family:\'MS Shell Dlg 2\'; font-size:8pt;\">v)</span></p></td>\n"
+"<td>\n"
+"<p align=\"justify\" style=\" margin-top:12px; margin-bottom:12px; margin-left:0px; margin-right:0px; -qt-block-indent:0; text-indent:0px;\"><span style=\" font-family:\'MS Shell Dlg 2\'; font-size:8pt;\">Surfaces blasted with shot or grit and painted with ethylzinc silicate coat (thickness 30-60 µm)</span></p></td>\n"
+"<td>\n"
+"<p align=\"justify\" style=\" margin-top:12px; margin-bottom:12px; margin-left:0px; margin-right:0px; -qt-block-indent:0; text-indent:0px;\"><span style=\" font-family:\'MS Shell Dlg 2\'; font-size:8pt;\">  0.3</span></p></td></tr>\n"
+"<tr>\n"
+"<td>\n"
+"<p align=\"justify\" style=\" margin-top:12px; margin-bottom:12px; margin-left:0px; margin-right:0px; -qt-block-indent:0; text-indent:0px;\"><span style=\" font-family:\'MS Shell Dlg 2\'; font-size:8pt;\">vi)</span></p></td>\n"
+"<td>\n"
+"<p align=\"justify\" style=\" margin-top:12px; margin-bottom:12px; margin-left:0px; margin-right:0px; -qt-block-indent:0; text-indent:0px;\"><span style=\" font-family:\'MS Shell Dlg 2\'; font-size:8pt;\">Sand blasted surface, after light rusting</span></p></td>\n"
+"<td>\n"
+"<p align=\"justify\" style=\" margin-top:12px; margin-bottom:12px; margin-left:0px; margin-right:0px; -qt-block-indent:0; text-indent:0px;\"><span style=\" font-family:\'MS Shell Dlg 2\'; font-size:8pt;\">  0.52</span></p></td></tr>\n"
+"<tr>\n"
+"<td>\n"
+"<p align=\"justify\" style=\" margin-top:12px; margin-bottom:12px; margin-left:0px; margin-right:0px; -qt-block-indent:0; text-indent:0px;\"><span style=\" font-family:\'MS Shell Dlg 2\'; font-size:8pt;\">vii)</span></p></td>\n"
+"<td>\n"
+"<p align=\"justify\" style=\" margin-top:12px; margin-bottom:12px; margin-left:0px; margin-right:0px; -qt-block-indent:0; text-indent:0px;\"><span style=\" font-family:\'MS Shell Dlg 2\'; font-size:8pt;\">Surfaces blasted with shot or grit and painted with ethylzinc silicate coat (thickness 60-80 µm)</span></p></td>\n"
+"<td>\n"
+"<p align=\"justify\" style=\" margin-top:12px; margin-bottom:12px; margin-left:0px; margin-right:0px; -qt-block-indent:0; text-indent:0px;\"><span style=\" font-family:\'MS Shell Dlg 2\'; font-size:8pt;\">  0.3</span></p></td></tr>\n"
+"<tr>\n"
+"<td>\n"
+"<p align=\"justify\" style=\" margin-top:12px; margin-bottom:12px; margin-left:0px; margin-right:0px; -qt-block-indent:0; text-indent:0px;\"><span style=\" font-family:\'MS Shell Dlg 2\'; font-size:8pt;\">viii)</span></p></td>\n"
+"<td>\n"
+"<p align=\"justify\" style=\" margin-top:12px; margin-bottom:12px; margin-left:0px; margin-right:0px; -qt-block-indent:0; text-indent:0px;\"><span style=\" font-family:\'MS Shell Dlg 2\'; font-size:8pt;\">Surfaces blasted with shot or grit and painted with alcalizinc silicate coat (thickness 60-80 µm)</span></p></td>\n"
+"<td>\n"
+"<p align=\"justify\" style=\" margin-top:12px; margin-bottom:12px; margin-left:0px; margin-right:0px; -qt-block-indent:0; text-indent:0px;\"><span style=\" font-family:\'MS Shell Dlg 2\'; font-size:8pt;\">  0.3</span></p></td></tr>\n"
+"<tr>\n"
+"<td>\n"
+"<p align=\"justify\" style=\" margin-top:12px; margin-bottom:12px; margin-left:0px; margin-right:0px; -qt-block-indent:0; text-indent:0px;\"><span style=\" font-family:\'MS Shell Dlg 2\'; font-size:8pt;\">ix)</span></p></td>\n"
+"<td>\n"
+"<p align=\"justify\" style=\" margin-top:12px; margin-bottom:12px; margin-left:0px; margin-right:0px; -qt-block-indent:0; text-indent:0px;\"><span style=\" font-family:\'MS Shell Dlg 2\'; font-size:8pt;\">Surfaces blasted with shot or grit and spray metallized with aluminium (thickness &gt;50 µm)</span></p></td>\n"
+"<td>\n"
+"<p align=\"justify\" style=\" margin-top:12px; margin-bottom:12px; margin-left:0px; margin-right:0px; -qt-block-indent:0; text-indent:0px;\"><span style=\" font-family:\'MS Shell Dlg 2\'; font-size:8pt;\">  0.5</span></p></td></tr>\n"
+"<tr>\n"
+"<td>\n"
+"<p align=\"justify\" style=\" margin-top:12px; margin-bottom:12px; margin-left:0px; margin-right:0px; -qt-block-indent:0; text-indent:0px;\"><span style=\" font-family:\'MS Shell Dlg 2\'; font-size:8pt;\">x)</span></p></td>\n"
+"<td>\n"
+"<p align=\"justify\" style=\" margin-top:12px; margin-bottom:12px; margin-left:0px; margin-right:0px; -qt-block-indent:0; text-indent:0px;\"><span style=\" font-family:\'MS Shell Dlg 2\'; font-size:8pt;\">Clean mill scale</span></p></td>\n"
+"<td>\n"
+"<p align=\"justify\" style=\" margin-top:12px; margin-bottom:12px; margin-left:0px; margin-right:0px; -qt-block-indent:0; text-indent:0px;\"><span style=\" font-family:\'MS Shell Dlg 2\'; font-size:8pt;\">  0.33</span></p></td></tr>\n"
+"<tr>\n"
+"<td>\n"
+"<p align=\"justify\" style=\" margin-top:12px; margin-bottom:12px; margin-left:0px; margin-right:0px; -qt-block-indent:0; text-indent:0px;\"><span style=\" font-family:\'MS Shell Dlg 2\'; font-size:8pt;\">xi)</span></p></td>\n"
+"<td>\n"
+"<p align=\"justify\" style=\" margin-top:12px; margin-bottom:12px; margin-left:0px; margin-right:0px; -qt-block-indent:0; text-indent:0px;\"><span style=\" font-family:\'MS Shell Dlg 2\'; font-size:8pt;\">Sand blasted surface</span></p></td>\n"
+"<td>\n"
+"<p align=\"justify\" style=\" margin-top:12px; margin-bottom:12px; margin-left:0px; margin-right:0px; -qt-block-indent:0; text-indent:0px;\"><span style=\" font-family:\'MS Shell Dlg 2\'; font-size:8pt;\">  0.48</span></p></td></tr>\n"
+"<tr>\n"
+"<td>\n"
+"<p align=\"justify\" style=\" margin-top:12px; margin-bottom:12px; margin-left:0px; margin-right:0px; -qt-block-indent:0; text-indent:0px;\"><span style=\" font-family:\'MS Shell Dlg 2\'; font-size:8pt;\">xii)</span></p></td>\n"
+"<td>\n"
+"<p align=\"justify\" style=\" margin-top:12px; margin-bottom:12px; margin-left:0px; margin-right:0px; -qt-block-indent:0; text-indent:0px;\"><span style=\" font-family:\'MS Shell Dlg 2\'; font-size:8pt;\">Red lead painted surface</span></p></td>\n"
+"<td>\n"
+"<p align=\"justify\" style=\" margin-top:12px; margin-bottom:12px; margin-left:0px; margin-right:0px; -qt-block-indent:0; text-indent:0px;\"><span style=\" font-family:\'MS Shell Dlg 2\'; font-size:8pt;\">  0.1</span></p>\n"
+"<p align=\"justify\" style=\"-qt-paragraph-type:empty; margin-top:12px; margin-bottom:12px; margin-left:0px; margin-right:0px; -qt-block-indent:0; text-indent:0px; font-family:\'MS Shell Dlg 2\'; font-size:8pt;\"><br /></p></td></tr></table></body></html>"))
         self.tabWidget.setTabText(self.tabWidget.indexOf(self.tab_Bolt), _translate("Dialog", "Bolt"))
         self.label_16.setText(_translate("Dialog", "Inputs"))
         self.label_17.setText(_translate("Dialog", "Description"))
         self.textBrowser_weldDescription.setHtml(_translate("Dialog", "<!DOCTYPE HTML PUBLIC \"-//W3C//DTD HTML 4.0//EN\" \"http://www.w3.org/TR/REC-html40/strict.dtd\">\n"
 "<html><head><meta name=\"qrichtext\" content=\"1\" /><style type=\"text/css\">\n"
 "p, li { white-space: pre-wrap; }\n"
-"</style></head><body style=\" font-family:\'MS Shell Dlg 2\'; font-size:7.5pt; font-weight:400; font-style:normal;\">\n"
-"<p align=\"justify\" style=\" margin-top:0px; margin-bottom:0px; margin-left:0px; margin-right:0px; -qt-block-indent:0; text-indent:0px;\"><span style=\" font-size:8pt;\">Shop weld takes a material safety factor of 1.25</span></p>\n"
-"<p align=\"justify\" style=\" margin-top:0px; margin-bottom:0px; margin-left:0px; margin-right:0px; -qt-block-indent:0; text-indent:0px;\"><span style=\" font-size:8pt;\">Field weld takes a material safety factor of 1.5</span></p></body></html>"))
-        self.label_6.setText(_translate("Dialog", "Material grade overwrite (MPa)"))
+"</style></head><body style=\" font-family:\'Sans Serif\'; font-size:9pt; font-weight:400; font-style:normal;\">\n"
+"<p align=\"justify\" style=\" margin-top:0px; margin-bottom:0px; margin-left:0px; margin-right:0px; -qt-block-indent:0; text-indent:0px;\"><span style=\" font-family:\'MS Shell Dlg 2\'; font-size:8pt;\">Shop weld takes a material safety factor of 1.25</span></p>\n"
+"<p align=\"justify\" style=\" margin-top:0px; margin-bottom:0px; margin-left:0px; margin-right:0px; -qt-block-indent:0; text-indent:0px;\"><span style=\" font-family:\'MS Shell Dlg 2\'; font-size:8pt;\">Field weld takes a material safety factor of 1.5</span></p></body></html>"))
+        self.label_22.setText(_translate("Dialog", "Type of weld"))
         self.combo_weldType.setItemText(0, _translate("Dialog", "Shop weld"))
         self.combo_weldType.setItemText(1, _translate("Dialog", "Field weld"))
-        self.label_22.setText(_translate("Dialog", "Type of weld"))
+        self.label_6.setText(_translate("Dialog", "Material grade overwrite"))
+        self.label_10.setText(_translate("Dialog", "Fu"))
         self.txt_weldFu.setText(_translate("Dialog", "410"))
-        self.label_10.setText(_translate("Dialog", "Fu"))
+        self.label_12.setText(_translate("Dialog", "MPa"))
         self.tabWidget.setTabText(self.tabWidget.indexOf(self.tab_Weld), _translate("Dialog", "Weld"))
         self.label_38.setText(_translate("Dialog", "Inputs"))
-<<<<<<< HEAD
         self.label_18.setText(_translate("Dialog", "Description"))
         self.textBrowser_detailingDescription.setHtml(_translate("Dialog", "<!DOCTYPE HTML PUBLIC \"-//W3C//DTD HTML 4.0//EN\" \"http://www.w3.org/TR/REC-html40/strict.dtd\">\n"
 "<html><head><meta name=\"qrichtext\" content=\"1\" /><style type=\"text/css\">\n"
@@ -471,34 +449,13 @@
 "<p align=\"justify\" style=\"-qt-paragraph-type:empty; margin-top:0px; margin-bottom:0px; margin-left:0px; margin-right:0px; -qt-block-indent:0; text-indent:0px; font-family:\'Calibri\'; font-size:8pt;\"><br /></p>\n"
 "<p align=\"justify\" style=\" margin-top:0px; margin-bottom:0px; margin-left:0px; margin-right:0px; -qt-block-indent:0; text-indent:0px;\"><span style=\" font-family:\'MS Shell Dlg 2\'; font-size:8pt;\">Specifying whether the members are exposed to corrosive influences, here, only affects the calculation of the maximum edge distance as per cl. 10.2.4.3</span></p>\n"
 "<p align=\"justify\" style=\"-qt-paragraph-type:empty; margin-top:0px; margin-bottom:0px; margin-left:0px; margin-right:0px; -qt-block-indent:0; text-indent:0px; font-family:\'MS Shell Dlg 2\'; font-size:8pt;\"><br /></p></body></html>"))
-=======
-        self.label_39.setText(_translate("Dialog", "Type of edges"))
-        self.combo_detailingEdgeType.setItemText(0, _translate("Dialog", "a - Sheared or hand flame cut"))
-        self.combo_detailingEdgeType.setItemText(1, _translate("Dialog", "b - Rolled, machine-flame cut, sawn and planed"))
-        self.label_29.setText(_translate("Dialog", "Gap between beam & support (mm)"))
-        self.txt_detailingGap.setText(_translate("Dialog", "10"))
->>>>>>> bbdb8d91
         self.label_40.setText(_translate("Dialog", "Are the members exposed to\n"
 "corrosive influences?"))
         self.combo_detailingEdgeType.setItemText(0, _translate("Dialog", "a - Sheared or hand flame cut"))
         self.combo_detailingEdgeType.setItemText(1, _translate("Dialog", "b - Rolled, machine-flame cut, sawn and planed"))
         self.combo_detailing_memebers.setItemText(0, _translate("Dialog", "No"))
         self.combo_detailing_memebers.setItemText(1, _translate("Dialog", "Yes"))
-<<<<<<< HEAD
         self.label_39.setText(_translate("Dialog", "Type of edges"))
-=======
-        self.label_18.setText(_translate("Dialog", "Description"))
-        self.textBrowser_detailingDescription.setHtml(_translate("Dialog", "<!DOCTYPE HTML PUBLIC \"-//W3C//DTD HTML 4.0//EN\" \"http://www.w3.org/TR/REC-html40/strict.dtd\">\n"
-"<html><head><meta name=\"qrichtext\" content=\"1\" /><style type=\"text/css\">\n"
-"p, li { white-space: pre-wrap; }\n"
-"</style></head><body style=\" font-family:\'MS Shell Dlg 2\'; font-size:7.5pt; font-weight:400; font-style:normal;\">\n"
-"<p align=\"justify\" style=\" margin-top:0px; margin-bottom:0px; margin-left:0px; margin-right:0px; -qt-block-indent:0; text-indent:0px;\"><span style=\" font-size:8pt;\">The minimum edge and end distances from the centre of any hole to the nearest edge of a plate shall not be less than </span><span style=\" font-size:8pt; font-weight:600;\">1.7</span><span style=\" font-size:8pt;\"> times the hole diameter in case of </span><span style=\" font-size:8pt; font-weight:600;\">[a- sheared or hand flame cut edges] </span><span style=\" font-size:8pt;\">and </span><span style=\" font-size:8pt; font-weight:600;\">1.5 </span><span style=\" font-size:8pt;\">times the hole diameter in case of </span><span style=\" font-size:8pt; font-weight:600;\">[b - Rolled, machine-flame cut, sawn and palned edges]</span><span style=\" font-size:8pt;\"> (IS 800 - cl. 10. 2. 4. 2)</span></p>\n"
-"<p align=\"justify\" style=\"-qt-paragraph-type:empty; margin-top:0px; margin-bottom:0px; margin-left:0px; margin-right:0px; -qt-block-indent:0; text-indent:0px; font-family:\'Calibri\'; font-size:8pt; vertical-align:middle;\"><br /></p>\n"
-"<p align=\"justify\" style=\" margin-top:0px; margin-bottom:0px; margin-left:0px; margin-right:0px; -qt-block-indent:0; text-indent:0px;\"><span style=\" font-size:8pt;\">This gap should include the tolerace value of 5mm. So if the assumed clearance is 5mm, then the gap should be = 10mm (= 5mm {clearance} + 5 mm{tolerance})</span></p>\n"
-"<p align=\"justify\" style=\"-qt-paragraph-type:empty; margin-top:0px; margin-bottom:0px; margin-left:0px; margin-right:0px; -qt-block-indent:0; text-indent:0px; font-family:\'Calibri\'; font-size:8pt;\"><br /></p>\n"
-"<p align=\"justify\" style=\" margin-top:0px; margin-bottom:0px; margin-left:0px; margin-right:0px; -qt-block-indent:0; text-indent:0px;\"><span style=\" font-size:8pt;\">Specifying whether the members are exposed to corrosive influences, here, only affects the calculation of the maximum edge distance as per cl. 10.2.4.3</span></p>\n"
-"<p align=\"justify\" style=\"-qt-paragraph-type:empty; margin-top:0px; margin-bottom:0px; margin-left:0px; margin-right:0px; -qt-block-indent:0; text-indent:0px; font-size:8pt;\"><br /></p></body></html>"))
->>>>>>> bbdb8d91
         self.tabWidget.setTabText(self.tabWidget.indexOf(self.tab_Detailing), _translate("Dialog", "Detailing"))
         self.label_19.setText(_translate("Dialog", "Design Method"))
         self.combo_design_method.setItemText(0, _translate("Dialog", "Limit State Design"))
@@ -511,7 +468,7 @@
     import sys
     app = QtWidgets.QApplication(sys.argv)
     Dialog = QtWidgets.QDialog()
-    ui = Ui_ShearDesignPreferences()
+    ui = Ui_Dialog()
     ui.setupUi(Dialog)
     Dialog.show()
     sys.exit(app.exec_())
