--- conflicted
+++ resolved
@@ -929,13 +929,6 @@
         self.ui.chkBxCol.setChecked(Qt.Unchecked)
         self.ui.btn3D.setChecked(Qt.Unchecked)
 
-<<<<<<< HEAD
-        commLogicObj = CommonDesignLogic(self.alist[0], self.alist[1], self.alist[2], self.alist[3], self.alist[4], self.alist[5], self.alist[6],
-                                         self.alist[7], self.alist[8],self.alist[9], self.display, self.folder, self.connection)
-=======
-        # commLogicObj = CommonDesignLogic(self.alist[0], self.alist[1], self.alist[2], self.alist[3], self.alist[4], self.alist[5], self.alist[6],
-        #                                  self.alist[7], self.alist[8], self.display, self.folder, self.connection)
->>>>>>> 66308052
         if view != 'All':
 
             if view == "Front":
@@ -958,14 +951,9 @@
         filename = os.path.join(self.folder, "images_html", "Html_Report.html")
         filename = str(filename)
         self.call_end2D_drawing("All")
-<<<<<<< HEAD
-        commLogicObj = CommonDesignLogic(self.alist[0], self.alist[1], self.alist[2], self.alist[3], self.alist[4], self.alist[5],
-                                         self.alist[6], self.alist[7], self.alist[8],self.alist[9], self.display, self.folder, self.connection)
-        commLogicObj.call_designReport(filename, popup_summary)
-=======
+
         self.commLogicObj.call_designReport(filename, popup_summary)
->>>>>>> 66308052
-        
+
         if sys.platform == ("win32" or "win64"):
             path_wkthmltopdf = r'C:\Program Files (x86)\wkhtmltopdf\bin\wkhtmltopdf.exe'
         else:
