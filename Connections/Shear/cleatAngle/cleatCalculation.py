--- conflicted
+++ resolved
@@ -174,7 +174,6 @@
     beam_sec = ui_obj['Member']['BeamSection']
     column_sec = ui_obj['Member']['ColumSection']
     connectivity = ui_obj['Member']['Connectivity']
-<<<<<<< HEAD
     beam_fu = float(ui_obj['Member']['fu (MPa)'])
     beam_fy = float(ui_obj['Member']['fy (MPa)'])
               
@@ -189,20 +188,6 @@
         cleat_length = 0
     cleat_fu = float(ui_obj['Member']['fu (MPa)'])
     cleat_fy = float(ui_obj['Member']['fy (MPa)'])
-=======
-    beam_fu = ui_obj['Member']['fu (MPa)']
-    beam_fy = ui_obj['Member']['fy (MPa)']
-              
-    shear_load = ui_obj['Load']['ShearForce (kN)']
-                  
-    bolt_dia = ui_obj['Bolt']['Diameter (mm)']
-    bolt_type = ui_obj["Bolt"]["Type"]
-    bolt_grade = ui_obj['Bolt']['Grade']
-   
-    cleat_length = ui_obj['cleat']['Height (mm)']
-    cleat_fu = ui_obj['Member']['fu (MPa)']
-    cleat_fy = ui_obj['Member']['fy (MPa)']
->>>>>>> 31994115
     cleat_sec = ui_obj['cleat']['section']
               
     dictbeamdata = get_beamdata(beam_sec)
@@ -222,7 +207,6 @@
         column_B = float(dictcolumndata["B"])
     else:
         dictcolumndata = get_beamdata(column_sec)
-<<<<<<< HEAD
         column_w_t = float(dictcolumndata["tw"])
         column_f_t = float(dictcolumndata["T"])
         column_R1 = float(dictcolumndata["R1"])
@@ -236,18 +220,6 @@
     cleat_legsize = int(cleat_legsize_A)
     cleat_legsize_1 = int(cleat_legsize_B)
     cleat_thk = int(dict_cleat_data["t"])
-=======
-        column_w_t = float(dictcolumndata[QString("tw")])
-        column_f_t = float(dictcolumndata[QString("T")])
-        column_R1 = float(dictcolumndata[QString("R1")])
-        column_D = float(dictcolumndata[QString("D")])
-        column_B = float(dictcolumndata[QString("B")])
-
-    dict_cleat_data = get_angledata(cleat_sec)
-    cleat_legsize = int(dict_cleat_data[QString("A")])
-    cleat_legsize_1 = int(dict_cleat_data[QString("B")])
-    cleat_thk = int(dict_cleat_data[QString("t")])
->>>>>>> 31994115
 # ####################Calculation Begins########################
     pitch = 0.0
     gauge = 0.0
@@ -265,12 +237,8 @@
     design_check = True   
     if connectivity == 'Column flange-Beam web':
         avbl_space = column_B 
-<<<<<<< HEAD
         # required_space = 2 * cleat_legsize_1 + beam_w_t
         required_space = 2 * cleat_legsize_B + beam_w_t
-=======
-        required_space = 2 * cleat_legsize_1 + beam_w_t
->>>>>>> 31994115
         max_leg_size = int((avbl_space - beam_w_t) / 10) * 5
         if avbl_space < required_space:
             design_check = False
@@ -280,12 +248,8 @@
         
     elif connectivity == 'Column web-Beam web':
         avbl_space = column_D - 2 * (column_f_t + column_R1)
-<<<<<<< HEAD
         #required_space = 2 * cleat_legsize_1 + beam_w_t
         required_space = 2 * cleat_legsize_B + beam_w_t
-=======
-        required_space = 2 * cleat_legsize_1 + beam_w_t
->>>>>>> 31994115
         max_leg_size = int((avbl_space - beam_w_t) / 10) * 5
         if avbl_space < required_space:
             design_check = False
@@ -412,14 +376,9 @@
         else:
             no_col = 1
             gauge = 0
-<<<<<<< HEAD
             #eccentricity = cleat_legsize - min_edge_dist
             eccentricity = cleat_legsize_A - min_edge_dist
 
-=======
-            eccentricity = cleat_legsize - min_edge_dist
-            
->>>>>>> 31994115
         if shear_load != 0:
             crit_shear = critical_bolt_shear(shear_load, eccentricity, pitch, gauge, no_row)
             if crit_shear > bolt_capacity:
@@ -444,14 +403,9 @@
                         no_row = 2
                     pitch = avbl_length / (no_row - 1)
                     gauge = min_gauge
-<<<<<<< HEAD
                     #eccentricity = cleat_legsize - (min_edge_dist + gauge / 2)
                     eccentricity = cleat_legsize_A - (min_edge_dist + gauge / 2)
                     crit_shear = critical_bolt_shear(shear_load, eccentricity, pitch, gauge, no_row)
-=======
-                    eccentricity = cleat_legsize - (min_edge_dist + gauge / 2)
-                    crit_shear = critical_bolt_shear(shear_load, eccentricity, pitch, gauge, no_row) 
->>>>>>> 31994115
                     if crit_shear > bolt_capacity:
                         
                         while crit_shear > bolt_capacity and pitch > min_pitch:
@@ -635,14 +589,9 @@
     #                 else:
     #                     edge_dist = min_edge_dist
                     gauge = min_gauge
-<<<<<<< HEAD
                     #eccentricity = cleat_legsize - (gauge / 2 + min_edge_dist)
                     eccentricity = cleat_legsize_A - (gauge / 2 + min_edge_dist)
                     crit_shear = critical_bolt_shear(shear_load, eccentricity, pitch, gauge, no_row)
-=======
-                    eccentricity = cleat_legsize - (gauge / 2 + min_edge_dist)
-                    crit_shear = critical_bolt_shear(shear_load, eccentricity, pitch, gauge, no_row) 
->>>>>>> 31994115
                     if crit_shear > bolt_capacity:
                          
                         while crit_shear > bolt_capacity and cleat_length < max_cleat_length:
@@ -797,12 +746,8 @@
         edge_dist_b = (cleat_length - (no_row_b - 1) * pitch_b) / 2
         
 # ###########################################All the checks########################################################
-<<<<<<< HEAD
     #b_end_distance = cleat_legsize - (20 + min_edge_dist + gauge_b)
     b_end_distance = cleat_legsize_A - (20 + min_edge_dist + gauge_b)
-=======
-    b_end_distance = cleat_legsize - (20 + min_edge_dist + gauge_b) 
->>>>>>> 31994115
     if b_end_distance < min_edge_dist:  # is it neccessary to treat single and double line seperately?
         design_check = False
         logger.error(':Edge distance in the beam web is less than the minimum edge distance as per IS 800:2007[cl.10.2.4.2]')    
@@ -894,12 +839,8 @@
     output_obj['cleat']['guage'] = int(gauge_c)
     output_obj['cleat']['edge'] = edge_dist_c
     output_obj['cleat']['end'] = end_dist_c
-<<<<<<< HEAD
     #output_obj['cleat']['legsize'] = cleat_legsize_1
     output_obj['cleat']['legsize'] = cleat_legsize_B
-=======
-    output_obj['cleat']['legsize'] = cleat_legsize_1
->>>>>>> 31994115
     output_obj['cleat']['thinner'] = float(thinner)
 
     output_obj['cleat']['shearcapacity'] = round(bolt_shear_capacity_c, 3)
@@ -930,8 +871,4 @@
         logger.error(": Design is not safe \n ")
         logger.debug(" :=========End Of design===========")
 
-<<<<<<< HEAD
-    return output_obj
-=======
-    return output_obj
->>>>>>> 31994115
+    return output_obj