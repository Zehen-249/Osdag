--- conflicted
+++ resolved
@@ -46,11 +46,8 @@
 from utilities import osdagDisplayShape
 
 from OCC.Display import OCCViewer
-<<<<<<< HEAD
+
 # from OCC.Display.backend import get_qt_modules
-=======
-#from OCC.Display.backend import get_qt_modules
->>>>>>> 3c02d284
 from macpath import basename
 # from OCC.Display.backend import get_backend
 # get_backend("qt-pyqt4")
