"""
Created on 7-November-2017

@author: Reshma Konjari
"""

from ui_coverplatebolted import Ui_MainWindow
from ui_flangespliceplate import Ui_Flangespliceplate
from ui_webspliceplate import Ui_Webspliceplate
from svg_window import SvgWindow
from cover_plate_bolted_calc import coverplateboltedconnection
from drawing_2D import CoverEndPlate
from ui_design_preferences import Ui_DesignPreference
from PyQt5.QtWidgets import QDialog, QMainWindow, QApplication, QFontDialog
from PyQt5.Qt import QIntValidator, QDoubleValidator, QFile, Qt, QBrush, QColor
from PyQt5 import QtCore, QtGui, QtWidgets, QtOpenGL
from model import *
import sys
import os.path
import pickle

class DesignPreferences(QDialog):
    def __init__(self, parent=None):
        QDialog.__init__(self, parent)
        self.ui = Ui_DesignPreference()
        self.ui.setupUi(self)
        self.maincontroller = parent

        self.saved = None
        self.ui.tabWidget.removeTab(1)
        self.ui.combo_design_method.model().item(1).setEnabled(False)
        self.ui.combo_design_method.model().item(2).setEnabled(False)
        self.save_default_para()
        dbl_validator = QDoubleValidator()
        self.ui.txt_boltFu.setValidator(dbl_validator)
        self.ui.txt_boltFu.setMaxLength(7)
        self.ui.txt_weldFu.setValidator(dbl_validator)
        self.ui.txt_weldFu.setMaxLength(7)
        self.ui.txt_detailingGap.setValidator(dbl_validator)
        self.ui.txt_detailingGap.setMaxLength(5)
        self.ui.btn_defaults.clicked.connect(self.save_default_para)
        self.ui.btn_save.clicked.connect(self.save_designPref_para)
        self.ui.btn_close.clicked.connect(self.close_designPref)
        self.ui.combo_boltHoleType.currentIndexChanged[str].connect(self.get_clearance)

    def save_designPref_para(self):
        uiObj = self.maincontroller.get_user_inputs()
        self.saved_designPref = {}
        self.saved_designPref["bolt"] = {}
        self.saved_designPref["bolt"]["bolt_hole_type"] = str(self.ui.combo_boltHoleType.currentText())
        # self.saved_designPref["bolt"]["bolt_hole_clrnce"] = self.get_clearance()
        self.saved_designPref["bolt"]["bolt_fu"] = int(str(self.ui.txt_boltFu.text()))
        self.saved_designPref["bolt"]["slip_factor"] = float(str(self.ui.combo_slipfactor.currentText()))

        self.saved_designPref["weld"] = {}
        weldType = str(self.ui.combo_weldType.currentText())
        self.saved_designPref["weld"]["typeof_weld"] = weldType
        if weldType == "Shop weld":
            self.saved_designPref["weld"]["safety_factor"] = float(1.25)
        else:
            self.saved_designPref["weld"]["safety_factor"] = float(1.5)
        self.saved_designPref["weld"]["fu_overwrite"] = self.ui.txt_weldFu.text()

        self.saved_designPref["detailing"] = {}
        typeOfEdge = str(self.ui.combo_detailingEdgeType.currentText())
        self.saved_designPref["detailing"]["typeof_edge"] = typeOfEdge
        if typeOfEdge == "a - Sheared or hand flame cut":
            self.saved_designPref["detailing"]["min_edgend_dist"] = float(1.7)
        else:
            self.saved_designPref["detailing"]["min_edgend_dist"] = float(1.5)
        if self.ui.txt_detailingGap.text() == '':

            self.saved_designPref["detailing"]["gap"] = float(5)
        else:
            self.saved_designPref["detailing"]["gap"] = float(self.ui.txt_detailingGap.text())

        self.saved_designPref["detailing"]["is_env_corrosive"] = str(self.ui.combo_detailing_memebers.currentText())
        self.saved_designPref["design"] = {}
        self.saved_designPref["design"]["design_method"] = str(self.ui.combo_design_method.currentText())
        self.saved = True

        QMessageBox.about(self, 'Information', "Preferences saved")

        return self.saved_designPref

    def save_default_para(self):
        uiObj = self.maincontroller.get_user_inputs()
        if uiObj["Bolt"]["Grade"] == '':
            pass
        else:
            bolt_grade = float(uiObj["Bolt"]["Grade"])
            bolt_fu = str(self.get_boltFu(bolt_grade))
            self.ui.txt_boltFu.setText(bolt_fu)
        self.ui.combo_boltHoleType.setCurrentIndex(0)
        designPref = {}
        designPref["bolt"] = {}
        designPref["bolt"]["bolt_hole_type"] = str(self.ui.combo_boltHoleType.currentText())
        designPref["bolt"]["bolt_hole_clrnce"] = self.get_clearance()
        designPref["bolt"]["bolt_fu"] = int(self.ui.txt_boltFu.text())
        designPref["bolt"]["slip_factor"] = float(str(self.ui.combo_slipfactor.currentText()))

        self.ui.combo_weldType.setCurrentIndex(0)
        designPref["weld"] = {}
        weldType = str(self.ui.combo_weldType.currentText())
        designPref["weld"]["typeof_weld"] = weldType
        designPref["weld"]["safety_factor"] = float(1.25)
        self.ui.txt_weldFu.setText(str(410))
        designPref["weld"]["fu_overwrite"] = self.ui.txt_weldFu.text()

        self.ui.combo_detailingEdgeType.setCurrentIndex(0)
        designPref["detailing"] = {}
        typeOfEdge = str(self.ui.combo_detailingEdgeType.currentText())
        designPref["detailing"]["typeof_edge"] = typeOfEdge
        designPref["detailing"]["min_edgend_dist"] = float(1.7)
        designPref["detailing"]["gap"] = int(5)
        self.ui.combo_detailing_memebers.setCurrentIndex(0)
        designPref["detailing"]["is_env_corrosive"] = str(self.ui.combo_detailing_memebers.currentText())

        designPref["design"] = {}
        designPref["design"]["design_method"] = str(self.ui.combo_design_method.currentText())
        self.saved = False
        return designPref

    def set_boltFu(self):
<<<<<<< HEAD
        uiObj = self.maincontroller.get_user_inputs()q
=======
        uiObj = self.maincontroller.get_user_inputs()
>>>>>>> a0f7e507
        boltGrade = str(uiObj["Bolt"]["Grade"])
        if boltGrade != '':
            boltfu = str(self.get_boltFu(boltGrade))
            self.ui.txt_boltFu.setText(boltfu)
        else:
            pass

    def get_clearance(self):

        uiObj = self.maincontroller.get_user_inputs()
        boltDia = str(uiObj["Bolt"]["Diameter (mm)"])
        if boltDia != 'Select diameter':

            standard_clrnce = {12: 1, 14: 1, 16: 2, 18: 2, 20: 2, 22: 2, 24: 2, 30: 3, 34: 3, 36: 3}
            overhead_clrnce = {12: 3, 14: 3, 16: 4, 18: 4, 20: 4, 22: 4, 24: 6, 30: 8, 34: 8, 36: 8}
            boltHoleType = str(self.ui.combo_boltHoleType.currentText())
            if boltHoleType == "Standard":
                clearance = standard_clrnce[int(boltDia)]
            else:
                clearance = overhead_clrnce[int(boltDia)]

            return clearance
        else:
            pass

    def get_boltFu(self, boltGrade):
        """

        Args:
            boltGrade: HSFG or Bearing Bolt

        Returns: ultimate strength of bolt depending upon grade of bolt chosen

        """
        boltFu = {3.6: 330, 4.6: 400, 4.8: 420, 5.6: 500, 5.8: 520, 6.8: 600, 8.8: 800, 9.8: 900, 10.9: 1040,
                  12.9: 1220}
        boltGrd = float(boltGrade)
        return boltFu[boltGrd]

    def close_designPref(self):
        self.close()


class Flangespliceplate(QDialog):
    def __init__(self, parent=None):
        QDialog.__init__(self, parent)
        self.ui = Ui_Flangespliceplate()
        self.ui.setupUi(self)
        self.maincontroller = parent

        uiObj = self.maincontroller.designParameters()
        resultObj_flangeplate = coverplateboltedconnection(uiObj)
        print "flange ", resultObj_flangeplate

        self.ui.txt_plateHeight.setText(str(resultObj_flangeplate["FlangeBolt"]["FlangePlateHeight"]))
        self.ui.txt_plateWidth.setText(str(resultObj_flangeplate["FlangeBolt"]["FlangePlateWidth"]))
        self.ui.txt_plateDemand.setText(str(resultObj_flangeplate["FlangeBolt"]["FlangePlateDemand"]))
        self.ui.txt_plateCapacity.setText(str(resultObj_flangeplate["FlangeBolt"]["FlangeCapacity"]))

class Webspliceplate(QDialog):
    def __init__(self, parent=None):
        QDialog.__init__(self, parent)
        self.ui = Ui_Webspliceplate()
        self.ui.setupUi(self)
        self.maincontroller = parent

        uiObj = self.maincontroller.designParameters()
        resultObj_webplate = coverplateboltedconnection(uiObj)

        self.ui.txt_plateHeight.setText(str(resultObj_webplate["WebBolt"]["WebPlateHeight"]))
        self.ui.txt_plateWidth.setText(str(resultObj_webplate["WebBolt"]["WebPlateWidth"]))
        self.ui.txt_plateCapacity.setText(str(resultObj_webplate["WebBolt"]["WebPlateCapacity"]))
        self.ui.txt_plateDemand.setText(str(resultObj_webplate["WebBolt"]["webPlateDemand"]))

class MainController(QMainWindow):
    def __init__(self):
        QMainWindow.__init__(self)
        self.ui = Ui_MainWindow()
        self.ui.setupUi(self)

        self.get_beamdata()
          # self.ui.combo_connLoc.setCurrentIndex(0)
        # self.ui.combo_connLoc.currentIndexChanged.connect(self.get_beamdata)
        # self.ui.combo_beamSec.setCurrentIndex(0)
        self.gradeType = {'Please select type': '', 'HSFG': [8.8, 10.9],
                          'Bearing Bolt': [3.6, 4.6, 4.8, 5.6, 5.8, 6.8, 8.8, 9.8, 10.9, 12.9]}
        self.ui.combo_type.addItems(self.gradeType.keys())
        self.ui.combo_type.currentIndexChanged[str].connect(self.combotype_current_index_changed)
        self.ui.combo_type.setCurrentIndex(0)
        self.retrieve_prevstate()

        self.ui.btnFront.clicked.connect(lambda: self.call_2D_drawing("Front"))
        self.ui.btnTop.clicked.connect(lambda: self.call_2D_drawing("Top"))
        self.ui.btnSide.clicked.connect(lambda: self.call_2D_drawing("Side"))
        self.ui.combo_diameter.currentIndexChanged[str].connect(self.bolt_hole_clearance)
        self.ui.combo_grade.currentIndexChanged[str].connect(self.call_bolt_fu)

        self.ui.btn_Design.clicked.connect(self.design_btnclicked)
        self.ui.actionDesign_Preferences.triggered.connect(self.design_prefer)
        self.ui.actionEnlarge_font_size.triggered.connect(self.showFontDialogue)
        self.ui.btn_flangePlate.clicked.connect(self.flangesplice_plate)
        self.ui.btn_webPlate.clicked.connect(self.websplice_plate)

        validator = QIntValidator()
        self.ui.txt_Fu.setValidator(validator)
        self.ui.txt_Fy.setValidator(validator)

        doubl_validator = QDoubleValidator()
        self.ui.txt_Moment.setValidator(doubl_validator)
        self.ui.txt_Shear.setValidator(doubl_validator)
        self.ui.txt_Axial.setValidator(doubl_validator)
        self.ui.txt_flangeplateHeight.setValidator(doubl_validator)
        self.ui.txt_flangeplateWidth.setValidator(doubl_validator)
        self.ui.txt_webplateHeight.setValidator(doubl_validator)
        self.ui.txt_webplateWidth.setValidator(doubl_validator)

        min_fu = 290
        max_fu = 590
        self.ui.txt_Fu.editingFinished.connect(lambda: self.check_range(self.ui.txt_Fu, min_fu, max_fu))

        min_fy = 165
        max_fy = 450
        self.ui.txt_Fy.editingFinished.connect(lambda: self.check_range(self.ui.txt_Fy, min_fy, max_fy))

    #     from osdagMainSettings import backend_name
    #     self.display, _ = self.init_display(backend_str=backend_name())
        self.uiObj = None
        self.resultObj = None
        self.designPrefDialog = DesignPreferences(self)
    #
    # def init_display(self, backend_str=None, size=(1024, 768)):
    #     from OCC.Display.backend import load_backend, get_qt_modules
    #
    #     used_backend = load_backend(backend_str)
    #
    #     global display, start_display, app, _, USED_BACKEND
    #     if 'qt' in used_backend:
    #         from OCC.Display.qtDisplay import qtViewer3d
    #         QtCore, QtGui, QtWidgets, QtOpenGL = get_qt_modules()
    #
    #     from OCC.Display.qtDisplay import qtViewer3d
    #     self.ui.modelTab = qtViewer3d(self)
    #     display = self.ui.modelTab._display
    #
    #     # display.set_bg_gradient_color(23, 1, 32, 23, 1, 32)
    #     # display.View.SetProj(1, 1, 1)
    #
    #     def centerOnScreen(self):
    #         resolution = QtGui.QDesktopWidget().screenGeometry()
    #         self.move((resolution.width()/2) - (self.frameSize().width()/2),
    #                   (resolution.height()/2) - (self.frameSize().height()/2))
    #
    #     def start_display():
    #         self.ui.modelTab.raise_()
    #     return display, start_display

    def get_beamdata(self):
        """

        Returns: Selects beam data from both Old & Integrated database

        """
        loc = self.ui.combo_connLoc.currentText()
        beamdata = get_beamcombolist()
        old_beamdata = get_oldbeamcombolist()
        combo_section = ''
        self.ui.combo_beamSec.addItems(beamdata)
        combo_section = self.ui.combo_beamSec

        self.color_oldDatabase_section(old_beamdata, beamdata, combo_section)

    def color_oldDatabase_section(self, old_section, intg_section, combo_section):
        """

        Args:
            old_section: Old database
            intg_section: Integrated database

        Returns: Differentiate the database by color code

        """
        for col in old_section:
            if col in intg_section:
                indx = intg_section.index(str(col))
                combo_section.setItemData(indx, QBrush(QColor("red")), Qt.TextColorRole)

        duplicate = [i for i, x in enumerate(intg_section) if intg_section.count(x) > 1]
        for i in duplicate:
            combo_section.setItemData(i, QBrush(QColor("red")), Qt.TextColorRole)


    def fetchBeamPara(self):
        beamdata_sec = self.ui.combo_beamSec.currentText()
        dictbeamdata = get_beamdata(beamdata_sec)
        return  dictbeamdata

    def combotype_current_index_changed(self, index):
        """

        Args:
            index: Number

        Returns: Types of Grade

        """
        items = self.gradeType[str(index)]
        if items != 0 :
            self.ui.combo_grade.clear()
            stritems = []
            for val in items:
                stritems.append(str(val))

            self.ui.combo_grade.addItems(stritems)
        else:
            pass

    def check_range(self, widget, min_val, max_val):
        """

        Args:
            widget: Fu , Fy lineedit
            min_val: min value
            max_val: max value

        Returns: Check for the value mentioned for the given range

        """
        text_str = widget.text()
        text_str = int(text_str)
        if (text_str < min_val or text_str > max_val or text_str == ' '):
            QMessageBox.about(self, "Error", "Please enter a value between %s-%s"%(min_val, max_val))
            widget.clear()
            widget.setFocus()

    def get_user_inputs(self):
        """

        Returns: User Input dictionary

        """
        uiObj = {}
        uiObj["Member"] = {}
        uiObj["Member"]["Connectivity"] = str(self.ui.combo_connLoc.currentText())
        uiObj["Member"]["BeamSection"] = str(self.ui.combo_beamSec.currentText())
        uiObj["Member"]["fu (MPa)"] = self.ui.txt_Fu.text()
        uiObj["Member"]["fy (MPa)"] = self.ui.txt_Fy.text()

        uiObj["Load"] = {}
        uiObj["Load"]["ShearForce (kN)"] = self.ui.txt_Shear.text()
        uiObj["Load"]["Moment (kNm)"] = self.ui.txt_Moment.text()
        uiObj["Load"]["AxialForce"] = self.ui.txt_Axial.text()

        uiObj["Bolt"] = {}
        uiObj["Bolt"]["Diameter (mm)"] = self.ui.combo_diameter.currentText()
        uiObj["Bolt"]["Grade"] = self.ui.combo_grade.currentText()
        uiObj["Bolt"]["Type"] = self.ui.combo_type.currentText()

        uiObj["FlangePlate"] = {}
        uiObj["FlangePlate"]["Thickness (mm)"] = self.ui.combo_flangeplateThick.currentText()
        uiObj["FlangePlate"]["Height (mm)"] = self.ui.txt_flangeplateHeight.text()
        uiObj["FlangePlate"]["Width (mm)"] = self.ui.txt_flangeplateWidth.text()

        uiObj["WebPlate"] = {}
        uiObj["WebPlate"]["Thickness (mm)"] = self.ui.combo_webplateThick.currentText()
        uiObj["WebPlate"]["Height (mm)"] = self.ui.txt_webplateHeight.text()
        uiObj["WebPlate"]["Width (mm)"] = self.ui.txt_webplateWidth.text()
        return uiObj


    def reset_btnclicked(self):
        self.ui.combo_beamSec.setCurrentIndex(0)
        self.ui.combo_connLoc.setCurrentIndex(0)
        self.ui.txt_Fu.clear()
        self.ui.txt_Fy.clear()
        self.ui.txt_Axial.clear()
        self.ui.txt_Shear.clear()
        self.ui.txt_Moment.clear()
        self.ui.combo_diameter.setCurrentIndex(0)
        self.ui.combo_type.setCurrentIndex(0)
        self.ui.combo_grade.setCurrentIndex(0)
        self.ui.combo_flangeplateThick.setCurrentIndex(0)
        self.ui.txt_flangeplateHeight.clear()
        self.ui.txt_flangeplateWidth.clear()
        self.ui.combo_webplateThick.setCurrentIndex(0)
        self.ui.txt_webplateWidth.clear()
        self.ui.txt_webplateHeight.clear()


    def closeEvent(self, event):
        """

        Args:
            event: Yes or No

        Returns: Ask for the confirmation while closing the window

        """
        uiInput = self.get_user_inputs()
        self.save_inputs_totext(uiInput)
        action = QMessageBox.question(self, "Message", "Are you sure to quit?", QMessageBox.Yes, QMessageBox.No)
        if action == QMessageBox.Yes:
            # self.close.emit()
            self.close()
            event.accept()
        else:
            event.ignore()

    def save_inputs_totext(self, uiObj):
        """

        Args:
            uiObj: User inputs

        Returns: Save the user input to txt format

        """
        input_file = QFile(os.path.join("saveINPUT.txt"))
        if not input_file.open(QFile.WriteOnly | QFile.Text):
            QMessageBox.warning(self, "Application",
                                "Cannot write file %s: \n%s"
                                % (input_file.fileName(), input_file.errorString()))
        pickle.dump(uiObj, input_file)

    def get_prevstate(self):
        """

        Returns: Read for the previous user inputs design

        """
        filename = os.path.join("saveINPUT.txt")
        if os.path.isfile(filename):
            file_object = open(filename, 'r')
            uiObj = pickle.load(file_object)
            return uiObj
        else:
            return None

    def retrieve_prevstate(self):
        """

        Returns: Retrieve the previous user inputs

        """
        uiObj = self.get_prevstate()
        self.set_dict_touser_inputs(uiObj)

    def set_dict_touser_inputs(self, uiObj):
        """

        Args:
            uiObj: User inputs

        Returns: Set the dictionary to user inputs

        """
        if uiObj is not None:
            self.ui.combo_connLoc.setCurrentIndex(self.ui.combo_connLoc.findText(str(uiObj["Member"]["Connectivity"])))
            if uiObj["Member"]["Connectivity"] == "Beam-Beam" or "Select Connectivity":
                self.ui.combo_connLoc.setCurrentIndex(self.ui.combo_connLoc.findText(uiObj["Member"]["Connectivity"]))
                self.ui.combo_beamSec.setCurrentIndex(self.ui.combo_beamSec.findText(uiObj["Member"]["BeamSection"]))
                self.ui.txt_Fu.setText(str(uiObj["Member"]["fu (MPa)"]))
                self.ui.txt_Fy.setText(str(uiObj["Member"]["fy (MPa)"]))
                self.ui.txt_Shear.setText(str(uiObj["Load"]["ShearForce (kN)"]))
                self.ui.txt_Axial.setText(str(uiObj["Load"]["AxialForce"]))
                self.ui.txt_Moment.setText(str(uiObj["Load"]["Moment (kNm)"]))
                self.ui.combo_diameter.setCurrentIndex(self.ui.combo_diameter.findText(uiObj["Bolt"]["Diameter (mm)"]))
                self.ui.combo_type.setCurrentIndex(self.ui.combo_type.findText(uiObj["Bolt"]["Type"]))
                self.ui.combo_grade.setCurrentIndex(self.ui.combo_grade.findText(uiObj["Bolt"]["Grade"]))
                self.ui.combo_flangeplateThick.setCurrentIndex(self.ui.combo_flangeplateThick.findText(uiObj["FlangePlate"]["Thickness (mm)"]))
                self.ui.combo_webplateThick.setCurrentIndex(self.ui.combo_webplateThick.findText(uiObj["WebPlate"]["Thickness (mm)"]))
                self.ui.txt_flangeplateHeight.setText(str(uiObj["FlangePlate"]["Height (mm)"]))
                self.ui.txt_flangeplateWidth.setText(str(uiObj["FlangePlate"]["Width (mm)"]))
                self.ui.txt_webplateHeight.setText(str(uiObj["WebPlate"]["Height (mm)"]))
                self.ui.txt_webplateWidth.setText(str(uiObj["WebPlate"]["Width (mm)"]))

        else:
            pass

    def design_prefer(self):
        self.designPrefDialog.show()

    def bolt_hole_clearance(self):
        self.designPrefDialog.get_clearance()

    def call_bolt_fu(self):
        self.designPrefDialog.set_boltFu()

    def designParameters(self):
        """

        Returns:

        """
        self.uiObj = self.get_user_inputs()
        if self.designPrefDialog.saved is not True:
            design_pref = self.designPrefDialog.save_default_para()
        else:
            design_pref = self.designPrefDialog.saved_designPref
        self.uiObj.update(design_pref)
        return self.uiObj

    def design_btnclicked(self):
        """

        Returns:

        """
        self.alist = self.designParameters()
        print "alist printing", self.alist
        self.outputs = coverplateboltedconnection(self.alist)
        a = self.outputs[self.outputs.keys()[0]]
        # if len(str(a[a.keys()[0]])) == 0:
        #     self.ui.btn_Design.setEnabled(False)
        self.display_output(self.outputs)
        self.display_log_to_textedit()


    def display_output(self, outputObj):
        """

        Args:
            outputObj: Output dictionary from calculation file

        Returns: Design result values to the respective textboxes in the output window

        """
        for k in outputObj.keys():
            for value in outputObj.values():
                if outputObj.items() == " ":
                # if value == ' ':
                    resultObj = outputObj
                else:
                    resultObj = outputObj
        print resultObj

        flange_shear_capacity = resultObj["FlangeBolt"]["ShearCapacityF"]
        self.ui.txt_shearCapacity.setText(str(flange_shear_capacity))

        flange_bearing_capacity =resultObj["FlangeBolt"]["BearingCapacityF"]
        self.ui.txt_bearCapacity.setText(str(flange_bearing_capacity))

        flange_capacity_bolt = resultObj["FlangeBolt"]["CapacityBoltF"]
        self.ui.txt_capacityOfbolt.setText(str(flange_capacity_bolt))

        flange_bolt_req = resultObj["FlangeBolt"]["BoltsRequiredF"]
        self.ui.txt_noBolts.setText(str(flange_bolt_req))

        flange_pitch = resultObj["FlangeBolt"]["PitchF"]
        self.ui.txt_pitch.setText(str(flange_pitch))

        flange_gauge = resultObj["FlangeBolt"]["FlangeGauge"]
        self.ui.txt_gauge.setText(str(flange_gauge))

        flange_enddist = resultObj["FlangeBolt"]["EndF"]
        self.ui.txt_endDist.setText(str(flange_enddist))

        flange_edgedist = resultObj["FlangeBolt"]["EdgeF"]
        self.ui.txt_edgeDist.setText(str(flange_edgedist))

        web_shear_capacity = resultObj["WebBolt"]["ShearCapacity"]
        self.ui.txt_shearCapacity_2.setText(str(web_shear_capacity))

        web_bearing_capacity =resultObj["WebBolt"]["BearingCapacity"]
        self.ui.txt_bearCapacity_2.setText(str(web_bearing_capacity))

        web_capacity_bolt = resultObj["WebBolt"]["CapacityBolt"]
        self.ui.txt_capacityOfbolt_2.setText(str(web_capacity_bolt))

        web_bolt_req = resultObj["WebBolt"]["BoltsRequired"]
        self.ui.txt_noBolts_2.setText(str(web_bolt_req))

        web_pitch = resultObj["WebBolt"]["Pitch"]
        self.ui.txt_pitch_2.setText(str(web_pitch))

        web_gauge = resultObj["WebBolt"]["WebGauge"]
        self.ui.txt_gauge_2.setText(str(web_gauge))

        web_enddist = resultObj["WebBolt"]["End"]
        self.ui.txt_endDist_2.setText(str(web_enddist))

        web_edgedist = resultObj["WebBolt"]["Edge"]
        self.ui.txt_edgeDist_2.setText(str(web_edgedist))

    def display_log_to_textedit(self):
        file = QFile('coverplate.log')
        if not file.open(QtCore.QIODevice.ReadOnly):
            QMessageBox.information(None, 'info', file.errorString())
        stream = QtCore.QTextStream(file)
        self.ui.textEdit.clear()
        self.ui.textEdit.setHtml(stream.readAll())
        vscroll_bar = self.ui.textEdit.verticalScrollBar()
        vscroll_bar.setValue(vscroll_bar.maximum())
        file.close()

    def call_2D_drawing(self, view):
        """

        Args:
            view: Front, Side & Top views

        Returns: Saves 2D svg drawings

        """
        self.resultObj = self.call_calculation()
        beam_beam = CoverEndPlate(self.resultObj)
        if view != 'All':
            if view == "Front":
                filename = "D:\PyCharmWorkspace\Osdag\Connections\Moment\BBSpliceCoverPlate\BBSpliceCoverPlateBolted\Front.svg"
                beam_beam.save_to_svg(filename, view)
            elif view == "Side":
                filename = "D:\PyCharmWorkspace\Osdag\Connections\Moment\BBSpliceCoverPlate\BBSpliceCoverPlateBolted\Side.svg"
                beam_beam.save_to_svg(filename, view)
            else:
                filename = "D:\PyCharmWorkspace\Osdag\Connections\Moment\BBSpliceCoverPlate\BBSpliceCoverPlateBolted\Top.svg"
                beam_beam.save_to_svg(filename, view)

    def flangesplice_plate(self):
        section = Flangespliceplate(self)
        section.show()

    def websplice_plate(self):
        section = Webspliceplate(self)
        section.show()

    def showFontDialogue(self):
        font, ok = QFontDialog.getFont()
        if ok:
            self.ui.textEdit.setFont()


def set_osdaglogger():
    global logger
    if logger is None:

        logger = logging.getLogger("osdag")
    else:
        for handler in logger.handlers[:]:
            logger.removeHandler(handler)

    logger.setLevel(logging.DEBUG)

    # create the logging file handler
    fh = logging.FileHandler("coverplate.log", mode="a")

    # ,datefmt='%a, %d %b %Y %H:%M:%S'
    # formatter = logging.Formatter('%(asctime)s - %(name)s - %(levelname)s - %(message)s')

    formatter = logging.Formatter('''
    <div  class="LOG %(levelname)s">
        <span class="DATE">%(asctime)s</span>
        <span class="LEVEL">%(levelname)s</span>
        <span class="MSG">%(message)s</span>
    </div>''')
    formatter.datefmt = '%a, %d %b %Y %H:%M:%S'
    fh.setFormatter(formatter)
    logger.addHandler(fh)


def main():
    set_osdaglogger()
    app = QApplication(sys.argv)
    module_setup()
    window = MainController()
    window.show()
    sys.exit(app.exec_())


if __name__ == '__main__':
    main()<|MERGE_RESOLUTION|>--- conflicted
+++ resolved
@@ -122,11 +122,7 @@
         return designPref
 
     def set_boltFu(self):
-<<<<<<< HEAD
-        uiObj = self.maincontroller.get_user_inputs()q
-=======
         uiObj = self.maincontroller.get_user_inputs()
->>>>>>> a0f7e507
         boltGrade = str(uiObj["Bolt"]["Grade"])
         if boltGrade != '':
             boltfu = str(self.get_boltFu(boltGrade))
