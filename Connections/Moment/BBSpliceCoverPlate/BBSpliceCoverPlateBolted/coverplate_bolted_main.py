--- conflicted
+++ resolved
@@ -188,10 +188,7 @@
         duplicate = [i for i, x in enumerate(intg_section) if intg_section.count(x) > 1]
         for i in duplicate:
             combo_section.setItemData(i, QBrush(QColor("red")), Qt.TextColorRole)
-<<<<<<< HEAD
-
-=======
->>>>>>> 2741bd55
+
 
     def fetchBeamPara(self):
         beamdata_sec = self.ui.combo_beamSec.currentText()
