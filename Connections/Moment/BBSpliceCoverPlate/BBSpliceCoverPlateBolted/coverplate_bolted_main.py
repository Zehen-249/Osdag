--- conflicted
+++ resolved
@@ -143,7 +143,6 @@
         uiObj["WebPlate"]["Width (mm)"] = self.ui.txt_webplateWidth.text()
         return uiObj
 
-<<<<<<< HEAD
 # Changes made by Swathi
     def design_preference(self):
         designPre = {}
@@ -154,7 +153,7 @@
         designPre["test"]["bolt_hole_clrnce"] = int(2)
         designPre["test"]["typeof_edge"] = str("a - Sheared or hand flame cut")
         return designPre
-=======
+
     def closeEvent(self, event):
         uiInput = self.get_user_inputs()
         self.save_inputs_totext(uiInput)
@@ -211,7 +210,6 @@
         else:
             pass
 
->>>>>>> 037909a9
 
     def design_btnclicked(self):
         self.uiObj = self.get_user_inputs()
