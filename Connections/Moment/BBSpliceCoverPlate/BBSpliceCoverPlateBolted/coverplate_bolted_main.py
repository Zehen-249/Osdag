--- conflicted
+++ resolved
@@ -267,7 +267,7 @@
         uiObj["WebPlate"]["Width (mm)"] = self.ui.txt_webplateWidth.text()
         return uiObj
 
-<<<<<<< HEAD
+
 # Changes made by Swathi
     def design_preference(self):
         designPre = {}
@@ -278,7 +278,7 @@
         designPre["test"]["bolt_hole_clrnce"] = int(2)
         designPre["test"]["typeof_edge"] = str("a - Sheared or hand flame cut")
         return designPre
-=======
+
     def reset_btnclicked(self):
         self.ui.combo_beamSec.setCurrentIndex(0)
         self.ui.combo_connLoc.setCurrentIndex(0)
@@ -296,7 +296,7 @@
         self.ui.combo_webplateThick.setCurrentIndex(0)
         self.ui.txt_webplateWidth.clear()
         self.ui.txt_webplateHeight.clear()
->>>>>>> 7bcc2010
+
 
     def closeEvent(self, event):
         """
