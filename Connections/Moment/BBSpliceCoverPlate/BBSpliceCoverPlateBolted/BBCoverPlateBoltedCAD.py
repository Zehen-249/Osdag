"""
created on 06-03-2018

@author: Siddhesh Chavan

This file is for creating CAD model for cover plate bolted moment connection for connectivity Beam-Beam

"""""

import numpy
from OCC.BRepAlgoAPI import BRepAlgoAPI_Cut


class BBCoverPlateBoltedCAD(object):
    def __init__(self, beamLeft, beamRight, plateAbvFlange, plateBelwFlange, WebPlateLeft, WebPlateRight, nut_bolt_array_AF,
                 nut_bolt_array_BF, nut_bolt_array_Web):

        """
        :param beamLeft: Left beam 
        :param beamRight: Right beam
        :param plateAbvFlange: Flange plate present above the flange
        :param plateBelwFlange: Flange plate present below the flange 
        :param WebPlateLeft: Web plate present left of flange
        :param WebPlateRight: Web plate present right of flange
        :param nut_bolt_array_AF: Bolt placement of flange plate present above flange
        :param nut_bolt_array_BF: Bolt placement of flange plate present below flange
        :param nut_bolt_array_Web: Bolt placement of web plate
        """
        self.beamLeft = beamLeft
        self.beamRight = beamRight
        self.gap = 5.0      # TODO: For time being gap between two beams is kept as 5.0, later on it could change in Design Preferences
        self.plateAbvFlange = plateAbvFlange
        self.plateBelwFlange = plateBelwFlange
        self.WebPlateLeft = WebPlateLeft
        self.WebPlateRight = WebPlateRight
        self.nut_bolt_array_AF = nut_bolt_array_AF
        self.nut_bolt_array_BF = nut_bolt_array_BF
        self.nut_bolt_array_Web = nut_bolt_array_Web
        self.beamLModel = None
        self.beamRModel = None
<<<<<<< HEAD
=======
        # self.WebPlateLeftModel = None
>>>>>>> 5c5a1677

    def create_3DModel(self):
        '''
        :return:  CAD model of each of the followings. Debugging each command below would give give clear picture
        '''
        self.createBeamLGeometry()
        self.createBeamRGeometry()
        self.createPlateAbvFlangeGeometry()
        self.createPlateBelwFlangeGeometry()
        self.createWebPlateLeftGeometry()
        self.createWebPlateRightGeometry()
        self.create_nut_bolt_array_AF()
        self.create_nut_bolt_array_BF()
        self.create_nut_bolt_array_Web()

        self.beamLModel = self.beamLeft.create_model()  # Call to ISection.py in Component directory
        self.beamRModel = self.beamRight.create_model()
        self.plateAbvFlangeModel = self.plateAbvFlange.create_model()   # Call to plate.py in Component directory
        self.plateBelwFlangeModel = self.plateBelwFlange.create_model()
        self.WebPlateLeftModel = self.WebPlateLeft.create_model()
        self.WebPlateRightModel = self.WebPlateRight.create_model()
        self.nutBoltArrayModels_AF = self.nut_bolt_array_AF.create_modelAF()    # call to nutBoltPlacement_AF.py
        self.nutBoltArrayModels_BF = self.nut_bolt_array_BF.create_modelBF()    # call to nutBoltPlacement_BF.py
        self.nutBoltArrayModels_Web = self.nut_bolt_array_Web.create_modelW()   # call to nutBoltPlacement_Web.py

    def createBeamLGeometry(self):
        beamOriginL = numpy.array([0.0, 0.0, 0.0])
        beamL_uDir = numpy.array([1.0, 0.0, 0.0])
        beamL_wDir = numpy.array([0.0, 1.0, 0.0])
        self.beamLeft.place(beamOriginL, beamL_uDir, beamL_wDir)

    def createBeamRGeometry(self):
        gap = self.beamRight.length + self.gap
        beamOriginR = numpy.array([0.0, gap, 0.0])
        beamR_uDir = numpy.array([1.0, 0.0, 0.0])
        beamR_wDir = numpy.array([0.0, 1.0, 0.0])
        self.beamRight.place(beamOriginR, beamR_uDir, beamR_wDir)

    def createPlateAbvFlangeGeometry(self):
        AbvFlange_shiftY = self.beamLeft.length + self.gap / 2 - self.plateAbvFlange.W / 2
        AbvFlange_shiftZ = (self.beamLeft.D + self.plateAbvFlange.T) / 2
        plateAbvFlangeOrigin = numpy.array([0.0, AbvFlange_shiftY, AbvFlange_shiftZ])
        plateAF_uDir = numpy.array([0.0, 0.0, 1.0])
        plateAF_wDir = numpy.array([0.0, 1.0, 0.0])
        self.plateAbvFlange.place(plateAbvFlangeOrigin, plateAF_uDir, plateAF_wDir)

    def createPlateBelwFlangeGeometry(self):
        BelwFlange_shiftY = self.beamLeft.length + self.gap / 2 - self.plateAbvFlange.W / 2
        BelwFlange_shiftZ = -(self.beamLeft.D + self.plateAbvFlange.T) / 2
        plateBelwFlangeOrigin = numpy.array([0.0, BelwFlange_shiftY, BelwFlange_shiftZ])
        plateBF_uDir = numpy.array([0.0, 0.0, 1.0])
        plateBF_wDir = numpy.array([0.0, 1.0, 0.0])
        self.plateBelwFlange.place(plateBelwFlangeOrigin, plateBF_uDir, plateBF_wDir)

    def createWebPlateLeftGeometry(self):
        WPL_shiftX = -(self.beamLeft.t + self.WebPlateLeft.T) / 2
        WPL_shiftY = self.beamLeft.length + self.gap / 2 - self.WebPlateLeft.W / 2
        WebPlateLeftOrigin = numpy.array([WPL_shiftX, WPL_shiftY, 0.0])
        WPL_uDir = numpy.array([1.0, 0.0, 0.0])
        WPL_wDir = numpy.array([0.0, 1.0, 0.0])
        self.WebPlateLeft.place(WebPlateLeftOrigin, WPL_uDir, WPL_wDir)

    def createWebPlateRightGeometry(self):
        WPR_shiftX = (self.beamLeft.t + self.WebPlateLeft.T) / 2
        WPR_shiftY = self.beamLeft.length + self.gap / 2 - self.WebPlateLeft.W / 2
        WebPlateRightOrigin = numpy.array([WPR_shiftX, WPR_shiftY, 0.0])
        WPR_uDir = numpy.array([1.0, 0.0, 0.0])
        WPR_wDir = numpy.array([0.0, 1.0, 0.0])
        self.WebPlateRight.place(WebPlateRightOrigin, WPR_uDir, WPR_wDir)

    def create_nut_bolt_array_AF(self):
        nutBoltOriginAF = self.plateAbvFlange.sec_origin + numpy.array([-self.beamLeft.B / 2, 0.0, self.plateAbvFlange.T / 2])
        gaugeDirAF = numpy.array([1.0, 0, 0])
        pitchDirAF = numpy.array([0, 1.0, 0])
        boltDirAF = numpy.array([0, 0, -1.0])
        self.nut_bolt_array_AF.placeAF(nutBoltOriginAF, gaugeDirAF, pitchDirAF, boltDirAF)

    def create_nut_bolt_array_BF(self):
        nutBoltOriginBF = self.plateBelwFlange.sec_origin + numpy.array([-self.beamLeft.B / 2, 0.0, -self.plateAbvFlange.T / 2])
        gaugeDirBF = numpy.array([1.0, 0, 0])
        pitchDirBF = numpy.array([0, 1.0, 0])
        boltDirBF = numpy.array([0, 0, 1.0])
        self.nut_bolt_array_BF.placeBF(nutBoltOriginBF, gaugeDirBF, pitchDirBF, boltDirBF)

    def create_nut_bolt_array_Web(self):
        boltWeb_X = self.WebPlateRight.T / 2
        boltWeb_Z = self.WebPlateRight.L / 2
        nutBoltOriginW = self.WebPlateRight.sec_origin + numpy.array([boltWeb_X, 0.0, boltWeb_Z])
        gaugeDirW = numpy.array([0, 1.0, 0])
        pitchDirW = numpy.array([0, 0, -1.0])
        boltDirW = numpy.array([-1.0, 0, 0])
        self.nut_bolt_array_Web.placeW(nutBoltOriginW, gaugeDirW, pitchDirW, boltDirW)

<<<<<<< HEAD
=======
    # def get_beamRModel(self):
    #     return self.beamRModel

>>>>>>> 5c5a1677
    def get_plateAbvFlangeModel(self):
        return self.plateAbvFlangeModel

    def get_plateBelwFlangeModel(self):
        return self.plateBelwFlangeModel

    def get_WebPlateLeftModel(self):
        return self.WebPlateLeftModel

    def get_WebPlateRightModel(self):
        return self.WebPlateRightModel

    def get_nutboltmodelsAF(self):
        return self.nut_bolt_array_AF.get_modelsAF()

    def get_nutboltmodelsBF(self):
        return self.nut_bolt_array_BF.get_modelsBF()

    def get_nutboltmodelsWeb(self):
        return self.nut_bolt_array_Web.get_modelsWeb()

<<<<<<< HEAD
    # Below methods are for creating holes in flange and web
    def get_beamLModel(self):
        final_beam = self.beamLModel
        bolt_listLA = self.nut_bolt_array_AF.get_bolt_listLA()
        bolt_listLB = self.nut_bolt_array_BF.get_bolt_listLB()
        for boltLB in bolt_listLB[:]:
            final_beam = BRepAlgoAPI_Cut(final_beam, boltLB).Shape()
        for boltLA in bolt_listLA[:]:
            final_beam = BRepAlgoAPI_Cut(final_beam, boltLA).Shape()
        return final_beam

    def get_beamRModel(self):
        final_beam = self.beamRModel
        bolt_listRA = self.nut_bolt_array_AF.get_bolt_listRA()
        bolt_listRB = self.nut_bolt_array_BF.get_bolt_listRB()
        for boltRB in bolt_listRB[:]:
            final_beam = BRepAlgoAPI_Cut(final_beam, boltRB).Shape()
        for boltRA in bolt_listRA[:]:
            final_beam = BRepAlgoAPI_Cut(final_beam, boltRA).Shape()
        return final_beam
=======
    def get_beamLAModel(self):
        final_beamLA = self.beamLModel
        bolt_listLA = self.nut_bolt_array_AF.get_boltAF_list()
        for boltLA in bolt_listLA[:]:
            final_beamLA = BRepAlgoAPI_Cut(final_beamLA, boltLA).Shape()
        return final_beamLA

    def get_beamLBModel(self):
        final_beamLB = self.beamLModel
        bolt_listLB = self.nut_bolt_array_BF.get_boltBF_list()
        for boltLB in bolt_listLB[:]:
            final_beamLB = BRepAlgoAPI_Cut(final_beamLB, boltLB).Shape()
        return final_beamLB

    def get_beamRAModel(self):
        final_beamRA = self.beamRModel
        bolt_listRA = self.nut_bolt_array_AF.get_boltAF_list()
        for boltRA in bolt_listRA[:]:
            final_beamRA = BRepAlgoAPI_Cut(final_beamRA, boltRA).Shape()
        return final_beamRA

    def get_beamRBModel(self):
        final_beamRB = self.beamRModel
        bolt_listRB = self.nut_bolt_array_BF.get_boltBF_list()
        for boltRB in bolt_listRB[:]:
            final_beamRB = BRepAlgoAPI_Cut(final_beamRB, boltRB).Shape()
        return final_beamRB

    # def get_beam_webModel(self):
    #     final_web =  self.WebPlateLeftModel
    #     bolt_list = self.nut_bolt_array_Web.get_bolt_web_list()
    #     for boltweb in bolt_list[:]:
    #         final_web = BRepAlgoAPI_Cut(final_web, boltweb).Shape()
    #     return final_web
>>>>>>> 5c5a1677
<|MERGE_RESOLUTION|>--- conflicted
+++ resolved
@@ -38,10 +38,6 @@
         self.nut_bolt_array_Web = nut_bolt_array_Web
         self.beamLModel = None
         self.beamRModel = None
-<<<<<<< HEAD
-=======
-        # self.WebPlateLeftModel = None
->>>>>>> 5c5a1677
 
     def create_3DModel(self):
         '''
@@ -135,12 +131,6 @@
         boltDirW = numpy.array([-1.0, 0, 0])
         self.nut_bolt_array_Web.placeW(nutBoltOriginW, gaugeDirW, pitchDirW, boltDirW)
 
-<<<<<<< HEAD
-=======
-    # def get_beamRModel(self):
-    #     return self.beamRModel
-
->>>>>>> 5c5a1677
     def get_plateAbvFlangeModel(self):
         return self.plateAbvFlangeModel
 
@@ -162,7 +152,6 @@
     def get_nutboltmodelsWeb(self):
         return self.nut_bolt_array_Web.get_modelsWeb()
 
-<<<<<<< HEAD
     # Below methods are for creating holes in flange and web
     def get_beamLModel(self):
         final_beam = self.beamLModel
@@ -182,40 +171,4 @@
             final_beam = BRepAlgoAPI_Cut(final_beam, boltRB).Shape()
         for boltRA in bolt_listRA[:]:
             final_beam = BRepAlgoAPI_Cut(final_beam, boltRA).Shape()
-        return final_beam
-=======
-    def get_beamLAModel(self):
-        final_beamLA = self.beamLModel
-        bolt_listLA = self.nut_bolt_array_AF.get_boltAF_list()
-        for boltLA in bolt_listLA[:]:
-            final_beamLA = BRepAlgoAPI_Cut(final_beamLA, boltLA).Shape()
-        return final_beamLA
-
-    def get_beamLBModel(self):
-        final_beamLB = self.beamLModel
-        bolt_listLB = self.nut_bolt_array_BF.get_boltBF_list()
-        for boltLB in bolt_listLB[:]:
-            final_beamLB = BRepAlgoAPI_Cut(final_beamLB, boltLB).Shape()
-        return final_beamLB
-
-    def get_beamRAModel(self):
-        final_beamRA = self.beamRModel
-        bolt_listRA = self.nut_bolt_array_AF.get_boltAF_list()
-        for boltRA in bolt_listRA[:]:
-            final_beamRA = BRepAlgoAPI_Cut(final_beamRA, boltRA).Shape()
-        return final_beamRA
-
-    def get_beamRBModel(self):
-        final_beamRB = self.beamRModel
-        bolt_listRB = self.nut_bolt_array_BF.get_boltBF_list()
-        for boltRB in bolt_listRB[:]:
-            final_beamRB = BRepAlgoAPI_Cut(final_beamRB, boltRB).Shape()
-        return final_beamRB
-
-    # def get_beam_webModel(self):
-    #     final_web =  self.WebPlateLeftModel
-    #     bolt_list = self.nut_bolt_array_Web.get_bolt_web_list()
-    #     for boltweb in bolt_list[:]:
-    #         final_web = BRepAlgoAPI_Cut(final_web, boltweb).Shape()
-    #     return final_web
->>>>>>> 5c5a1677
+        return final_beam