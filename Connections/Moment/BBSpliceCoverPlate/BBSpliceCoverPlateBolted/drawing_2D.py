'''
Created on 24-Aug-2017

@author: reshma
'''
from numpy import math
import svgwrite
import cairosvg
import numpy as np
import os


class CoverEndPlate(object):
	def __init__(self, input_dict, output_dict, beam_data, folder):
		"""

		Args:
			input_dict: input parameters from GUI
			output_dict: output parameters based on calculation
			beam_data: geometric properties of beam
			folder: path to save the generated images
		Returns:
			None

		"""
		self.folder = folder
		self.beam_length_L1 = 750
		self.beam_length_L2 = 750

		self.beam_depth_D1 = float(beam_data["D"])
		self.beam_depth_D2 = self.beam_depth_D1

		self.beam_width_B1 = float(beam_data["B"])
		self.beam_width_B2 = self.beam_width_B1

		self.plate_thickness_p1 = float(input_dict["FlangePlate"]["Thickness (mm)"])
		self.plate_thickness_p2 = 16
		self.plate_thickness_p3 = float(input_dict["WebPlate"]["Thickness (mm)"])

		self.plate_width_B1 = output_dict["FlangeBolt"]["FlangePlateWidth"]
		self.plate_width_B2 = self.plate_width_B1 #150
		self.plate_width_B3 = output_dict["WebBolt"]["WebPlateWidth"]

		self.plate_length_L1 = output_dict["FlangeBolt"]["FlangePlateHeight"]
		self.plate_length_L2 = self.plate_length_L1
		self.plate_length_L3 = output_dict["WebBolt"]["WebPlateHeight"]

		self.flange_thickness_T1 = float(beam_data["T"])
		self.flange_thickness_T2 = self.flange_thickness_T1

		self.web_thickness_tw1 = float(beam_data["tw"])
		self.web_thickness_tw2 = self.web_thickness_tw1

		self.gap_btwn_2beam = float(input_dict["detailing"]["gap"])

		self.bolt_diameter = int(input_dict["Bolt"]["Diameter (mm)"])
		self.bolt_hole_diameter = int(input_dict["bolt"]["bolt_hole_clrnce"]) + self.bolt_diameter

		self.edge_dist1 = output_dict["FlangeBolt"]["EndF"]
		self.edge_dist2 = output_dict["WebBolt"]["Edge"]
		self.end_dist = output_dict["WebBolt"]["End"]

		self.cross_centre_gauge_dist = 100
		self.gauge = output_dict["FlangeBolt"]["FlangeGauge"]

		self.pitch1 = output_dict["FlangeBolt"]["PitchF"]
		self.pitch2 = output_dict["WebBolt"]["Pitch"]

		self.bolt_type = input_dict["Bolt"]["Type"]
		self.grade = float(input_dict["Bolt"]["Grade"])

		self.bolts_top_flange1_col = 4 # TODO value should come from dict
		# self.bolts_top_flange1_row = 1
		self.bolts_top_of_flange1_row = 2

		self.bolts_top_flange2_col =  self.bolts_top_flange1_col
		# self.bolts_top_flange2_row = 1
		self.bolts_top_of_flange2_row = 2

		self.bolts_inside_web_col = 2
		self.bolts_inside_web_row = 3    # TODO value should come from dict

<<<<<<< HEAD
        self.bolts_top_flange1_col = resultobj["FlangeBolt"]["NumberBoltColFlange"]
        # self.bolts_top_flange1_row = 1
        self.bolts_top_of_flange1_row = 2
=======
		self.bolts_bottom_flange1_col = self.bolts_top_flange1_col
		# self.bolts_bottom_flange1_row = 1
>>>>>>> 12d45745

		self.bolts_bottom_flange2_col = self.bolts_bottom_flange1_col
		# self.bolts_bottom_flange2_row = 1

<<<<<<< HEAD
        self.bolts_inside_web_col = 2
        self.bolts_inside_web_row = resultobj["WebBolt"]["BoltsRequired"]
=======
	def add_s_marker(self, dwg):
		"""
>>>>>>> 12d45745

		Args:
			dwg: svgwrite (obj)

		Returns: Container for all svg elements

		"""
		smarker = dwg.marker(insert=(8, 3), size=(30, 30), orient="auto")
		smarker.add(dwg.path(d=" M0,0 L3,3 L0,6 L8,3 L0,0", fill="black"))
		dwg.defs.add(smarker)
		return smarker

	def add_section_marker(self, dwg):
		"""

		Args:
			dwg: svgwrite (obj)

		Returns: Container for all svg elements

		"""
		section_marker = dwg.marker(insert=(0,5), size=(10, 10), orient="auto")
		section_marker.add(dwg.path(d="M 0 0 L 10 5 L 0 10 z", fill="blue", stroke="black"))
		dwg.defs.add(section_marker)
		return section_marker

	def add_e_marker(self, dwg):
		"""

		Args:
			dwg: svgwrite (obj)

		Returns: Container for all svg elements

		"""
		emarker = dwg.marker(insert=(0, 3), size=(30, 20), orient="auto")
		emarker.add(dwg.path(d=" M0,3 L8,6 L5,3 L8,0 L0,3", fill="black"))
		dwg.defs.add(emarker)
		return emarker

	def draw_start_arrow(self, line, s_arrow):
		"""

		Args:
			line: start line marker
			s_arrow: start arrow

		Returns:
			None

		"""
		line["marker-start"] = s_arrow.get_funciri()

	def draw_end_arrow(self, line, e_arrow):
		"""

		Args:
			line: end line marker
			e_arrow: end arrow

		Returns:
			None

		"""
		line["marker-end"] = e_arrow.get_funciri()

	def draw_faint_line(self, pt_one, pt_two, dwg):
		"""

		Args:
			pt_one: first point
			pt_two: second point
			dwg: svgwrite (obj)

		Returns:
			None

		"""
		dwg.add(dwg.line(pt_one, pt_two).stroke("#D8D8D8", width=2.5, linecap="square", opacity=0.70))

	def draw_dimension_outer_arrow(self, dwg, pt1, pt2, text, params):
		# TODO

		"""

		Args:
			dwg: svgwrite (obj)
			pt1: first point
			pt2: second point
			text: text message
			params:

		Returns:
			None

		"""
		smarker = self.add_s_marker(dwg)
		emarker = self.add_e_marker(dwg)
		line_vector = pt2 - pt1               #[a, b]
		normal_vector = np.array([-line_vector[1], line_vector[0]])     #[-b, a]
		normal_unit_vector = self.normalize(normal_vector)

		if params["lineori"] == "left":
			normal_unit_vector = -normal_unit_vector

		Q1 = pt1 + params["offset"] * normal_unit_vector
		Q2 = pt2 + params["offset"] * normal_unit_vector
		line = dwg.add(dwg.line(Q1, Q2).stroke("black", width=2.5, linecap="square"))
		self.draw_start_arrow(line, emarker)
		self.draw_end_arrow(line, smarker)

		Q12_mid = 0.5 * (Q1 + Q2)
		text_pt = Q12_mid + params["textoffset"] * normal_unit_vector
		dwg.add(dwg.text(text, insert=text_pt, fill="black", font_family="sans-serif", font_size=28))

		L1 = Q1 + params["endlinedim"] * normal_unit_vector
		L2 = Q1 + params["endlinedim"] * (-normal_unit_vector)
		dwg.add(dwg.line(L1, L2).stroke("black", width=2.5, linecap="square", opacity=1.0))

		L3 = Q2 + params["endlinedim"] * normal_unit_vector
		L4 = Q2 + params["endlinedim"] * (-normal_unit_vector)
		dwg.add(dwg.line(L3, L4).stroke("black", width=2.5, linecap="square", opacity=1.0))

	def normalize(self, vector):
		"""

		Args:
			vector: list containing X, Y ordinates of vector

		Returns:
			vector containing normalized X and Y ordinates

		"""
		a = vector[0]
		b = vector[1]
		magnitude = math.sqrt(a*a + b*b)
		return vector/magnitude

	def draw_cross_section(self, dwg, pt_a, pt_b, text_pt, text):
		"""

		Args:
			dwg: svgwrite (obj)
			pt_a: start point
			pt_b: end point
			text_pt: text point
			text: text message

		Returns:
			None

		"""
		line = dwg.add(dwg.line(pt_a, pt_b). stroke("black", width=2.5, linecap="square"))
		sec_arrow = self.add_section_marker(dwg)
		self.draw_end_arrow(line, sec_arrow)
		dwg.add(dwg.text(text, insert=text_pt, fill="black", font_family="sans-serif", font_size=52))

	def draw_dimension_inner_arrow(self, dwg, pt_a, pt_b, text, params):
		# TODO
		"""

		Args:
			dwg: svgwrite (obj)
			pt_a: point A
			pt_b: point B
			text: text message
			params:
				params["offset"] (float): offset of the dimension line
				params["textoffset"] (float): offset of text from dimension line
				params["lineori"] (float): orientation of line [right/left]
                params["endlinedim"] (float): dimension line at the end of the outer arrow
                params["arrowlen"] (float): size of the arrow

		Returns:
			None

		"""
		smarker = self.add_s_marker(dwg)
		emarker = self.add_e_marker(dwg)
		u = pt_b - pt_a          #[a, b]
		u_unit = self.normalize(u)
		v_unit = np.array([-u_unit[1], u_unit[0]])       #[-b, a]

		A1 = pt_a + params["endlinedim"] * v_unit
		A2 = pt_a + params["endlinedim"] * (-v_unit)
		dwg.add(dwg.line(A1, A2).stroke("black", width=2.5, linecap="square"))

		B1 = pt_b + params["endlinedim"] * v_unit
		B2 = pt_a + params["endlinedim"] * (-v_unit)
		dwg.add(dwg.line(B1, B2). stroke("black",width=2.5, linecap="square"))

		A3 = pt_a - params["arrowlen"] * u_unit
		B3 = pt_b + params["arrowlen"] * u_unit
		line = dwg.add(dwg.line(A3, pt_a).stroke("black", width=2.5, linecap="square"))
		self.draw_end_arrow(line, smarker)

		line = dwg.add(dwg.line(B3, pt_b).stroke("black", width=2.5, linecap="butt"))
		self.draw_end_arrow(line, smarker)

		if params["lineori"] == "right":
			text_pt = B3 + params["textoffset"] * u_unit
		else:
			text_pt = A3 - (params["textoffset"] + 100) * u_unit

		dwg.add(dwg.text(text, insert=text_pt, fill="black", font_family='sans-serif', font_size=28))

	def draw_oriented_arrow(self, dwg, point, theta, orientation, offset, textup, textdown):
		"""

		Args:
			dwg: svgwrite (obj)
			point: point
			theta: theta
			orientation: direction (east, west, south, north)
			offset: position of the text
			textup: text written above line
			textdown: text written below line

		Returns:
			None

		"""
		#Right Up.
		theta = math.radians(theta)
		char_width = 16
		x_vector = np.array([1, 0])
		y_vector = np.array([0, 1])

		p1 = point
		length_A = offset/(math.sin(theta))

		arrow_vector = None
		if orientation == "NE":
			arrow_vector = np.array([-math.cos(theta), math.sin(theta)])
		elif orientation == "NW":
			arrow_vector = np.array([math.cos(theta), math.sin(theta)])
		elif orientation == "SE":
			arrow_vector = np.array([-math.cos(theta), -math.sin(theta)])
		elif orientation == "SW":
			arrow_vector = np.array([math.cos(theta), -math.sin(theta)])
		p2 = p1 - length_A * arrow_vector

		text = textdown if len(textdown) > len(textup) else textup
		length_B = len(text) * char_width

		label_vector = None
		if orientation == "NE":
			label_vector = -x_vector
		elif orientation == "NW":
			label_vector = x_vector
		elif orientation == "SE":
			label_vector = -x_vector
		elif orientation == "SW":
			label_vector = x_vector
		p3 = p2 + length_B * (-label_vector)

		text_offset = 18
		offset_vector = -y_vector

		text_point_up = None
		text_point_down = None
		if orientation == "NE":
			text_point_up = p2 + 0.1 * length_B * (-label_vector) + text_offset * offset_vector
			text_point_down = p2 - 0.1 * length_B * label_vector - (text_offset + 15) * offset_vector
		elif orientation == "NW":
			text_point_up = p3 + 0.1 * length_B * (label_vector) + text_offset * offset_vector
			text_point_down = p3 - 0.1 * length_B * label_vector - (text_offset + 15) * offset_vector
		elif orientation == "SE":
			text_point_up = p2 + 0.1 * length_B * (-label_vector) + text_offset * offset_vector
			text_point_down = p2 - 0.1 * length_B * label_vector - (text_offset + 15) * offset_vector
		elif orientation == "SW":
			text_point_up = p3 + 0.1 * length_B * (label_vector) + text_offset * offset_vector
			text_point_down = p3 - 0.1 * length_B * label_vector - (text_offset + 15) * offset_vector

		line = dwg.add(dwg.polyline(points=[p1, p2, p3], fill="none", stroke='black', stroke_width=2.5))

		emarker = self.add_e_marker(dwg)
		self.draw_start_arrow(line, emarker)

		dwg.add(dwg.text(textup, insert=text_point_up, fill='black', font_family='sans-serif', font_size=28))
		dwg.add(dwg.text(textdown, insert=text_point_down, fill='black', font_family='sans-serif', font_size=28))

		print "successful"

	def save_to_svg(self, filename, view):
		"""

		Args:
			filename: path of the folder
			view: front, top, side views of drawings to be generated

		Returns:
			None

		Note:


		"""
		cover_end_2d_front = CoverEnd2DFront(self)
		cover_end_2d_top = CoverEnd2DTop(self)
		cover_end_2d_side = CoverEnd2DSide(self)
		if view == "Front":
			cover_end_2d_front.call_CoverEnd_front(filename)
			cairosvg.svg2png(file_obj=filename, write_to=os.path.join(str(self.folder), "images_html", "coverboltedFront.png"))

		elif view == "Top":
			cover_end_2d_top.call_CoverEnd_top(filename)
			cairosvg.svg2png(file_obj=filename, write_to=os.path.join(str(self.folder), "images_html", "coverboltedTop.png"))

		elif view == "Side":
			cover_end_2d_side.call_CoverEnd_side(filename)
			cairosvg.svg2png(file_obj=filename, write_to=os.path.join(str(self.folder), "images_html", "coverboltedSide.png"))
		# else:
		#     filename = "D:\PyCharmWorkspace\Osdag\Connections\Moment\Cover_plate\TFront.svg"
		#     cover_end_2d_front.call_CoverEnd_front(filename)


class CoverEnd2DFront(object):
	"""
	Contains functions for generating the front view of the cover plate connection.
	"""
	def __init__(self, coverplate_common_object):

		self.data_object = coverplate_common_object
# --------------------------------------------------------------------------
		#                               FRONT VIEW
		# --------------------------------------------------------------------------
		# =========================  Cover Plate Middle  =========================
		ptW1x = ((self.data_object.beam_length_L1 + self.data_object.beam_length_L2 + self.data_object.gap_btwn_2beam) - self.data_object.plate_width_B3)/2
		ptW1y = (self.data_object.beam_depth_D1 - self.data_object.plate_length_L3)/2
		self.W1 = np.array([ptW1x, ptW1y])

		ptW2x = ptW1x + self.data_object.plate_width_B3
		ptW2y = ptW1y
		self.W2 = np.array([ptW2x, ptW2y])

		ptW3x = ptW2x
		ptW3y = ptW2y + self.data_object.plate_length_L3
		self.W3 = np.array([ptW3x, ptW3y])

		ptW4x = ptW1x
		ptW4y = ptW3y
		self.W4 = np.array([ptW4x, ptW4y])

		# ================ Primary Beam 1 ================

		ptA1x = 0
		ptA1y =0
		self.A1 = np.array([ptA1x, ptA1y])

		ptA2x = ptA1x + self.data_object.beam_length_L1
		ptA2y = 0
		self.A2 = np.array([ptA2x, ptA2y])

		ptA6x = ptA2x
		ptA6y = ptA2y + self.data_object.flange_thickness_T1
		self.A6 = np.array([ptA6x, ptA6y])

		ptA9x = ptA6x
		ptA9y = ptA2y + (self.data_object.beam_depth_D1 - self.data_object.plate_length_L3)/2
		self.A9 = np.array([ptA9x, ptA9y])

		ptA10x = ptA9x
		ptA10y = ptA9y + self.data_object.plate_length_L3
		self.A10 = np.array([ptA10x, ptA10y])

		ptA7x = ptA2x
		ptA7y = ptA2y + (self.data_object.beam_depth_D1 - self.data_object.flange_thickness_T1)
		self.A7 = np.array([ptA7x, ptA7y])

		ptA3x = ptA2x
		ptA3y = ptA2y + self.data_object.beam_depth_D1
		self.A3 = np.array([ptA3x, ptA3y])

		ptA4x = ptA1x
		ptA4y = ptA1y + self.data_object.beam_depth_D1
		self.A4 = np.array([ptA4x, ptA4y])

		ptA8x = ptA1x
		ptA8y =  ptA4y - self.data_object.flange_thickness_T1
		self.A8 = np.array([ptA8x, ptA8y])

		ptA5x = ptA1x
		ptA5y = self.data_object.flange_thickness_T1
		self.A5 = np.array([ptA5x, ptA5y])

		# =========================  Primary Beam 2  =========================
		ptAA1x = ptA2x + self.data_object.gap_btwn_2beam
		ptAA1y = 0
		self.AA1 = np.array([ptAA1x, ptAA1y])

		ptAA2x = ptAA1x + self.data_object.beam_length_L2
		ptAA2y = 0
		self.AA2 = np.array([ptAA2x, ptAA2y])

		ptAA6x = ptAA2x
		ptAA6y = self.data_object.flange_thickness_T2
		self.AA6 = np.array([ptAA6x, ptAA6y])


		ptAA7x = ptAA2x
		ptAA7y = (self.data_object.beam_depth_D2 - self.data_object.flange_thickness_T2)
		self.AA7 = np.array([ptAA7x, ptAA7y])

		ptAA3x = ptAA2x
		ptAA3y = self.data_object.beam_depth_D2
		self.AA3 = np.array([ptAA3x, ptAA3y])

		ptAA4x = ptAA1x
		ptAA4y = self.data_object.beam_depth_D2
		self.AA4 = np.array([ptAA4x, ptAA4y])

		ptAA8x = ptAA1x
		ptAA8y = (self.data_object.beam_depth_D2 - self.data_object.flange_thickness_T2)
		self.AA8 = np.array([ptAA8x, ptAA8y])

		ptAA5x = ptAA1x
		ptAA5y = self.data_object.flange_thickness_T2
		self.AA5 = np.array([ptAA5x, ptAA5y])

		ptAA9x = ptAA5x
		ptAA9y = ptAA1y + (self.data_object.beam_depth_D2 - self.data_object.plate_length_L3) / 2
		self.AA9 = np.array([ptAA9x, ptAA9y])

		ptAA10x = ptAA9x
		ptAA10y = ptAA9y + self.data_object.plate_length_L3
		self.AA10 = np.array([ptAA10x, ptAA10y])

		# =========================  Cover Plate UP  =========================
		ptP1x = ptA1x + ((self.data_object.beam_length_L1 + self.data_object.beam_length_L2 + self.data_object.gap_btwn_2beam) - self.data_object.plate_length_L1)/2
		ptP1y = 0
		self.P1 = np.array([ptP1x, ptP1y])

		ptP2x = ptP1x
		ptP2y = -(ptP1y + self.data_object.plate_thickness_p1)
		self.P2 = np.array([ptP2x, ptP2y])

		ptP3x = ptP2x + self.data_object.plate_length_L1
		ptP3y = ptP2y
		self.P3 = np.array([ptP3x, ptP3y])

		ptP4x = ptP3x
		ptP4y = ptP1y
		self.P4 = np.array([ptP4x, ptP4y])

	# =========================  Cover Plate Down  =========================
		ptPP1x = ((self.data_object.beam_length_L1 + self.data_object.beam_length_L2 + self.data_object.gap_btwn_2beam) - self.data_object.plate_length_L1)/2
		ptPP1y = ( self.data_object.beam_depth_D1)
		self.PP1 = np.array([ptPP1x, ptPP1y])

		ptPP2x = ptPP1x
		ptPP2y = (ptPP1y + self.data_object.plate_thickness_p1)
		self.PP2 = np.array([ptPP2x, ptPP2y])

		ptPP3x = ptPP2x + self.data_object.plate_length_L1
		ptPP3y = ptPP2y
		self.PP3 = np.array([ptPP3x, ptPP3y])

		ptPP4x = ptPP3x
		ptPP4y = ptPP1y
		self.PP4 = np.array([ptPP4x, ptPP4y])

	def call_CoverEnd_front(self, filename):
		"""

		Args:
			filename: path of the images to be saved

		Returns:
			Saves the image in the folder

		"""
		dwg = svgwrite.Drawing(filename, size=('100%', '100%'), viewBox=('-330 -600 2840 1740'))      #230 = move towards left , 600= move towards down, 2840= width of view, 2340= height of view
		dwg.add(dwg.polyline(points=[ self.A10, self.A3, self.A4, self.A1, self.A2, self.A9], stroke='blue', fill='none', stroke_width=2.5))
		dwg.add(dwg.line(self.A5, self.A6).stroke('blue', width=2.5, linecap='square'))
		dwg.add(dwg.line(self.A8, self.A7).stroke('blue', width=2.5, linecap='square'))

		dwg.add(dwg.polyline(points=[self.AA9, self.AA1, self.AA2, self.AA3, self.AA4, self.AA10], stroke='blue', fill='none', stroke_width=2.5))
		dwg.add(dwg.line(self.AA5, self.AA6).stroke('blue', width=2.5, linecap='square'))
		dwg.add(dwg.line(self.AA8, self.AA7).stroke('blue', width=2.5, linecap='square'))

		dwg.add(dwg.line(self.A9, self.A10).stroke('red', width=2.5, linecap='square').dasharray(dasharray=[5, 5]))
		dwg.add(dwg.line(self.AA9, self.AA10).stroke('red', width=2.5, linecap='square').dasharray(dasharray=[5, 5]))

		dwg.add(dwg.polyline(points=[self.P1, self.P2, self.P3, self.P4, self.P1], stroke='blue', fill='none', stroke_width=2.5))
		dwg.add(dwg.polyline(points=[self.PP1, self.PP2, self.PP3, self.PP4, self.PP1], stroke='blue', fill='none', stroke_width=2.5))
		dwg.add(dwg.polyline(points=[self.W1, self.W2, self.W3, self.W4, self.W1], stroke='blue', fill='none', stroke_width=2.5))

		# ------------------------------------------  Bolts Top Flange 1 -------------------------------------------
		btfc1 = self.data_object.bolts_top_flange1_col
		bolt_r = self.data_object.bolt_diameter/2

		pt_top_flange1_list = []
		if btfc1 >= 1:
			for i in range(btfc1):
				ptx = self.P1 + (self.data_object.edge_dist1 * np.array([1, 0])) - (self.data_object.flange_thickness_T1) * np.array([0, 1]) +\
					  i * self.data_object.pitch1 * np.array([1, 0])
				ptx1 = ptx - bolt_r * np.array([1, 0])
				rect_width = self.data_object.bolt_diameter
				rect_length = self.data_object.plate_thickness_p1 + self.data_object.flange_thickness_T1
				dwg.add(dwg.rect(insert=ptx1, size=(rect_width, rect_length), fill='black', stroke='black', stroke_width=2.5))

				pt_Cx = ptx +  np.array([0, -1])
				pt_Dx = ptx + (rect_length - 20) * np.array([0, -1])
				dwg.add(dwg.line(pt_Cx, pt_Dx).stroke('black', width=2.0, linecap='square'))
				pt_top_flange1_list.append(ptx)

				pt_Cx1 = ptx + 10 * np.array([0, 1])
				pt_Dx1 = ptx + (rect_length + 10) * np.array([0, 1])
				dwg.add(dwg.line(pt_Cx1, pt_Dx1).stroke('black', width=2.0, linecap='square'))
				pt_top_flange1_list.append(ptx)

			# ------------------------------------------  Bolts Top Flange 2 -------------------------------------------
			btfc2 = self.data_object.bolts_top_flange2_col
			bolt_r = self.data_object.bolt_diameter / 2

			pt_top_flange2_list = []
			if btfc2 >= 1:
				for i in range(btfc2):
					ptx = self.P4 + (self.data_object.edge_dist1 * np.array([-1, 0])) - (self.data_object.flange_thickness_T1) * np.array([0, 1]) - \
						  i * self.data_object.pitch1 * np.array([1, 0])
					ptx1 = ptx - bolt_r * np.array([1, 0])
					rect_width = self.data_object.bolt_diameter
					rect_length = self.data_object.plate_thickness_p1 + self.data_object.flange_thickness_T1
					dwg.add(dwg.rect(insert=ptx1, size=(rect_width, rect_length), fill='black', stroke='black',
									 stroke_width=2.5))

					pt_Cx = ptx + np.array([0, -1])
					pt_Dx = ptx + (rect_length - 20) * np.array([0, -1])
					dwg.add(dwg.line(pt_Cx, pt_Dx).stroke('black', width=2.0, linecap='square'))
					pt_top_flange2_list.append(ptx)

					pt_Cx1 = ptx + 10 * np.array([0, 1])
					pt_Dx1 = ptx + (rect_length + 10) * np.array([0, 1])
					dwg.add(dwg.line(pt_Cx1, pt_Dx1).stroke('black', width=2.0, linecap='square'))
					pt_top_flange2_list.append(ptx)

		# ------------------------------------------  Bolts Bottom Flange 1 -------------------------------------------
		bbfc1 = self.data_object.bolts_bottom_flange1_col
		pt_bottom_flange1_list = []
		if bbfc1 >= 1:
			for i in range(bbfc1):
				ptx = self.PP1 + ( self.data_object.edge_dist1 * np.array([1, 0])) - (self.data_object.flange_thickness_T1) * np.array([0, 1]) +\
					  i * self.data_object.pitch1 * np.array([1, 0]) #+ 20
				ptx1 = ptx - bolt_r * np.array([1, 0])
				rect_width = self.data_object.bolt_diameter
				rect_length = self.data_object.plate_thickness_p1 + self.data_object.flange_thickness_T1
				dwg.add(dwg.rect(insert=ptx1, size=(rect_width, rect_length), fill='black', stroke='black', stroke_width=2.5))

				pt_Cx = ptx +  np.array([0, -1])
				pt_Dx = ptx + (rect_length - 20) * np.array([0, -1])
				dwg.add(dwg.line(pt_Cx, pt_Dx).stroke('black', width=2.0, linecap='square'))
				pt_bottom_flange1_list.append(ptx)

				pt_Cx1 = ptx + 10 * np.array([0, 1])
				pt_Dx1 = ptx + (rect_length + 10) * np.array([0, 1])
				dwg.add(dwg.line(pt_Cx1, pt_Dx1).stroke('black', width=2.0, linecap='square'))
				pt_bottom_flange1_list.append(ptx)

			# ------------------------------------------  Bolts Bottom Flange 2 -------------------------------------------
			bbfc2 = self.data_object.bolts_bottom_flange2_col
			pt_bottom_flange2_list = []
			if bbfc2 >= 1:
				for i in range(bbfc2):
					ptx = self.PP4 + (self.data_object.edge_dist1 * np.array([-1, 0])) - (self.data_object.flange_thickness_T1) * np.array([0, 1]) - \
						  i * self.data_object.pitch1 * np.array([1, 0])  # + 20
					ptx1 = ptx - bolt_r * np.array([1, 0])
					rect_width = self.data_object.bolt_diameter
					rect_length = self.data_object.plate_thickness_p1 + self.data_object.flange_thickness_T1
					dwg.add(dwg.rect(insert=ptx1, size=(rect_width, rect_length), fill='black', stroke='black',
									 stroke_width=2.5))

					pt_Cx = ptx + np.array([0, -1])
					pt_Dx = ptx + (rect_length - 20) * np.array([0, -1])
					dwg.add(dwg.line(pt_Cx, pt_Dx).stroke('black', width=2.0, linecap='square'))
					pt_bottom_flange2_list.append(ptx)

					pt_Cx1 = ptx + 10 * np.array([0, 1])
					pt_Dx1 = ptx + (rect_length + 10) * np.array([0, 1])
					dwg.add(dwg.line(pt_Cx1, pt_Dx1).stroke('black', width=2.0, linecap='square'))
					pt_bottom_flange2_list.append(ptx)

		# ------------------------------------------  Bolts Inside Web-------------------------------------------
		biwc = self.data_object.bolts_inside_web_col
		biwr = self.data_object.bolts_inside_web_row

		pt_inside_column_list = []
		for i in range(1, (biwr + 1)):
			col_inside_list = []
			for j in range(1, (biwc + 1)):
				pt = self.W1 +(self.data_object.plate_length_L3 - self.data_object.end_dist) * np.array([0, 1]) + self.data_object.edge_dist2 * np.array([1, 0]) + \
					 (i - 1) * self.data_object.pitch2 * np.array([0, -1]) + (j - 1) * self.data_object.cross_centre_gauge_dist * np.array([1, 0])
				dwg.add(dwg.circle(center=pt, r=bolt_r, stroke='blue', fill='none', stroke_width=1.5))
				pt_C = pt - (bolt_r + 4) * np.array([1, 0])
				pt_D = pt + (bolt_r + 4) * np.array([1, 0])
				dwg.add(dwg.line(pt_C, pt_D).stroke('red', width=1.0, linecap='square'))

				pt_C1 = pt - (bolt_r + 4) * np.array([0, 1])
				pt_D1 = pt + (bolt_r + 4) * np.array([0, 1])
				dwg.add(dwg.line(pt_C1, pt_D1).stroke('red', width=1.0, linecap='square'))

				col_inside_list.append(pt)
			pt_inside_column_list.append(col_inside_list)

		# ------------------------------------------  Faint line for top bolts left -------------------------------------------
		ptx1 = self.P2
		pty1 = ptx1 + (self.data_object.beam_width_B2 + 50) * np.array([0, -1])
		self.data_object.draw_faint_line(ptx1, pty1, dwg)

		ptx2 = np.array(pt_top_flange1_list[0])
		pty2 = ptx2 + (self.data_object.beam_width_B2 + 50) * np.array([0, -1])
		self.data_object.draw_faint_line(ptx2, pty2, dwg)

		point1 = ptx2 + (self.data_object.edge_dist1) * np.array([-1, 0])
		params = {"offset": (self.data_object.beam_width_B2 + 50), "textoffset": 10, "lineori": "right", "endlinedim": 10, "arrowlen": 20}
		self.data_object.draw_dimension_outer_arrow(dwg, ptx2, point1, str(self.data_object.edge_dist1), params)
		# -------------------------------------------------------------------------------------------

		ptxx2 = np.array(pt_top_flange1_list[1]) + self.data_object.pitch1 * np.array([1, 0])
		ptyy2 = ptxx2 + (self.data_object.beam_width_B2 + 50) * np.array([0, -1])
		self.data_object.draw_faint_line(ptxx2, ptyy2, dwg)

		point2 = ptxx2 + (self.data_object.pitch1 ) * np.array([-1, 0])
		params = {"offset": (self.data_object.beam_width_B2 + 50), "textoffset": 10, "lineori": "right", "endlinedim": 10, "arrowlen": 20}
		self.data_object.draw_dimension_outer_arrow(dwg, ptxx2, point2, str(self.data_object.pitch1), params)

		# ------------------------------------------  Faint line for top bolts right  -------------------------------------------
		ptx1 = self.P3
		pty1 = ptx1 + (self.data_object.beam_width_B2 + 50) * np.array([0, -1])
		self.data_object.draw_faint_line(ptx1, pty1, dwg)

		ptx2 = np.array(pt_top_flange2_list[0])
		pty2 = ptx2 + (self.data_object.beam_width_B2 + 50) * np.array([0, -1])
		self.data_object.draw_faint_line(ptx2, pty2, dwg)

		point1 = ptx2 + (self.data_object.edge_dist1) * np.array([1, 0])
		params = {"offset": (self.data_object.beam_width_B2 + 50), "textoffset": 10, "lineori": "left",
				  "endlinedim": 10, "arrowlen": 20}
		self.data_object.draw_dimension_outer_arrow(dwg, ptx2, point1, str(self.data_object.edge_dist1), params)
		# ----------------------------------------------------------------------------------------------------------------------------------------

		ptxx2 = np.array(pt_top_flange2_list[1]) + self.data_object.pitch1 * np.array([-1, 0])
		ptyy2 = ptxx2 + (self.data_object.beam_width_B2 + 50) * np.array([0, -1])
		self.data_object.draw_faint_line(ptxx2, ptyy2, dwg)

		point2 = ptxx2 + (self.data_object.pitch1) * np.array([1, 0])
		params = {"offset": (self.data_object.beam_width_B2 + 50), "textoffset": 10, "lineori": "left",
				  "endlinedim": 10, "arrowlen": 20}
		self.data_object.draw_dimension_outer_arrow(dwg, ptxx2, point2, str(self.data_object.pitch1), params)

		# ------------------------------------------  Faint line for bolts inside web   -------------------------------------------
		ptx1 = np.array(pt_inside_column_list[2][0])
		pty1 = ptx1 + (self.data_object.beam_depth_D1 + self.data_object.plate_length_L3 )/2 * np.array([0, -1])
		self.data_object.draw_faint_line(ptx1, pty1, dwg)

		ptx2 = np.array(pt_inside_column_list[2][1])
		pty2 = ptx2 + ( (self.data_object.beam_depth_D1 + self.data_object.plate_length_L3 )/2) * np.array([0, -1])
		self.data_object.draw_faint_line(ptx2, pty2, dwg)

		point1 = ptx2 + (self.data_object.cross_centre_gauge_dist) * np.array([-1, 0])
		params = {"offset": ( (self.data_object.beam_depth_D1 + self.data_object.plate_length_L3 )/2), "textoffset": 10, "lineori": "right",
				  "endlinedim": 10, "arrowlen": 20}
		self.data_object.draw_dimension_outer_arrow(dwg, ptx2, point1, str(self.data_object.cross_centre_gauge_dist), params)

		# ----------------------------------------------------------------------------------------------------------------------------------------
		ptxx1 = np.array(pt_inside_column_list[2][1])
		ptyy1 = ptxx1 + (self.data_object.beam_length_L2) * np.array([1, 0])
		self.data_object.draw_faint_line(ptxx1, ptyy1, dwg)

		ptxx2 = ptxx1 + self.data_object.pitch2 * np.array([0, 1])
		ptyy2 = ptxx2 + (self.data_object.beam_length_L2) * np.array([1, 0])
		self.data_object.draw_faint_line(ptxx2, ptyy2, dwg)

		point3 = ptxx2 + (self.data_object.pitch2) * np.array([0, -1])
		params = {"offset": (self.data_object.beam_length_L2), "textoffset": 10, "lineori": "right",
				  "endlinedim": 10, "arrowlen": 20}
		self.data_object.draw_dimension_outer_arrow(dwg, ptxx2, point3, str(self.data_object.pitch2), params)
		# ----------------------------------------------------------------------------------------------------------------------------------------

		pta1 = self.W2
		ptb1 = pta1 + (self.data_object.beam_length_L2) * np.array([1, 0])
		self.data_object.draw_faint_line(pta1, ptb1,dwg)

		point4 = pta1 + (self.data_object.end_dist) * np.array([0, 1])
		params = {"offset": (self.data_object.beam_length_L2), "textoffset": 10, "lineori": "left",
				  "endlinedim": 10, "arrowlen": 20}
		self.data_object.draw_dimension_outer_arrow(dwg, pta1, point4, str(self.data_object.end_dist), params)

		# ------------------------------------------  Beam 1& 2 -------------------------------------------
		point = self.A1 + (self.data_object.beam_length_L1 /4) * np.array([1, 0])
		theta = 60
		offset = 50
		textup = "Beam " + str(self.data_object.beam_length_L1) + " x " + str(self.data_object.beam_width_B1) + " x " + str(self.data_object.flange_thickness_T1)
		textdown = " "
		self.data_object.draw_oriented_arrow(dwg, point, theta, "NW", offset, textup, textdown)

		point = self.AA2 + (self.data_object.beam_length_L2 / 4) * np.array([-1, 0])
		theta = 60
		offset = 50
		textup = "Beam " + str(self.data_object.beam_length_L2) + " x " + str(self.data_object.beam_width_B2) + " x " + str(self.data_object.flange_thickness_T2)
		textdown = " "
		self.data_object.draw_oriented_arrow(dwg, point, theta, "NE", offset, textup, textdown)

		# ------------------------------------------  Plate 1, 2 & 3-------------------------------------------
		point = self.P2
		theta = 60
		offset = 100
		textup = "Flange splice " + str(self.data_object.plate_length_L1) + " x " + str(self.data_object.plate_width_B1) + " x " + str(self.data_object.plate_thickness_p1)
		textdown = " "
		self.data_object.draw_oriented_arrow(dwg, point, theta, "NW", offset, textup, textdown)

		point = self.PP2
		theta = 60
		offset = 100
		textdown = "Flange splice " + str(self.data_object.plate_length_L2) + " x " + str(self.data_object.plate_width_B2) + " x " + str(self.data_object.plate_thickness_p2)
		textup = " "
		self.data_object.draw_oriented_arrow(dwg, point, theta, "SW", offset, textup, textdown)

		point = self.W2
		theta = 60
		offset = 200
		textup = "Web splice " + str(self.data_object.plate_length_L3) + " x " + str(self.data_object.plate_width_B3) + " x " + str(self.data_object.plate_thickness_p3)
		textdown = " "
		self.data_object.draw_oriented_arrow(dwg, point, theta, "NE", offset, textup, textdown)


		# ------------------------------------------  View details-------------------------------------------
		ptx = self.PP2 + 100 * np.array([1, 0]) + 200 * np.array([0, 1])
		dwg.add(dwg.text('Front view (Sec C-C) ', insert=ptx, fill='black', font_family="sans-serif", font_size=30))
		ptx1 = ptx + 40 * np.array([0, 1])
		dwg.add(dwg.text('(All distances are in "mm")', insert=ptx1, fill='black', font_family="sans-serif", font_size=30))


		dwg.save()


class CoverEnd2DTop(object):
	"""
	Contains functions for generating the top view of the cover plate connection.

	"""
	def __init__(self, coverplate_common_object):

		self.data_object = coverplate_common_object
		# -------------------------------------------------------------------------------------------------
		#                                           TOP VIEW
		# -------------------------------------------------------------------------------------------------
		# ====================== Primary Beam 1  =====================

		ptA1x = 0
		ptA1y = 0
		self.A1 = np.array([ptA1x, ptA1y])

		ptA2x = ptA1x + self.data_object.beam_length_L1
		ptA2y = 0
		self.A2 = np.array([ptA2x, ptA2y])

		ptA7x = ptA2x
		ptA7y = ptA2y + (self.data_object.beam_width_B1 - self.data_object.web_thickness_tw1) / 2
		self.A7 = np.array([ptA7x, ptA7y])

		ptA8x = ptA2x
		ptA8y = ptA7y + self.data_object.web_thickness_tw1
		self.A8 = np.array([ptA8x, ptA8y])

		ptA3x = ptA2x
		ptA3y = ptA2y + self.data_object.beam_width_B1
		self.A3 = np.array([ptA3x, ptA3y])

		ptA4x = 0
		ptA4y = ptA1y + self.data_object.beam_width_B1
		self.A4 = np.array([ptA4x, ptA4y])

		ptA5x = 0
		ptA5y = ptA1y + (self.data_object.beam_width_B1 + self.data_object.web_thickness_tw1) / 2
		self.A5 = np.array([ptA5x, ptA5y])

		ptA6x = 0
		ptA6y = ptA5y - self.data_object.web_thickness_tw1
		self.A6 = np.array([ptA6x, ptA6y])

		# ====================== Primary Beam 2  =====================
		ptAA1x = ptA2x + self.data_object.gap_btwn_2beam
		ptAA1y = 0
		self.AA1 = np.array([ptAA1x, ptAA1y])

		ptAA2x = ptAA1x + self.data_object.beam_length_L2
		ptAA2y = 0
		self.AA2 = np.array([ptAA2x, ptAA2y])

		ptAA7x = ptAA2x
		ptAA7y = ptAA2y + (self.data_object.beam_width_B2 - self.data_object.web_thickness_tw2)/2
		self.AA7 = np.array([ptAA7x, ptAA7y])

		ptAA8x = ptAA2x
		ptAA8y = ptAA7y + self.data_object.web_thickness_tw2
		self.AA8 = np.array([ptAA8x, ptAA8y])

		ptAA3x = ptAA2x
		ptAA3y = ptAA2y + self.data_object.beam_width_B2
		self.AA3 = np.array([ptAA3x, ptAA3y])

		ptAA4x = ptAA1x
		ptAA4y = ptAA1y + self.data_object.beam_width_B2
		self.AA4 = np.array([ptAA4x, ptAA4y])

		ptAA5x = ptAA1x
		ptAA5y =  ptAA4y - (self.data_object.beam_width_B2 - self.data_object.web_thickness_tw2)/2
		self.AA5 = np.array([ptAA5x, ptAA5y])

		ptAA6x = ptAA1x
		ptAA6y = ptAA5y - self.data_object.web_thickness_tw2
		self.AA6 = np.array([ptAA6x, ptAA6y])

		# =========================  Cover Plate UP  =========================
		ptP1x = ptA1x + ((self.data_object.beam_length_L1 + self.data_object.beam_length_L2 + self.data_object.gap_btwn_2beam) - self.data_object.plate_length_L1)/2
		ptP1y = 0
		self.P1 = np.array([ptP1x, ptP1y])

		ptP2x = ptP1x + self.data_object.plate_length_L1
		ptP2y = 0
		self.P2 = np.array([ptP2x, ptP2y])

		ptP3x = ptP2x
		ptP3y = ptP2y + self.data_object.plate_width_B1
		self.P3 = np.array([ptP3x, ptP3y])

		ptP4x = ptP1x
		ptP4y = ptP3y
		self.P4 = np.array([ptP4x, ptP4y])


	def call_CoverEnd_top(self, filename):
		"""

		Args:
			filename: path of the images to be saved

		Returns:
			Saves the image in the folder

		"""
		dwg = svgwrite.Drawing(filename, size=('100%', '100%'), viewBox=('-400 -700 3000 1500' ))
		dwg.add(dwg.line(self.A5, self.A8).stroke('red', width=2.5, linecap='square').dasharray(dasharray=[5, 5]))
		dwg.add(dwg.line(self.A6, self.A7).stroke('red', width=2.5, linecap='square').dasharray(dasharray=[5, 5]))
		dwg.add(dwg.line(self.A2, self.A3).stroke('red', width=2.5, linecap='square').dasharray(dasharray=[5, 5]))
		dwg.add(dwg.polyline(points=[self.A3, self.A4, self.A1, self.A2, ], stroke='blue', fill='none', stroke_width=2.5))

		dwg.add(dwg.line(self.AA5, self.AA8).stroke('red', width=2.5, linecap='square').dasharray(dasharray=[5, 5]))
		dwg.add(dwg.line(self.AA6, self.AA7).stroke('red', width=2.5, linecap='square').dasharray(dasharray=[5, 5]))
		dwg.add(dwg.line(self.AA1, self.AA4).stroke('red', width=2.5, linecap='square').dasharray(dasharray=[5, 5]))
		dwg.add(dwg.polyline(points=[self.AA1, self.AA2, self.AA3, self.AA4], stroke='blue', fill='none', stroke_width=2.5))
		dwg.add(dwg.polyline(points=[self.P1, self.P2, self.P3, self.P4, self.P1], stroke='blue', fill='none', stroke_width=2.5))

		# ------------------------------------------  Bolts Top Flange 1 -------------------------------------------
		btfc1 = self.data_object.bolts_top_flange1_col
		btofr1 = self.data_object.bolts_top_of_flange1_row
		bolt_r = self.data_object.bolt_diameter/2

		pt_outside_topflange1_list = []
		for i in range(1, (btfc1 +1)):
			col_outside_toflange1_list = []
			for j in range(1, (btofr1 + 1)):
				pt = self.P1 + ( self.data_object.edge_dist1) * np.array([1, 0]) + (self.data_object.plate_width_B1 - self.data_object.gauge)/2 * np.array([0, 1]) + \
					 (i - 1) * self.data_object.pitch1 * np.array([1, 0]) + (j - 1) * self.data_object.gauge * np.array([0, 1])
				dwg.add(dwg.circle(center=pt, r=bolt_r, stroke='blue', fill='none', stroke_width=1.5))
				pt_C = pt - (bolt_r + 4) * np.array([1, 0])
				pt_D = pt + (bolt_r + 4) * np.array([1, 0])
				dwg.add(dwg.line(pt_C, pt_D).stroke('red', width=1.0, linecap='square'))

				pt_C1 = pt - (bolt_r + 4) * np.array([0, 1])
				pt_D1 = pt + (bolt_r + 4) * np.array([0, 1])
				dwg.add(dwg.line(pt_C1, pt_D1).stroke('red', width=1.0, linecap='square'))

				col_outside_toflange1_list.append(pt)
			pt_outside_topflange1_list.append(col_outside_toflange1_list)

		# ------------------------------------------  Bolts Top Flange 2 -------------------------------------------
		btfc2 = self.data_object.bolts_top_flange2_col
		btofr2 = self.data_object.bolts_top_of_flange2_row
		bolt_r = self.data_object.bolt_diameter/2

		pt_outside_topflange2_list = []
		for i in range(1, (btfc2 +1)):
			col_outside_toflange2_list = []
			for j in range(1, (btofr2 + 1)):
				pt = self.P2 + ( self.data_object.edge_dist1) * np.array([-1, 0]) + (self.data_object.plate_width_B2 - self.data_object.gauge)/2 * np.array([0, 1]) - \
					 (i - 1) * self.data_object.pitch1 * np.array([1, 0]) + (j - 1) * self.data_object.gauge * np.array([0, 1])
				dwg.add(dwg.circle(center=pt, r=bolt_r, stroke='blue', fill='none', stroke_width=1.5))
				pt_C = pt - (bolt_r + 4) * np.array([1, 0])
				pt_D = pt + (bolt_r + 4) * np.array([1, 0])
				dwg.add(dwg.line(pt_C, pt_D).stroke('red', width=1.0, linecap='square'))

				pt_C1 = pt - (bolt_r + 4) * np.array([0, 1])
				pt_D1 = pt + (bolt_r + 4) * np.array([0, 1])
				dwg.add(dwg.line(pt_C1, pt_D1).stroke('red', width=1.0, linecap='square'))

				col_outside_toflange2_list.append(pt)
			pt_outside_topflange2_list.append(col_outside_toflange2_list)

		# ------------------------------------------  Faint line for top bolts left   -------------------------------------------
		ptx1 = np.array(pt_outside_topflange1_list[0][0])
		pty1 = ptx1 + (self.data_object.beam_length_L1 - 50) * np.array([-1, 0])
		self.data_object.draw_faint_line(ptx1, pty1, dwg)

		ptx2 = np.array(pt_outside_topflange1_list[0][1])
		pty2 = ptx2 +(self.data_object.beam_length_L1- 50) * np.array([-1, 0])
		self.data_object.draw_faint_line(ptx2, pty2, dwg)

		point1 = ptx2 + (self.data_object.gauge) * np.array([0, -1])
		params = {"offset": (self.data_object.beam_length_L1- 50), "textoffset": 40, "lineori": "left",
				  "endlinedim": 10, "arrowlen": 20}
		self.data_object.draw_dimension_outer_arrow(dwg, ptx2, point1, str(self.data_object.gauge), params)

		# ------------------------------------------  End, pitch -------------------------------------------
		ptxx1 = np.array(pt_outside_topflange1_list[0][0])
		ptyy1 = ptxx1 + (self.data_object.plate_length_L1/2) * np.array([0, -1])
		self.data_object.draw_faint_line(ptxx1, ptyy1, dwg)

		ptxx2 = np.array(pt_outside_topflange1_list[1][0])
		ptyy2 = ptxx2 + (self.data_object.plate_length_L1/2) * np.array([0, -1])
		self.data_object.draw_faint_line(ptxx2, ptyy2, dwg)

		point2 = ptxx1 + (self.data_object.pitch1) * np.array([1, 0])
		params = {"offset": (self.data_object.plate_length_L1/2), "textoffset": 40, "lineori": "left",
				  "endlinedim": 10, "arrowlen": 20}
		self.data_object.draw_dimension_outer_arrow(dwg, ptxx1, point2, str(self.data_object.pitch1), params)

		# ---------------------------------------------------------------------------------------------------------------------------
		pta1 = self.P1
		ptb1 = pta1 + (self.data_object.plate_length_L1 / 2) * np.array([0, -1])
		self.data_object.draw_faint_line(pta1, ptb1, dwg)

		point21 = pta1 + (self.data_object.edge_dist1) * np.array([1, 0])
		params = {"offset": (self.data_object.plate_length_L1 / 2), "textoffset": 40, "lineori": "left",
				  "endlinedim": 10, "arrowlen": 20}
		self.data_object.draw_dimension_outer_arrow(dwg, pta1, point21, str(self.data_object.edge_dist1), params)

		# ------------------------------------------  Faint line for top bolts right   -------------------------------------------
		ptx1 = np.array(pt_outside_topflange2_list[0][0])
		pty1 = ptx1 + (self.data_object.beam_length_L1- 50) * np.array([1, 0])
		self.data_object.draw_faint_line(ptx1, pty1, dwg)

		ptx2 = np.array(pt_outside_topflange2_list[0][1])
		pty2 = ptx2 +(self.data_object.beam_length_L1- 50) * np.array([1, 0])
		self.data_object.draw_faint_line(ptx2, pty2, dwg)

		point3 = ptx2 + (self.data_object.gauge) * np.array([0, -1])
		params = {"offset": (self.data_object.beam_length_L1- 50), "textoffset": 10, "lineori": "right",
				  "endlinedim": 10, "arrowlen": 20}
		self.data_object.draw_dimension_outer_arrow(dwg, ptx2, point3, str(self.data_object.gauge), params)

		# ------------------------------------------  End, pitch -------------------------------------------
		ptxx1 = np.array(pt_outside_topflange2_list[0][0])
		ptyy1 = ptxx1 + (self.data_object.plate_length_L1/2) * np.array([0, -1])
		self.data_object.draw_faint_line(ptxx1, ptyy1, dwg)

		ptxx2 = np.array(pt_outside_topflange2_list[1][0])
		ptyy2 = ptxx2 + (self.data_object.plate_length_L1/2) * np.array([0, -1])
		self.data_object.draw_faint_line(ptxx2, ptyy2, dwg)

		point4 = ptxx1 + (self.data_object.pitch1) * np.array([-1, 0])
		params = {"offset": (self.data_object.plate_length_L1/2), "textoffset": 40, "lineori": "right",
				  "endlinedim": 10, "arrowlen": 20}
		self.data_object.draw_dimension_outer_arrow(dwg, ptxx1, point4, str(self.data_object.pitch1), params)

		# ---------------------------------------------------------------------------------------------------------------------------
		pta2 = self.P2
		ptb2 = pta2 + (self.data_object.plate_length_L1 / 2) * np.array([0, -1])
		self.data_object.draw_faint_line(pta2, ptb2, dwg)

		point31 = pta2 + (self.data_object.edge_dist1) * np.array([-1, 0])
		params = {"offset": (self.data_object.plate_length_L1 / 2), "textoffset": 40, "lineori": "right",
				  "endlinedim": 10, "arrowlen": 20}
		self.data_object.draw_dimension_outer_arrow(dwg, pta2, point31, str(self.data_object.edge_dist1), params)

		# ------------------------------------------  Primary Beam 1& 2 -------------------------------------------
		point = self.A1 + (self.data_object.beam_length_L1 / 4 )* np.array([1, 0])
		theta = 60
		offset = 50
		textup = "Beam " + str(self.data_object.beam_length_L1) + " x " + str(self.data_object.beam_width_B1) + " x " + str(self.data_object.flange_thickness_T1)
		textdown = " "
		self.data_object.draw_oriented_arrow(dwg, point, theta, "NW", offset, textup, textdown)

		point = self.AA2 + (self.data_object.beam_length_L2 / 4) * np.array([-1, 0])
		theta = 60
		offset = 50
		textup = "Beam " + str(self.data_object.beam_length_L2) + " x " + str(self.data_object.beam_width_B2) + " x " + str(self.data_object.flange_thickness_T2)
		textdown = " "
		self.data_object.draw_oriented_arrow(dwg, point, theta, "NE", offset, textup, textdown)

		# ------------------------------------------  End Plate 1 & 2 -------------------------------------------
		point = self.P1 + (40 * np.array([0, 1]))
		theta = 60
		offset = 160
		textup = "Flange cover plate " + str(self.data_object.plate_length_L1) + " x " + str(self.data_object.plate_width_B1) + " x " + str(self.data_object.plate_thickness_p1)
		textdown = " "
		self.data_object.draw_oriented_arrow(dwg, point, theta, "NW", offset, textup, textdown)

		# ------------------------------------------  Bolts details -------------------------------------------
		no_of_bolts_flange = self.data_object.bolts_top_flange1_col * self.data_object.bolts_top_of_flange1_row
		point =  np.array(pt_outside_topflange1_list[1][1])
		theta = 60
		offset = 120
		textup = str(no_of_bolts_flange) + " nos " + str(self.data_object.bolt_hole_diameter) + u'\u00d8' + " holes"
		textdown = "for M" + str(self.data_object.bolt_diameter) + " " + str(self.data_object.bolt_type) + " (grade " + str(self.data_object.grade) + ")"
		self.data_object.draw_oriented_arrow(dwg, point, theta, "SW", offset, textup, textdown)

		no_of_bolts_flange = self.data_object.bolts_top_flange2_col * self.data_object.bolts_top_of_flange2_row
		point =  np.array(pt_outside_topflange2_list[1][1])
		theta = 60
		offset = 120
		textup = str(no_of_bolts_flange) + " nos " + str(self.data_object.bolt_hole_diameter) + u'\u00d8' + " holes"
		textdown = "for M" + str(self.data_object.bolt_diameter) + " " + str(self.data_object.bolt_type) + " (grade " + str(self.data_object.grade) + ")"
		self.data_object.draw_oriented_arrow(dwg, point, theta, "SE", offset, textup, textdown)

		# ------------------------------------------  View details -------------------------------------------
		ptx = self.P4 + 100 * np.array([1, 0]) + 300 * np.array([0, 1])
		dwg.add(dwg.text('Top view (Sec A-A) ', insert=ptx, fill='black', font_family="sans-serif", font_size=30))
		ptx1 = ptx + 40 * np.array([0, 1])
		dwg.add(dwg.text('(All distances are in "mm")', insert=ptx1, fill='black', font_family="sans-serif", font_size=30))

		dwg.save()


class CoverEnd2DSide(object):
	"""
	Contains functions for generating the side view of the cover plate connection.

	"""
	def __init__(self, coverplate_common_object):

		self.data_object = coverplate_common_object
		# ----------------------------------------------------------------------------------------------------
		#                                                   SIDE VIEW
		# ----------------------------------------------------------------------------------------------------
		# =========================  Primary Beam 2  =========================
		ptA1x = 0
		ptA1y = 0
		self.A1 = np.array([ptA1x, ptA1y])

		ptA2x = self.data_object.beam_width_B2
		ptA2y = ptA1y
		self.A2 = np.array([ptA2x, ptA2y])

		ptA3x = ptA2x
		ptA3y = ptA2y + self.data_object.flange_thickness_T2
		self.A3 = np.array([ptA3x, ptA3y])

		ptA12x = ptA1x
		ptA12y = ptA1y + self.data_object.flange_thickness_T2
		self.A12 = np.array([ptA12x, ptA12y])

		ptA4x = ptA12x + (self.data_object.beam_width_B2 + self.data_object.web_thickness_tw2)/2
		ptA4y = ptA3y
		self.A4 = np.array([ptA4x, ptA4y])

		ptA8x = ptA1x
		ptA8y = ptA1y + self.data_object.beam_depth_D1
		self.A8 = np.array([ptA8x, ptA8y])

		ptA9x = ptA8x
		ptA9y = ptA8y - self.data_object.flange_thickness_T2
		self.A9 = np.array([ptA9x, ptA9y])

		ptA7x = ptA8x + self.data_object.beam_width_B2
		ptA7y = ptA8y
		self.A7 = np.array([ptA7x, ptA7y])

		ptA6x = ptA7x
		ptA6y = ptA7y - self.data_object.flange_thickness_T2
		self.A6 = np.array([ptA6x, ptA6y])

		ptA5x = ptA4x
		ptA5y = ptA6y
		self.A5 = np.array([ptA5x, ptA5y])

		ptA11x = ptA12x + (self.data_object.beam_width_B2 - self.data_object.web_thickness_tw2)/2
		ptA11y = ptA12y
		self.A11 = np.array([ptA11x, ptA11y])

		ptA10x = ptA11x
		ptA10y = ptA9y
		self.A10 = np.array([ptA10x, ptA10y])

		# =========================  Cover Plate Top  =========================
		ptP1x = ptA1x
		ptP1y = ptA1y
		self.P1 = np.array([ptP1x, ptP1y])

		ptP2x = ptP1x
		ptP2y = -(ptA1y + self.data_object.plate_thickness_p1)
		self.P2 = np.array([ptP2x, ptP2y])

		ptP3x = ptP2x + self.data_object.plate_width_B1
		ptP3y = ptP2y
		self.P3 = np.array([ptP3x, ptP3y])

		ptP4x = ptP3x
		ptP4y = ptP1y
		self.P4 = np.array([ptP4x, ptP4y])

		# =========================  Cover Plate Bottom  =========================
		ptPP1x = ptA8x
		ptPP1y = ptA8y
		self.PP1 = np.array([ptPP1x, ptPP1y])

		ptPP2x = ptPP1x
		ptPP2y = ptPP1y + self.data_object.plate_thickness_p2
		self.PP2 = np.array([ptPP2x, ptPP2y])

		ptPP3x = ptPP2x + self.data_object.plate_width_B2
		ptPP3y = ptPP2y
		self.PP3 = np.array([ptPP3x, ptPP3y])

		ptPP4x = ptPP3x
		ptPP4y = ptPP1y
		self.PP4 = np.array([ptPP4x, ptPP4y])

		# =========================  Cover Plate Middle left  =========================
		ptW1x = ptA1x + (self.data_object.beam_width_B2 - self.data_object.web_thickness_tw2)/2
		ptW1y = (self.data_object.beam_depth_D2 - self.data_object.plate_length_L3)/2
		self.W1 = np.array([ptW1x, ptW1y])

		ptW2x = (ptW1x - self.data_object.plate_thickness_p3)
		ptW2y = ptW1y
		self.W2 = np.array([ptW2x, ptW2y])

		ptW3x = ptW2x
		ptW3y = ptW2y + self.data_object.plate_length_L3
		self.W3 = np.array([ptW3x, ptW3y])

		ptW4x = ptW3x + self.data_object.plate_thickness_p3
		ptW4y = ptW3y
		self.W4 = np.array([ptW4x, ptW4y])

		#  =========================  Cover Plate Middle right  =========================
		ptWW1x = ptA1x + (self.data_object.beam_width_B2 + self.data_object.web_thickness_tw2)/2
		ptWW1y = (self.data_object.beam_depth_D2 - self.data_object.plate_length_L3) / 2
		self.WW1 = np.array([ptWW1x, ptWW1y])

		ptWW2x = (ptWW1x + self.data_object.plate_thickness_p3)
		ptWW2y = ptWW1y
		self.WW2 = np.array([ptWW2x, ptWW2y])

		ptWW3x = ptWW2x
		ptWW3y = ptWW2y + self.data_object.plate_length_L3
		self.WW3 = np.array([ptWW3x, ptWW3y])

		ptWW4x = (ptWW3x - self.data_object.plate_thickness_p3)
		ptWW4y = ptWW3y
		self.WW4 = np.array([ptWW4x, ptWW4y])

		ptQx = (self.data_object.beam_width_B2 - self.data_object.web_thickness_tw2)/2
		ptQy = 0
		self.Q = np.array([ptQx, ptQy])

	def call_CoverEnd_side(self, filename):
		"""

		Args:
			filename: path of the images to be saved

		Returns:
			Saves the image in the folder

		"""
		dwg = svgwrite.Drawing(filename, size=('100%', '100%'), viewBox=('-700 -400 1500 1400'))
		dwg.add(dwg.polyline(points=[self.A1, self.A2, self.A3, self.A4, self.A5, self.A6, self.A7, self.A8, self.A9, self.A10, self.A11,
					self.A12, self.A1], stroke='blue', fill='none', stroke_width=2.5))
		dwg.add(dwg.polyline(points=[self.P1, self.P2, self.P3, self.P4, self.P1], stroke='blue', fill='none', stroke_width=2.5))
		dwg.add(dwg.polyline(points=[self.PP1, self.PP2, self.PP3, self.PP4, self.PP1], stroke='blue', fill='none', stroke_width=2.5))
		dwg.add(dwg.polyline(points=[self.W1, self.W2, self.W3, self.W4], stroke='blue', fill='none', stroke_width=2.5))
		dwg.add(dwg.polyline(points=[self.WW1, self.WW2, self.WW3, self.WW4], stroke='blue', fill='none', stroke_width=2.5))

		btofc1 = self.data_object.bolts_top_of_flange1_row
		bolt_r = self.data_object.bolt_diameter / 2
		# ------------------------------------------  Bolts Top Flange -------------------------------------------
		pt_top_flange_list = []
		if btofc1 >= 1:
			for i in range(btofc1):
				ptx = self.P1 + ((self.data_object.beam_width_B2 -self.data_object.gauge)/2 * np.array([1, 0])) -\
					  (self.data_object.flange_thickness_T1) * np.array([0, 1]) +\
					  i * self.data_object.gauge * np.array([1, 0])
				ptx1 = ptx - bolt_r * np.array([1, 0])
				rect_width = self.data_object.bolt_diameter
				rect_length = self.data_object.plate_thickness_p1 + self.data_object.flange_thickness_T1
				dwg.add(dwg.rect(insert=ptx1, size=(rect_width, rect_length), fill='black', stroke='black', stroke_width=2.5))

				pt_Cx = ptx +  np.array([0, -1])
				pt_Dx = ptx + (rect_length - 20) * np.array([0, -1])
				dwg.add(dwg.line(pt_Cx, pt_Dx).stroke('black', width=2.0, linecap='square'))
				pt_top_flange_list.append(ptx)

				pt_Cx1 = ptx + 10 * np.array([0, 1])
				pt_Dx1 = ptx + (rect_length + 10) * np.array([0, 1])
				dwg.add(dwg.line(pt_Cx1, pt_Dx1).stroke('black', width=2.0, linecap='square'))
				pt_top_flange_list.append(ptx)

		# ------------------------------------------  Bolts Inside Web  -------------------------------------------
			biwr = self.data_object.bolts_inside_web_row
			pt_inside_column_list = []
			for i in range(1, (biwr + 1)):
				ptx = self.W4 + ((self.data_object.beam_depth_D2 - self.data_object.plate_length_L3)/2 -  self.data_object.end_dist) * np.array([0, 1]) -\
					  (self.data_object.plate_thickness_p3) * np.array([1, 0]) + (i * self.data_object.pitch2) * np.array([0, -1])

				ptx1 = ptx - bolt_r * np.array([0, 1])
				rect_width = self.data_object.bolt_diameter
				rect_length = (2 * self.data_object.plate_thickness_p3) + self.data_object.web_thickness_tw2
				dwg.add(dwg.rect(insert=ptx1, size=(rect_length, rect_width), fill='black', stroke='black', stroke_width=2.5))

				pt_Cx = ptx + np.array([1, 0])
				pt_Dx = ptx + (rect_length + 20) * np.array([1, 0])
				dwg.add(dwg.line(pt_Cx, pt_Dx).stroke('black', width=2.0, linecap='square'))
				pt_inside_column_list.append(ptx)

				pt_Cx1 = ptx + np.array([-1, 0])
				pt_Dx1 = ptx + (rect_length - 20) * np.array([-1, 0])
				dwg.add(dwg.line(pt_Cx1, pt_Dx1).stroke('black', width=2.0, linecap='square'))
				pt_inside_column_list.append(ptx)

		# ------------------------------------------  Bolts Bottom Flange -------------------------------------------
		pt_bottom_flange_list = []
		if btofc1 >= 1:
			for i in range(btofc1):
				ptx = self.PP1 + ((self.data_object.beam_width_B2 -self.data_object.gauge)/2 * np.array([1, 0])) - (self.data_object.flange_thickness_T1) * np.array([0, 1]) +\
					  i * self.data_object.gauge * np.array([1, 0]) #+ 20
				ptx1 = ptx - bolt_r * np.array([1, 0])
				rect_width = self.data_object.bolt_diameter
				rect_length = self.data_object.plate_thickness_p2 + self.data_object.flange_thickness_T2
				dwg.add(dwg.rect(insert=ptx1, size=(rect_width, rect_length), fill='black', stroke='black', stroke_width=2.5))

				pt_Cx = ptx +  np.array([0, -1])
				pt_Dx = ptx + (rect_length - 20) * np.array([0, -1])
				dwg.add(dwg.line(pt_Cx, pt_Dx).stroke('black', width=2.0, linecap='square'))
				pt_bottom_flange_list.append(ptx)

				pt_Cx1 = ptx + 10 * np.array([0, 1])
				pt_Dx1 = ptx + (rect_length + 10) * np.array([0, 1])
				dwg.add(dwg.line(pt_Cx1, pt_Dx1).stroke('black', width=2.0, linecap='square'))
				pt_bottom_flange_list.append(ptx)

		# ------------------------------------------  Faint line for top bolts left   -------------------------------------------
		ptx1 = np.array(pt_top_flange_list[0])
		pty1 = ptx1 + self.data_object.beam_width_B2 * np.array([0, -1])
		self.data_object.draw_faint_line(ptx1, pty1, dwg)

		ptx2 = np.array(pt_top_flange_list[0]) + self.data_object.gauge * np.array([1, 0])
		pty2 = ptx2 + (self.data_object.beam_width_B2 ) * np.array([0, -1])
		self.data_object.draw_faint_line(ptx2, pty2, dwg)

		point1 = ptx2 + self.data_object.gauge * np.array([-1, 0])
		params = {"offset": (self.data_object.beam_width_B2), "textoffset": 10, "lineori": "right",
				  "endlinedim": 10, "arrowlen": 20}
		self.data_object.draw_dimension_outer_arrow(dwg, ptx2, point1, str(self.data_object.gauge), params)

		# ------------------------------------------  Faint line for web  -------------------------------------------
		ptx1 = self.WW3
		pty1 = ptx1 + self.data_object.beam_width_B2 * np.array([1, 0])
		self.data_object.draw_faint_line(ptx1, pty1, dwg)

		ptx2 = np.array(pt_inside_column_list[0])
		pty2 = ptx2 + (self.data_object.beam_width_B2 + 50) * np.array([1, 0])
		self.data_object.draw_faint_line(ptx2, pty2, dwg)

		point1 = ptx2 + self.data_object.edge_dist2 * np.array([0, 1])
		params = {"offset": (self.data_object.beam_width_B2 + 50), "textoffset": 10, "lineori": "left",
				  "endlinedim": 10, "arrowlen": 20}
		self.data_object.draw_dimension_outer_arrow(dwg, ptx2, point1, str(self.data_object.edge_dist2), params)
		# -------------------------------------------------------------------------------------------

		ptx2 = np.array(pt_inside_column_list[0]) + self.data_object.pitch2 * np.array([0, -1])
		pty2 = ptx2 + (self.data_object.beam_width_B2 + 50) * np.array([1, 0])
		self.data_object.draw_faint_line(ptx2, pty2, dwg)

		point1 = ptx2 + self.data_object.pitch2 * np.array([0, 1])
		params = {"offset": (self.data_object.beam_width_B2 + 50), "textoffset": 10, "lineori": "left",
				  "endlinedim": 10, "arrowlen": 20}
		self.data_object.draw_dimension_outer_arrow(dwg, ptx2, point1, str(self.data_object.pitch2), params)

		# ------------------------------------------  Labeling  top bolt of flange -------------------------------------------
		no_of_bolts_flange = self.data_object.bolts_top_flange1_col * self.data_object.bolts_top_of_flange1_row
		point = np.array(pt_top_flange_list[0])
		theta = 60
		offset = 50
		textup = str(no_of_bolts_flange) + " nos " + str(self.data_object.bolt_hole_diameter) + u'\u00d8' + " holes"
		textdown = "for M" + str(self.data_object.bolt_diameter) + " " + str(
			self.data_object.bolt_type) + " (grade " + str(self.data_object.grade) + ")"
		self.data_object.draw_oriented_arrow(dwg, point, theta, "NW", offset, textup, textdown)

		# ------------------------------------------  Labeling  Inside bolt of web -------------------------------------------
		no_of_bolts_flange = self.data_object.bolts_inside_web_col * self.data_object.bolts_inside_web_row
		point = np.array(pt_inside_column_list[0])
		theta = 60
		offset = 50
		textup = str(no_of_bolts_flange) + " nos " + str(self.data_object.bolt_hole_diameter) + u'\u00d8' + " holes"
		textdown = "for M" + str(self.data_object.bolt_diameter) + " " + str(
			self.data_object.bolt_type) + " (grade " + str(self.data_object.grade) + ")"
		self.data_object.draw_oriented_arrow(dwg, point, theta, "SW", offset, textup, textdown)

		# ------------------------------------------  Web Splice -------------------------------------------
		point = self.WW2
		theta = 50
		offset = 40
		textup = "Web Splice " + str(self.data_object.plate_length_L3) + " x "+ str(self.data_object.plate_width_B3) + " x " + str(self.data_object.plate_thickness_p3)
		textdown = " "
		self.data_object.draw_oriented_arrow(dwg, point, theta, "NE", offset, textup, textdown)

		# ------------------------------------------  Flange Splice -------------------------------------------
		point = self.P3
		theta = 70
		offset = 40
		textup = "Flange Splice " + str(self.data_object.plate_length_L1) + " x " + str(
			self.data_object.plate_width_B1) + " x " + str(self.data_object.plate_thickness_p1)
		textdown = " "
		self.data_object.draw_oriented_arrow(dwg, point, theta, "NE", offset, textup, textdown)

		# ------------------------------------------  View details-------------------------------------------
		ptx = self.PP2 * np.array([0, 1]) + 200 * np.array([0, 1]) + 60 * np.array([-1, 0])
		dwg.add(dwg.text('Side view (Sec B-B) ', insert=ptx, fill='black', font_family="sans-serif", font_size=30))
		ptx1 = ptx + 40 * np.array([0, 1])
		dwg.add(dwg.text('(All distances are in "mm")', insert=ptx1, fill='black', font_family="sans-serif", font_size=30))
		dwg.save()
<|MERGE_RESOLUTION|>--- conflicted
+++ resolved
@@ -69,7 +69,7 @@
 		self.bolt_type = input_dict["Bolt"]["Type"]
 		self.grade = float(input_dict["Bolt"]["Grade"])
 
-		self.bolts_top_flange1_col = 4 # TODO value should come from dict
+    self.bolts_top_flange1_col = resultobj["FlangeBolt"]["NumberBoltColFlange"]
 		# self.bolts_top_flange1_row = 1
 		self.bolts_top_of_flange1_row = 2
 
@@ -78,27 +78,11 @@
 		self.bolts_top_of_flange2_row = 2
 
 		self.bolts_inside_web_col = 2
-		self.bolts_inside_web_row = 3    # TODO value should come from dict
-
-<<<<<<< HEAD
-        self.bolts_top_flange1_col = resultobj["FlangeBolt"]["NumberBoltColFlange"]
-        # self.bolts_top_flange1_row = 1
-        self.bolts_top_of_flange1_row = 2
-=======
-		self.bolts_bottom_flange1_col = self.bolts_top_flange1_col
-		# self.bolts_bottom_flange1_row = 1
->>>>>>> 12d45745
-
-		self.bolts_bottom_flange2_col = self.bolts_bottom_flange1_col
-		# self.bolts_bottom_flange2_row = 1
-
-<<<<<<< HEAD
-        self.bolts_inside_web_col = 2
-        self.bolts_inside_web_row = resultobj["WebBolt"]["BoltsRequired"]
-=======
+    self.bolts_inside_web_row = resultobj["WebBolt"]["BoltsRequired"]
+
+
 	def add_s_marker(self, dwg):
 		"""
->>>>>>> 12d45745
 
 		Args:
 			dwg: svgwrite (obj)
