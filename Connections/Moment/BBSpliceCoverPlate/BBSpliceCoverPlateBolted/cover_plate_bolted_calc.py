--- conflicted
+++ resolved
@@ -583,11 +583,8 @@
         if bolt_type == "Bearing Bolt":
             flange_bolt_shear_capacity = round(ConnectionCalculations.bolt_shear(bolt_diameter, number_of_bolts, bolt_fu), 2)
             flange_bolt_bearing_capacity = round(ConnectionCalculations.bolt_bearing(bolt_diameter, number_of_bolts, flange_t_thinner, \
-<<<<<<< HEAD
                                                                                 kb, int(flange_plate_fu)), 2)
-=======
-                                                                            kb, int(flange_plate_fu)), 2)
->>>>>>> 7b168165
+
             flange_bolt_capacity = min(flange_bolt_shear_capacity, flange_bolt_bearing_capacity)
 
         elif bolt_type == "Friction Grip Bolt":
@@ -595,11 +592,8 @@
             bolt_hole_type = dp_bolt_hole_type  # 1 for standard, 0 for oversize hole
             n_e = 1  # number of effective surfaces offering frictional resistance
             flange_bolt_shear_capacity = round(ConnectionCalculations.bolt_shear_friction_grip_bolt(bolt_diameter, bolt_fu, muf, n_e,
-<<<<<<< HEAD
                                                                                  bolt_hole_type), 2)
-=======
-                                                                             bolt_hole_type), 2)
->>>>>>> 7b168165
+
             flange_bolt_bearing_capacity = 'N/A'
             flange_bolt_capacity = flange_bolt_shear_capacity
 
