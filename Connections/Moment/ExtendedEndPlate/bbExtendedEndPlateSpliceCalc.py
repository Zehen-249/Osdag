"""
Created on 16th October, 2017.

@author: Danish Ansari


Module: Beam to beam extended end plate splice connection (Moment connection)

Reference:
            1) IS 800: 2007 General construction in steel - Code of practice (Third revision)
            2) Design of Steel structures by Dr. N Subramanian (chapter 5 and 6)
            3) Fundamentals of Structural steel design by M.L Gambhir
            4) AISC Design guide 16 and 4


ASCII diagram
                                      End plate
                                     +---+
                                 +----------+ Bolt
                                     | | |
+------------------------------------+ | +-------------------------------+
+------------------------------------| | |-------------------------------+
|                                   || | ||                              |
|                                +----------+                            |
|                                   || | ||   Bolt                       |
|                                +----------+                            |
|                                   || | ||                              |
|           Beam Section            || | ||            Beam Section      |
|                                   || | ||                              |
|                                +-----------+                           |
|                                   || | ||     Bolt                     |
|                                +-----------+                           |
|                                   || | ||                              |
+------------------------------------| | |-------------------------------+
+------------------------------------+ | +-------------------------------+
                                     | | |
                                 +----------+  Bolt
                                     +---+

                                      End plate
Note: The above ASCII diagram does not show details of weld


"""

from model import *
from Connections.connection_calculations import ConnectionCalculations
import math
import logging
flag = 1
logger = None


def module_setup():
    global logger
    logger = logging.getLogger("osdag.bbExtendedEndPlateSpliceCalc")


module_setup()

#######################################################################
# Defining functions
#######################################################################


# Function for net area of bolts at threaded portion of bolts
# Reference: Design of steel structures by N. Subramanian, page 348 or 358


def netArea_thread(dia):
    """

    Args:
        dia: (int)- diameter of bolt (HSFG/Bearing bolt)

    Returns: (float)- Net area of bolts at threaded portion (Ref. Table 5.11 Subramanian's book, page: 358 )

    """
    netArea = {12: 84.3, 16: 157, 20: 245, 22: 303, 24: 353, 27: 459, 30: 561, 36: 817}
    return netArea[dia]

#######################################################################

# Function for net area of bolts at threaded portion of bolts
# Reference: Design of steel structures by N. Subramanian, page 348 or 358


def netarea_shank(dia):
    """

    Args:
        dia: (int) -  diameter of bolt (HSFG/Bearing bolt)

    Returns: (int)- Net area of bolts at shank portion (Ref. Table 5.11 Subramanian's book, page: 358 )

    """
    net_area = {12: 113, 16: 201, 20: 314, 22: 380, 24: 452, 27: 572, 30: 706, 36: 1017}
    return net_area[dia]

#######################################################################

#Function for long joints (beta_lj)
#Source: Cl 10.3.3.1
#Reference: Genereal Construction in Steel - Code of practice (3rd revision) IS 800:2007


def long_joint(dia, l_j):
    """

    Args:
        dia: (int)- diameter of bolt
        l_j: (float)- length of joint i.e. distance between first and last bolt in the joint measured in the direction of load transfer

    Returns: (float)- reduction factor beta_lj

    """
    beta_lj = 1.075 - (0.005 * (l_j/dia))
    return beta_lj


#######################################################################

# Function for Shear Capacity of bearing bolt (also known as black bolt)
# Reference: Cl 10.3.3 - Genereal Construction in Steel - Code of practice (3rd revision) IS 800:2007
# Assumption: The shear planes are assumed to be passing through the threads of the bolt

def bolt_shear(dia, n, bolt_fu):
    """

    Args:
        dia: (int)- diameter of bolt
        n: (str)- number of shear plane(s) through which bolt is passing
        bolt_fu: (float)- Ultimate tensile strength of a bolt

    Returns: (float)- Shear capacity of bearing type bolt in kN

    """
    A = netArea_thread(dia)
    V_dsb = bolt_fu * n * A / (math.sqrt(3) * 1.25 * 1000)
    V_dsb = round(V_dsb.real, 3)
    return V_dsb


#######################################################################

# Function for Bearing Capacity of bearing bolt (also known as black bolt)
# Reference: Cl 10.3.4 - Genereal Construction in Steel - Code of practice (3rd revision) IS 800:2007

def bolt_bearing(dia, t, k_b, bolt_fu):
    """

    Args:
        dia: (int)- diameter of bolt
        t: (float)- summation of thickneses of the connected plates experencing bearing stress in same direction, or if the bolts are countersunk, the thickness of plate minus 1/2 of the depth of countersunk
        k_b: (float)- multiplying factor (Ref: Cl 10.3.4 IS 800:2007)
        bolt_fu: (float)- Ultimate tensile strength of a bolt

    Returns: (float)- Bearing capacity of bearing type bolt in kN

    """
    V_dpb = 2.5 * k_b * dia * t * bolt_fu / (1.25 * 1000)
    V_dpb  = round(V_dpb.real, 3)
    return V_dpb


#######################################################################

# Function for minimum height of end plate
# Reference: Based on reasoning

def min_plate_height(beam_D, l_v, n_r, min_pitch, e_1):
    """

    Args:
        beam_D: (float) - Depth of beam
        l_v: (float)- Distance between the toe of weld or flange to the centre of the nearer bolt
        n_r: (int)- number of row(s) above or below the beam flange
        min_pitch: (float)- minimum pitch distance i.e. 2.5*bolt_diameter
        e_1: (float)- minimum end distance i.e. 1.7*bolt_hole_diameter

    Returns: (float)- Minimum required height of extended end plate as per detailing requirements in mm

    """
    min_end_plate_height = beam_D + (2 * l_v) + (2 * (n_r-1) * min_pitch) + (2 * e_1)
    return min_end_plate_height


#######################################################################

# Function for minimum width of end plate
# Reference: Based on reasoning

def min_plate_width(g_1, n, min_gauge, e_2):
    """

    Args:
        g_1: (float)- Cross-centre gauge distance
        n: (int)- Number of columns of bolt (assumed to be 2)
        min_gauge: (float)- minimum gauge distance i.e. 2.5*bolt_diameter
        e_2: (float)- minimum edge distance i.e. 1.7*bolt_hole_diameter

    Returns: (float)- Minimum required width of extended end plate as per detailing requirements in mm

    """
    min_end_plate_width = g_1 + (n - 2) * min_gauge + (2 * e_2)
    return min_end_plate_width


#######################################################################

# Function for calculation of Prying Force in bolts
# Reference: Cl 10.4.7 - Genereal Construction in Steel - Code of practice (3rd revision) IS 800:2007

def prying_force(T_e, l_v, l_e, beta, eta, f_0, b_e, t_p):
    """

    Args:
        T_e: (float): Tension acting on beam flange
        l_v: (float)- Distance between the toe of weld or flange to the centre of the nearer bolt
        l_e: (float)- Distance between prying force and bolt centreline
        beta: (int)- multiplying factor
        eta: (float)- multiplying factor
        f_0: (float)- proof stress in consistent units
        b_e: (float)- effective width of flange per pair of bolts
        t_p: (float)- thickness of end plate

    Returns: (float)- Prying force in bolt (in kN)

    """
    prying_force_bolt = (l_v * (2 * l_e) ** -1) * (T_e - ((beta * eta * f_0 * b_e * t_p ** 4) * (27 * l_e * l_v ** 2) ** -1))
    return prying_force_bolt

#######################################################################

# Function for calculating Tension capacity of HSFG bolt
# Reference: Cl 10.4.5 - Genereal Construction in Steel - Code of practice (3rd revision) IS 800:2007


def bolt_tension_hsfg(bolt_fu, netArea):
    """

    Args:
        bolt_fu: (float)- Ultimate tensile strength of a bolt
        netArea: (float)- Net tensile stress area as specified in IS 1367 (area at threads)

    Returns: (float)- Tension capacity of HSFG bolt in kN

    """
    T_df = 0.9 * bolt_fu * netArea * (1.25 * 1000) ** -1
    return T_df


#######################################################################

# Function for calculating Tension capacity of bearing bolt (also known as black bolt)
# Reference: Cl 10.3.5 - Genereal Construction in Steel - Code of practice (3rd revision) IS 800:2007

def bolt_tension_bearing(bolt_fu, netArea):
    """

    Args:
        bolt_fu: (float)- Ultimate tensile strength of a bolt
        netArea: (float)- Net tensile stress area as specified in IS 1367 (area at threads)

    Returns: (float)- Tension capacity of Bearing bolt in kN

    """
    T_db = 0.9 * bolt_fu * netArea / 1.25 * 1000
    return T_db


#######################################################################

# Function for calculating Shear yielding capacity of End Plate
# Reference: Cl 8.4.1 - Genereal Construction in Steel - Code of practice (3rd revision) IS 800:2007

def shear_yielding(A_v, plate_fy):
    """

    Args:
        A_v: (float)- Gross shear area of end plate
        plate_fy: (float)- Yield stress of plate material

    Returns: (float)- Shear yielding capacity of End Plate in kN

    """
    V_d = 0.6 * A_v * plate_fy / (math.sqrt(3) * 1.10 * 1000)
    return V_d


#######################################################################

# Function for calculating Shear rupture capacity of End Plate
# Reference: Cl 8.4.1 - Genereal Construction in Steel - Code of practice (3rd revision) IS 800:2007

def shear_rupture(A_vn, plate_fu):
    """

    Args:
        A_vn: (float)- Net shear area of end plate
        plate_fu: (float)- Ultimate stress of plate material

    Returns: (float)- Shear rupture capacity of End Plate in kN

    """
    R_n = 0.6 * A_vn * plate_fu / 1000
    return R_n


#######################################################################
# Function for fetching beam parameters from the database

def fetchBeamPara(self):
    beam_sec = self.ui.combo_Beam.currentText()
    dictbeamdata = get_beamdata(beam_sec)
    return dictbeamdata


#######################################################################
#######################################################################
# Start of Main Program

def bbExtendedEndPlateSplice(uiObj):
    global logger
    global design_status
    design_status = True

    connectivity = uiObj['Member']['Connectivity']
    beam_sec = uiObj['Member']['BeamSection']
    beam_fu = float(uiObj['Member']['fu (MPa)'])
    beam_fy = float(uiObj['Member']['fy (MPa)'])

    factored_moment = float(uiObj['Load']['Moment (kNm)'])
    factored_shear_load = float(uiObj['Load']['ShearForce (kN)'])
    factored_axial_load = float(uiObj['Load']['AxialForce (kN)'])

    bolt_dia = int(uiObj['Bolt']['Diameter (mm)'])
    bolt_type = uiObj["Bolt"]["Type"]
    bolt_grade = float(uiObj['Bolt']['Grade'])

    mu_f = float(uiObj["bolt"]["slip_factor"])
    gamma_mw = float(uiObj["weld"]["safety_factor"])
    dp_bolt_hole_type = uiObj["bolt"]["bolt_hole_type"]
    dia_hole = bolt_dia + int(uiObj["bolt"]["bolt_hole_clrnce"])
    weld_type = uiObj["weld"]["typeof_weld"]
    dp_bolt_type = uiObj["Bolt"]["Grade"]

    end_plate_thickness = float(uiObj['Plate']['Thickness (mm)'])

    end_plate_width = str(uiObj['Plate']['Width (mm)'])
    if end_plate_width == '':
        end_plate_width = 0
    else:
        end_plate_width = float(end_plate_width)

    end_plate_height = str(uiObj['Plate']['Height (mm)'])
    if end_plate_height == '':
        end_plate_height = 0
    else:
        end_plate_height = float(end_plate_height)

    # TODO implement after excomm review for different grades of plate
    end_plate_fu = float(uiObj['Member']['fu (MPa)'])
    end_plate_fy = float(uiObj['Member']['fy (MPa)'])

    weld_thickness_flange = float(uiObj['Weld']['Flange (mm)'])
    weld_thickness_web = float(uiObj['Weld']['Web (mm)'])

    old_beam_section = get_oldbeamcombolist()

    if beam_sec in old_beam_section:
        logger.warning(": You are using a section (in red colour) that is not available in the latest version of IS 808")

    #######################################################################
    # Read input values from Beam database
    # Here,
    #    beam_tw - Thickness of beam web
    #    beam_tf - Thickness of beam Flange
    #    beam_d  - Depth of beam
    #    beam_B  - Width of beam Flange
    #    beam_R1 - Radius of beam at root

    dictbeamdata = get_beamdata(beam_sec)

    beam_tw = float(dictbeamdata["tw"])
    beam_tf = float(dictbeamdata["T"])
    beam_d = float(dictbeamdata["D"])
    beam_B = float(dictbeamdata["B"])
    beam_R1 = float(dictbeamdata["R1"])

    #######################################################################
    # Calculation of Bolt strength in MPa
    bolt_fu = int(bolt_grade) * 100
    bolt_fy = (bolt_grade - int(bolt_grade)) * bolt_fu

    #######################################################################
    # Calculation of Spacing

    # t_thinner is the thickness of the thinner plate(s) being connected
    t_thinner = end_plate_thickness

    # min_pitch & max_pitch = Minimum and Maximum pitch distance (mm) [Cl. 10.2.2, IS 800:2007]
    min_pitch = int(math.ceil(2.5 * bolt_dia))
    pitch_dist_min = min_pitch + (5 - min_pitch) % 5  # round off to nearest greater multiple of five

    max_pitch = int(min(math.ceil(32 * t_thinner), 300))
    pitch_dist_max = max_pitch + (5 - max_pitch) % 5  # round off to nearest greater multiple of five

    # min_gauge & max_gauge = Minimum and Maximum gauge distance (mm) [Cl. 10.2.3.1, IS 800:2007]

    gauge_dist_min = pitch_dist_min
    gauge_dist_max = pitch_dist_max

    # g_1 = Gauge 1 distance (mm) (also known as cross-centre gauge) (Steel designers manual, page 733, 6th edition - 2003)
    # TODO validate g_1 with correct value
    g_1 = 90

    # min_end_distance & max_end_distance = Minimum and Maximum end distance (mm) [Cl. 10.2.4.2 & Cl. 10.2.4.3, IS 800:2007]
    if uiObj["detailing"]["typeof_edge"] == "a - Sheared or hand flame cut":
        min_end_distance = int(math.ceil(1.7 * dia_hole))
    else:
        min_end_distance = int(float(1.5 * dia_hole))

    end_dist_mini = min_end_distance + (5 - min_end_distance) % 5  # round off to nearest greater multiple of five

    e = math.sqrt(250 / end_plate_fy)
    max_end_distance = math.ceil(12 * end_plate_thickness * e)

    end_dist_max = max_end_distance + (5 - max_end_distance) % 5  # round off to nearest greater multiple of five

    # min_edge_distance = Minimum edge distance (mm) [Cl. 10.2.4.2 & Cl. 10.2.4.3, IS 800:2007]
    edge_dist_mini = end_dist_mini
    edge_dist_max = end_dist_max

    # l_v = Distance between the toe of weld or the edge of flange to the centre of the nearer bolt (mm) [AISC design guide 16]
    # TODO: Implement l_v depending on excomm review
    l_v = float(50)

    #######################################################################
    # Validation of Input Dock

    # End Plate Thickness

    # TODO : Is this condition for the main file? EP thickness depends on the plastic capacity of plate
    if end_plate_thickness < max(beam_tf, beam_tw):
        end_plate_thickness = max(math.ceil(beam_tf, beam_tw))
        design_status = False
        logger.error(": Chosen end plate thickness is not sufficient")
        logger.warning(": Minimum required thickness of end plate is %2.2f mm " % end_plate_thickness)

    # End Plate Height [Ref: Based on reasoning]

    # Minimum and Maximum Plate Height
    # TODO: Validate end_plate_height_mini after excomm review (currently used value of l_v is 50mm)
    end_plate_height_mini = beam_d + 50 + (2 * end_dist_mini)

    # TODO: Validate end_plate_height_max after excomm review
    # Note: The distance between the toe of weld or the flange edge to the centre of the nearer bolt is 62.5mm (assumed to be maximum)

    end_plate_height_max = beam_d + 50 + (2 * end_dist_max)

    # End Plate Width

    # Minimum and Maximum width of End Plate [Ref: Based on reasoning and AISC Design guide 16]
    # TODO check for mini width as per AISC after excomm review

    end_plate_width_mini = max(g_1 + (2 * edge_dist_mini), beam_B)
    end_plate_width_max = max((beam_B + 25), end_plate_width_mini)

    if end_plate_width != 0:
        if end_plate_width < end_plate_width_mini:
            design_status = False
            logger.error(": Width of the End Plate is less than the minimum required value ")
            logger.warning(": Minimum End Plate width required is %2.2f mm" % end_plate_width_mini)
            logger.info(": Increase the width of End Plate")
        if end_plate_width > end_plate_width_max:
            design_status = False
            logger.error(": Width of the End Plate exceeds the maximum allowed width ")
            logger.warning(": Maximum allowed width of End Plate is %2.2f mm" % end_plate_width_max)
            logger.info(": Decrease the width of End Plate")

    # Check for Minimum and Maximum values of End Plate Height from user input

    if end_plate_height != 0:
        if end_plate_height <= beam_d:
            design_status = False
            logger.error(": Height of End Plate is less than/or equal to the depth of the Beam ")
            logger.warning(": Minimum End Plate height required is %2.2f mm" % end_plate_height_mini)
            logger.info(": Increase the Height of End Plate")
        elif end_plate_height <= end_plate_height_mini:
            design_status = False
            logger.error(": Height of End Plate is less than the minimum required height")
            logger.warning(": Minimum End Plate height required is %2.2f mm" % end_plate_height_mini)
            logger.info(": Increase the Height of End Plate")

        if end_plate_height > end_plate_height_max:
            design_status = False
            logger.error(": Height of End Plate exceeds the maximum allowed height")
            logger.warning(": Maximum allowed height of End Plate is %2.2f mm" % end_plate_height_max)
            logger.info(": Decrease the Height of End Plate")

    #######################################################################
    # Check for shear capacity of HSFG bolt (Cl. 10.4.3, IS 800:2007)
    # Check for shear and bearing capacities of Bearing bolt (Cl. 10.3.3 and Cl. 10.3.4, IS 800:2007)
    # Here,
    # Vdsf = nominal shear capacity of HSFG bolt
    # V_dsf = nominal shear capacity of HSFG bolt after multiplying the correction factor(s)
    # Vdsb = nominal shear capacity of Bearing bolt
    # V_dsb = nominal shear capacity of Bearing bolt after multiplying the correction factor(s)

    n_e = 1  # number of effective interfaces offering resistance to shear
    factor = 1
    sum_plate_thickness = 2 * end_plate_thickness

    # Calculation of k_b
    kb_1 = float(end_dist_mini) / (3 * dia_hole)
    kb_2 = (float(pitch_dist_min) / (3 * dia_hole)) - 0.25
    kb_3 = bolt_fu / end_plate_fu
    kb_4 = 1.0
    k_b = min(kb_1, kb_2, kb_3, kb_4)

    plate_fu = int(end_plate_fu)

    # Check for long joints (Cl. 10.3.3.1, IS 800:2007)
    l_j = beam_d - (2 * beam_tf) - (2 * weld_thickness_flange) - (2 * l_v)

    if bolt_type == "HSFG":
        Vdsf = ConnectionCalculations.bolt_shear_hsfg(bolt_dia, bolt_fu, mu_f, n_e, dp_bolt_hole_type)

        if l_j > 15 * bolt_dia:
            V_dsf = Vdsf * long_joint(bolt_dia, l_j)
        else:
            V_dsf = Vdsf
        bolt_capacity = V_dsf  # Capacity of HSFG bolt
        bearing_capacity = "N/A"
    else:
        Vdsb = ConnectionCalculations.bolt_shear(bolt_dia, n_e, bolt_fu)      # 1. Check for Shear capacity of bearing bolt

        if l_j > 15 * bolt_dia:
            V_dsb = Vdsb * long_joint(bolt_dia, l_j)
        else:
            V_dsb = Vdsb

        Vdpb = ConnectionCalculations.bolt_bearing(bolt_dia, factor, sum_plate_thickness, k_b, plate_fu)  # 2. Check for Bearing capacity of bearing bolt

        V_db = min(V_dsb, Vdpb)   # Capacity of bearing bolt (V_db) is minimum of V_dsb and Vdpb
        bolt_capacity = V_db
        bearing_capacity = Vdpb

    #######################################################################
    # Calculation for number of bolts in each column

    # M_u = Total bending moment in kNm i.e. (External factored moment + Moment due to axial force )
    M_u = factored_moment + ((factored_axial_load * (beam_d/2 - beam_tf/2)) / 1000)  # kN-m

    # Number of bolts in each column

    if bolt_type == "HSFG":
        bolt_shear_capacity = V_dsf
    else:
        bolt_shear_capacity = V_dsb

    # TODO : Here 2 is the number of columns of bolt (Check for implementation with excomm)
    n = math.sqrt((6 * M_u * 10 ** 3) / (2 * pitch_dist_min * bolt_shear_capacity))
    n = math.ceil(n)

    # number_of_bolts = Total number of bolts in the configuration
    # TODO: Update number of bolts after review
    number_of_bolts = n

    if number_of_bolts <= 8:
        number_of_bolts = 8
    elif number_of_bolts > 8 and number_of_bolts <= 12:
        number_of_bolts = 12
    elif number_of_bolts > 12 and number_of_bolts <= 16:
        number_of_bolts = 16
    elif number_of_bolts > 16 and number_of_bolts <= 20:
        number_of_bolts = 20
    # TODO : validate else statement. (Discuss with sir)
    else:
        logger.error(": The number of bolts exceeds 16")
        logger.warning(": Maximum number of bolts that can be accommodated in Extended End plate configuration is 16")
        logger.info(": Use Bolted cover plate splice connection for higher moments")

    # Number of rows of bolt
    if number_of_bolts == 8:
        number_rows = 4
    elif number_of_bolts == 12:
        number_rows = 6
    elif number_of_bolts == 16:
        number_rows = 8
    elif number_of_bolts == 20:
        number_rows = 10

    #######################################################################
    minimum_pitch_distance = pitch_dist_min
    maximum_pitch_distance = pitch_dist_max

    minimum_gauge_distance = gauge_dist_min
    maximum_gauge_distance = gauge_dist_max

    minimum_end_distance = end_dist_mini
    maximum_end_distance = end_dist_max

    minimum_edge_distance = edge_dist_mini
    maximum_edge_distance = edge_dist_max

    # Calculating pitch, gauge, end and edge distances for different cases

    # Case 1: When the height and the width of end plate is not specified by user
    if end_plate_height == 0 and end_plate_width == 0:

        if number_of_bolts == 8:
            pitch_distance = beam_d - ((2 * beam_tf) + (2 * weld_thickness_flange) + (2 * l_v))

            if pitch_distance < pitch_dist_min:
                design_status = False
                logger.error(": Detailing Error - Pitch distance is smaller than the minimum required value (Clause 10.2.2, IS 800:2007)")
                logger.warning(": Minimum required Pitch distance is % 2.2f mm" % pitch_dist_min)
                logger.info(": Re-design the connection using bolt of smaller diameter")
            if pitch_distance > pitch_dist_max:
                design_status = False
                logger.error(": Detailing Error - Pitch distance is greater than the maximum allowed value (Clause 10.2.3, IS 800:2007)")
                logger.warning(": Maximum allowed Pitch distance is % 2.2f mm" % pitch_dist_max)
                logger.info(": Re-design the connection using bolt of higher diameter")

        elif number_of_bolts == 12:
            pitch_distance_2_3 = pitch_distance_4_5 = pitch_dist_min  # Distance between 2nd and 3rd bolt and 4th and 5th bolt from top
            pitch_distance_3_4 = beam_d - ((2 * beam_tf) + (2 * weld_thickness_flange) + (2 * l_v) + pitch_distance_2_3 + pitch_distance_4_5)

            if (pitch_distance_2_3 or pitch_distance_4_5 or pitch_distance_3_4) < pitch_dist_min:
                design_status = False
                logger.error(": Detailing Error - Pitch distance is smaller than the minimum required value (Clause 10.2.2, IS 800:2007)")
                logger.warning(": Minimum required Pitch distance is % 2.2f mm" % pitch_dist_min)
                logger.info(": Re-design the connection using bolt of smaller diameter")
            if (pitch_distance_2_3 or pitch_distance_4_5 or pitch_distance_3_4) > pitch_dist_max:
                design_status = False
                logger.error(": Detailing Error - Pitch distance is greater than the maximum allowed value (Clause 10.2.3, IS 800:2007)")
                logger.warning(": Maximum allowed Pitch distance is % 2.2f mm" % pitch_dist_max)
                logger.info(": Re-design the connection using bolt of higher diameter")

        elif number_of_bolts == 16:
            pitch_distance_2_3 = pitch_distance_3_4 = pitch_distance_5_6 = pitch_distance_6_7 = pitch_dist_min
            pitch_distance_4_5 = beam_d - ((2 * beam_tf) + (2 * weld_thickness_flange) + (2 * l_v) + pitch_distance_2_3 + pitch_distance_3_4 + pitch_distance_5_6 + pitch_distance_6_7)

            if (pitch_distance_2_3 or pitch_distance_3_4 or pitch_distance_5_6 or pitch_distance_6_7 or pitch_distance_4_5) < pitch_dist_min:
                design_status = False
                logger.error(": Detailing Error - Pitch distance is smaller than the minimum required value (Clause 10.2.2, IS 800:2007)")
                logger.warning(": Minimum required Pitch distance is % 2.2f mm" % pitch_dist_min)
                logger.info(": Re-design the connection using bolt of smaller diameter")
            if (pitch_distance_2_3 or pitch_distance_3_4 or pitch_distance_5_6 or pitch_distance_6_7 or pitch_distance_4_5) > pitch_dist_max:
                design_status = False
                logger.error(": Detailing Error - Pitch distance is greater than the maximum allowed value (Clause 10.2.3, IS 800:2007)")
                logger.warning(": Maximum allowed Pitch distance is % 2.2f mm" % pitch_dist_max)
                logger.info(": Re-design the connection using bolt of higher diameter")

        elif number_of_bolts == 20:
            pitch_distance_1_2 = pitch_distance_9_10 = pitch_dist_min
            pitch_distance_3_4 = pitch_distance_4_5 = pitch_distance_6_7 = pitch_distance_7_8 = pitch_dist_min
            pitch_distance_5_6 = beam_d - ((2 * beam_tf) + (2 * weld_thickness_flange) + (2 * l_v) + (4 * pitch_dist_min))

            if (pitch_distance_1_2 or pitch_distance_3_4 or pitch_distance_4_5 or pitch_distance_6_7 or pitch_distance_7_8 or pitch_distance_9_10 or pitch_distance_5_6) < pitch_dist_min:
                design_status = False
                logger.error(": Detailing Error - Pitch distance is smaller than the minimum required value (Clause 10.2.2, IS 800:2007)")
                logger.warning(": Minimum required Pitch distance is % 2.2f mm" % pitch_dist_min)
                logger.info(": Re-design the connection using bolt of smaller diameter")
            if (pitch_distance_1_2 or pitch_distance_3_4 or pitch_distance_4_5 or pitch_distance_6_7 or pitch_distance_7_8 or pitch_distance_9_10 or pitch_distance_5_6) > pitch_dist_max:
                design_status = False
                logger.error(": Detailing Error - Pitch distance is greater than the maximum allowed value (Clause 10.2.3, IS 800:2007)")
                logger.warning(": Maximum allowed Pitch distance is % 2.2f mm" % pitch_dist_max)
                logger.info(": Re-design the connection using bolt of higher diameter")

        if number_of_bolts == 8 or number_of_bolts == 12 or number_of_bolts == 16:
            end_plate_height_provided = beam_d + ((2 * weld_thickness_flange) + (2 * l_v) + (2 * minimum_end_distance))
        else:
            end_plate_height_provided = beam_d + ((2 * weld_thickness_flange) + (2 * l_v) + (2 * minimum_pitch_distance) + (2 * minimum_end_distance))

        end_plate_width_provided = g_1 + (2 * minimum_edge_distance)

    # Case 2: When the height of end plate is specified but the width is not specified by the user
    elif end_plate_height != 0 and end_plate_width == 0:
        height_available = end_plate_height  # available height of end plate

        if number_of_bolts == 8:
            pitch_distance = height_available - ((2 * minimum_end_distance) + (2 * l_v) + (4 * weld_thickness_flange) + (2 * beam_tf) + (2 * l_v))

            if pitch_distance < pitch_dist_min:
                design_status = False
                logger.error(": Detailing Error - Pitch distance is smaller than the minimum required value (Clause 10.2.2, IS 800:2007)")
                logger.warning(": Minimum required Pitch distance is % 2.2f mm" % pitch_dist_min)
                logger.info(": Re-design the connection using bolt of smaller diameter")
            if pitch_distance > pitch_dist_max:
                design_status = False
                logger.error(": Detailing Error - Pitch distance is greater than the maximum allowed value (Clause 10.2.3, IS 800:2007)")
                logger.warning(": Maximum allowed Pitch distance is % 2.2f mm" % pitch_dist_max)
                logger.info(": Re-design the connection using bolt of higher diameter")

        elif number_of_bolts == 12:
            pitch_distance_2_3 = pitch_distance_4_5 = pitch_dist_min
            pitch_distance_3_4 = height_available - ((2 * minimum_end_distance) + (2 * l_v) + (4 * weld_thickness_flange) + (2 * beam_tf) + (2 * l_v) + pitch_distance_2_3 + pitch_distance_4_5)

            if (pitch_distance_2_3 or pitch_distance_4_5 or pitch_distance_3_4) < pitch_dist_min:
                design_status = False
                logger.error(": Detailing Error - Pitch distance is smaller than the minimum required value (Clause 10.2.2, IS 800:2007)")
                logger.warning(": Minimum required Pitch distance is % 2.2f mm" % pitch_dist_min)
                logger.info(": Re-design the connection using bolt of smaller diameter")
            if (pitch_distance_2_3 or pitch_distance_4_5 or pitch_distance_3_4) > pitch_dist_max:
                design_status = False
                logger.error(": Detailing Error - Pitch distance is greater than the maximum allowed value (Clause 10.2.3, IS 800:2007)")
                logger.warning(": Maximum allowed Pitch distance is % 2.2f mm" % pitch_dist_max)
                logger.info(": Re-design the connection using bolt of higher diameter")

        elif number_of_bolts == 16:
            pitch_distance_2_3 = pitch_distance_3_4 = pitch_distance_5_6 = pitch_distance_6_7 = pitch_dist_min
            pitch_distance_4_5 = height_available - ((2 * minimum_end_distance) + (4 * l_v) + (4 * weld_thickness_flange) + (4 * pitch_dist_min))

            if (pitch_distance_2_3 or pitch_distance_3_4 or pitch_distance_5_6 or pitch_distance_6_7 or pitch_distance_4_5) < pitch_dist_min:
                design_status = False
                logger.error(": Detailing Error - Pitch distance is smaller than the minimum required value (Clause 10.2.2, IS 800:2007)")
                logger.warning(": Minimum required Pitch distance is % 2.2f mm" % pitch_dist_min)
                logger.info(": Re-design the connection using bolt of smaller diameter")
            if (pitch_distance_2_3 or pitch_distance_3_4 or pitch_distance_5_6 or pitch_distance_6_7 or pitch_distance_4_5) > pitch_dist_max:
                design_status = False
                logger.error(": Detailing Error - Pitch distance is greater than the maximum allowed value (Clause 10.2.3, IS 800:2007)")
                logger.warning(": Maximum allowed Pitch distance is % 2.2f mm" % pitch_dist_max)
                logger.info(": Re-design the connection using bolt of higher diameter")

        elif number_of_bolts == 20:
            pitch_distance_1_2 = pitch_distance_9_10 = pitch_dist_min
            pitch_distance_3_4 = pitch_distance_4_5 = pitch_distance_6_7 = pitch_distance_7_8 = pitch_dist_min
            pitch_distance_5_6 = height_available - ((2 * minimum_end_distance) + (4 * l_v) + (2 * beam_tf) + (4 * weld_thickness_flange) + (4 * pitch_dist_min))

            if (pitch_distance_1_2 or pitch_distance_3_4 or pitch_distance_4_5 or pitch_distance_6_7 or pitch_distance_7_8 or pitch_distance_9_10 or pitch_distance_5_6) < pitch_dist_min:
                design_status = False
                logger.error(": Detailing Error - Pitch distance is smaller than the minimum required value (Clause 10.2.2, IS 800:2007)")
                logger.warning(": Minimum required Pitch distance is % 2.2f mm" % pitch_dist_min)
                logger.info(": Re-design the connection using bolt of smaller diameter")
            if (pitch_distance_1_2 or pitch_distance_3_4 or pitch_distance_4_5 or pitch_distance_6_7 or pitch_distance_7_8 or pitch_distance_9_10 or pitch_distance_5_6) > pitch_dist_max:
                design_status = False
                logger.error(": Detailing Error - Pitch distance is greater than the maximum allowed value (Clause 10.2.3, IS 800:2007)")
                logger.warning(": Maximum allowed Pitch distance is % 2.2f mm" % pitch_dist_max)
                logger.info(": Re-design the connection using bolt of higher diameter")

        end_plate_height_provided = height_available
        end_plate_width_provided = g_1 + (2 * minimum_edge_distance)

    # Case 3: When the height of end plate is not specified but the width is specified by the user
    elif end_plate_height == 0 and end_plate_width != 0:

        if number_of_bolts == 8:
            pitch_distance = beam_d - ((2 * beam_tf) + (2 * weld_thickness_flange) + (2 * l_v))

            if pitch_distance < pitch_dist_min:
                design_status = False
                logger.error(": Detailing Error - Pitch distance is smaller than the minimum required value (Clause 10.2.2, IS 800:2007)")
                logger.warning(": Minimum required Pitch distance is % 2.2f mm" % pitch_dist_min)
                logger.info(": Re-design the connection using bolt of smaller diameter")
            if pitch_distance > pitch_dist_max:
                design_status = False
                logger.error(": Detailing Error - Pitch distance is greater than the maximum allowed value (Clause 10.2.3, IS 800:2007)")
                logger.warning(": Maximum allowed Pitch distance is % 2.2f mm" % pitch_dist_max)
                logger.info(": Re-design the connection using bolt of higher diameter")

        elif number_of_bolts == 12:
            pitch_distance_2_3 = pitch_distance_4_5 = pitch_dist_min
            pitch_distance_3_4 = beam_d - ((2 * beam_tf) + (2 * weld_thickness_flange) + (2 * l_v) + pitch_distance_2_3 + pitch_distance_4_5)

            if (pitch_distance_2_3 or pitch_distance_4_5 or pitch_distance_3_4) < pitch_dist_min:
                design_status = False
                logger.error(": Detailing Error - Pitch distance is smaller than the minimum required value (Clause 10.2.2, IS 800:2007)")
                logger.warning(": Minimum required Pitch distance is % 2.2f mm" % pitch_dist_min)
                logger.info(": Re-design the connection using bolt of smaller diameter")
            if (pitch_distance_2_3 or pitch_distance_4_5 or pitch_distance_3_4) > pitch_dist_max:
                design_status = False
                logger.error(": Detailing Error - Pitch distance is greater than the maximum allowed value (Clause 10.2.3, IS 800:2007)")
                logger.warning(": Maximum allowed Pitch distance is % 2.2f mm" % pitch_dist_max)
                logger.info(": Re-design the connection using bolt of higher diameter")

        elif number_of_bolts == 16:
            pitch_distance_2_3 = pitch_distance_3_4 = pitch_distance_5_6 = pitch_distance_6_7 = pitch_dist_min
            pitch_distance_4_5 = beam_d - ((2 * beam_tf) + (2 * weld_thickness_flange) + (2 * l_v) + pitch_distance_2_3 + pitch_distance_3_4 + pitch_distance_5_6 + pitch_distance_6_7)

            if (pitch_distance_2_3 or pitch_distance_3_4 or pitch_distance_5_6 or pitch_distance_6_7 or pitch_distance_4_5) < pitch_dist_min:
                design_status = False
                logger.error(": Detailing Error - Pitch distance is smaller than the minimum required value (Clause 10.2.2, IS 800:2007)")
                logger.warning(": Minimum required Pitch distance is % 2.2f mm" % pitch_dist_min)
                logger.info(": Re-design the connection using bolt of smaller diameter")
            if (pitch_distance_2_3 or pitch_distance_3_4 or pitch_distance_5_6 or pitch_distance_6_7 or pitch_distance_4_5) > pitch_dist_max:
                design_status = False
                logger.error(": Detailing Error - Pitch distance is greater than the maximum allowed value (Clause 10.2.3, IS 800:2007)")
                logger.warning(": Maximum allowed Pitch distance is % 2.2f mm" % pitch_dist_max)
                logger.info(": Re-design the connection using bolt of higher diameter")

        elif number_of_bolts == 20:
            pitch_distance_1_2 = pitch_distance_9_10 = pitch_dist_min
            pitch_distance_3_4 = pitch_distance_4_5 = pitch_distance_6_7 = pitch_distance_7_8 = pitch_dist_min
            pitch_distance_5_6 = beam_d - ((2 * beam_tf) + (2 * weld_thickness_flange) + (2 * l_v) + (4 * pitch_dist_min))

            if (pitch_distance_1_2 or pitch_distance_3_4 or pitch_distance_4_5 or pitch_distance_6_7 or pitch_distance_7_8 or pitch_distance_9_10 or pitch_distance_5_6) < pitch_dist_min:
                design_status = False
                logger.error(": Detailing Error - Pitch distance is smaller than the minimum required value (Clause 10.2.2, IS 800:2007)")
                logger.warning(": Minimum required Pitch distance is % 2.2f mm" % pitch_dist_min)
                logger.info(": Re-design the connection using bolt of smaller diameter")
            if (pitch_distance_1_2 or pitch_distance_3_4 or pitch_distance_4_5 or pitch_distance_6_7 or pitch_distance_7_8 or pitch_distance_9_10 or pitch_distance_5_6) > pitch_dist_max:
                design_status = False
                logger.error(": Detailing Error - Pitch distance is greater than the maximum allowed value (Clause 10.2.3, IS 800:2007)")
                logger.warning(": Maximum allowed Pitch distance is % 2.2f mm" % pitch_dist_max)
                logger.info(": Re-design the connection using bolt of higher diameter")

        if number_of_bolts == 8 or number_of_bolts == 12 or number_of_bolts == 16:
            end_plate_height_provided = beam_d + ((2 * weld_thickness_flange) + (2 * l_v) + (2 * minimum_end_distance))
        else:
            end_plate_height_provided = beam_d + ((2 * weld_thickness_flange) + (2 * l_v) + (2 * minimum_pitch_distance) + (2 * minimum_end_distance))

        width_available = end_plate_width
        end_plate_width_provided = width_available

    # Case 4: When the height and the width of End Plate is specified by the user
    elif end_plate_height != 0 and end_plate_width != 0:

        height_available = end_plate_height

        if number_of_bolts == 8:
            pitch_distance = height_available - ((2 * minimum_end_distance) + (2 * l_v) + (4 * weld_thickness_flange) + (2 * beam_tf) + (2 * l_v))

            if pitch_distance < pitch_dist_min:
                design_status = False
                logger.error(": Detailing Error - Pitch distance is smaller than the minimum required value (Clause 10.2.2, IS 800:2007)")
                logger.warning(": Minimum required Pitch distance is % 2.2f mm" % pitch_dist_min)
                logger.info(": Re-design the connection using bolt of smaller diameter")
            if pitch_distance > pitch_dist_max:
                design_status = False
                logger.error(": Detailing Error - Pitch distance is greater than the maximum allowed value (Clause 10.2.3, IS 800:2007)")
                logger.warning(": Maximum allowed Pitch distance is % 2.2f mm" % pitch_dist_max)
                logger.info(": Re-design the connection using bolt of higher diameter")

        elif number_of_bolts == 12:
            pitch_distance_2_3 = pitch_distance_4_5 = pitch_dist_min
            pitch_distance_3_4 = height_available - ((2 * minimum_end_distance) + (2 * l_v) + (4 * weld_thickness_flange) + (2 * beam_tf) + (2 * l_v) + pitch_distance_2_3 + pitch_distance_4_5)

            if (pitch_distance_2_3 or pitch_distance_4_5 or pitch_distance_3_4) < pitch_dist_min:
                design_status = False
                logger.error(": Detailing Error - Pitch distance is smaller than the minimum required value (Clause 10.2.2, IS 800:2007)")
                logger.warning(": Minimum required Pitch distance is % 2.2f mm" % pitch_dist_min)
                logger.info(": Re-design the connection using bolt of smaller diameter")
            if (pitch_distance_2_3 or pitch_distance_4_5 or pitch_distance_3_4) > pitch_dist_max:
                design_status = False
                logger.error(": Detailing Error - Pitch distance is greater than the maximum allowed value (Clause 10.2.3, IS 800:2007)")
                logger.warning(": Maximum allowed Pitch distance is % 2.2f mm" % pitch_dist_max)
                logger.info(": Re-design the connection using bolt of higher diameter")

        elif number_of_bolts == 16:
            pitch_distance_2_3 = pitch_distance_3_4 = pitch_distance_5_6 = pitch_distance_6_7 = pitch_dist_min
            pitch_distance_4_5 = height_available - ((2 * minimum_end_distance) + (4 * l_v) + (4 * weld_thickness_flange) + (4 * pitch_dist_min))

            if (pitch_distance_2_3 or pitch_distance_3_4 or pitch_distance_5_6 or pitch_distance_6_7 or pitch_distance_4_5) < pitch_dist_min:
                design_status = False
                logger.error(": Detailing Error - Pitch distance is smaller than the minimum required value (Clause 10.2.2, IS 800:2007)")
                logger.warning(": Minimum required Pitch distance is % 2.2f mm" % pitch_dist_min)
                logger.info(": Re-design the connection using bolt of smaller diameter")
            if (pitch_distance_2_3 or pitch_distance_3_4 or pitch_distance_5_6 or pitch_distance_6_7 or pitch_distance_4_5) > pitch_dist_max:
                design_status = False
                logger.error(": Detailing Error - Pitch distance is greater than the maximum allowed value (Clause 10.2.3, IS 800:2007)")
                logger.warning(": Maximum allowed Pitch distance is % 2.2f mm" % pitch_dist_max)
                logger.info(": Re-design the connection using bolt of higher diameter")

        elif number_of_bolts == 20:
            pitch_distance_1_2 = pitch_distance_9_10 = pitch_dist_min
            pitch_distance_3_4 = pitch_distance_4_5 = pitch_distance_6_7 = pitch_distance_7_8 = pitch_dist_min
            pitch_distance_5_6 = height_available - ((2 * minimum_end_distance) + (4 * l_v) + (2 * beam_tf) + (4 * weld_thickness_flange) + (4 * pitch_dist_min))

            if (pitch_distance_1_2 or pitch_distance_3_4 or pitch_distance_4_5 or pitch_distance_6_7 or pitch_distance_7_8 or pitch_distance_9_10 or pitch_distance_5_6) < pitch_dist_min:
                design_status = False
                logger.error(": Detailing Error - Pitch distance is smaller than the minimum required value (Clause 10.2.2, IS 800:2007)")
                logger.warning(": Minimum required Pitch distance is % 2.2f mm" % pitch_dist_min)
                logger.info(": Re-design the connection using bolt of smaller diameter")
            if (pitch_distance_1_2 or pitch_distance_3_4 or pitch_distance_4_5 or pitch_distance_6_7 or pitch_distance_7_8 or pitch_distance_9_10 or pitch_distance_5_6) > pitch_dist_max:
                design_status = False
                logger.error(": Detailing Error - Pitch distance is greater than the maximum allowed value (Clause 10.2.3, IS 800:2007)")
                logger.warning(": Maximum allowed Pitch distance is % 2.2f mm" % pitch_dist_max)
                logger.info(": Re-design the connection using bolt of higher diameter")

        end_plate_height_provided = height_available

        width_available = end_plate_width
        end_plate_width_provided = width_available

    #######################################################################
    # Validation of calculated Height and Width of End Plate

    if number_of_bolts == 8 or number_of_bolts == 12 or number_of_bolts == 16:
        if end_plate_height_provided < end_plate_height_mini:
            design_status = False
            logger.error(": Height of End Plate is less than the minimum required height")
            logger.warning(": Minimum End Plate height required is %2.2f mm" % end_plate_height_mini)
            logger.info(": Increase the Height of End Plate")
        if end_plate_height_provided > end_plate_height_max:
            design_status = False
            logger.error(": Height of End Plate exceeds the maximum allowed height")
            logger.warning(": Maximum allowed height of End Plate is %2.2f mm" % end_plate_height_max)
            logger.info(": Decrease the Height of End Plate")

    elif number_of_bolts == 20:
        if end_plate_height_provided < (end_plate_height_mini + (2 * pitch_dist_min)):
            design_status = False
            logger.error(": Height of End Plate is less than the minimum required height")
            logger.warning(": Minimum End Plate height required is %2.2f mm" % end_plate_height_mini)
            logger.info(": Increase the Height of End Plate")
        if end_plate_height_provided > (end_plate_height_max + (2 * pitch_dist_min)):
            design_status = False
            logger.error(": Height of End Plate exceeds the maximum allowed height")
            logger.warning(": Maximum allowed height of End Plate is %2.2f mm" % end_plate_height_max)
            logger.info(": Decrease the Height of End Plate")

    if end_plate_width_provided < end_plate_width_mini:
        design_status = False
        logger.error(": Width of the End Plate is less than the minimum required value ")
        logger.warning(": Minimum End Plate width required is %2.2f mm" % end_plate_width_mini)
        logger.info(": Increase the width of End Plate")

    if end_plate_width_provided > end_plate_width_max:
        design_status = False
        logger.error(": Width of the End Plate exceeds the maximum allowed width ")
        logger.warning(": Maximum allowed width of End Plate is %2.2f mm" % end_plate_width_max)
        logger.info(": Decrease the width of End Plate")

    #######################################################################
    # Calculation of Tension in bolts
    # Assuming the Neutral axis to pass through the centre of the bottom flange
    # T1, T2, ..., Tn are the Tension in the bolts starting from top of the end plate and y1, y2, ..., yn are its corresponding distances from N.A
    # TODO : check the working of the below loop

    # Case 1: When the height and the width of end plate is not specified by user
    if end_plate_height == 0 and end_plate_width == 0:
        if number_of_bolts == 8:
            y1 = (beam_d - beam_tf/2) + weld_thickness_flange + l_v
            y2 = y1 - ((2 * l_v) + (2 * weld_thickness_flange) + beam_tf)
            y3 = weld_thickness_flange + l_v + (beam_tf/2)
            y = (y1 ** 2 + y2 ** 2 + y3 ** 2)

            T1 = (M_u * 10 ** 3 * y1) / y  # Here, T1 is the tension in the topmost bolt (i.e. critical bolt) starting from the tension flange
            T2 = (M_u * 10 ** 3 * y2) / y
            T3 = (M_u * 10 ** 3 * y3) / y

            T_f = (T1 * (beam_d - beam_tf)) / y1

        elif number_of_bolts == 12:
            y1 = (beam_d - beam_tf/2) + weld_thickness_flange + l_v
            y2 = y1 - ((2 * l_v) + (2 * weld_thickness_flange) + beam_tf)
            y3 = y2 - pitch_distance_2_3
            y4 = (beam_tf/2) + weld_thickness_flange + l_v + pitch_dist_min
            y5 = y4 - pitch_distance_4_5
            y = (y1 ** 2 + y2 ** 2 + y3 ** 2 + y4 ** 2 + y5 ** 2)

            T1 = (M_u * 10 ** 3 * y1) / y
            T2 = (M_u * 10 ** 3 * y2) / y
            T3 = (M_u * 10 ** 3 * y3) / y
            T4 = (M_u * 10 ** 3 * y4) / y
            T5 = (M_u * 10 ** 3 * y5) / y

            T_f = (T1 * (beam_d - beam_tf)) / y1

        elif number_of_bolts == 16:
            y1 = (beam_d - beam_tf/2) + weld_thickness_flange + l_v
            y2 = y1 - ((2 * l_v) + (2 * weld_thickness_flange) + beam_tf)
            y3 = y2 - pitch_distance_2_3
            y4 = y3 - pitch_distance_3_4
            y5 = (beam_tf/2) + weld_thickness_flange + l_v + (2 * pitch_dist_min)
            y6 = y5 - pitch_distance_5_6
            y7 = y6 - pitch_distance_6_7
            y = (y1 ** 2 + y2 ** 2 + y3 ** 2 + y4 ** 2 + y5 ** 2 + y6 ** 2 + y7 ** 2)

            T1 = (M_u * 10 ** 3 * y1) / y
            T2 = (M_u * 10 ** 3 * y2) / y
            T3 = (M_u * 10 ** 3 * y3) / y
            T4 = (M_u * 10 ** 3 * y4) / y
            T5 = (M_u * 10 ** 3 * y5) / y
            T6 = (M_u * 10 ** 3 * y6) / y
            T7 = (M_u * 10 ** 3 * y7) / y

            T_f = (T1 * (beam_d - beam_tf)) / y1

        elif number_of_bolts == 20:
            y1 = (beam_d - beam_tf/2) + weld_thickness_flange + l_v + pitch_distance_1_2
            y2 = y1 - pitch_distance_1_2
            y3 = y2 - (beam_tf + (2 * l_v) + (2 * weld_thickness_flange))
            y4 = y3 - pitch_distance_3_4
            y5 = y4 - pitch_distance_4_5
            y6 = y5 - pitch_distance_5_6
            y7 = y6 - pitch_distance_6_7
            y8 = y7 - pitch_distance_7_8
            y = (y1 ** 2 + y2 ** 2 + y3 ** 2 + y4 ** 2 + y5 ** 2 + y6 ** 2 + y7 ** 2 + y8 ** 2)

            T1 = (M_u * 10 ** 3 * y1) / y
            T2 = (M_u * 10 ** 3 * y2) / y
            T3 = (M_u * 10 ** 3 * y3) / y
            T4 = (M_u * 10 ** 3 * y4) / y
            T5 = (M_u * 10 ** 3 * y5) / y
            T6 = (M_u * 10 ** 3 * y6) / y
            T7 = (M_u * 10 ** 3 * y7) / y
            T8 = (M_u * 10 ** 3 * y8) / y

            T_f = (T1 * (beam_d - beam_tf)) / y1

    # Case 2: When the height of end plate is specified but the width is not specified by the user
    elif end_plate_height != 0 and end_plate_width == 0:
        if number_of_bolts == 8:
            y1 = (beam_d - beam_tf/2) + weld_thickness_flange + l_v
            y2 = y1 - ((2 * l_v) + (2 * weld_thickness_flange) + beam_tf)
            y3 = weld_thickness_flange + l_v + (beam_tf/2)
            y = (y1 ** 2 + y2 ** 2 + y3 ** 2)

            T1 = (M_u * 10 ** 3 * y1) / y  # Here, T1 is the tension in the topmost bolt (i.e. critical bolt) starting from the tension flange
            T2 = (M_u * 10 ** 3 * y2) / y
            T3 = (M_u * 10 ** 3 * y3) / y

            T_f = (T1 * (beam_d - beam_tf)) / y1

        elif number_of_bolts == 12:
            y1 = (beam_d - beam_tf/2) + weld_thickness_flange + l_v
            y2 = y1 - ((2 * l_v) + (2 * weld_thickness_flange) + beam_tf)
            y3 = y2 - pitch_distance_2_3
            y4 = (beam_tf/2) + weld_thickness_flange + l_v + pitch_dist_min
            y5 = y4 - pitch_distance_4_5
            y = (y1 ** 2 + y2 ** 2 + y3 ** 2 + y4 ** 2 + y5 ** 2)

            T1 = (M_u * 10 ** 3 * y1) / y
            T2 = (M_u * 10 ** 3 * y2) / y
            T3 = (M_u * 10 ** 3 * y3) / y
            T4 = (M_u * 10 ** 3 * y4) / y
            T5 = (M_u * 10 ** 3 * y5) / y

            T_f = (T1 * (beam_d - beam_tf)) / y1

        elif number_of_bolts == 16:
            y1 = (beam_d - beam_tf/2) + weld_thickness_flange + l_v
            y2 = y1 - ((2 * l_v) + (2 * weld_thickness_flange) + beam_tf)
            y3 = y2 - pitch_distance_2_3
            y4 = y3 - pitch_distance_3_4
            y5 = (beam_tf/2) + weld_thickness_flange + l_v + (2 * pitch_dist_min)
            y6 = y5 - pitch_distance_5_6
            y7 = y6 - pitch_distance_6_7
            y = (y1 ** 2 + y2 ** 2 + y3 ** 2 + y4 ** 2 + y5 ** 2 + y6 ** 2 + y7 ** 2)

            T1 = (M_u * 10 ** 3 * y1) / y
            T2 = (M_u * 10 ** 3 * y2) / y
            T3 = (M_u * 10 ** 3 * y3) / y
            T4 = (M_u * 10 ** 3 * y4) / y
            T5 = (M_u * 10 ** 3 * y5) / y
            T6 = (M_u * 10 ** 3 * y6) / y
            T7 = (M_u * 10 ** 3 * y7) / y

            T_f = (T1 * (beam_d - beam_tf)) / y1

        elif number_of_bolts == 20:
            y1 = (beam_d - beam_tf / 2) + weld_thickness_flange + l_v + pitch_distance_1_2
            y2 = y1 - pitch_distance_1_2
            y3 = y2 - (beam_tf + (2 * l_v) + (2 * weld_thickness_flange))
            y4 = y3 - pitch_distance_3_4
            y5 = y4 - pitch_distance_4_5
            y6 = y5 - pitch_distance_5_6
            y7 = y6 - pitch_distance_6_7
            y8 = y7 - pitch_distance_7_8
            y = (y1 ** 2 + y2 ** 2 + y3 ** 2 + y4 ** 2 + y5 ** 2 + y6 ** 2 + y7 ** 2 + y8 ** 2)

            T1 = (M_u * 10 ** 3 * y1) / y
            T2 = (M_u * 10 ** 3 * y2) / y
            T3 = (M_u * 10 ** 3 * y3) / y
            T4 = (M_u * 10 ** 3 * y4) / y
            T5 = (M_u * 10 ** 3 * y5) / y
            T6 = (M_u * 10 ** 3 * y6) / y
            T7 = (M_u * 10 ** 3 * y7) / y
            T8 = (M_u * 10 ** 3 * y8) / y

            T_f = (T1 * (beam_d - beam_tf)) / y1

    # Case 3: When the height of end plate is not specified but the width is specified by the user
    elif end_plate_height == 0 and end_plate_width != 0:
        if number_of_bolts == 8:
            y1 = (beam_d - beam_tf/2) + weld_thickness_flange + l_v
            y2 = y1 - ((2 * l_v) + (2 * weld_thickness_flange) + beam_tf)
            y3 = weld_thickness_flange + l_v + (beam_tf/2)
            y = (y1 ** 2 + y2 ** 2 + y3 ** 2)

            T1 = (M_u * 10 ** 3 * y1) / y  # Here, T1 is the tension in the topmost bolt (i.e. critical bolt) starting from the tension flange
            T2 = (M_u * 10 ** 3 * y2) / y
            T3 = (M_u * 10 ** 3 * y3) / y

            T_f = (T1 * (beam_d - beam_tf)) / y1

        elif number_of_bolts == 12:
            y1 = (beam_d - beam_tf/2) + weld_thickness_flange + l_v
            y2 = y1 - ((2 * l_v) + (2 * weld_thickness_flange) + beam_tf)
            y3 = y2 - pitch_distance_2_3
            y4 = (beam_tf/2) + weld_thickness_flange + l_v + pitch_dist_min
            y5 = y4 - pitch_distance_4_5
            y = (y1 ** 2 + y2 ** 2 + y3 ** 2 + y4 ** 2 + y5 ** 2)

            T1 = (M_u * 10 ** 3 * y1) / y
            T2 = (M_u * 10 ** 3 * y2) / y
            T3 = (M_u * 10 ** 3 * y3) / y
            T4 = (M_u * 10 ** 3 * y4) / y
            T5 = (M_u * 10 ** 3 * y5) / y

            T_f = (T1 * (beam_d - beam_tf)) / y1

        elif number_of_bolts == 16:
            y1 = (beam_d - beam_tf/2) + weld_thickness_flange + l_v
            y2 = y1 - ((2 * l_v) + (2 * weld_thickness_flange) + beam_tf)
            y3 = y2 - pitch_distance_2_3
            y4 = y3 - pitch_distance_3_4
            y5 = (beam_tf/2) + weld_thickness_flange + l_v + (2 * pitch_dist_min)
            y6 = y5 - pitch_distance_5_6
            y7 = y6 - pitch_distance_6_7
            y = (y1 ** 2 + y2 ** 2 + y3 ** 2 + y4 ** 2 + y5 ** 2 + y6 ** 2 + y7 ** 2)

            T1 = (M_u * 10 ** 3 * y1) / y
            T2 = (M_u * 10 ** 3 * y2) / y
            T3 = (M_u * 10 ** 3 * y3) / y
            T4 = (M_u * 10 ** 3 * y4) / y
            T5 = (M_u * 10 ** 3 * y5) / y
            T6 = (M_u * 10 ** 3 * y6) / y
            T7 = (M_u * 10 ** 3 * y7) / y

            T_f = (T1 * (beam_d - beam_tf)) / y1

        elif number_of_bolts == 20:
            y1 = (beam_d - beam_tf / 2) + weld_thickness_flange + l_v + pitch_distance_1_2
            y2 = y1 - pitch_distance_1_2
            y3 = y2 - (beam_tf + (2 * l_v) + (2 * weld_thickness_flange))
            y4 = y3 - pitch_distance_3_4
            y5 = y4 - pitch_distance_4_5
            y6 = y5 - pitch_distance_5_6
            y7 = y6 - pitch_distance_6_7
            y8 = y7 - pitch_distance_7_8
            y = (y1 ** 2 + y2 ** 2 + y3 ** 2 + y4 ** 2 + y5 ** 2 + y6 ** 2 + y7 ** 2 + y8 ** 2)

            T1 = (M_u * 10 ** 3 * y1) / y
            T2 = (M_u * 10 ** 3 * y2) / y
            T3 = (M_u * 10 ** 3 * y3) / y
            T4 = (M_u * 10 ** 3 * y4) / y
            T5 = (M_u * 10 ** 3 * y5) / y
            T6 = (M_u * 10 ** 3 * y6) / y
            T7 = (M_u * 10 ** 3 * y7) / y
            T8 = (M_u * 10 ** 3 * y8) / y

            T_f = (T1 * (beam_d - beam_tf)) / y1

    # Case 4: When the height and the width of End Plate is specified by the user
    elif end_plate_height != 0 and end_plate_width != 0:
        if number_of_bolts == 8:
            y1 = (beam_d - beam_tf/2) + weld_thickness_flange + l_v
            y2 = y1 - ((2 * l_v) + (2 * weld_thickness_flange) + beam_tf)
            y3 = weld_thickness_flange + l_v + (beam_tf/2)
            y = (y1 ** 2 + y2 ** 2 + y3 ** 2)

            T1 = (M_u * 10 ** 3 * y1) / y  # Here, T1 is the tension in the topmost bolt (i.e. critical bolt) starting from the tension flange
            T2 = (M_u * 10 ** 3 * y2) / y
            T3 = (M_u * 10 ** 3 * y3) / y

            T_f = (T1 * (beam_d - beam_tf)) / y1

        elif number_of_bolts == 12:
            y1 = (beam_d - beam_tf/2) + weld_thickness_flange + l_v
            y2 = y1 - ((2 * l_v) + (2 * weld_thickness_flange) + beam_tf)
            y3 = y2 - pitch_distance_2_3
            y4 = (beam_tf/2) + weld_thickness_flange + l_v + pitch_dist_min
            y5 = y4 - pitch_distance_4_5
            y = (y1 ** 2 + y2 ** 2 + y3 ** 2 + y4 ** 2 + y5 ** 2)

            T1 = (M_u * 10 ** 3 * y1) / y
            T2 = (M_u * 10 ** 3 * y2) / y
            T3 = (M_u * 10 ** 3 * y3) / y
            T4 = (M_u * 10 ** 3 * y4) / y
            T5 = (M_u * 10 ** 3 * y5) / y

            T_f = (T1 * (beam_d - beam_tf)) / y1

        elif number_of_bolts == 16:
            y1 = (beam_d - beam_tf/2) + weld_thickness_flange + l_v
            y2 = y1 - ((2 * l_v) + (2 * weld_thickness_flange) + beam_tf)
            y3 = y2 - pitch_distance_2_3
            y4 = y3 - pitch_distance_3_4
            y5 = (beam_tf/2) + weld_thickness_flange + l_v + (2 * pitch_dist_min)
            y6 = y5 - pitch_distance_5_6
            y7 = y6 - pitch_distance_6_7
            y = (y1 ** 2 + y2 ** 2 + y3 ** 2 + y4 ** 2 + y5 ** 2 + y6 ** 2 + y7 ** 2)

            T1 = (M_u * 10 ** 3 * y1) / y
            T2 = (M_u * 10 ** 3 * y2) / y
            T3 = (M_u * 10 ** 3 * y3) / y
            T4 = (M_u * 10 ** 3 * y4) / y
            T5 = (M_u * 10 ** 3 * y5) / y
            T6 = (M_u * 10 ** 3 * y6) / y
            T7 = (M_u * 10 ** 3 * y7) / y

            T_f = (T1 * (beam_d - beam_tf)) / y1

        elif number_of_bolts == 20:
            y1 = (beam_d - beam_tf / 2) + weld_thickness_flange + l_v + pitch_distance_1_2
            y2 = y1 - pitch_distance_1_2
            y3 = y2 - (beam_tf + (2 * l_v) + (2 * weld_thickness_flange))
            y4 = y3 - pitch_distance_3_4
            y5 = y4 - pitch_distance_4_5
            y6 = y5 - pitch_distance_5_6
            y7 = y6 - pitch_distance_6_7
            y8 = y7 - pitch_distance_7_8
            y = (y1 ** 2 + y2 ** 2 + y3 ** 2 + y4 ** 2 + y5 ** 2 + y6 ** 2 + y7 ** 2 + y8 ** 2)

            T1 = (M_u * 10 ** 3 * y1) / y
            T2 = (M_u * 10 ** 3 * y2) / y
            T3 = (M_u * 10 ** 3 * y3) / y
            T4 = (M_u * 10 ** 3 * y4) / y
            T5 = (M_u * 10 ** 3 * y5) / y
            T6 = (M_u * 10 ** 3 * y6) / y
            T7 = (M_u * 10 ** 3 * y7) / y
            T8 = (M_u * 10 ** 3 * y8) / y

            T_f = (T1 * (beam_d - beam_tf)) / y1

    #######################################################################
    # Calculating actual required thickness of End Plate (tp_required) as per bending criteria
    b_e = beam_B / 2

    # M_p = Plastic moment capacity of end plate
    # TODO check if T_f value is getting assigned correctly
    tension_flange = T_f
    M_p = (tension_flange * l_v) / 2  # kN-mm
    tp_required = math.sqrt((4 * 1.10 * M_p * 10 ** 3) / (end_plate_fy * b_e))
    tp_required = math.ceil(tp_required)

    tp_provided = math.ceil(tp_required / 2.) * 2  # rounding off to nearest (higher) even number

    if end_plate_thickness < tp_provided:
        design_status = False
        logger.error(": Chosen end plate thickness in not sufficient")
        logger.warning(": Minimum required thickness of end plate is %2.2f mm" % tp_required)
        logger.info(": Increase end plate thickness")
    else:
        pass

    # Moment demand of End Plate
    M_d = ((tp_required ** 2 * end_plate_fy * b_e) / 4.4 * 1000) * 10 ** -6  # kN-m

    # Moment Capacity of End Plate
    M_c = ((tp_provided ** 2 * end_plate_fy * b_e) / 4.4 * 1000) * 10 ** -6  # kN-m

    if M_d > M_c:
        design_status = False
        logger.error(": The moment demand on end plate exceeds its moment carrying capacity")
        logger.warning(": The moment carrying capacity of end plate is %2.2f kNm" % M_c)
        logger.info(": Increase end plate thickness")

    # Calculation of Prying Force at Tension flange
    # TODO : add condition of beta depending on bolt type
    if uiObj['bolt']['bolt_type'] == "pre-tensioned":
        beta = float(1)
    else:
        beta = float(2)

    eta = 1.5
    f_0 = 0.7 * bolt_fu / 1000  # kN/mm**2
    l_e = min(end_dist_mini, 1.1 * tp_required * math.sqrt((beta * f_0 * 10 ** 3) / bolt_fy))
    T_e = T_f
    t_p = tp_required

    Q = prying_force(T_e, l_v, l_e, beta, eta, f_0, b_e, t_p)
    Q = round(Q.real, 3)

    #######################################################################
    # Check for tension capacities of bolt

    Tdf_1 = (bolt_fy * netarea_shank(bolt_dia) * (1.25/1.10)) / 1000 # Here, Tdf_1 is the maximum allowed tension capacity of bolt (Cl 10.4.5, IS 800:2007 )

    if bolt_type == "HSFG":
        Tdf = bolt_tension_hsfg(bolt_fu, netArea_thread(bolt_dia))
        bolt_tension_capacity = Tdf
        if Tdf > Tdf_1:
            design_status = False
            logger.error(": Tension capacity of HSFG bolt exceeds the specified limit (Clause 10.4.5, IS 800:2007)")
            logger.warning(": Maximum allowed tension capacity for selected diameter of bolt is %2.2f kN" % Tdf_1)
            logger.info(": Re-design the connection using bolt of smaller diameter")
    else:
        Tdb = bolt_tension_bearing(bolt_fu, netArea_thread(bolt_dia))
        bolt_tension_capacity = Tdb

        if Tdb > Tdf_1:
            design_status = False
            logger.error(": Tension capacity of Bearing bolt exceeds the specified limit (Clause 10.3.5, IS 800:2007)")
            logger.warning(": Maximum allowed tension capacity for selected diameter of bolt is %2.2f kN" % Tdf_1)
            logger.info(": Re-design the connection using bolt of smaller diameter")

    # Finding tension in critical bolt (T_b)
    # Here, the critical bolt is the bolt which will be farthest from the top/bottom flange
    T_b = T1 + Q

    if bolt_type == "HSFG":
        if T_b >= Tdf:
            design_status = False
            logger.error(": Tension acting on the critical bolt exceeds its tension carrying capacity (Clause 10.4.5, IS 800:2007)")
            logger.warning(": Maximum allowed tension on HSFG bolt of selected diameter is %2.2f kN" % Tdf)
            logger.info(": Re-design the connection using bolt of higher diameter or grade")
    else:
        if T_b >= Tdb:
            design_status = False
            logger.error(": Tension acting on the critical bolt exceeds its tension carrying capacity (Clause 10.3.5, IS 800:2007)")
            logger.warning(": Maximum allowed tension on Bearing bolt of selected diameter is %2.2f kN" % Tdb)
            logger.info(": Re-design the connection using bolt of higher diameter or grade")

    #######################################################################
    # Check for Combined shear and tension capacity of bolt

    # 1. HSFG bolt (Cl. 10.4.6, IS 800:2007)
    # Here, Vsf = Factored shear load acting on single bolt, Vdf = shear capacity of single HSFG bolt
    # Tf = External factored tension acting on a single HSFG bolt, Tdf = Tension capacity of single HSFG bolt

    # 2. Bearing bolt (Cl. 10.3.6, IS 800:2007)
    # Here, Vsb = Factored shear load acting on single bolt, Vdb = shear capacity of single bearing bolt
    # Tb = External factored tension acting on single bearing bolt, Tdb = Tension capacity of single bearing bolt

    if bolt_type == "HSFG":
        Vsf = factored_shear_load / number_of_bolts
        Vdf = V_dsf
        Tf = T_b
    else:
        Vsb = factored_shear_load / number_of_bolts
        Vdb = V_db
        Tb = T_b

    if bolt_type == "HSFG":
        combined_capacity = (Vsf / Vdf) ** 2 + (Tf / Tdf) ** 2

        if combined_capacity > 1.0:
            design_status = False
            logger.error(": Load due to combined shear and tension on selected HSFG bolt exceeds the limiting value (Clause 10.4.6, IS 800:2007)")
            logger.warning(": The maximum allowable value is 1.0")
            logger.info(": Re-design the connection using bolt of higher diameter or grade")
    else:
        combined_capacity = (Vsb / Vdb) ** 2 + (Tb / Tdb) ** 2

        if combined_capacity > 1.0:
            design_status = False
            logger.error(": Load due to combined shear and tension on selected Bearing bolt exceeds the limiting value (Clause 10.3.6, IS 800:2007)")
            logger.warning(": The maximum allowable value is 1.0")
            logger.info(": Re-design the connection using bolt of higher diameter or grade")

    #######################################################################
    # Check for Shear yielding and shear rupture of end plate

    # 1. Shear yielding of end plate (Clause 8.4.1, IS 800:2007)
    if end_plate_width != 0:
        A_v = end_plate_width_provided * tp_provided  # gross shear area of end plate
    else:
        A_v = end_plate_width_provided * tp_provided  # gross shear area of end plate
    V_d = shear_yielding(A_v, end_plate_fy)

    if V_d < factored_shear_load:
        design_status = False
        logger.error(": The End Plate might yield due to Shear")
        logger.warning(": The minimum required shear yielding capacity is %2.2f kN" % factored_shear_load)
        logger.info(": Increase the thickness of End Plate")

    # 2. Shear rupture of end plate (Clause 8.4.1, IS 800:2007)
    A_vn = A_v - (number_of_bolts * dia_hole)
    R_n = shear_rupture(A_vn, end_plate_fu)

    if R_n < factored_shear_load:
        design_status = False
        logger.error(": The End Plate might rupture due to Shear")
        logger.warning(": The minimum shear rupture capacity required is %2.2f kN" % factored_shear_load)
        logger.info(": Increase the thickness of End Plate")

    # TODO add block shear check

    #######################################################################
    # Member Checks
    # Strength of flange under Compression (Reference: Example 5.23 & 5.27, Design of Steel structures by Dr. N. Subramanian)

    A_f = beam_B * beam_tf  # area of beam flange
    capacity_beam_flange = ((beam_fy / 1.10) * A_f) / 1000  # kN
    force_flange = M_u * 10 ** 3 / (beam_d - beam_tf)

    if capacity_beam_flange < force_flange:
        design_status = False
        logger.error(": Force in the flange is greater than its load carrying capacity")
        logger.warning(": The maximum allowable force on beam flange of selected section is %2.2f kN" % capacity_beam_flange)
        logger.info(": Use a higher beam section with wider and/or thicker flange")

    #######################################################################
    # Design of Weld
    # Assumption: The size of weld at flange will be greater than the size of weld at the web
    # Weld at flange resists bending moment whereas the weld at web resists shear + axial load

    # Ultimate and yield strength of welding material is assumed as Fe410 (E41 electrode)
    # (Reference: Design of Steel structures by Dr. N. Subramanian)
    # TODO add condition to retrieve weld fu and fy from design preference
    weld_fu = 410  # Mpa
    weld_fy = 250  # Mpa

    # Minimum weld thickness (mm)
    # Minimum weld thickness at flange (for drop-down list)
    # Minimum weld thickness (tw_minimum) depends on the thickness of the thicker part (Table 21, IS 800:2007)

    t_thicker = max(beam_tf, beam_tw, tp_required)

    if t_thicker <= 10.0:
        tw_minimum = 3
    elif t_thicker > 10.0 and t_thicker <= 20.0:
        tw_minimum = 5
    elif t_thicker > 20.0 and t_thicker <= 32.0:
        tw_minimum = 6
    elif t_thicker > 32.0 and t_thicker <= 50.0:
        tw_minimum = 8
    # TODO: If tw_minimum is required in calc file?

    # Design of weld at flange
    # Capacity of unit weld (Clause 10.5.7, IS 800:2007)
    k = 0.7  # constant (Table 22, IS 800:2007)

    # capacity_unit_flange is the capacity of weld of unit throat thickness
    capacity_unit_flange = (k * weld_fu) / (math.sqrt(3) * gamma_mw)  # N/mm**2 or MPa

    # Calculating th effective length of weld at the flange
    L_effective_flange = 2 * ((2 * beam_B) + (2 * (beam_B - beam_tw)) + (4 * beam_tf)) + (2 * weld_thickness_flange)  # mm

    # Calculating the area of weld at flange (a_weld_flange) assuming minimum throat thickness i.e. 3mm (Clause 10.5.3, IS 800:2007)
    a_weld_flange = L_effective_flange * 3  # mm**2

    # Calculating stresses on weld
    # Assumption: The weld at flanges are designed to carry Factored external moment and moment due to axial load,
    # whereas, the weld at beam web are designed to resist factored shear force and axial loads

    # 1. Direct stress (DS)
    # Since there is no direct stress (DS_flange) acting on weld at flange, the value od direct stress will be zero
    DS_flange = 0

    # 2. Bending Stress (BS)
    # Finding section modulus i.e. Z = Izz / y (Reference: Table 6.7, Design of Steel structures by Dr. N. Subramanian)
    Z = (beam_B * beam_d) + (beam_d ** 2 / 3)  # mm **3
    BS_flange = M_u * 10 ** 3 / Z

    # Resultant (R)
    R = math.sqrt(DS_flange ** 2 + BS_flange ** 2)

    # Actual required size of weld
    t_weld_flange = math.ceil((R * 10 ** 3) / capacity_unit_flange)  # mm

    if t_weld_flange % 2 == 0:
        t_weld_flange = t_weld_flange
    else:
        t_weld_flange += 1

    if weld_thickness_flange < t_weld_flange:
        design_status = False
        logger.error(": Weld thickness at the flange is not sufficient")
        logger.warning(": Minimum weld thickness required is %2.2f mm " % t_weld_flange)
        logger.info(": Increase the weld thickness at flange")
    if weld_thickness_flange > min(beam_tf, tp_provided):
        design_status = False
        logger.error(": Weld thickness at the flange exceeds the maximum allowed value")
        logger.warning(": Maximum allowed weld thickness at the flange is %2.2f mm" % min(beam_tf, tp_provided))
        logger.info(": Decrease the weld thickness at flange")

    # Design of weld at web
    t_weld_web = int(min(beam_tw, tp_required))
    if t_weld_web > t_weld_flange:
        t_weld_web = t_weld_flange
    else:
        t_weld_web = t_weld_web

    if t_weld_web % 2 == 0:
        t_weld_web = t_weld_web
    else:
        t_weld_web -= 1

    if weld_thickness_web < t_weld_web:
        design_status = False
        logger.error(": Weld thickness at the web is not sufficient")
        logger.warning(": Minimum weld thickness required is %2.2f mm" % t_weld_web)
        logger.info(": Increase the weld thickness at web")
    if weld_thickness_web > int(min(beam_tw, tp_required)):
        design_status = False
        logger.error(": Weld thickness at the web exceeds the maximum allowed value")
        logger.warning(": Maximum allowed weld thickness at the web is %2.2f mm" % t_weld_web)
        logger.info(": Decrease the weld thickness at web")

    #######################################################################
    # Weld Checks
    # Check for stresses in weld due to individual force (Clause 10.5.9, IS 800:2007)

    # Weld at flange
    # 1. Check for normal stress

    f_a_flange = force_flange * 10 ** 3 / (3 * L_effective_flange)  # Here, 3 mm is the effective minimum throat thickness

    # Design strength of fillet weld (Clause 10.5.7.1.1, IS 800:2007)
    f_wd = weld_fu / (math.sqrt(3) * 1.25)
    # TODO: call appropriate factor of safety for weld from main file

    if f_a_flange > f_wd:
        design_status = False
        logger.error(": The stress in weld at flange exceeds the limiting value (Clause 10.5.7.1.1, IS 800:2007)")
        logger.warning(": Maximum stress weld can carry is %2.2f N/mm^2" % f_wd)
        logger.info(": Increase the Ultimate strength of weld and/or length of weld")

    # Weld at web
    L_effective_web = 4 * (beam_d - (2 * beam_tf))

    # 1. Check for normal stress (Clause 10.5.9, IS 800:2007)
    f_a_web = factored_axial_load * 10 ** 3 / (3 * L_effective_web)

    # 2. Check for shear stress
    q_web = factored_shear_load * 10 ** 3 / (3 * L_effective_web)

    # 3. Combination of stress (Clause 10.5.10.1.1, IS 800:2007)
    f_e = math.sqrt(f_a_web ** 2 + (3 * q_web) ** 2)

    if f_e > f_wd:
        design_status = False
        logger.error(": The stress in weld at web exceeds the limiting value (Clause 10.5.10.1.1, IS 800:2007)")
        logger.warning(": Maximum stress weld can carry is %2.2f N/mm^2" % f_wd)
        logger.info(": Increase the Ultimate strength of weld and/or length of weld")

    #######################################################################
    # Design of Stiffener

    # TODO: add material strengths for below condition (design preference?)
    stiffener_fy = beam_fy
    stiffener_fu = beam_fu

    # Height of stiffener (mm) (AISC Design guide 4, page 16)
    # TODO: Do calculation for actual height of end plate above
    h_st = (end_plate_height_provided - beam_d) / 2

    # Length of stiffener
    cf = math.pi/180  # conversion factor to convert degree into radian
    l_st = ((h_st - 25) / math.tan(30 * cf)) + 25

    # Thickness of stiffener
    ts1 = beam_tw
    ts2 = (beam_fy / stiffener_fy) * beam_tw
    thickness_stiffener = math.ceil(max(ts1, ts2))

    thickness_stiffener_provided = math.ceil(thickness_stiffener / 2.) * 2  # round off to the nearest higher multiple of two

    # Check of stiffener against local buckling
    E = 2 * 10 ** 5  # MPa
    ts_required = 1.79 * h_st * stiffener_fy / E  # mm

    if thickness_stiffener_provided < ts_required:
        design_status = False
        logger.error(": The thickness of stiffener is not sufficient")
        logger.error(": The stiffener might buckle locally (AISC Design guide 16)")
        logger.warning(": Minimum required thickness of stiffener to prevent local bucklimg is % 2.2f mm" % ts_required)
        logger.info(": Increase the thickness of stiffener")

    # End of Calculation
    # Output dictionary for different cases

    # Case 1: When the height and the width of end plate is not specified by user
    if end_plate_height == 0 and end_plate_width == 0:
        outputobj = {}
        outputobj['Bolt'] = {}
        outputobj['Bolt']['status'] = design_status
<<<<<<< HEAD
        outputobj['Bolt']['criticaltension'] = round(T_b, 3)
        outputobj['Bolt']['tensioncapacity'] = round(bolt_tension_capacity, 3)
        outputobj['Bolt']['shearcapacity'] = round(bolt_shear_capacity, 3)
        outputobj['Bolt']['bearingcapacity'] = bearing_capacity
        outputobj['Bolt']['boltcapacity'] = round(bolt_capacity, 3)
        outputobj['Bolt']['numberofbolts'] = round(number_of_bolts, 3)
        outputobj['Bolt']['numberofrows'] = round(number_rows, 3)
=======
        outputobj['Bolt']['CriticalTension'] = T_b
        outputobj['Bolt']['TensionCapacity'] = bolt_tension_capacity
        outputobj['Bolt']['ShearCapacity'] = bolt_shear_capacity
        outputobj['Bolt']['BearingCapacity'] = bearing_capacity
        outputobj['Bolt']['BoltCapacity'] = bolt_capacity
        outputobj['Bolt']['CombinedCapacity'] = combined_capacity
        outputobj['Bolt']['NumberOfBolts'] = number_of_bolts
        outputobj['Bolt']['NumberOfRows'] = number_rows
>>>>>>> 67c8ccac

        if number_of_bolts == 8:
            outputobj['Bolt']['Pitch'] = pitch_distance
        elif number_of_bolts == 12:
            outputobj['Bolt']['Pitch'] = pitch_distance_2_3
            outputobj['Bolt']['Pitch'] = pitch_distance_4_5
            outputobj['Bolt']['Pitch'] = pitch_distance_3_4
        elif number_of_bolts == 16:
            outputobj['Bolt']['Pitch'] = pitch_distance_2_3
            outputobj['Bolt']['Pitch'] = pitch_distance_3_4
            outputobj['Bolt']['Pitch'] = pitch_distance_5_6
            outputobj['Bolt']['Pitch'] = pitch_distance_6_7
            outputobj['Bolt']['Pitch'] = pitch_distance_4_5
        elif number_of_bolts == 20:
<<<<<<< HEAD
            outputobj['Bolt']['pitch'] = pitch_distance_1_2
            outputobj['Bolt']['pitch'] = pitch_distance_3_4
            outputobj['Bolt']['pitch'] = pitch_distance_4_5
            outputobj['Bolt']['pitch'] = pitch_distance_5_6
            outputobj['Bolt']['pitch'] = pitch_distance_6_7
            outputobj['Bolt']['pitch'] = pitch_distance_7_8
            outputobj['Bolt']['pitch'] = pitch_distance_9_10

        outputobj['Bolt']['gauge'] = minimum_gauge_distance
        outputobj['Bolt']['crosscentregauge'] = g_1
        outputobj['Bolt']['enddistance'] = minimum_end_distance
        outputobj['Bolt']['edgedistance'] = minimum_edge_distance

        outputobj['Plate'] = {}
        outputobj['Plate']['height'] = round(end_plate_height_provided, 3)
        outputobj['Plate']['width'] = round(end_plate_width_provided, 3)
        outputobj['Plate']['momentdemand'] = round(M_d, 3)
        outputobj['Plate']['momentcapacity'] = round(M_c, 3)

        outputobj['Weld'] = {}
        outputobj['Weld']['crticalstressflange'] = round(f_a_flange, 3)
        outputobj['Weld']['criticalstressweb'] = round(f_e, 3)

        # TODO: replace key value 'weld' with stiffener
        outputobj['Weld']['height'] = round(h_st, 3)
        outputobj['Weld']['length'] = round(l_st, 3)
        outputobj['Weld']['thickness'] = round(thickness_stiffener_provided, 3)
=======
            outputobj['Bolt']['Pitch'] = pitch_distance_1_2
            outputobj['Bolt']['Pitch'] = pitch_distance_3_4
            outputobj['Bolt']['Pitch'] = pitch_distance_4_5
            outputobj['Bolt']['Pitch'] = pitch_distance_5_6
            outputobj['Bolt']['Pitch'] = pitch_distance_6_7
            outputobj['Bolt']['Pitch'] = pitch_distance_7_8
            outputobj['Bolt']['Pitch'] = pitch_distance_9_10

        outputobj['Bolt']['Gauge'] = minimum_gauge_distance
        outputobj['Bolt']['CrossCentreGauge'] = g_1
        outputobj['Bolt']['End'] = minimum_end_distance
        outputobj['Bolt']['Edge'] = minimum_edge_distance

        outputobj['Plate'] = {}
        outputobj['Plate']['Height'] = end_plate_height_provided
        outputobj['Plate']['Width'] = end_plate_width_provided
        outputobj['Plate']['MomentDemand'] = M_d
        outputobj['Plate']['MomentCapacity'] = M_c

        outputobj['Weld'] = {}
        outputobj['Weld']['CriticalStressflange'] = f_a_flange
        outputobj['Weld']['CriticalStressWeb'] = f_e

        outputobj['Stiffener'] = {}
        outputobj['Stiffener']['Height'] = h_st
        outputobj['Stiffener']['Length'] = l_st
        outputobj['Stiffener']['Thickness'] = thickness_stiffener_provided
>>>>>>> 67c8ccac

    # Case 2: When the height of end plate is specified but the width is not specified by the user
    elif end_plate_height != 0 and end_plate_width == 0:
        outputobj = {}
        outputobj['Bolt'] = {}
        outputobj['Bolt']['status'] = design_status
<<<<<<< HEAD
        outputobj['Bolt']['criticaltension'] = round(T_b, 3)
        outputobj['Bolt']['tensioncapacity'] = round(bolt_tension_capacity, 3)
        outputobj['Bolt']['shearcapacity'] = round(bolt_shear_capacity, 3)
        outputobj['Bolt']['bearingcapacity'] = bearing_capacity
        outputobj['Bolt']['boltcapacity'] = round(bolt_capacity, 3)
        outputobj['Bolt']['numberofbolts'] = round(number_of_bolts, 3)
        outputobj['Bolt']['numberofrows'] = round(number_rows, 3)
=======
        outputobj['Bolt']['CriticalTension'] = T_b
        outputobj['Bolt']['TensionCapacity'] = bolt_tension_capacity
        outputobj['Bolt']['ShearCapacity'] = bolt_shear_capacity
        outputobj['Bolt']['BearingCapacity'] = bearing_capacity
        outputobj['Bolt']['BoltCapacity'] = bolt_capacity
        outputobj['Bolt']['CombinedCapacity'] = combined_capacity
        outputobj['Bolt']['NumberOfBolts'] = number_of_bolts
        outputobj['Bolt']['NumberOfRows'] = number_rows
>>>>>>> 67c8ccac

        if number_of_bolts == 8:
            outputobj['Bolt']['Pitch'] = pitch_distance
        elif number_of_bolts == 12:
            outputobj['Bolt']['Pitch'] = pitch_distance_2_3
            outputobj['Bolt']['Pitch'] = pitch_distance_4_5
            outputobj['Bolt']['Pitch'] = pitch_distance_3_4
        elif number_of_bolts == 16:
            outputobj['Bolt']['Pitch'] = pitch_distance_2_3
            outputobj['Bolt']['Pitch'] = pitch_distance_3_4
            outputobj['Bolt']['Pitch'] = pitch_distance_5_6
            outputobj['Bolt']['Pitch'] = pitch_distance_6_7
            outputobj['Bolt']['Pitch'] = pitch_distance_4_5
        elif number_of_bolts == 20:
<<<<<<< HEAD
            outputobj['Bolt']['pitch'] = pitch_distance_1_2
            outputobj['Bolt']['pitch'] = pitch_distance_3_4
            outputobj['Bolt']['pitch'] = pitch_distance_4_5
            outputobj['Bolt']['pitch'] = pitch_distance_5_6
            outputobj['Bolt']['pitch'] = pitch_distance_6_7
            outputobj['Bolt']['pitch'] = pitch_distance_7_8
            outputobj['Bolt']['pitch'] = pitch_distance_9_10

        outputobj['Bolt']['gauge'] = minimum_gauge_distance
        outputobj['Bolt']['crosscentregauge'] = g_1
        outputobj['Bolt']['enddistance'] = minimum_end_distance
        outputobj['Bolt']['edgedistance'] = minimum_edge_distance

        outputobj['Plate'] = {}
        outputobj['Plate']['height'] = round(end_plate_height_provided, 3)
        outputobj['Plate']['width'] = round(end_plate_width_provided, 3)
        outputobj['Plate']['momentdemand'] = round(M_d, 3)
        outputobj['Plate']['momentcapacity'] = round(M_c, 3)

        outputobj['Weld'] = {}
        outputobj['Weld']['crticalstressflange'] = round(f_a_flange, 3)
        outputobj['Weld']['criticalstressweb'] = round(f_e, 3)

        # TODO: replace key value 'weld' with stiffener
        outputobj['Weld']['height'] = round(h_st, 3)
        outputobj['Weld']['length'] = round(l_st, 3)
        outputobj['Weld']['thickness'] = round(thickness_stiffener_provided, 3)
=======
            outputobj['Bolt']['Pitch'] = pitch_distance_1_2
            outputobj['Bolt']['Pitch'] = pitch_distance_9_10
            outputobj['Bolt']['Pitch'] = pitch_distance_3_4
            outputobj['Bolt']['Pitch'] = pitch_distance_4_5
            outputobj['Bolt']['Pitch'] = pitch_distance_6_7
            outputobj['Bolt']['Pitch'] = pitch_distance_7_8
            outputobj['Bolt']['Pitch'] = pitch_distance_5_6

        outputobj['Bolt']['Gauge'] = minimum_gauge_distance
        outputobj['Bolt']['CrossCentreGauge'] = g_1
        outputobj['Bolt']['End'] = minimum_end_distance
        outputobj['Bolt']['Edge'] = minimum_edge_distance

        outputobj['Plate'] = {}
        outputobj['Plate']['Height'] = end_plate_height_provided
        outputobj['Plate']['Width'] = end_plate_width_provided
        outputobj['Plate']['MomentDemand'] = M_d
        outputobj['Plate']['MomentCapacity'] = M_c

        outputobj['Weld'] = {}
        outputobj['Weld']['CriticalStressflange'] = f_a_flange
        outputobj['Weld']['CriticalStressWeb'] = f_e

        outputobj['Stiffener'] = {}
        outputobj['Stiffener']['Height'] = h_st
        outputobj['Stiffener']['Length'] = l_st
        outputobj['Stiffener']['Thickness'] = thickness_stiffener_provided
>>>>>>> 67c8ccac

    # Case 3: When the height of end plate is not specified but the width is specified by the user
    elif end_plate_height == 0 and end_plate_width != 0:
        outputobj = {}
        outputobj['Bolt'] = {}
        outputobj['Bolt']['status'] = design_status
<<<<<<< HEAD
        outputobj['Bolt']['criticaltension'] = round(T_b, 3)
        outputobj['Bolt']['tensioncapacity'] = round(bolt_tension_capacity, 3)
        outputobj['Bolt']['shearcapacity'] = round(bolt_shear_capacity, 3)
        outputobj['Bolt']['bearingcapacity'] = bearing_capacity
        outputobj['Bolt']['boltcapacity'] = round(bolt_capacity, 3)
        outputobj['Bolt']['numberofbolts'] = round(number_of_bolts, 3)
        outputobj['Bolt']['numberofrows'] = round(number_rows, 3)
=======
        outputobj['Bolt']['CriticalTension'] = T_b
        outputobj['Bolt']['TensionCapacity'] = bolt_tension_capacity
        outputobj['Bolt']['ShearCapacity'] = bolt_shear_capacity
        outputobj['Bolt']['BearingCapacity'] = bearing_capacity
        outputobj['Bolt']['BoltCapacity'] = bolt_capacity
        outputobj['Bolt']['CombinedCapacity'] = combined_capacity
        outputobj['Bolt']['NumberOfBolts'] = number_of_bolts
        outputobj['Bolt']['NumberOfRows'] = number_rows
>>>>>>> 67c8ccac

        if number_of_bolts == 8:
            outputobj['Bolt']['Pitch'] = pitch_distance
        elif number_of_bolts == 12:
            outputobj['Bolt']['Pitch'] = pitch_distance_2_3
            outputobj['Bolt']['Pitch'] = pitch_distance_4_5
            outputobj['Bolt']['Pitch'] = pitch_distance_3_4
        elif number_of_bolts == 16:
            outputobj['Bolt']['Pitch'] = pitch_distance_2_3
            outputobj['Bolt']['Pitch'] = pitch_distance_3_4
            outputobj['Bolt']['Pitch'] = pitch_distance_5_6
            outputobj['Bolt']['Pitch'] = pitch_distance_6_7
            outputobj['Bolt']['Pitch'] = pitch_distance_4_5
        elif number_of_bolts == 20:
<<<<<<< HEAD
            outputobj['Bolt']['pitch'] = pitch_distance_1_2
            outputobj['Bolt']['pitch'] = pitch_distance_3_4
            outputobj['Bolt']['pitch'] = pitch_distance_4_5
            outputobj['Bolt']['pitch'] = pitch_distance_5_6
            outputobj['Bolt']['pitch'] = pitch_distance_6_7
            outputobj['Bolt']['pitch'] = pitch_distance_7_8
            outputobj['Bolt']['pitch'] = pitch_distance_9_10

        outputobj['Bolt']['gauge'] = minimum_gauge_distance
        outputobj['Bolt']['crosscentregauge'] = g_1
        outputobj['Bolt']['enddistance'] = minimum_end_distance
        outputobj['Bolt']['edgedistance'] = minimum_edge_distance

        outputobj['Plate'] = {}
        outputobj['Plate']['height'] = round(end_plate_height_provided, 3)
        outputobj['Plate']['width'] = round(end_plate_width_provided, 3)
        outputobj['Plate']['momentdemand'] = round(M_d, 3)
        outputobj['Plate']['momentcapacity'] = round(M_c, 3)

        outputobj['Weld'] = {}
        outputobj['Weld']['crticalstressflange'] = round(f_a_flange, 3)
        outputobj['Weld']['criticalstressweb'] = round(f_e, 3)

        # TODO: replace key value 'weld' with stiffener
        outputobj['Weld']['height'] = round(h_st, 3)
        outputobj['Weld']['length'] = round(l_st, 3)
        outputobj['Weld']['thickness'] = round(thickness_stiffener_provided, 3)
=======
            outputobj['Bolt']['Pitch'] = pitch_distance_1_2
            outputobj['Bolt']['Pitch'] = pitch_distance_9_10
            outputobj['Bolt']['Pitch'] = pitch_distance_3_4
            outputobj['Bolt']['Pitch'] = pitch_distance_4_5
            outputobj['Bolt']['Pitch'] = pitch_distance_6_7
            outputobj['Bolt']['Pitch'] = pitch_distance_7_8
            outputobj['Bolt']['Pitch'] = pitch_distance_5_6

        outputobj['Bolt']['Gauge'] = minimum_gauge_distance
        outputobj['Bolt']['CrossCentreGauge'] = g_1
        outputobj['Bolt']['End'] = minimum_end_distance
        outputobj['Bolt']['Edge'] = minimum_edge_distance

        outputobj['Plate'] = {}
        outputobj['Plate']['height'] = end_plate_height_provided
        outputobj['Plate']['width'] = end_plate_width_provided
        outputobj['Plate']['MomentDemand'] = M_d
        outputobj['Plate']['MomentCapacity'] = M_c

        outputobj['Weld'] = {}
        outputobj['Weld']['CriticalStressflange'] = f_a_flange
        outputobj['Weld']['CriticalStressWeb'] = f_e

        outputobj['Stiffener'] = {}
        outputobj['Stiffener']['height'] = h_st
        outputobj['Stiffener']['length'] = l_st
        outputobj['Stiffener']['thickness'] = thickness_stiffener_provided
>>>>>>> 67c8ccac

    # Case 4: When the height and the width of End Plate is specified by the user
    elif end_plate_height != 0 and end_plate_width != 0:
        outputobj = {}
        outputobj['Bolt'] = {}
        outputobj['Bolt']['status'] = design_status
<<<<<<< HEAD
        outputobj['Bolt']['criticaltension'] = round(T_b, 3)
        outputobj['Bolt']['tensioncapacity'] = round(bolt_tension_capacity, 3)
        outputobj['Bolt']['shearcapacity'] = round(bolt_shear_capacity, 3)
        outputobj['Bolt']['bearingcapacity'] = bearing_capacity
        outputobj['Bolt']['boltcapacity'] = round(bolt_capacity, 3)
        outputobj['Bolt']['numberofbolts'] = round(number_of_bolts, 3)
        outputobj['Bolt']['numberofrows'] = round(number_rows, 3)
=======
        outputobj['Bolt']['CriticalTension'] = T_b
        outputobj['Bolt']['TensionCapacity'] = bolt_tension_capacity
        outputobj['Bolt']['ShearCapacity'] = bolt_shear_capacity
        outputobj['Bolt']['BearingCapacity'] = bearing_capacity
        outputobj['Bolt']['BoltCapacity'] = bolt_capacity
        outputobj['Bolt']['CombinedCapacity'] = combined_capacity
        outputobj['Bolt']['NumberOfBolts'] = number_of_bolts
        outputobj['Bolt']['NumberOfRows'] = number_rows
>>>>>>> 67c8ccac

        if number_of_bolts == 8:
            outputobj['Bolt']['Pitch'] = pitch_distance
        elif number_of_bolts == 12:
            outputobj['Bolt']['Pitch'] = pitch_distance_2_3
            outputobj['Bolt']['Pitch'] = pitch_distance_4_5
            outputobj['Bolt']['Pitch'] = pitch_distance_3_4
        elif number_of_bolts == 16:
            outputobj['Bolt']['Pitch'] = pitch_distance_2_3
            outputobj['Bolt']['Pitch'] = pitch_distance_3_4
            outputobj['Bolt']['Pitch'] = pitch_distance_5_6
            outputobj['Bolt']['Pitch'] = pitch_distance_6_7
            outputobj['Bolt']['Pitch'] = pitch_distance_4_5
        elif number_of_bolts == 20:
<<<<<<< HEAD
            outputobj['Bolt']['pitch'] = pitch_distance_1_2
            outputobj['Bolt']['pitch'] = pitch_distance_3_4
            outputobj['Bolt']['pitch'] = pitch_distance_4_5
            outputobj['Bolt']['pitch'] = pitch_distance_5_6
            outputobj['Bolt']['pitch'] = pitch_distance_6_7
            outputobj['Bolt']['pitch'] = pitch_distance_7_8
            outputobj['Bolt']['pitch'] = pitch_distance_9_10

        outputobj['Bolt']['gauge'] = minimum_gauge_distance
        outputobj['Bolt']['crosscentregauge'] = g_1
        outputobj['Bolt']['enddistance'] = minimum_end_distance
        outputobj['Bolt']['edgedistance'] = minimum_edge_distance

        outputobj['Plate'] = {}
        outputobj['Plate']['height'] = round(end_plate_height_provided, 3)
        outputobj['Plate']['width'] = round(end_plate_width_provided, 3)
        outputobj['Plate']['momentdemand'] = round(M_d, 3)
        outputobj['Plate']['momentcapacity'] = round(M_c, 3)

        outputobj['Weld'] = {}
        outputobj['Weld']['crticalstressflange'] = round(f_a_flange, 3)
        outputobj['Weld']['criticalstressweb'] = round(f_e, 3)

        # TODO: replace key value 'weld' with stiffener
        outputobj['Weld']['height'] = round(h_st, 3)
        outputobj['Weld']['length'] = round(l_st, 3)
        outputobj['Weld']['thickness'] = round(thickness_stiffener_provided, 3)

    ###########################################################################
    # End of Output dictionary
    
    if design_status == True:
        logger.info(": Overall extended end plate connection design is safe \n")
        logger.debug(" :=========End Of design===========")
    else:
        logger.error(": Design is not safe \n ")
        logger.debug(" :=========End Of design===========")

    return outputobj
=======
            outputobj['Bolt']['Pitch'] = pitch_distance_1_2
            outputobj['Bolt']['Pitch'] = pitch_distance_9_10
            outputobj['Bolt']['Pitch'] = pitch_distance_3_4
            outputobj['Bolt']['Pitch'] = pitch_distance_4_5
            outputobj['Bolt']['Pitch'] = pitch_distance_6_7
            outputobj['Bolt']['Pitch'] = pitch_distance_7_8
            outputobj['Bolt']['Pitch'] = pitch_distance_5_6

        outputobj['Bolt']['Gauge'] = minimum_gauge_distance
        outputobj['Bolt']['CrossCentreGauge'] = g_1
        outputobj['Bolt']['End'] = minimum_end_distance
        outputobj['Bolt']['Edge'] = minimum_edge_distance

        outputobj['Plate'] = {}
        outputobj['Plate']['Height'] = end_plate_height_provided
        outputobj['Plate']['Width'] = end_plate_width_provided
        outputobj['Plate']['MomentDemand'] = M_d
        outputobj['Plate']['MomentCapacity'] = M_c

        outputobj['Weld'] = {}
        outputobj['Weld']['CriticalStressflange'] = f_a_flange
        outputobj['Weld']['CriticalStressWeb'] = f_e
>>>>>>> 67c8ccac

        outputobj['Stiffener'] = {}
        outputobj['Stiffener']['Height'] = h_st
        outputobj['Stiffener']['Length'] = l_st
        outputobj['Stiffener']['Thickness'] = thickness_stiffener_provided

    return outputobj





















<|MERGE_RESOLUTION|>--- conflicted
+++ resolved
@@ -1562,25 +1562,14 @@
         outputobj = {}
         outputobj['Bolt'] = {}
         outputobj['Bolt']['status'] = design_status
-<<<<<<< HEAD
-        outputobj['Bolt']['criticaltension'] = round(T_b, 3)
-        outputobj['Bolt']['tensioncapacity'] = round(bolt_tension_capacity, 3)
-        outputobj['Bolt']['shearcapacity'] = round(bolt_shear_capacity, 3)
-        outputobj['Bolt']['bearingcapacity'] = bearing_capacity
-        outputobj['Bolt']['boltcapacity'] = round(bolt_capacity, 3)
-        outputobj['Bolt']['numberofbolts'] = round(number_of_bolts, 3)
-        outputobj['Bolt']['numberofrows'] = round(number_rows, 3)
-=======
-        outputobj['Bolt']['CriticalTension'] = T_b
-        outputobj['Bolt']['TensionCapacity'] = bolt_tension_capacity
-        outputobj['Bolt']['ShearCapacity'] = bolt_shear_capacity
+        outputobj['Bolt']['CriticalTension'] = round(T_b, 3)
+        outputobj['Bolt']['TensionCapacity'] = round(bolt_tension_capacity, 3)
+        outputobj['Bolt']['ShearCapacity'] = round(bolt_shear_capacity, 3)
         outputobj['Bolt']['BearingCapacity'] = bearing_capacity
-        outputobj['Bolt']['BoltCapacity'] = bolt_capacity
-        outputobj['Bolt']['CombinedCapacity'] = combined_capacity
-        outputobj['Bolt']['NumberOfBolts'] = number_of_bolts
-        outputobj['Bolt']['NumberOfRows'] = number_rows
->>>>>>> 67c8ccac
-
+        outputobj['Bolt']['BoltCapacity'] = round(bolt_capacity, 3)
+        # TODO: Add output for combined capacity
+        outputobj['Bolt']['NumberOfBolts'] = round(number_of_bolts, 3)
+        outputobj['Bolt']['NumberOfRows'] = round(number_rows, 3)
         if number_of_bolts == 8:
             outputobj['Bolt']['Pitch'] = pitch_distance
         elif number_of_bolts == 12:
@@ -1594,35 +1583,6 @@
             outputobj['Bolt']['Pitch'] = pitch_distance_6_7
             outputobj['Bolt']['Pitch'] = pitch_distance_4_5
         elif number_of_bolts == 20:
-<<<<<<< HEAD
-            outputobj['Bolt']['pitch'] = pitch_distance_1_2
-            outputobj['Bolt']['pitch'] = pitch_distance_3_4
-            outputobj['Bolt']['pitch'] = pitch_distance_4_5
-            outputobj['Bolt']['pitch'] = pitch_distance_5_6
-            outputobj['Bolt']['pitch'] = pitch_distance_6_7
-            outputobj['Bolt']['pitch'] = pitch_distance_7_8
-            outputobj['Bolt']['pitch'] = pitch_distance_9_10
-
-        outputobj['Bolt']['gauge'] = minimum_gauge_distance
-        outputobj['Bolt']['crosscentregauge'] = g_1
-        outputobj['Bolt']['enddistance'] = minimum_end_distance
-        outputobj['Bolt']['edgedistance'] = minimum_edge_distance
-
-        outputobj['Plate'] = {}
-        outputobj['Plate']['height'] = round(end_plate_height_provided, 3)
-        outputobj['Plate']['width'] = round(end_plate_width_provided, 3)
-        outputobj['Plate']['momentdemand'] = round(M_d, 3)
-        outputobj['Plate']['momentcapacity'] = round(M_c, 3)
-
-        outputobj['Weld'] = {}
-        outputobj['Weld']['crticalstressflange'] = round(f_a_flange, 3)
-        outputobj['Weld']['criticalstressweb'] = round(f_e, 3)
-
-        # TODO: replace key value 'weld' with stiffener
-        outputobj['Weld']['height'] = round(h_st, 3)
-        outputobj['Weld']['length'] = round(l_st, 3)
-        outputobj['Weld']['thickness'] = round(thickness_stiffener_provided, 3)
-=======
             outputobj['Bolt']['Pitch'] = pitch_distance_1_2
             outputobj['Bolt']['Pitch'] = pitch_distance_3_4
             outputobj['Bolt']['Pitch'] = pitch_distance_4_5
@@ -1637,45 +1597,32 @@
         outputobj['Bolt']['Edge'] = minimum_edge_distance
 
         outputobj['Plate'] = {}
-        outputobj['Plate']['Height'] = end_plate_height_provided
-        outputobj['Plate']['Width'] = end_plate_width_provided
-        outputobj['Plate']['MomentDemand'] = M_d
-        outputobj['Plate']['MomentCapacity'] = M_c
+        outputobj['Plate']['Height'] = round(end_plate_height_provided, 3)
+        outputobj['Plate']['Width'] = round(end_plate_width_provided, 3)
+        outputobj['Plate']['MomentDemand'] = round(M_d, 3)
+        outputobj['Plate']['MomentCapacity'] = round(M_c, 3)
 
         outputobj['Weld'] = {}
-        outputobj['Weld']['CriticalStressflange'] = f_a_flange
-        outputobj['Weld']['CriticalStressWeb'] = f_e
+        outputobj['Weld']['CriticalStressflange'] = round(f_a_flange, 3)
+        outputobj['Weld']['CriticalStressWeb'] = round(f_e, 3)
 
         outputobj['Stiffener'] = {}
-        outputobj['Stiffener']['Height'] = h_st
-        outputobj['Stiffener']['Length'] = l_st
-        outputobj['Stiffener']['Thickness'] = thickness_stiffener_provided
->>>>>>> 67c8ccac
+        outputobj['Stiffener']['Height'] = round(h_st, 3)
+        outputobj['Stiffener']['Length'] = round(l_st, 3)
+        outputobj['Stiffener']['Thickness'] = round(thickness_stiffener_provided, 3)
 
     # Case 2: When the height of end plate is specified but the width is not specified by the user
     elif end_plate_height != 0 and end_plate_width == 0:
         outputobj = {}
         outputobj['Bolt'] = {}
         outputobj['Bolt']['status'] = design_status
-<<<<<<< HEAD
-        outputobj['Bolt']['criticaltension'] = round(T_b, 3)
-        outputobj['Bolt']['tensioncapacity'] = round(bolt_tension_capacity, 3)
-        outputobj['Bolt']['shearcapacity'] = round(bolt_shear_capacity, 3)
-        outputobj['Bolt']['bearingcapacity'] = bearing_capacity
-        outputobj['Bolt']['boltcapacity'] = round(bolt_capacity, 3)
-        outputobj['Bolt']['numberofbolts'] = round(number_of_bolts, 3)
-        outputobj['Bolt']['numberofrows'] = round(number_rows, 3)
-=======
-        outputobj['Bolt']['CriticalTension'] = T_b
-        outputobj['Bolt']['TensionCapacity'] = bolt_tension_capacity
-        outputobj['Bolt']['ShearCapacity'] = bolt_shear_capacity
+        outputobj['Bolt']['CriticalTension'] = round(T_b, 3)
+        outputobj['Bolt']['TensionCapacity'] = round(bolt_tension_capacity, 3)
+        outputobj['Bolt']['ShearCapacity'] = round(bolt_shear_capacity, 3)
         outputobj['Bolt']['BearingCapacity'] = bearing_capacity
-        outputobj['Bolt']['BoltCapacity'] = bolt_capacity
-        outputobj['Bolt']['CombinedCapacity'] = combined_capacity
-        outputobj['Bolt']['NumberOfBolts'] = number_of_bolts
-        outputobj['Bolt']['NumberOfRows'] = number_rows
->>>>>>> 67c8ccac
-
+        outputobj['Bolt']['BoltCapacity'] = round(bolt_capacity, 3)
+        outputobj['Bolt']['NumberOfBolts'] = round(number_of_bolts, 3)
+        outputobj['Bolt']['NumberOfRows'] = round(number_rows, 3)
         if number_of_bolts == 8:
             outputobj['Bolt']['Pitch'] = pitch_distance
         elif number_of_bolts == 12:
@@ -1689,42 +1636,13 @@
             outputobj['Bolt']['Pitch'] = pitch_distance_6_7
             outputobj['Bolt']['Pitch'] = pitch_distance_4_5
         elif number_of_bolts == 20:
-<<<<<<< HEAD
-            outputobj['Bolt']['pitch'] = pitch_distance_1_2
-            outputobj['Bolt']['pitch'] = pitch_distance_3_4
-            outputobj['Bolt']['pitch'] = pitch_distance_4_5
-            outputobj['Bolt']['pitch'] = pitch_distance_5_6
-            outputobj['Bolt']['pitch'] = pitch_distance_6_7
-            outputobj['Bolt']['pitch'] = pitch_distance_7_8
-            outputobj['Bolt']['pitch'] = pitch_distance_9_10
-
-        outputobj['Bolt']['gauge'] = minimum_gauge_distance
-        outputobj['Bolt']['crosscentregauge'] = g_1
-        outputobj['Bolt']['enddistance'] = minimum_end_distance
-        outputobj['Bolt']['edgedistance'] = minimum_edge_distance
-
-        outputobj['Plate'] = {}
-        outputobj['Plate']['height'] = round(end_plate_height_provided, 3)
-        outputobj['Plate']['width'] = round(end_plate_width_provided, 3)
-        outputobj['Plate']['momentdemand'] = round(M_d, 3)
-        outputobj['Plate']['momentcapacity'] = round(M_c, 3)
-
-        outputobj['Weld'] = {}
-        outputobj['Weld']['crticalstressflange'] = round(f_a_flange, 3)
-        outputobj['Weld']['criticalstressweb'] = round(f_e, 3)
-
-        # TODO: replace key value 'weld' with stiffener
-        outputobj['Weld']['height'] = round(h_st, 3)
-        outputobj['Weld']['length'] = round(l_st, 3)
-        outputobj['Weld']['thickness'] = round(thickness_stiffener_provided, 3)
-=======
             outputobj['Bolt']['Pitch'] = pitch_distance_1_2
-            outputobj['Bolt']['Pitch'] = pitch_distance_9_10
             outputobj['Bolt']['Pitch'] = pitch_distance_3_4
             outputobj['Bolt']['Pitch'] = pitch_distance_4_5
+            outputobj['Bolt']['Pitch'] = pitch_distance_5_6
             outputobj['Bolt']['Pitch'] = pitch_distance_6_7
             outputobj['Bolt']['Pitch'] = pitch_distance_7_8
-            outputobj['Bolt']['Pitch'] = pitch_distance_5_6
+            outputobj['Bolt']['Pitch'] = pitch_distance_9_10
 
         outputobj['Bolt']['Gauge'] = minimum_gauge_distance
         outputobj['Bolt']['CrossCentreGauge'] = g_1
@@ -1732,45 +1650,32 @@
         outputobj['Bolt']['Edge'] = minimum_edge_distance
 
         outputobj['Plate'] = {}
-        outputobj['Plate']['Height'] = end_plate_height_provided
-        outputobj['Plate']['Width'] = end_plate_width_provided
-        outputobj['Plate']['MomentDemand'] = M_d
-        outputobj['Plate']['MomentCapacity'] = M_c
+        outputobj['Plate']['Height'] = round(end_plate_height_provided, 3)
+        outputobj['Plate']['Width'] = round(end_plate_width_provided, 3)
+        outputobj['Plate']['MomentDemand'] = round(M_d, 3)
+        outputobj['Plate']['MomentCapacity'] = round(M_c, 3)
 
         outputobj['Weld'] = {}
-        outputobj['Weld']['CriticalStressflange'] = f_a_flange
-        outputobj['Weld']['CriticalStressWeb'] = f_e
+        outputobj['Weld']['CriticalStressflange'] = round(f_a_flange, 3)
+        outputobj['Weld']['CriticalStressWeb'] = round(f_e, 3)
 
         outputobj['Stiffener'] = {}
-        outputobj['Stiffener']['Height'] = h_st
-        outputobj['Stiffener']['Length'] = l_st
-        outputobj['Stiffener']['Thickness'] = thickness_stiffener_provided
->>>>>>> 67c8ccac
+        outputobj['Stiffener']['Height'] = round(h_st, 3)
+        outputobj['Stiffener']['Length'] = round(l_st, 3)
+        outputobj['Stiffener']['Thickness'] = round(thickness_stiffener_provided, 3)
 
     # Case 3: When the height of end plate is not specified but the width is specified by the user
     elif end_plate_height == 0 and end_plate_width != 0:
         outputobj = {}
         outputobj['Bolt'] = {}
         outputobj['Bolt']['status'] = design_status
-<<<<<<< HEAD
-        outputobj['Bolt']['criticaltension'] = round(T_b, 3)
-        outputobj['Bolt']['tensioncapacity'] = round(bolt_tension_capacity, 3)
-        outputobj['Bolt']['shearcapacity'] = round(bolt_shear_capacity, 3)
-        outputobj['Bolt']['bearingcapacity'] = bearing_capacity
-        outputobj['Bolt']['boltcapacity'] = round(bolt_capacity, 3)
-        outputobj['Bolt']['numberofbolts'] = round(number_of_bolts, 3)
-        outputobj['Bolt']['numberofrows'] = round(number_rows, 3)
-=======
-        outputobj['Bolt']['CriticalTension'] = T_b
-        outputobj['Bolt']['TensionCapacity'] = bolt_tension_capacity
-        outputobj['Bolt']['ShearCapacity'] = bolt_shear_capacity
+        outputobj['Bolt']['CriticalTension'] = round(T_b, 3)
+        outputobj['Bolt']['TensionCapacity'] = round(bolt_tension_capacity, 3)
+        outputobj['Bolt']['ShearCapacity'] = round(bolt_shear_capacity, 3)
         outputobj['Bolt']['BearingCapacity'] = bearing_capacity
-        outputobj['Bolt']['BoltCapacity'] = bolt_capacity
-        outputobj['Bolt']['CombinedCapacity'] = combined_capacity
-        outputobj['Bolt']['NumberOfBolts'] = number_of_bolts
-        outputobj['Bolt']['NumberOfRows'] = number_rows
->>>>>>> 67c8ccac
-
+        outputobj['Bolt']['BoltCapacity'] = round(bolt_capacity, 3)
+        outputobj['Bolt']['NumberOfBolts'] = round(number_of_bolts, 3)
+        outputobj['Bolt']['NumberOfRows'] = round(number_rows, 3)
         if number_of_bolts == 8:
             outputobj['Bolt']['Pitch'] = pitch_distance
         elif number_of_bolts == 12:
@@ -1784,42 +1689,13 @@
             outputobj['Bolt']['Pitch'] = pitch_distance_6_7
             outputobj['Bolt']['Pitch'] = pitch_distance_4_5
         elif number_of_bolts == 20:
-<<<<<<< HEAD
-            outputobj['Bolt']['pitch'] = pitch_distance_1_2
-            outputobj['Bolt']['pitch'] = pitch_distance_3_4
-            outputobj['Bolt']['pitch'] = pitch_distance_4_5
-            outputobj['Bolt']['pitch'] = pitch_distance_5_6
-            outputobj['Bolt']['pitch'] = pitch_distance_6_7
-            outputobj['Bolt']['pitch'] = pitch_distance_7_8
-            outputobj['Bolt']['pitch'] = pitch_distance_9_10
-
-        outputobj['Bolt']['gauge'] = minimum_gauge_distance
-        outputobj['Bolt']['crosscentregauge'] = g_1
-        outputobj['Bolt']['enddistance'] = minimum_end_distance
-        outputobj['Bolt']['edgedistance'] = minimum_edge_distance
-
-        outputobj['Plate'] = {}
-        outputobj['Plate']['height'] = round(end_plate_height_provided, 3)
-        outputobj['Plate']['width'] = round(end_plate_width_provided, 3)
-        outputobj['Plate']['momentdemand'] = round(M_d, 3)
-        outputobj['Plate']['momentcapacity'] = round(M_c, 3)
-
-        outputobj['Weld'] = {}
-        outputobj['Weld']['crticalstressflange'] = round(f_a_flange, 3)
-        outputobj['Weld']['criticalstressweb'] = round(f_e, 3)
-
-        # TODO: replace key value 'weld' with stiffener
-        outputobj['Weld']['height'] = round(h_st, 3)
-        outputobj['Weld']['length'] = round(l_st, 3)
-        outputobj['Weld']['thickness'] = round(thickness_stiffener_provided, 3)
-=======
             outputobj['Bolt']['Pitch'] = pitch_distance_1_2
-            outputobj['Bolt']['Pitch'] = pitch_distance_9_10
             outputobj['Bolt']['Pitch'] = pitch_distance_3_4
             outputobj['Bolt']['Pitch'] = pitch_distance_4_5
+            outputobj['Bolt']['Pitch'] = pitch_distance_5_6
             outputobj['Bolt']['Pitch'] = pitch_distance_6_7
             outputobj['Bolt']['Pitch'] = pitch_distance_7_8
-            outputobj['Bolt']['Pitch'] = pitch_distance_5_6
+            outputobj['Bolt']['Pitch'] = pitch_distance_9_10
 
         outputobj['Bolt']['Gauge'] = minimum_gauge_distance
         outputobj['Bolt']['CrossCentreGauge'] = g_1
@@ -1827,45 +1703,32 @@
         outputobj['Bolt']['Edge'] = minimum_edge_distance
 
         outputobj['Plate'] = {}
-        outputobj['Plate']['height'] = end_plate_height_provided
-        outputobj['Plate']['width'] = end_plate_width_provided
-        outputobj['Plate']['MomentDemand'] = M_d
-        outputobj['Plate']['MomentCapacity'] = M_c
+        outputobj['Plate']['Height'] = round(end_plate_height_provided, 3)
+        outputobj['Plate']['Width'] = round(end_plate_width_provided, 3)
+        outputobj['Plate']['MomentDemand'] = round(M_d, 3)
+        outputobj['Plate']['MomentCapacity'] = round(M_c, 3)
 
         outputobj['Weld'] = {}
-        outputobj['Weld']['CriticalStressflange'] = f_a_flange
-        outputobj['Weld']['CriticalStressWeb'] = f_e
+        outputobj['Weld']['CriticalStressflange'] = round(f_a_flange, 3)
+        outputobj['Weld']['CriticalStressWeb'] = round(f_e, 3)
 
         outputobj['Stiffener'] = {}
-        outputobj['Stiffener']['height'] = h_st
-        outputobj['Stiffener']['length'] = l_st
-        outputobj['Stiffener']['thickness'] = thickness_stiffener_provided
->>>>>>> 67c8ccac
+        outputobj['Stiffener']['Height'] = round(h_st, 3)
+        outputobj['Stiffener']['Length'] = round(l_st, 3)
+        outputobj['Stiffener']['Thickness'] = round(thickness_stiffener_provided, 3)
 
     # Case 4: When the height and the width of End Plate is specified by the user
     elif end_plate_height != 0 and end_plate_width != 0:
         outputobj = {}
         outputobj['Bolt'] = {}
         outputobj['Bolt']['status'] = design_status
-<<<<<<< HEAD
-        outputobj['Bolt']['criticaltension'] = round(T_b, 3)
-        outputobj['Bolt']['tensioncapacity'] = round(bolt_tension_capacity, 3)
-        outputobj['Bolt']['shearcapacity'] = round(bolt_shear_capacity, 3)
-        outputobj['Bolt']['bearingcapacity'] = bearing_capacity
-        outputobj['Bolt']['boltcapacity'] = round(bolt_capacity, 3)
-        outputobj['Bolt']['numberofbolts'] = round(number_of_bolts, 3)
-        outputobj['Bolt']['numberofrows'] = round(number_rows, 3)
-=======
-        outputobj['Bolt']['CriticalTension'] = T_b
-        outputobj['Bolt']['TensionCapacity'] = bolt_tension_capacity
-        outputobj['Bolt']['ShearCapacity'] = bolt_shear_capacity
+        outputobj['Bolt']['CriticalTension'] = round(T_b, 3)
+        outputobj['Bolt']['TensionCapacity'] = round(bolt_tension_capacity, 3)
+        outputobj['Bolt']['ShearCapacity'] = round(bolt_shear_capacity, 3)
         outputobj['Bolt']['BearingCapacity'] = bearing_capacity
-        outputobj['Bolt']['BoltCapacity'] = bolt_capacity
-        outputobj['Bolt']['CombinedCapacity'] = combined_capacity
-        outputobj['Bolt']['NumberOfBolts'] = number_of_bolts
-        outputobj['Bolt']['NumberOfRows'] = number_rows
->>>>>>> 67c8ccac
-
+        outputobj['Bolt']['BoltCapacity'] = round(bolt_capacity, 3)
+        outputobj['Bolt']['NumberOfBolts'] = round(number_of_bolts, 3)
+        outputobj['Bolt']['NumberOfRows'] = round(number_rows, 3)
         if number_of_bolts == 8:
             outputobj['Bolt']['Pitch'] = pitch_distance
         elif number_of_bolts == 12:
@@ -1879,34 +1742,33 @@
             outputobj['Bolt']['Pitch'] = pitch_distance_6_7
             outputobj['Bolt']['Pitch'] = pitch_distance_4_5
         elif number_of_bolts == 20:
-<<<<<<< HEAD
-            outputobj['Bolt']['pitch'] = pitch_distance_1_2
-            outputobj['Bolt']['pitch'] = pitch_distance_3_4
-            outputobj['Bolt']['pitch'] = pitch_distance_4_5
-            outputobj['Bolt']['pitch'] = pitch_distance_5_6
-            outputobj['Bolt']['pitch'] = pitch_distance_6_7
-            outputobj['Bolt']['pitch'] = pitch_distance_7_8
-            outputobj['Bolt']['pitch'] = pitch_distance_9_10
-
-        outputobj['Bolt']['gauge'] = minimum_gauge_distance
-        outputobj['Bolt']['crosscentregauge'] = g_1
-        outputobj['Bolt']['enddistance'] = minimum_end_distance
-        outputobj['Bolt']['edgedistance'] = minimum_edge_distance
+            outputobj['Bolt']['Pitch'] = pitch_distance_1_2
+            outputobj['Bolt']['Pitch'] = pitch_distance_3_4
+            outputobj['Bolt']['Pitch'] = pitch_distance_4_5
+            outputobj['Bolt']['Pitch'] = pitch_distance_5_6
+            outputobj['Bolt']['Pitch'] = pitch_distance_6_7
+            outputobj['Bolt']['Pitch'] = pitch_distance_7_8
+            outputobj['Bolt']['Pitch'] = pitch_distance_9_10
+
+        outputobj['Bolt']['Gauge'] = minimum_gauge_distance
+        outputobj['Bolt']['CrossCentreGauge'] = g_1
+        outputobj['Bolt']['End'] = minimum_end_distance
+        outputobj['Bolt']['Edge'] = minimum_edge_distance
 
         outputobj['Plate'] = {}
-        outputobj['Plate']['height'] = round(end_plate_height_provided, 3)
-        outputobj['Plate']['width'] = round(end_plate_width_provided, 3)
-        outputobj['Plate']['momentdemand'] = round(M_d, 3)
-        outputobj['Plate']['momentcapacity'] = round(M_c, 3)
+        outputobj['Plate']['Height'] = round(end_plate_height_provided, 3)
+        outputobj['Plate']['Width'] = round(end_plate_width_provided, 3)
+        outputobj['Plate']['MomentDemand'] = round(M_d, 3)
+        outputobj['Plate']['MomentCapacity'] = round(M_c, 3)
 
         outputobj['Weld'] = {}
-        outputobj['Weld']['crticalstressflange'] = round(f_a_flange, 3)
-        outputobj['Weld']['criticalstressweb'] = round(f_e, 3)
-
-        # TODO: replace key value 'weld' with stiffener
-        outputobj['Weld']['height'] = round(h_st, 3)
-        outputobj['Weld']['length'] = round(l_st, 3)
-        outputobj['Weld']['thickness'] = round(thickness_stiffener_provided, 3)
+        outputobj['Weld']['CriticalStressflange'] = round(f_a_flange, 3)
+        outputobj['Weld']['CriticalStressWeb'] = round(f_e, 3)
+
+        outputobj['Stiffener'] = {}
+        outputobj['Stiffener']['Height'] = round(h_st, 3)
+        outputobj['Stiffener']['Length'] = round(l_st, 3)
+        outputobj['Stiffener']['Thickness'] = round(thickness_stiffener_provided, 3)
 
     ###########################################################################
     # End of Output dictionary
@@ -1919,55 +1781,21 @@
         logger.debug(" :=========End Of design===========")
 
     return outputobj
-=======
-            outputobj['Bolt']['Pitch'] = pitch_distance_1_2
-            outputobj['Bolt']['Pitch'] = pitch_distance_9_10
-            outputobj['Bolt']['Pitch'] = pitch_distance_3_4
-            outputobj['Bolt']['Pitch'] = pitch_distance_4_5
-            outputobj['Bolt']['Pitch'] = pitch_distance_6_7
-            outputobj['Bolt']['Pitch'] = pitch_distance_7_8
-            outputobj['Bolt']['Pitch'] = pitch_distance_5_6
-
-        outputobj['Bolt']['Gauge'] = minimum_gauge_distance
-        outputobj['Bolt']['CrossCentreGauge'] = g_1
-        outputobj['Bolt']['End'] = minimum_end_distance
-        outputobj['Bolt']['Edge'] = minimum_edge_distance
-
-        outputobj['Plate'] = {}
-        outputobj['Plate']['Height'] = end_plate_height_provided
-        outputobj['Plate']['Width'] = end_plate_width_provided
-        outputobj['Plate']['MomentDemand'] = M_d
-        outputobj['Plate']['MomentCapacity'] = M_c
-
-        outputobj['Weld'] = {}
-        outputobj['Weld']['CriticalStressflange'] = f_a_flange
-        outputobj['Weld']['CriticalStressWeb'] = f_e
->>>>>>> 67c8ccac
-
-        outputobj['Stiffener'] = {}
-        outputobj['Stiffener']['Height'] = h_st
-        outputobj['Stiffener']['Length'] = l_st
-        outputobj['Stiffener']['Thickness'] = thickness_stiffener_provided
-
-    return outputobj
-
-
-
-
-
-
-
-
-
-
-
-
-
-
-
-
-
-
-
-
-
+
+
+
+
+
+
+
+
+
+
+
+
+
+
+
+
+
+
