--- conflicted
+++ resolved
@@ -1651,22 +1651,6 @@
 
 
 if __name__ == "__main__":
-<<<<<<< HEAD
-    # --------------- To display log messages in different colors ---------------
-    rawLogger = logging.getLogger("raw")
-    rawLogger.setLevel(logging.INFO)
-    fh = logging.FileHandler("Connections\Moment\ExtendedEndPlate\extnd.log", mode="w")
-    formatter = logging.Formatter('''%(message)s''')
-    fh.setFormatter(formatter)
-    rawLogger.addHandler(fh)
-    rawLogger.info('''<link rel="stylesheet" type="text/css" href="Connections\Moment\ExtendedEndPlate\log.css"/>''')
-    # ----------------------------------------------------------------------------
-    folder_path = "D:\Osdag_Workspace\extendedendplate"
-    window = Maincontroller(folder_path)
-    window.show()
-    app = QApplication(sys.argv)
-    sys.exit(app.exec_())
-=======
 	# --------------- To display log messages in different colors ---------------
 	rawLogger = logging.getLogger("raw")
 	rawLogger.setLevel(logging.INFO)
@@ -1680,5 +1664,4 @@
 	window = Maincontroller(folder_path)
 	window.show()
 	app = QApplication(sys.argv)
-	sys.exit(app.exec_())
->>>>>>> bfaf5f05
+	sys.exit(app.exec_())