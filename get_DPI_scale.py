from PyQt5.QtWidgets import QApplication
from PyQt5 import QtWidgets
import sys

app = QApplication(sys.argv)
<<<<<<< HEAD
screen = app.screens()[0]
dpi = screen.physicalDotsPerInch()
scale = round(dpi /140.0, 1)
=======
# screen = app.screens()[0]
# dpi = screen.physicalDotsPerInch()
# image_inch = 300/140
# scale = round(dpi /140, 1)

# dpi = screen.physicalDotsPerInch()
refHeight = 1080
refWidth = 1920
# QRect rect = QGuiApplication::primaryScreen()->geometry();
resolution = QtWidgets.QDesktopWidget().screenGeometry()
width = resolution.width()
height = resolution.height()
print(width,height)
# height = max(width,height)
# width = min(width, height)
scale = round(min(height/refHeight, width/refWidth),1)
print(scale)
>>>>>>> 2cd2f666
<|MERGE_RESOLUTION|>--- conflicted
+++ resolved
@@ -3,11 +3,7 @@
 import sys
 
 app = QApplication(sys.argv)
-<<<<<<< HEAD
-screen = app.screens()[0]
-dpi = screen.physicalDotsPerInch()
-scale = round(dpi /140.0, 1)
-=======
+
 # screen = app.screens()[0]
 # dpi = screen.physicalDotsPerInch()
 # image_inch = 300/140
@@ -25,4 +21,3 @@
 # width = min(width, height)
 scale = round(min(height/refHeight, width/refWidth),1)
 print(scale)
->>>>>>> 2cd2f666
