'''
Created on 18-Nov-2016

@author: deepa
'''

# from utils.common.component import Bolt,Beam,Section,Angle,Plate,Nut,Column,Weld
from cad.items.notch import Notch
from cad.items.bolt import Bolt
from cad.items.nut import Nut
from cad.items.plate import Plate
from cad.items.ISection import ISection
from cad.items.filletweld import FilletWeld
from cad.items.angle import Angle
from PyQt5.QtWidgets import QMainWindow

from cad.ShearConnections.FinPlate.beamWebBeamWebConnectivity import BeamWebBeamWeb as FinBeamWebBeamWeb
from cad.ShearConnections.FinPlate.colFlangeBeamWebConnectivity import ColFlangeBeamWeb as FinColFlangeBeamWeb
from cad.ShearConnections.FinPlate.colWebBeamWebConnectivity import ColWebBeamWeb as FinColWebBeamWeb
from cad.ShearConnections.FinPlate.nutBoltPlacement import NutBoltArray as finNutBoltArray

from cad.ShearConnections.CleatAngle.beamWebBeamWebConnectivity import BeamWebBeamWeb as cleatBeamWebBeamWeb
from cad.ShearConnections.CleatAngle.colFlangeBeamWebConnectivity import ColFlangeBeamWeb as cleatColFlangeBeamWeb
from cad.ShearConnections.CleatAngle.colWebBeamWebConnectivity import ColWebBeamWeb as cleatColWebBeamWeb
from cad.ShearConnections.CleatAngle.nutBoltPlacement import NutBoltArray as cleatNutBoltArray
# from design_type.connection.fin_plate_connection import FinPlateConnection
# from design_type.connection.cleat_angle_connection import CleatAngleConnection
from design_type.connection.beam_cover_plate import BeamCoverPlate
from utilities import osdag_display_shape
from OCC.Core.BRepAlgoAPI import BRepAlgoAPI_Fuse
import copy
from cad.BBCad.nutBoltPlacement_AF import NutBoltArray_AF
from cad.BBCad.nutBoltPlacement_BF import NutBoltArray_BF
from cad.BBCad.nutBoltPlacement_Web import NutBoltArray_Web
from  cad.BBCad.BBCoverPlateBoltedCAD import BBCoverPlateBoltedCAD
from Common import *

# from Connections.Shear.Finplate.colWebBeamWebConnectivity import ColWebBeamWeb as finColWebBeamWeb
# from Connections.Shear.Endplate.colWebBeamWebConnectivity import ColWebBeamWeb as endColWebBeamWeb
# from Connections.Shear.cleatAngle.colWebBeamWebConnectivity import ColWebBeamWeb as cleatColWebBeamWeb
# from Connections.Shear.SeatedAngle.CAD_col_web_beam_web_connectivity import ColWebBeamWeb as seatColWebBeamWeb
#
# from Connections.Shear.Finplate.beamWebBeamWebConnectivity import BeamWebBeamWeb as finBeamWebBeamWeb
# from Connections.Shear.Endplate.beamWebBeamWebConnectivity import BeamWebBeamWeb as endBeamWebBeamWeb
# from Connections.Shear.cleatAngle.beamWebBeamWebConnectivity import BeamWebBeamWeb as cleatBeamWebBeamWeb
#
# from Connections.Shear.Finplate.colFlangeBeamWebConnectivity import ColFlangeBeamWeb as finColFlangeBeamWeb
# from Connections.Shear.Endplate.colFlangeBeamWebConnectivity import ColFlangeBeamWeb as endColFlangeBeamWeb
# from Connections.Shear.cleatAngle.colFlangeBeamWebConnectivity import ColFlangeBeamWeb as cleatColFlangeBeamWeb
# from Connections.Shear.SeatedAngle.CAD_col_flange_beam_web_connectivity import ColFlangeBeamWeb as seatColFlangeBeamWeb

# from Connections.Shear.Finplate.finPlateCalc import finConn
# from Connections.Shear.Endplate.endPlateCalc import end_connection
# from Connections.Shear.cleatAngle.cleatCalculation import cleat_connection
# from Connections.Shear.SeatedAngle.seat_angle_calc import SeatAngleCalculation
# from Connections.Component.filletweld import FilletWeld
# from Connections.Component.plate import Plate
# from Connections.Component.bolt import Bolt
# from Connections.Component.nut import Nut
# from Connections.Component.notch import Notch
# from Connections.Component.ISection import ISection
# from Connections.Component.angle import Angle
# from Connections.Shear.Finplate.nutBoltPlacement import NutBoltArray as finNutBoltArray
# from Connections.Shear.Endplate.nutBoltPlacement import NutBoltArray as endNutBoltArray
# from Connections.Shear.cleatAngle.nutBoltPlacement import NutBoltArray as cleatNutBoltArray
# from Connections.Shear.SeatedAngle.CAD_nut_bolt_placement import NutBoltArray as seatNutBoltArray
# from utilities import osdag_display_shape

import OCC.Core.V3d
from OCC.Core.Quantity import Quantity_NOC_SADDLEBROWN, Quantity_NOC_BLUE1
from OCC.Core.Graphic3d import Graphic3d_NOT_2D_ALUMINUM

# from Connections.Shear.Finplate.drawing_2D import FinCommonData
# from Connections.Shear.Endplate.drawing_2D import EndCommonData
# from Connections.Shear.cleatAngle.drawing2D import cleatCommonData
# from Connections.Shear.SeatedAngle.drawing_2D import SeatCommonData
#
# from Connections.Shear.Finplate.reportGenerator import save_html as fin_save_html
# from Connections.Shear.Endplate.reportGenerator import save_html as end_save_html
# from Connections.Shear.cleatAngle.reportGenerator import save_html as cleat_save_html
# from Connections.Shear.SeatedAngle.design_report_generator import ReportGenerator
# ----------------------------------------- from reportGenerator import save_html


class CommonDesignLogic(object):
    # --------------------------------------------- def __init__(self, **kwargs):
    # -------------------------------------------- self.uiObj = kwargs[uiObj]
    # ------------------------------ self.dictbeamdata = kwargs[dictbeamdata]
    # -------------------------------- self.dictcoldata = kwargs[dictcoldata]
    # ------------------------------------------------ self.loc = kwargs[loc]
    # ------------------------------------ self.component = kwargs[component]
    # ------------------------------------------ self.bolt_R = kwargs[bolt_R]
    # ------------------------------------------ self.bolt_T = kwargs[bolt_T]
    # ---------------------------------------- self.bolt_Ht = kwargs[bolt_Ht]
    # -------------------------------------------- self.nut_T = kwargs[nut_T]
    # ----------------------------------------- self.display =kwargs[display]
    # --------------------------- self.resultObj = self.call_finCalculation()
    # ------------------------------------------- self.connectivityObj = None


    # def __init__(self, uiObj, dictbeamdata, dictcoldata, dictangledata,
    #              dicttopangledata, loc, component, bolt_R, bolt_T,
    #              bolt_Ht, nut_T, display, folder, connection):
    def __init__(self, display, folder, connection, mainmodule):

        # self.bolt = Bolt
        # self.beam = Beam
        # # self.section = Section
        # self.angle = Angle
        # self.plate = Plate
        # self.nut = Nut
        # self.column = Column
        # self.weld = Weld

        self.display = display
        self.mainmodule = mainmodule
        self.connection = connection
        # self.resultObj = self.call_calculation()

        self.connectivityObj = None
        self.folder = folder

    # ============================= FinCalculation ===========================================
    # def call_calculation(self):  # Done
    #     if self.connection == "Fin Plate":
    #         outputs = finConn(self.uiObj)
    #     # elif self.connection == "Endplate":
    #     #     outputs = end_connection(self.uiObj)
    #     # elif self.connection == "cleatAngle":
    #     #     outputs = cleat_connection(self.uiObj)
    #     # elif self.connection == "SeatedAngle":
    #     #     self.sa_calc_obj = SeatAngleCalculation()
    #     #     outputs = self.sa_calc_obj.seat_angle_connection(self.uiObj)
    #     else:
    #         pass
    #     return outputs

    def get_notch_ht(self, PB_T, PB_R1, SB_T, SB_R1):
        """
        Args:
            PB_T: (Float)Flange thickness of Primary beam
            PB_R1: (Float) Root radius of Primary beam
            SB_T: (Float) Flange thickness of Secondary beam
            SB_R1: (Float) Root radius of Secondary beam

        Returns: (Float)Height of the coping based on maximum of sectional properties of Primary beam and Secondary beam

        """
        notch_ht = max([PB_T, SB_T]) + max([PB_R1, SB_R1]) + max([(PB_T/2), (SB_T/2),10])

        return notch_ht

    def boltHeadThick_Calculation(self, boltDia):
        '''
        This routine takes the bolt diameter and return bolt head thickness as per IS:3757(1989)


       bolt Head Dia
        <-------->
        __________
        |        | | T = Thickness
        |________| |
           |  |
           |  |
           |  |

        '''
        boltHeadThick = {5: 4, 6: 5, 8: 6, 10: 7, 12: 8, 16: 10, 20: 12.5, 22: 14, 24: 15, 27: 17, 30: 18.7, 36: 22.5}
        return boltHeadThick[boltDia]

    def boltHeadDia_Calculation(self, boltDia):
        '''
        This routine takes the bolt diameter and return bolt head diameter as per IS:3757(1989)

       bolt Head Dia
        <-------->
        __________
        |        |
        |________|
           |  |
           |  |
           |  |

        '''
        boltHeadDia = {5: 7, 6: 8, 8: 10, 10: 15, 12: 20, 16: 27, 20: 34, 22: 36, 24: 41, 27: 46, 30: 50, 36: 60}
        return boltHeadDia[boltDia]

    def boltLength_Calculation(self, boltDia):
        '''
        This routine takes the bolt diameter and return bolt head diameter as per IS:3757(1985)

       bolt Head Dia
        <-------->
        __________  ______
        |        |    |
        |________|    |
           |  |       |
           |  |       |
           |  |       |
           |  |       |
           |  |       |  l= length
           |  |       |
           |  |       |
           |  |       |
           |__|    ___|__

        '''
        boltHeadDia = {5: 40, 6: 40, 8: 40, 10: 40, 12: 40, 16: 50, 20: 50, 22: 50, 24: 50, 27: 60, 30: 65, 36: 75}

        return boltHeadDia[boltDia]

    def nutThick_Calculation(self, boltDia):
        '''
        Returns the thickness of the nut depending upon the nut diameter as per IS1363-3(2002)
        '''
        nutDia = {5: 5, 6: 5.65, 8: 7.15, 10: 8.75, 12: 11.3, 16: 15, 20: 17.95, 22: 19.0, 24: 21.25, 27: 23, 30: 25.35,
                  36: 30.65}

        return nutDia[boltDia]



    def create3DBeamWebBeamWeb(self):
        '''self,uiObj,resultObj,dictbeamdata,dictcoldata):
        creating 3d cad model with beam web beam web

        '''

        A = self.module_class()

        if self.connection == KEY_DISP_FINPLATE:
            # A = self.module_class()
            # A = FinPlateConnection()
            plate = Plate(L=A.plate.height, W=A.plate.length, T=A.plate.thickness_provided)
            Fweld1 = FilletWeld(L=A.weld.length, b=A.weld.size, h=A.weld.size)

        elif self.connection == KEY_DISP_CLEATANGLE:
            # A = CleatAngleConnection()

            angle = Angle(L=A.cleat.height, A=A.cleat.leg_a_length, B=A.cleat.leg_b_length, T=A.cleat.thickness,
                          R1=A.cleat.root_radius, R2=A.cleat.toe_radius)
        else:
            pass

        bolt_dia = int(A.bolt.bolt_diameter_provided)
        bolt_r = bolt_dia / 2.0
        bolt_R = self.boltHeadDia_Calculation(bolt_dia) / 2.0
        bolt_T = self.boltHeadThick_Calculation(bolt_dia)
        bolt_Ht = self.boltLength_Calculation(bolt_dia)
        nut_T = self.nutThick_Calculation(bolt_dia)  # bolt_dia = nut_dia
        nut_Ht = bolt_dia
        notch_height = A.supported_section.notch_ht
        notch_R1 = max([A.supporting_section.root_radius, A.supported_section.root_radius, 10])

        ##### SECONDARY BEAM PARAMETERS ######


        # --Notch dimensions
        if self.connection == KEY_DISP_FINPLATE:
            gap = A.plate.gap
            notchObj = Notch(R1=notch_R1,
                             height=notch_height,
                             # width= (pBeam_B/2.0 - (pBeam_tw/2.0 ))+ gap,
                             width=(A.supporting_section.flange_width / 2.0 - (
                                         A.supporting_section.web_thickness / 2.0 + gap)) + gap,
                             length=A.supported_section.flange_width)

        elif self.connection == KEY_DISP_CLEATANGLE:
            gap = A.cleat.gap
            notchObj = Notch(R1=notch_R1,
                             height=notch_height,
                             width=(A.supporting_section.flange_width / 2.0 - (
                                     A.supporting_section.web_thickness / 2.0 + gap)) + gap,
                             length=A.supported_section.flange_width)
            print(notch_R1,notch_height,(A.supporting_section.flange_width / 2.0 -
                                         (A.supporting_section.web_thickness / 2.0 + gap)) + gap, A.supported_section.flange_width)
        # elif self.connection == "Endplate":
        #     notchObj = Notch(R1=notch_R1, height=notch_height,
        #                      width=(pBeam_B / 2.0 - (pBeam_tw / 2.0 + plate_thick)) + plate_thick,
        #                      length=sBeam_B)
        # column = ISectionold(B = 83, T = 14.1, D = 250, t = 11, R1 = 12, R2 = 3.2, alpha = 98, length = 1000)

            # beam = ISectionold(B = 140, T = 16,D = 400,t = 8.9, R1 = 14, R2 = 7, alpha = 98,length = 500)

        supporting = ISection(B=A.supporting_section.flange_width, T=A.supporting_section.flange_thickness,
                              D=A.supporting_section.depth, t=A.supporting_section.web_thickness,
                              R1=A.supporting_section.root_radius, R2=A.supporting_section.toe_radius,
                              alpha=A.supporting_section.flange_slope,
                              length=1000, notchObj=None)

        supported = ISection(B=A.supported_section.flange_width, T=A.supported_section.flange_thickness,
                             D=A.supported_section.depth,
                             t=A.supported_section.web_thickness, R1=A.supported_section.root_radius,
                             R2=A.supported_section.toe_radius,
                             alpha=A.supported_section.flange_slope, length=500, notchObj=notchObj)

        # bolt = Bolt(R = bolt_R,T = bolt_T, H = 38.0, r = 4.0 )
        bolt = Bolt(R=bolt_R, T=bolt_T, H=bolt_Ht, r=bolt_r)

        # nut =Nut(R = bolt_R, T = 10.0,  H = 11, innerR1 = 4.0, outerR2 = 8.3)
        nut = Nut(R=bolt_R, T=nut_T, H=nut_Ht, innerR1=bolt_r)

        if self.connection == KEY_DISP_FINPLATE:  # finBeamWebBeamWeb/endBeamWebBeamWeb
            nut_space = A.supported_section.web_thickness + A.plate.thickness_provided + nut_T
            nutBoltArray = finNutBoltArray(A.bolt,  A.plate, nut, bolt, nut_space)
            beamwebconn = FinBeamWebBeamWeb(supporting, supported, notchObj, plate, Fweld1, nutBoltArray, gap)
            # column, beam, notch, plate, Fweld, nut_bolt_array
        # elif self.connection == "Endplate":
        #     nut_space = sBeam_tw + plate_thick + nut_T
        #     nutBoltArray = endNutBoltArray(self.resultObj, nut, bolt, nut_space)
        #     beamwebconn = endBeamWebBeamWeb(column, beam, notchObj, Fweld1, plate, nutBoltArray)
        #
        elif self.connection == KEY_DISP_CLEATANGLE:
            # nut_space = sBeam_tw + 2 * cleat_thick + nut_T
            # cnut_space = pBeam_tw + cleat_thick + nut_T
            # nut_bolt_array = cleatNutBoltArray(self.resultObj, nut, bolt, nut_space, cnut_space)
            # beamwebconn = cleatBeamWebBeamWeb(column, beam, notchObj, angle, nut_bolt_array,gap)
            nut_space = A.supported_section.web_thickness + 2 * A.cleat.thickness + nut_T
            cnut_space = A.supporting_section.web_thickness + A.cleat.thickness + nut_T
            nut_bolt_array = cleatNutBoltArray(A.cleat, nut, bolt, nut_space, cnut_space)
            beamwebconn = cleatBeamWebBeamWeb(supporting, supported, notchObj, angle, nut_bolt_array,gap)

        beamwebconn.create_3dmodel()

        return beamwebconn

    def create3DColWebBeamWeb(self):
        '''
        creating 3d cad model with column web beam web

        '''

        A = self.module_class()

        # if self.connection == KEY_DISP_FINPLATE:
            # A = self.module_class()
            # A = FinPlateConnection()
        if self.connection == KEY_DISP_CLEATANGLE:
            # A = CleatAngleConnection()
            angle = Angle(L=A.cleat.height, A=A.cleat.leg_a_length, B=A.cleat.leg_b_length, T=A.cleat.thickness,
                          R1=A.cleat.r1, R2=A.cleat.r2)
        else:
            pass
        #### PLATE,BOLT,ANGLE AND NUT PARAMETERS #####

        # if self.connection == "cleatAngle":
        #     cleat_length = self.resultObj['cleat']['height']
        #     cleat_thick = float(self.dictangledata["t"])
        #     cleat_legsizes = str(self.dictangledata["AXB"])
        #     angle_A = int(cleat_legsizes.split('x')[0])
        #     angle_B = int(cleat_legsizes.split('x')[1])
        #     angle_r1 = float(str(self.dictangledata["R1"]))
        #     angle_r2 = float(str(self.dictangledata["R2"]))
        #
        # elif self.connection == 'SeatedAngle':
        #     seat_length = self.resultObj['SeatAngle']['Length (mm)']
        #     seat_thick = float(self.dictangledata["t"])
        #     seat_legsizes = str(self.dictangledata["AXB"])
        #     seatangle_A = int(seat_legsizes.split('x')[0])
        #     seatangle_B = int(seat_legsizes.split('x')[1])
        #     seatangle_r1 = float(str(self.dictangledata["R1"]))
        #     seatangle_r2 = float(str(self.dictangledata["R2"]))
        #
        #     topangle_length = self.resultObj['SeatAngle']['Length (mm)']
        #     topangle_thick = float(self.dicttopangledata["t"])
        #     top_legsizes = str(self.dicttopangledata["AXB"])
        #     topangle_A = int(top_legsizes.split('x')[0])
        #     topangle_B = int(top_legsizes.split('x')[1])
        #     topangle_r1 = float(str(self.dicttopangledata["R1"]))
        #     topangle_r2 = float(str(self.dicttopangledata["R2"]))
        # else:
        #     fillet_length = self.resultObj['Plate']['height']
        #     fillet_thickness = str(self.uiObj['Weld']['Size (mm)'])
        #     plate_width = self.resultObj['Plate']['width']
        #     plate_thick = str(self.uiObj['Plate']['Thickness (mm)'])

        bolt_dia = int(A.bolt.bolt_diameter_provided)
        bolt_r = bolt_dia / 2.0
        bolt_R = self.boltHeadDia_Calculation(bolt_dia) / 2.0
        bolt_T = self.boltHeadThick_Calculation(bolt_dia)
        bolt_Ht = self.boltLength_Calculation(bolt_dia)
        nut_T = self.nutThick_Calculation(bolt_dia)  # bolt_dia = nut_dia
        nut_Ht = bolt_dia
        notch_height = A.supported_section.notch_ht
        notch_R1 = max([A.supporting_section.root_radius, A.supported_section.root_radius, 10])

        if self.connection == KEY_DISP_CLEATANGLE:
            gap = A.cleat.gap
            notchObj = Notch(R1=notch_R1,
                             height=notch_height,
                             width=(A.supporting_section.flange_width / 2.0 - (
                                     A.supporting_section.web_thickness / 2.0 + gap)) + gap,
                             length=A.supported_section.flange_width)
            print(notch_R1, notch_height, (A.supporting_section.flange_width / 2.0 -
                                           (A.supporting_section.web_thickness / 2.0 + gap)) + gap,
                  A.supported_section.flange_width)
        elif self.connection == 'SeatedAngle':
            pass
            # seatangle = Angle(L=seat_length, A=seatangle_A, B=seatangle_B, T=seat_thick, R1=seatangle_r1,
            #                   R2=seatangle_r2)
            # topclipangle = Angle(L=topangle_length, A=topangle_A, B=topangle_B, T=topangle_thick, R1=topangle_r1,
            #                      R2=topangle_r2)
        else:
            plate = Plate(L=A.plate.height, W=A.plate.length, T=A.plate.thickness_provided)
            Fweld1 = FilletWeld(L=A.weld.length, b=A.weld.size, h=A.weld.size)

        supporting = ISection(B=A.supporting_section.flange_width, T=A.supporting_section.flange_thickness,
                              D=A.supporting_section.depth, t=A.supporting_section.web_thickness,
                              R1=A.supporting_section.root_radius, R2=A.supporting_section.toe_radius,
                              alpha=A.supporting_section.flange_slope,
                              length=1000, notchObj=None)
        supported = ISection(B=A.supported_section.flange_width, T=A.supported_section.flange_thickness,
                             D=A.supported_section.depth,
                             t=A.supported_section.web_thickness, R1=A.supported_section.root_radius,
                             R2=A.supported_section.toe_radius,
                             alpha=A.supported_section.flange_slope, length=500, notchObj=None)

        bolt = Bolt(R=bolt_R, T=bolt_T, H=bolt_Ht, r=bolt_r)
        nut = Nut(R=bolt_R, T=nut_T, H=nut_Ht, innerR1=bolt_r)

        if self.connection == "Fin Plate":  # finColWebBeamWeb
<<<<<<< HEAD
            gap =self.plate.gap
=======
            gap = A.plate.gap
>>>>>>> 793454ae
            nut_space = A.supported_section.web_thickness + int(A.plate.thickness_provided) + nut_T
            nutBoltArray = finNutBoltArray(A.bolt, A.plate, nut, bolt, nut_space)
            colwebconn = FinColWebBeamWeb(supporting, supported, Fweld1, plate, nutBoltArray,gap)



        # elif self.connection == "Endplate":
        #     nut_space = column_tw + int(plate_thick) + nut_T
        #     nutBoltArray = endNutBoltArray(A,bolt, nut, bolt, nut_space)
        #     colwebconn = endColWebBeamWeb(A.supporting_section, A.supported_section, A.weld, A.plate, nutBoltArray)

        elif self.connection == KEY_DISP_CLEATANGLE:
            # nut_space = beam_tw + 2 * cleat_thick + nut_T
            # cnut_space = column_tw + cleat_thick + nut_T
            # nut_bolt_array = cleatNutBoltArray(self.resultObj, nut, bolt, nut_space, cnut_space)
            # colwebconn = cleatColWebBeamWeb(column, beam, angle, nut_bolt_array,gap)
            nut_space = A.supported_section.web_thickness + 2 * A.cleat.thickness + nut_T
            cnut_space = A.supporting_section.web_thickness + A.cleat.thickness + nut_T
            nut_bolt_array = cleatNutBoltArray(A.cleat, nut, bolt, nut_space, cnut_space)
            colwebconn = cleatColWebBeamWeb(supporting, supported, angle, nut_bolt_array, gap)

        else:
            pass
            # snut_space = column_tw + seat_thick  + nut_T
            # sbnut_space = beam_T + seat_thick + nut_T
            # tnut_space = beam_T + topangle_thick + nut_T
            # tbnut_space = column_tw + topangle_thick + nut_T
            #
            # nutBoltArray = seatNutBoltArray(self.resultObj, nut, bolt, snut_space, sbnut_space,tnut_space,tbnut_space)
            # colwebconn = seatColWebBeamWeb(column, beam, seatangle, topclipangle, nutBoltArray,gap)

        colwebconn.create_3dmodel()
        return colwebconn

    def create3DColFlangeBeamWeb(self):
        '''
        Creating 3d cad model with column flange beam web connection

        '''

        A = self.module_class()

        if self.connection == "Fin Plate":
            # A = self.module_class()
            # A = FinPlateConnection()
            gap = A.plate.gap
        elif self.connection == KEY_DISP_CLEATANGLE:
            # A = CleatAngleConnection()
            angle = Angle(L=A.cleat.height, A=A.cleat.leg_a_length, B=A.cleat.leg_b_length, T=A.cleat.thickness,
                          R1=A.cleat.root_radius, R2=A.cleat.toe_radius)
        else:
            pass

        bolt_dia = int(A.bolt.bolt_diameter_provided)
        bolt_r = bolt_dia / 2.0
        bolt_R = self.boltHeadDia_Calculation(bolt_dia) / 2.0
        bolt_T = self.boltHeadThick_Calculation(bolt_dia)
        bolt_Ht = self.boltLength_Calculation(bolt_dia)
        nut_T = self.nutThick_Calculation(bolt_dia)  # bolt_dia = nut_dia
        nut_Ht = bolt_dia
        # gap = A.plate.gap
        notch_height = A.supported_section.notch_ht
        notch_R1 = max([A.supporting_section.root_radius, A.supported_section.root_radius, 10])

        if self.connection == KEY_DISP_CLEATANGLE:
            gap = A.cleat.gap
            notchObj = Notch(R1=notch_R1,
                             height=notch_height,
                             width=(A.supporting_section.flange_width / 2.0 - (
                                     A.supporting_section.web_thickness / 2.0 + gap)) + gap,
                             length=A.supported_section.flange_width)
            print(notch_R1, notch_height, (A.supporting_section.flange_width / 2.0 -
                                           (A.supporting_section.web_thickness / 2.0 + gap)) + gap,
                  A.supported_section.flange_width)

        elif self.connection == 'SeatedAngle':
            pass
            # seatangle = Angle(L=seat_length, A=seatangle_A, B=seatangle_B, T=seat_thick, R1=seatangle_r1,
                              # R2=seatangle_r2)
            #bolt_len_required = float(bolt_T + (seat_thick) + beam_tw + nut_T)
            # topclipangle = Angle(L=topangle_length, A=topangle_A, B=topangle_B, T=topangle_thick, R1=topangle_r1,
            #                      R2=topangle_r2)
        else:
            # plate = Plate(L= 300,W =100, T = 10)
            plate = Plate(L=A.plate.height, W=A.plate.length, T=A.plate.thickness_provided)

            # Fweld1 = FilletWeld(L= 300,b = 6, h = 6)
            Fweld1 = FilletWeld(L=A.weld.length, b=A.weld.size, h=A.weld.size)

        supported = ISection(B=A.supported_section.flange_width, T=A.supported_section.flange_thickness,
                             D=A.supported_section.depth,
                             t=A.supported_section.web_thickness, R1=A.supported_section.root_radius,
                             R2=A.supported_section.toe_radius,
                             alpha=A.supported_section.flange_slope, length=500, notchObj=None)

        supporting = ISection(B=A.supporting_section.flange_width, T=A.supporting_section.flange_thickness,
                              D=A.supporting_section.depth, t=A.supporting_section.web_thickness,
                              R1=A.supporting_section.root_radius, R2=A.supporting_section.toe_radius,
                              alpha=A.supporting_section.flange_slope,
                              length=1000, notchObj=None)

        # bolt = Bolt(R = bolt_R,T = bolt_T, H = 38.0, r = 4.0 )
        bolt = Bolt(R=bolt_R, T=bolt_T, H=bolt_Ht, r=bolt_r)

        # nut =Nut(R = bolt_R, T = 10.0,  H = 11, innerR1 = 4.0, outerR2 = 8.3)
        nut = Nut(R=bolt_R, T=nut_T, H=nut_Ht, innerR1=bolt_r)

        if self.connection == KEY_DISP_FINPLATE:
            nut_space = A.supported_section.web_thickness+ int(A.plate.thickness_provided) + nut_T
            # nutBoltArray = finNutBoltArray(A, nut, bolt, nut_space)  # finColFlangeBeamWeb
            # colflangeconn = finColFlangeBeamWeb(column, beam, Fweld1, plate, nutBoltArray, gap)

            nutBoltArray = finNutBoltArray(A.bolt, A.plate, nut, bolt, nut_space)
            colflangeconn = FinColFlangeBeamWeb(supporting, supported, Fweld1, plate, nutBoltArray,gap)

        elif self.connection == KEY_DISP_CLEATANGLE:

            # nut_space =  A.supported_section.web_thickness + 2 *  + nut_T
            # cnut_space = column_T + cleat_thick + nut_T
            # nut_bolt_array = cleatNutBoltArray(self.resultObj, nut, bolt, nut_space, cnut_space)
            # colflangeconn = cleatColFlangeBeamWeb(column, beam, angle, nut_bolt_array,gap)
            nut_space = A.supported_section.web_thickness + 2 * A.cleat.thickness + nut_T
            cnut_space = A.supporting_section.web_thickness + A.cleat.thickness + nut_T
            nut_bolt_array = cleatNutBoltArray(A.cleat, nut, bolt, nut_space, cnut_space)
            colflangeconn = cleatColFlangeBeamWeb(supporting, supported, angle, nut_bolt_array, gap)

        else:
            pass
            # elif self.connection == "Endplate":
            #     nut_space = column_T + int(plate_thick) + nut_T
            #     nutBoltArray = endNutBoltArray(self.resultObj, nut, bolt, nut_space)
            #     colflangeconn = endColFlangeBeamWeb(column, beam, Fweld1, plate, nutBoltArray)
            #

        # else:
        #     snut_space = column_T + seat_thick + nut_T
        #     sbnut_space = beam_T + seat_thick + nut_T
        #     tnut_space = beam_T + topangle_thick + nut_T
        #     tbnut_space = column_T + topangle_thick + nut_T
        #
        #     nutBoltArray = seatNutBoltArray(self.resultObj, nut, bolt, snut_space, sbnut_space, tnut_space, tbnut_space)
        #     colflangeconn = seatColFlangeBeamWeb(column, beam, seatangle, topclipangle, nutBoltArray,gap)

        colflangeconn.create_3dmodel()
        return colflangeconn

    def createBBCoverPlateBoltedCAD(self):
        '''
        :return: The calculated values/parameters to create 3D CAD model of individual components.
        '''
        B= BeamCoverPlate()
        # beam_data = self.fetchBeamPara()  # Fetches the beam dimensions

        beam_tw = float(B.section.web_thickness)
        beam_T = float(B.section.flange_thickness)
        beam_d = float(B.section.depth)
        beam_B = float(B.section.flange_width)
        beam_R1 = float(B.section.root_radius)
        beam_R2 = float(B.section.toe_radius)
        beam_alpha = float(B.section.flange_slope)
        beam_length = 800.0

        beam_Left = ISection(B=beam_B, T=beam_T, D=beam_d, t=beam_tw,
                             R1=beam_R1, R2=beam_R2, alpha=beam_alpha,
                             length=beam_length, notchObj=None)  # Call to ISection in Component repository
        beam_Right = copy.copy(beam_Left)  # Since both the beams are same
        # outputobj = self.outputs  # Output dictionary from calculation file
        # alist = self.designParameters()  # An object to save all input values entered by user

        plateAbvFlange = Plate(L=B.flange_plate.height,
                               W=B.flange_plate.length,
                               T=float(B.flange_plate.thickness_provided))  # Call to Plate in Component repository
        plateBelwFlange = copy.copy(plateAbvFlange)  # Since both the flange plates are identical

        innerplateAbvFlangeFront = Plate(L=B.flange_plate.Innerheight,
                                         W=B.flange_plate.Innerlength,
                                         T=float(B.flange_plate.thickness_provided))
        innerplateAbvFlangeBack = copy.copy(innerplateAbvFlangeFront)
        innerplateBelwFlangeFront = copy.copy(innerplateAbvFlangeBack)
        innerplateBelwFlangeBack = copy.copy(innerplateBelwFlangeFront)

        WebPlateLeft = Plate(L=B.web_plate.height,
                             W=B.web_plate.length,
                             T=float(B.web_plate.thickness_provided))  # Call to Plate in Component repository
        WebPlateRight = copy.copy(WebPlateLeft)  # Since both the Web plates are identical

        bolt_d = float(B.flange_bolt.bolt_diameter_provided)  # Bolt diameter (shank part), entered by user
        bolt_r = bolt_d / 2  # Bolt radius (Shank part)
        bolt_T = self.boltHeadThick_Calculation(bolt_d)  # Bolt head thickness
        bolt_R = self.boltHeadDia_Calculation(bolt_d) / 2  # Bolt head diameter (Hexagon)
        bolt_Ht = self.boltLength_Calculation(bolt_d)  # Bolt head height

        bolt = Bolt(R=bolt_R, T=bolt_T, H=bolt_Ht, r=bolt_r)  # Call to create Bolt from Component directory
        nut_T = self.nutThick_Calculation(bolt_d)  # Nut thickness, usually nut thickness = nut height
        nut_Ht = nut_T
        nut = Nut(R=bolt_R, T=nut_T, H=nut_Ht, innerR1=bolt_r)  # Call to create Nut from Component directory

        numOfBoltsF = int(B.flange_plate.bolts_required)  # Number of flange bolts for both beams
        if B.preference == "Outside":
            nutSpaceF = float(B.flange_plate.thickness_provided) + beam_T  # Space between bolt head and nut for flange bolts
        else:
            nutSpaceF = 2 * float(B.flange_plate.thickness_provided) + beam_T


            #TODO : update nutSpace from Osdag test

        numOfBoltsW = int(B.web_plate.bolts_required)  # Number of web bolts for both beams
        nutSpaceW = 2 * float(B.web_plate.thickness_provided) + beam_tw  # Space between bolt head and nut for web bolts

        # Bolt placement for Above Flange bolts, call to nutBoltPlacement_AF.py
        bolting_AF = NutBoltArray_AF(BeamCoverPlate(), nut, bolt, numOfBoltsF, nutSpaceF)

        # Bolt placement for Below Flange bolts, call to nutBoltPlacement_BF.py
        bolting_BF = NutBoltArray_BF(BeamCoverPlate(), nut, bolt, numOfBoltsF, nutSpaceF)

        # Bolt placement for Web Plate bolts, call to nutBoltPlacement_Web.py
        bolting_Web = NutBoltArray_Web(BeamCoverPlate(), nut, bolt, numOfBoltsW, nutSpaceW)

        # bbCoverPlateBolted is an object which is passed BBCoverPlateBoltedCAD.py file, which initialized the parameters of each CAD component
        bbCoverPlateBolted = BBCoverPlateBoltedCAD(beam_Left, beam_Right, plateAbvFlange, plateBelwFlange,
                                                   innerplateAbvFlangeFront,
                                                   innerplateAbvFlangeBack, innerplateBelwFlangeFront,
                                                   innerplateBelwFlangeBack,
                                                   WebPlateLeft, WebPlateRight, bolting_AF, bolting_BF, bolting_Web,
                                                   BeamCoverPlate())

        # bbCoverPlateBolted.create_3DModel() will create the CAD model of each component, debugging this line will give moe clarity
        bbCoverPlateBolted.create_3DModel()

        return bbCoverPlateBolted

    def display_3DModel(self, component,bgcolor):

        self.component = component

        self.display.EraseAll()
        self.display.View_Iso()
        self.display.FitAll()



        self.display.DisableAntiAliasing()

        if bgcolor == "gradient_bg":

            self.display.set_bg_gradient_color([51, 51, 102], [150, 150, 170])
        else:
            self.display.set_bg_gradient_color([255, 255, 255], [255, 255, 255])

        if self.mainmodule  == "Shear Connection":

            A = self.module_class()

            # if self.connection == KEY_DISP_FINPLATE:
            #     A = self.module_class()
            #     # A = FinPlateConnection()
            # elif self.connection == KEY_DISP_CLEATANGLE:
            #     A = CleatAngleConnection()
            # else:
            #     pass

            self.loc = A.connectivity


            if self.loc == "Column flange-Beam web" and self.connection == "Fin Plate":
                self.display.View.SetProj(OCC.Core.V3d.V3d_XnegYnegZpos)
            elif self.loc == "Column flange-Beam flange" and self.connection == "SeatedAngle":
                self.display.View.SetProj(OCC.Core.V3d.V3d_XnegYnegZpos)
            elif self.loc == "Column web-Beam flange" and self.connection == "SeatedAngle":
                self.display.View.SetProj(OCC.Core.V3d.V3d_XposYnegZpos)

            if self.component == "Column":
                osdag_display_shape(self.display, self.connectivityObj.get_columnModel(), update=True)
            elif self.component == "Beam":
                osdag_display_shape(self.display, self.connectivityObj.get_beamModel(), material=Graphic3d_NOT_2D_ALUMINUM,
                                    update=True)
            elif component == "cleatAngle":

                osdag_display_shape(self.display, self.connectivityObj.angleModel, color=Quantity_NOC_BLUE1, update=True)
                osdag_display_shape(self.display, self.connectivityObj.angleLeftModel, color=Quantity_NOC_BLUE1,
                                    update=True)
                nutboltlist = self.connectivityObj.nut_bolt_array.get_models()
                for nutbolt in nutboltlist:
                    osdag_display_shape(self.display, nutbolt, color=Quantity_NOC_SADDLEBROWN, update=True)

            elif component == "SeatAngle":
                osdag_display_shape(self.display, self.connectivityObj.topclipangleModel, color=Quantity_NOC_BLUE1,
                                    update=True)
                osdag_display_shape(self.display, self.connectivityObj.angleModel, color=Quantity_NOC_BLUE1, update=True)
                nutboltlist = self.connectivityObj.nut_bolt_array.get_models()
                for nutbolt in nutboltlist:
                    osdag_display_shape(self.display, nutbolt, color=Quantity_NOC_SADDLEBROWN, update=True)

            elif self.component == "Plate":
                osdag_display_shape(self.display, self.connectivityObj.weldModelLeft, color='red', update=True)
                osdag_display_shape(self.display, self.connectivityObj.weldModelRight, color='red', update=True)
                osdag_display_shape(self.display, self.connectivityObj.plateModel, color=Quantity_NOC_BLUE1, update=True)
                nutboltlist = self.connectivityObj.nut_bolt_array.get_models()
                for nutbolt in nutboltlist:
                    osdag_display_shape(self.display, nutbolt, color=Quantity_NOC_SADDLEBROWN, update=True)

            elif self.component == "Model":

                osdag_display_shape(self.display, self.connectivityObj.columnModel, update=True)
                osdag_display_shape(self.display, self.connectivityObj.beamModel, material=Graphic3d_NOT_2D_ALUMINUM,
                                    update=True)
                if self.connection == KEY_DISP_FINPLATE or self.connection == KEY_DISP_ENDPLATE:
                    osdag_display_shape(self.display, self.connectivityObj.weldModelLeft, color='red', update=True)
                    osdag_display_shape(self.display, self.connectivityObj.weldModelRight, color='red', update=True)
                    osdag_display_shape(self.display, self.connectivityObj.plateModel, color=Quantity_NOC_BLUE1,
                                        update=True)

                elif self.connection == KEY_DISP_CLEATANGLE:
                    osdag_display_shape(self.display, self.connectivityObj.angleModel, color=Quantity_NOC_BLUE1,
                                        update=True)
                    osdag_display_shape(self.display, self.connectivityObj.angleLeftModel, color=Quantity_NOC_BLUE1,
                                        update=True)
                else:
                    osdag_display_shape(self.display, self.connectivityObj.topclipangleModel, color=Quantity_NOC_BLUE1,
                                        update=True)
                    osdag_display_shape(self.display, self.connectivityObj.angleModel, color=Quantity_NOC_BLUE1,
                                        update=True)
                nutboltlist = self.connectivityObj.nut_bolt_array.get_models()
                for nutbolt in nutboltlist:
                    osdag_display_shape(self.display, nutbolt, color=Quantity_NOC_SADDLEBROWN, update=True)

        if self.mainmodule == "Moment Connection":
            # if self.connection == "Beam Coverplate Connection":
            self.B = BeamCoverPlate()
            # else:
            #     pass
            #
            # self.loc = A.connectivity
            self.CPBoltedObj = self.createBBCoverPlateBoltedCAD()  # CPBoltedObj is an object which gets all the calculated values of CAD models
            if self.component == "Beam":
                # Displays both beams
                osdag_display_shape(self.display, self.CPBoltedObj.get_beamsModel(), update=True)

            elif self.component == "Connector":
                osdag_display_shape(self.display, self.CPBoltedObj.get_flangewebplatesModel(), update=True, color='Blue')
                if self.B.preference != 'Outside':
                    osdag_display_shape(self.display, self.CPBoltedObj.get_innetplatesModels(), update=True,color='Blue')


                osdag_display_shape(self.display, self.CPBoltedObj.get_nut_bolt_arrayModels(), update=True, color=Quantity_NOC_SADDLEBROWN)

            elif self.component == "Model":
                osdag_display_shape(self.display, self.CPBoltedObj.get_beamsModel(), update=True)
                osdag_display_shape(self.display, self.CPBoltedObj.get_flangewebplatesModel(), update=True, color='Blue')

                #Todo: remove velove commented lines

                if self.B.preference != 'Outside':
                    osdag_display_shape(self.display, self.CPBoltedObj.get_innetplatesModels(), update=True,color='Blue')

                osdag_display_shape(self.display, self.CPBoltedObj.get_nut_bolt_arrayModels(), update=True, color=Quantity_NOC_SADDLEBROWN)


    def call_3DModel(self, flag, module_class):  # Done

        self.module_class = module_class

        if self.mainmodule == "Shear Connection":

            A = self.module_class()

            # if self.connection == "Fin Plate":
            #     # A = FinPlateConnection()
            #     A = self.module_class()
            # elif self.connection == KEY_DISP_CLEATANGLE:
            #     A = CleatAngleConnection()
            # pass

            self.loc = A.connectivity

            if flag is True:

                if self.loc == "Column web-Beam web" or self.loc == "Column web-Beam flange":
                    self.connectivityObj = self.create3DColWebBeamWeb()

                elif self.loc == "Column flange-Beam web" or self.loc == "Column flange-Beam flange":
                    self.connectivityObj = self.create3DColFlangeBeamWeb()

                else:
                    self.connectivityObj = self.create3DBeamWebBeamWeb()

                self.display_3DModel("Model","gradient_bg")
            else:
                self.display.EraseAll()

        elif self.mainmodule == "Moment Connection":

            if flag is True:

                self.CPBoltedObj = self.createBBCoverPlateBoltedCAD()

                self.display_3DModel("Model", "gradient_bg")

            else:
                self.display.EraseAll()


    # def call_saveOutputs(self):  # Done
    #     return self.call_calculation(self.uiObj)
    #
    # def call2D_Drawing(self, view, fileName, folder):  # Rename function with call_view_images()
    #     ''' This routine saves the 2D SVG image as per the connectivity selected
    #     SVG image created through svgwrite package which takes design INPUT and OUTPUT parameters from Finplate GUI.
    #     '''
    #     if view == "All":
    #
    #         self.callDesired_View(fileName, view, folder)
    #         # self.display.set_bg_gradient_color(255, 255, 255, 255, 255, 255)
    #         #
    #         # data = os.path.join(str(folder), "images_html", "3D_Model.png")
    #         #
    #         # self.display.ExportToImage(data)
    #         #
    #         # # self.display.set_bg_gradient_color(51, 51, 102, 150, 150, 170)
    #         # self.display.View_Iso()
    #         # self.display.FitAll()
    #
    #     else:
    #
    #         f = open(fileName, 'w')
    #
    #         self.callDesired_View(fileName, view, folder)
    #         f.close()
    #
    # def callDesired_View(self, fileName, view, folder):
    #
    #     if self.connection == "Fin Plate":
    #         finCommonObj = FinCommonData(self.uiObj, self.resultObj, self.dictbeamdata, self.dictcoldata, folder)
    #         finCommonObj.saveToSvg(str(fileName), view)
    #     elif self.connection == "Endplate":
    #         endCommonObj = EndCommonData(self.uiObj, self.resultObj, self.dictbeamdata, self.dictcoldata, folder)
    #         endCommonObj.save_to_svg(str(fileName), view)
    #     elif self.connection == "cleatAngle":
    #         cleatCommonObj = cleatCommonData(self.uiObj, self.resultObj, self.dictbeamdata, self.dictcoldata,
    #                                          self.dictangledata, folder)
    #         cleatCommonObj.save_to_svg(str(fileName), view)
    #     else:
    #         seatCommonObj = SeatCommonData(self.uiObj, self.resultObj, self.dictbeamdata, self.dictcoldata,
    #                                        self.dictangledata, self.dicttopangledata, folder)
    #         seatCommonObj.save_to_svg(str(fileName), view)
    #
    # def call_saveMessages(self):  # Done
    #
    #     if self.connection == "Fin Plate":
    #         fileName = os.path.join("Connections", "Shear", "Fin Plate", "fin.log")
    #
    #     elif self.connection == "Endplate":
    #         fileName = os.path.join("Connections", "Shear", "Endplate", "end.log")
    #
    #     elif self.connection == "cleatAngle":
    #         fileName = os.path.join("Connections", "Shear", "cleatAngle", "cleat.log")
    #
    #     else:
    #         fileName = os.path.join("Connections", "Shear", "SeatedAngle", "seatangle.log")
    #
    #     return fileName
    #
    # def call_designReport(self, htmlfilename, profileSummary):
    #
    #     fileName = str(htmlfilename)
    #
    #     if self.connection == "Fin Plate":
    #         fin_save_html(self.resultObj, self.uiObj, self.dictbeamdata, self.dictcoldata, profileSummary,
    #                       htmlfilename, self.folder)
    #     elif self.connection == "Endplate":
    #         end_save_html(self.resultObj, self.uiObj, self.dictbeamdata, self.dictcoldata, profileSummary,
    #                       htmlfilename, self.folder)
    #     elif self.connection == "cleatAngle":
    #         cleat_save_html(self.resultObj,self.uiObj,self.dictbeamdata,self.dictcoldata,self.dictangledata,
    #                         profileSummary,htmlfilename, self.folder)
    #     else:
    #         self.sa_report = ReportGenerator(self.sa_calc_obj)
    #         self.sa_report.save_html(profileSummary,htmlfilename,self.folder)
    #
    # def load_userProfile(self):
    #     # TODO load_userProfile - deepa
    #     pass
    #
    #
    # def save_userProfile(self, profile_summary, fileName):
    #     # TODO save_userProfile - deepa
    #     filename = str(fileName)
    #
    #     infile = open(filename, 'w')
    #     json.dump(profile_summary, infile)
    #     infile.close()
    #     pass
    #
    # def save_CADimages(self):  # png,jpg and tiff
    #     # TODO save_CADimages - deepa
    #     pass

    def create2Dcad(self):
        ''' Returns the 3D model of finplate depending upon component
        '''


        if self.component == "Beam":
            final_model = self.connectivityObj.get_beamModel()

        elif self.component == "Column":
            final_model = self.connectivityObj.columnModel

        elif self.component == "Plate":
            cadlist = [self.connectivityObj.weldModelLeft,
                       self.connectivityObj.weldModelRight,
                       self.connectivityObj.plateModel] + self.connectivityObj.nut_bolt_array.get_models()
            final_model = cadlist[0]
            for model in cadlist[1:]:
                final_model = BRepAlgoAPI_Fuse(model, final_model).Shape()
        else:
            cadlist = self.connectivityObj.get_models()
            final_model = cadlist[0]
            for model in cadlist[1:]:
                final_model = BRepAlgoAPI_Fuse(model, final_model).Shape()

        return final_model

<|MERGE_RESOLUTION|>--- conflicted
+++ resolved
@@ -419,11 +419,7 @@
         nut = Nut(R=bolt_R, T=nut_T, H=nut_Ht, innerR1=bolt_r)
 
         if self.connection == "Fin Plate":  # finColWebBeamWeb
-<<<<<<< HEAD
-            gap =self.plate.gap
-=======
             gap = A.plate.gap
->>>>>>> 793454ae
             nut_space = A.supported_section.web_thickness + int(A.plate.thickness_provided) + nut_T
             nutBoltArray = finNutBoltArray(A.bolt, A.plate, nut, bolt, nut_space)
             colwebconn = FinColWebBeamWeb(supporting, supported, Fweld1, plate, nutBoltArray,gap)
