--- conflicted
+++ resolved
@@ -709,7 +709,6 @@
                                    L11=BP.stiffener_plate_length - 50, L12=BP.stiffener_plate_height - 100)
 
         ex_length = (50 + 24 + baseplate.T)  # nut.T = 24
-<<<<<<< HEAD
         BOLT_D
 
         if BP.anchor_type == 'IS 5624-Type A':
@@ -721,12 +720,6 @@
             bolt = AnchorBolt_Endplate(l=float(BP.anchor_length_provided), r=float(BP.anchor_dia_provided) / 2,
                                        ex=ex_length)
 
-=======
-        bolt = AnchorBolt_A(l=float(BP.anchor_length_provided), c=125, a=75, r=float(BP.anchor_dia_provided) / 2,
-                            ex=ex_length)
-        # bolt = AnchorBolt_B(l= float(BP.anchor_length_provided),  r= float(BP.anchor_dia_provided) / 2, ex=ex_length)
-        # bolt = AnchorBolt_Endplate(l= float(BP.anchor_length_provided), r= float(BP.anchor_dia_provided) / 2, ex=ex_length)
->>>>>>> 338783c0
         nut = Nut(R=bolt.r * 3, T=24, H=30, innerR1=bolt.r)
         numberOfBolts = 4
         nutSpace = bolt.c + baseplate.T
@@ -754,9 +747,9 @@
 
         if bgcolor == "gradient_bg":
 
-            self.display.set_bg_gradient_color(51, 51, 102, 150, 150, 170)
+            self.display.set_bg_gradient_color([51, 51, 102], [150, 150, 170])
         else:
-            self.display.set_bg_gradient_color(255, 255, 255, 255, 255, 255)
+            self.display.set_bg_gradient_color([255, 255, 255], [255, 255, 255])
 
         if self.mainmodule  == "Shear Connection":
 
