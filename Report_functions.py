from builtins import str
import time
import math
from Common import *
import os
import pdfkit
import configparser
# from utils.common import component
from pylatex import Document, Section, Subsection
from pylatex.utils import italic, bold
import pdflatex
import sys
import datetime
from PyQt5.QtCore import pyqtSlot,pyqtSignal, QObject


from pylatex import Document, Section, Subsection, Tabular, Tabularx,MultiColumn
from pylatex import Math, TikZ, Axis, Plot, Figure, Matrix, Alignat
from pylatex.utils import italic, NoEscape
from pdflatex import PDFLaTeX
import os
from pylatex import Document, PageStyle, Head, MiniPage, Foot, LargeText, \
    MediumText, LineBreak, simple_page_number
from pylatex.utils import bold

def min_pitch(d):
    min_pitch = 2.5*d
    d = str(d)
    min_pitch = str(min_pitch)

    min_pitch_eqn = Math(inline=True)
    min_pitch_eqn.append(NoEscape(r'\begin{aligned}p/g_{min}&= 2.5 ~ d&\\'))
    min_pitch_eqn.append(NoEscape(r'=&2.5*' + d + r'&=' + min_pitch + r'\end{aligned}'))
    return min_pitch_eqn

def max_pitch(t):

    max_pitch_1 = 32*min(t)
    max_pitch_2 = 300
    max_pitch = max(max_pitch_1,max_pitch_2)
    t = str(min(t))
    max_pitch = str(max_pitch)


    max_pitch_eqn = Math(inline=True)
    max_pitch_eqn.append(NoEscape(r'\begin{aligned}p/g_{max} &=\min(32~t,~300~mm)&\\'))
    max_pitch_eqn.append(NoEscape(r'&=\min(32 *~' + t+ r',~ 300 ~mm)\\&='+max_pitch+r'\end{aligned}'))
    return max_pitch_eqn

def min_edge_end(d_0,edge_type):
    if edge_type == 'a - Sheared or hand flame cut':
        factor = 1.7
    else:
        factor = 1.5
    min_edge_dist = round(factor * d_0,2)

    min_edge_dist = str(min_edge_dist)

    factor = str(factor)
    d_0 = str(d_0)

    min_end_edge_eqn = Math(inline=True)
    min_end_edge_eqn.append(NoEscape(r'\begin{aligned}e/e`_{min} &=[1.5~or~ 1.7] * d_0\\'))
    min_end_edge_eqn.append(NoEscape(r'&='+factor + r'*' + d_0+r'='+min_edge_dist+r' \end{aligned}'))
    return min_end_edge_eqn

def max_edge_end(f_y,t):

    epsilon = round(math.sqrt(250/f_y),2)
    max_edge_dist = round(12*t*epsilon,2)
    max_edge_dist = str(max_edge_dist)
    t = str(t)
    f_y = str(f_y)

    max_end_edge_eqn = Math(inline=True)
    max_end_edge_eqn.append(NoEscape(r'\begin{aligned}e/e`_{max} &= 12~ t~ \varepsilon&\\'))
    max_end_edge_eqn.append(NoEscape(r'\varepsilon &= \sqrt{\frac{250}{f_y}}\\'))
    max_end_edge_eqn.append(NoEscape(r'e/e`_{max}&=12 ~*'+ t + r'*\sqrt{\frac{250}{'+f_y+r'}}\\ &='+max_edge_dist+r'\\ \end{aligned}'))
    return max_end_edge_eqn

def bolt_shear_prov(f_ub,n_n,a_nb,gamma_mb,bolt_shear_capacity):
    f_ub = str(f_ub)
    n_n = str(n_n)
    a_nb = str(a_nb)
    gamma_mb= str(gamma_mb)
    bolt_shear_capacity=str(bolt_shear_capacity)
    bolt_shear_eqn = Math(inline=True)
    bolt_shear_eqn.append(NoEscape(r'\begin{aligned}V_{dsb} &= \frac{f_ub ~n_n~ A_{nb}}{\sqrt{3} ~\gamma_{mb}}\\'))
    bolt_shear_eqn.append(NoEscape(r'&= \frac{'+f_ub+'*'+n_n+'*'+a_nb+'}{\sqrt{3}~*~'+ gamma_mb+r'}\\'))
    bolt_shear_eqn.append(NoEscape(r'&= '+bolt_shear_capacity+r'\end{aligned}'))
    return bolt_shear_eqn

def bolt_bearing_prov(k_b,d,conn_plates_t_fu_fy,gamma_mb,bolt_bearing_capacity):
    t_fu_prev = conn_plates_t_fu_fy[0][0] * conn_plates_t_fu_fy[0][1]
    t = conn_plates_t_fu_fy[0][0]
    f_u = conn_plates_t_fu_fy[0][1]
    for i in conn_plates_t_fu_fy:
        t_fu = i[0] * i[1]
        if t_fu <= t_fu_prev:
            t = i[0]
            f_u = i[1]
    k_b = str(k_b)
    d = str(d)
    t = str(t)
    f_u= str(f_u)
    gamma_mb=str(gamma_mb)
    bolt_bearing_capacity = str(bolt_bearing_capacity)
    bolt_bearing_eqn = Math(inline=True)
    bolt_bearing_eqn.append(NoEscape(r'\begin{aligned}V_{dpb} &= \frac{2.5~ k_b~ d~ t~ f_u}{\gamma_{mb}}\\'))
    bolt_bearing_eqn.append(NoEscape(r'&= \frac{2.5~*'+ k_b+'*'+ d+'*'+t+'*'+f_u+'}{'+gamma_mb+r'}\\'))
    bolt_bearing_eqn.append(NoEscape(r'&='+bolt_bearing_capacity+r'\end{aligned}'))

    return bolt_bearing_eqn


def bolt_capacity_prov(bolt_shear_capacity,bolt_bearing_capacity,bolt_capacity):
    bolt_shear_capacity = str(bolt_shear_capacity)
    bolt_bearing_capacity = str(bolt_bearing_capacity)
    bolt_capacity = str(bolt_capacity)
    bolt_capacity_eqn = Math(inline=True)
    bolt_capacity_eqn.append(NoEscape(r'\begin{aligned}V_{db} &= min~ (V_{dsb}, V_{dpb})\\'))
    bolt_capacity_eqn.append(NoEscape(r'&= min~ ('+bolt_shear_capacity+','+ bolt_bearing_capacity+r')\\'))
    bolt_capacity_eqn.append(NoEscape(r'&='+ bolt_capacity+r'\end{aligned}'))

    return bolt_capacity_eqn


def HSFG_bolt_capacity_prov(mu_f,n_e,K_h,fub,Anb,gamma_mf,capacity):
    mu_f = str(mu_f)
    n_e = str(n_e)
    K_h = str(K_h)
    fub = str(fub)
    Anb = str(Anb)
    gamma_mf = str(gamma_mf)
    capacity = str(capacity)

    HSFG_bolt_capacity_eqn = Math(inline=True)
    HSFG_bolt_capacity_eqn.append(NoEscape(r'\begin{aligned}V_{dsf} & = \frac{\mu_f~ n_e~  K_h~ F_o}{\gamma_{mf}}\\'))
    HSFG_bolt_capacity_eqn.append(NoEscape(r'& Where, F_o = 0.7 * f_{ub} A_{nb}\\'))
    HSFG_bolt_capacity_eqn.append(NoEscape(r'V_{dsf} & = \frac{'+ mu_f + '*' + n_e + '*' + K_h +'* 0.7 *' +fub+'*'+Anb +r'}{'+gamma_mf+r'}\\'))
    HSFG_bolt_capacity_eqn.append(NoEscape(r'& ='+capacity+r'\end{aligned}'))

    return HSFG_bolt_capacity_eqn

def get_trial_bolts(V_u, A_u,bolt_capacity,multiple=1):
    res_force = math.sqrt(V_u**2+ A_u**2)
    trial_bolts = multiple * math.ceil(res_force/bolt_capacity)
    V_u=str(V_u)
    A_u=str(A_u)
    bolt_capacity=str(bolt_capacity)
    trial_bolts=str(trial_bolts)
    trial_bolts_eqn = Math(inline=True)
    trial_bolts_eqn.append(NoEscape(r'\begin{aligned}R_{u} &= \sqrt{V_u^2+A_u^2}\\'))
    trial_bolts_eqn.append(NoEscape(r'n_{trial} &= R_u/ V_{bolt}\\'))
    trial_bolts_eqn.append(NoEscape(r'R_{u} &= \frac{\sqrt{'+V_u+r'^2+'+A_u+r'^2}}{'+bolt_capacity+ r'}\\'))
    trial_bolts_eqn.append(NoEscape(r'&='+trial_bolts+ r'\end{aligned}'))
    return trial_bolts_eqn



def min_plate_ht_req(beam_depth,min_plate_ht):
    beam_depth = str(beam_depth)
    min_plate_ht = str(min_plate_ht)
    min_plate_ht_eqn = Math(inline=True)
    min_plate_ht_eqn.append(NoEscape(r'\begin{aligned}0.6 * d_b&= 0.6 * '+ beam_depth + r'='+min_plate_ht+r'\end{aligned}'))
    return min_plate_ht_eqn

def min_flange_plate_ht_req(beam_width,min_flange_plate_ht):## when only outside plate is considered
    beam_width = str(beam_width)
    min_flange_plate_ht = str(min_flange_plate_ht)
    min_flange_plate_ht_eqn = Math(inline=True)
    min_flange_plate_ht_eqn.append(NoEscape(r'\begin{aligned}min~flange~plate~ht &= beam~width\\'))
    min_flange_plate_ht_eqn.append(NoEscape(r'&='+min_flange_plate_ht+r'\end{aligned}'))

    return min_flange_plate_ht_eqn

def min_inner_flange_plate_ht_req(beam_width, web_thickness,root_radius,min_inner_flange_plate_ht): ## when inside and outside plate is considered #todo
    beam_width = str(beam_width) ### same function used for max height
    min_inner_flange_plate_ht = str(min_inner_flange_plate_ht)
    web_thickness=str(web_thickness)
    root_radius=str(root_radius)
    min_inner_flange_plate_ht_eqn = Math(inline=True)
    min_inner_flange_plate_ht_eqn.append(NoEscape(r'\begin{aligned}&= \frac{B -t- (2*R1)}{2}\\'))
    min_inner_flange_plate_ht_eqn.append(NoEscape(r'&=\frac{'+beam_width+ r' -' +web_thickness+ r' - 2*'+ root_radius+r'}{2}\\'))
    min_inner_flange_plate_ht_eqn.append(NoEscape(r'&='+min_inner_flange_plate_ht+r'\end{aligned}'))

    return min_inner_flange_plate_ht_eqn


def max_plate_ht_req(connectivity,beam_depth, beam_f_t, beam_r_r, notch, max_plate_h):
    beam_depth = str(beam_depth)
    beam_f_t = str(beam_f_t)
    beam_r_r = str(beam_r_r)
    max_plate_h = str(max_plate_h)
    max_plate_ht_eqn = Math(inline=True)
    if connectivity in VALUES_CONN_1:
        max_plate_ht_eqn.append(NoEscape(r'\begin{aligned} &d_b - 2 (t_{bf} + r_{b1} + gap)\\'))
        max_plate_ht_eqn.append(NoEscape(r'&='+beam_depth+ '- 2* (' + beam_f_t + '+' + beam_r_r +r'+ 10)\\'))
    else:
        max_plate_ht_eqn.append(NoEscape(r'\begin{aligned} &d_b - t_{bf} + r_{b1} - notch_h\\'))
        max_plate_ht_eqn.append(NoEscape(r'&=' + beam_depth + '-' + beam_f_t + '+' + beam_r_r + '-'+ notch+ r'\\'))
    max_plate_ht_eqn.append(NoEscape(r'&=' + max_plate_h + '\end{aligned}'))
    return max_plate_ht_eqn

def min_plate_length_req(min_pitch, min_end_dist,bolt_line,min_length):
    min_pitch = str(min_pitch)
    min_end_dist = str(min_end_dist)
    bolt_line = str(bolt_line)
    min_length = str(min_length)
    min_plate_length_eqn = Math(inline=True)
    min_plate_length_eqn.append(NoEscape(r'\begin{aligned} &2*e_{min} + (n~c-1) * p_{min})\\'))
    min_plate_length_eqn.append(NoEscape(r'&=2*' + min_end_dist + '+(' + bolt_line + '-1) * ' + min_pitch + r'\\'))
    min_plate_length_eqn.append(NoEscape(r'&=' + min_length + '\end{aligned}'))
    return min_plate_length_eqn

def min_flange_plate_length_req(min_pitch, min_end_dist,bolt_line,min_length,gap):
    min_pitch = str( min_pitch)
    min_end_dist = str(min_end_dist)
    bolt_line = str(bolt_line)
    min_length = str(min_length)
    gap = str(gap)
    min_flange_plate_length_eqn = Math(inline=True)
    min_flange_plate_length_eqn.append(NoEscape(r'\begin{aligned} & 2[2*e_{min} + ({\frac{bolt~lines}{2}}-1) * p_{min})]\\'))
    min_flange_plate_length_eqn.append(NoEscape(r'& +\frac{gap}{2}]\\'))
    min_flange_plate_length_eqn.append(NoEscape(r'&=2*[(2*' + min_end_dist +r' + (\frac{'+bolt_line+r'}{2}' + r'-1) * ' + min_pitch + r'\\'))
    min_flange_plate_length_eqn.append(NoEscape(r'&= + \frac{'+gap+r'}{2}]\\'))

    min_flange_plate_length_eqn.append(NoEscape(r'&=' + min_length + '\end{aligned}'))
    return min_flange_plate_length_eqn

def min_plate_thk_req(t_w):
    t_w = str(t_w)
    min_plate_thk_eqn = Math(inline=True)
    min_plate_thk_eqn.append(NoEscape(r'\begin{aligned} t_w='+t_w+'\end{aligned}'))
    return min_plate_thk_eqn

def shear_yield_prov(h,t, f_y, gamma, V_dg):
    h = str(h)
    t = str(t)
    f_y = str(f_y)
    gamma = str(gamma)
    V_dg = str(V_dg)
    shear_yield_eqn = Math(inline=True)
    shear_yield_eqn.append(NoEscape(r'\begin{aligned} V_{dg} &= \frac{A_v*f_y}{\sqrt{3}*\gamma_{mo}}\\'))
    shear_yield_eqn.append(NoEscape(r'&=\frac{'+h+'*'+t+'*'+f_y+'}{\sqrt{3}*'+gamma+r'}\\'))
    shear_yield_eqn.append(NoEscape(r'&=' + V_dg + '\end{aligned}'))
    return shear_yield_eqn

def shear_rupture_prov(h, t, n_r, d_o, fu,v_dn,multiple =1):
    h = str(h)
    t = str(t)
    n_r = str(n_r)
    d_o = str(d_o)
    f_u = str(fu)
    v_dn = str(v_dn)
    multiple = str(multiple)
    shear_rup_eqn = Math(inline=True)
    shear_rup_eqn.append(NoEscape(r'\begin{aligned} V_{dn} &= \frac{0.75*A_{vn}*f_u}{\sqrt{3}*\gamma_{mo}}\\'))
    shear_rup_eqn.append(NoEscape(r'&='+multiple+ r'*('+h+'-('+n_r+'*'+d_o+'))*'+t+'*'+f_u+r'\\'))
    shear_rup_eqn.append(NoEscape(r'&=' + v_dn + '\end{aligned}'))
    return shear_rup_eqn

def shear_capacity_prov(V_dy, V_dn, V_db):
    V_d = min(V_dy,V_dn,V_db)
    V_d = str(V_d)
    V_dy = str(V_dy)
    V_dn = str(V_dn)
    V_db = str(V_db)
    shear_capacity_eqn = Math(inline=True)
    shear_capacity_eqn.append(NoEscape(r'\begin{aligned} V_d &= Min(V_{dy},V_{dn},V_{db})\\'))
    shear_capacity_eqn.append(NoEscape(r'&= Min('+V_dy+','+V_dn+','+V_db+r')\\'))
    shear_capacity_eqn.append(NoEscape(r'&='+V_d + '\end{aligned}'))
    return shear_capacity_eqn

def tension_yield_prov(l,t, f_y, gamma, T_dg):
    l = str(l)
    t = str(t)
    f_y = str(f_y)
    gamma = str(gamma)
    T_dg = str(T_dg)
    tension_yield_eqn = Math(inline=True)
<<<<<<< HEAD
    tension_yield_eqn.append(NoEscape(r'\begin{aligned} T_{dg} &= \frac{l*t*f_y}{\gamma_{mo}}\\'))
    tension_yield_eqn.append(NoEscape(r'&=\frac{'+l+'*'+t+'*'+f_y+'}{\sqrt{3}*'+gamma+r'}\\'))
=======
    tension_yield_eqn.append(NoEscape(r'\begin{aligned} T_{dg} &= \frac{A_g*f_y}{\gamma_{mo}}\\'))
    tension_yield_eqn.append(NoEscape(r'&=\frac{'+l+'*'+t+'*'+f_y+'}{'+gamma+r'}\\'))
>>>>>>> 3ea5b39d
    tension_yield_eqn.append(NoEscape(r'&=' + T_dg + '\end{aligned}'))
    return tension_yield_eqn

def tension_rupture_prov(w_p, t_p, n_c, d_o, fu,gamma_m1,T_dn):
    w_p = str(w_p)
    t_p = str(t_p)
    n_c = str(n_c)
    d_o = str(d_o)
    f_u = str(fu)
    T_dn = str(T_dn)
    gamma_m1 = str(gamma_m1)
    Tensile_rup_eqn = Math(inline=True)
    Tensile_rup_eqn.append(NoEscape(r'\begin{aligned} T_{dn} &= \frac{0.9*A_{n}*f_u}{\gamma_{m1}}\\'))
    Tensile_rup_eqn.append(NoEscape(r'&=\frac{0.9*('+w_p+'-'+n_c+'*'+d_o+')*'+t_p+'*'+f_u+r'}{'+gamma_m1+r'}\\'))
    Tensile_rup_eqn.append(NoEscape(r'&=' + T_dn + '\end{aligned}'))
    return Tensile_rup_eqn

def tensile_capacity_prov(T_dg, T_dn, T_db):
    T_d = min(T_dg,T_dn,T_db)
    T_d = str(T_d)
    T_dg = str(T_dg)
    T_dn = str(T_dn)
    T_db = str(T_db)
    shear_capacity_eqn = Math(inline=True)
    shear_capacity_eqn.append(NoEscape(r'\begin{aligned} T_d &= Min(T_{dg},T_{dn},T_{db})\\'))
    shear_capacity_eqn.append(NoEscape(r'&= Min('+T_dg+','+T_dn+','+T_db+r')\\'))
    shear_capacity_eqn.append(NoEscape(r'&='+T_d + '\end{aligned}'))
    return shear_capacity_eqn

def mom_axial_IR_prov(M,M_d,N,N_d,IR):
    M = str(M)
    M_d = str(M_d)
    N = str(N)
    N_d = str(N_d)
    IR = str(IR)
    mom_axial_IR_eqn = Math(inline=True)
    mom_axial_IR_eqn.append(NoEscape(r'\begin{aligned} \frac{'+M+'}{'+M_d+r'}+\frac{'+N+'}{'+N_d+'}='+IR+r'\end{aligned}'))
    return mom_axial_IR_eqn
def IR_req(IR):
    IR = str(IR)
    IR_req_eqn = Math(inline=True)
    IR_req_eqn.append(NoEscape(r'\begin{aligned} \leq'+IR+'\end{aligned}'))
    return IR_req_eqn

def min_weld_size_req(conn_plates_weld,min_weld_size):
    t1 = str(conn_plates_weld[0])
    t2 = str(conn_plates_weld[0])
    tmax = str(max(conn_plates_weld))
    weld_min = str(min_weld_size)

    min_weld_size_eqn = Math(inline=True)
    min_weld_size_eqn.append(NoEscape(r'\begin{aligned} Thickness~of~Thicker~part&\\'))
    min_weld_size_eqn.append(NoEscape(r'=Max('+t1+','+t2+r')&='+tmax+r'\\'))
    min_weld_size_eqn.append(NoEscape(r'IS800:2007~cl.10.5.2.3~Table 21,&\\ t_{w_{min}} &=' + weld_min + r'\end{aligned}'))
    return min_weld_size_eqn

def max_weld_size_req(conn_plates_weld,max_weld_size):
    t1 = str(conn_plates_weld[0])
    t2 = str(conn_plates_weld[0])
    t_min = str(min(conn_plates_weld))
    weld_max = str(max_weld_size)

    max_weld_size_eqn = Math(inline=True)
    max_weld_size_eqn.append(NoEscape(r'\begin{aligned} Thickness~of~Thinner~part&\\'))
    max_weld_size_eqn.append(NoEscape(r'=Min('+t1+','+t2+r')&='+t_min+r'\\'))
    max_weld_size_eqn.append(NoEscape(r't_{w_{max}} &=' + weld_max + r'\end{aligned}'))
    return max_weld_size_eqn


def weld_strength_req(V,A,M,Ip_w,y_max,x_max,l_w,R_w):
    T_wh = str(round(M * y_max/Ip_w,2))
    T_wv = str(round(M * x_max/Ip_w,2))
    V_wv = str(round(V /l_w,2))
    A_wh = str(round(A/l_w,2))

    V = str(V)
    A = str(A)
    M = str(M)
    Ip_w = str(Ip_w)
    y_max = str(y_max)
    x_max = str(x_max)
    l_w = str(l_w)
    R_w = str(R_w)
    weld_stress_eqn = Math(inline=True)
    weld_stress_eqn.append(NoEscape(r'\begin{aligned} R_w&=\sqrt{(T_{wh}+A_{wh})^2 + (T_{wv}+V_{wv})^2}\\'))
    weld_stress_eqn.append(NoEscape(r'T_{wh}&=\frac{M*y_{max}}{I{pw}}=\frac{'+M+'*'+y_max+'}{'+Ip_w+r'}\\'))
    weld_stress_eqn.append(NoEscape(r'T_{wv}&=\frac{M*x_{max}}{I{pw}}=\frac{'+M+'*'+x_max+'}{'+Ip_w+r'}\\'))
    weld_stress_eqn.append(NoEscape(r'V_{wv}&=\frac{V}{l_w}=\frac{'+V+'}{'+l_w+r'}\\'))
    weld_stress_eqn.append(NoEscape(r'A_{wh}&=\frac{A}{l_w}=\frac{'+A+'}{'+l_w+r'}\\'))
    weld_stress_eqn.append(NoEscape(r'R_w&=\sqrt{('+T_wh+'+'+A_wh+r')^2 + ('+T_wv+'+'+V_wv+r')^2}\\'))
    weld_stress_eqn.append(NoEscape(r'&='+R_w+r'\end{aligned}'))

    return weld_stress_eqn

def weld_strength_prov(conn_plates_weld_fu,gamma_mw,t_t,f_w):

    f_u = str(min(conn_plates_weld_fu))
    t_t = str(t_t)
    gamma_mw = str(gamma_mw)
    f_w = str(f_w)
    weld_strength_eqn = Math(inline=True)
    weld_strength_eqn.append(NoEscape(r'\begin{aligned} f_w &=\frac{t_t*f_u}{\sqrt{3}*\gamma_{mw}}\\'))
    weld_strength_eqn.append(NoEscape(r'&=\frac{'+t_t+'*'+f_u+'}{\sqrt{3}}*'+ gamma_mw+r'\\'))
    weld_strength_eqn.append(NoEscape(r'&='+f_w+r'\end{aligned}'))

    return weld_strength_eqn


def get_pass_fail(required, provided,relation='greater'):
    required = float(required)
    provided = float(provided)
    if provided==0:
        return 'N/A'
    else:
        if relation == 'greater':
            if required >= provided:
                return 'Pass'
            else:
                return 'Fail'
        elif relation == 'geq':
            if required >= provided:
                return 'Pass'
            else:
                return 'Fail'
        elif relation == 'leq':
            if required <= provided:
                return 'Pass'
            else:
                return 'Fail'
        else:
            if required <= provided:
                return 'Pass'
            else:
                return 'Fail'

def member_yield_prov(Ag, fy, gamma_m0, member_yield):
    Ag = str(Ag)
    fy = str(fy)
    gamma_m0 = str(gamma_m0)
    member_yield = str(member_yield)
    member_yield_eqn = Math(inline=True)
    member_yield_eqn.append(NoEscape(r'\begin{aligned}T_{dg} &= \frac{A_g ~ f_y}{\gamma_{m0}}\\'))
    member_yield_eqn.append(NoEscape(r'&= \frac{' + Ag + '*' + fy + '}{'+ gamma_m0 + r'}\\'))
    member_yield_eqn.append(NoEscape(r'&= ' + member_yield + r'\end{aligned}'))
    return member_yield_eqn

def member_rupture_prov(A_nc, A_go, F_u, F_y, L_c, w, b_s, t,gamma_m0,gamma_m1,beta,member_rup):
    w = str(w)
    t = str(t)
    fy = str(F_y)
    fu = str(F_u)
    b_s = str(b_s)
    L_c = str(L_c)
    A_nc = str(A_nc)
    A_go = str(A_go)
    gamma_m0 = str(gamma_m0)
    gamma_m1 = str(gamma_m1)
    beta = str(round(beta,2))
    member_rup = str(member_rup)
    member_rup_eqn = Math(inline=True)
    member_rup_eqn.append(NoEscape(r'\begin{aligned}\beta &= 1.4 - 0.076*\frac{w}{t}*\frac{f_{y}}{f_{u}}*\frac{b_s}{L_c}\\'))
    member_rup_eqn.append(NoEscape(r'&\leq\frac{0.9*f_{u}*\gamma_{m0}}{f_{y}*\gamma_{m1}} \geq 0.7 \\'))
    member_rup_eqn.append(NoEscape(r'&= 1.4 - 0.076*\frac{'+ w +'}{'+ t + r'}*\frac{'+ fy +'}{'+ fu + r'}*\frac{'+ b_s +'}{' + L_c + r' }\\'))
    member_rup_eqn.append(NoEscape(r'&\leq\frac{0.9* '+ fu + '*'+ gamma_m0 +'}{' +fy+'*'+gamma_m1 + r'} \geq 0.7 \\'))
    member_rup_eqn.append(NoEscape(r'&= '+ beta + r'\\'))
    member_rup_eqn.append(NoEscape(r'T_{dn} &= \frac{0.9*A_{nc}*f_{u}}{\gamma_{m1}} + \frac{\beta * A_{go} * f_{y}}{\gamma_{m0}}\\'))
    member_rup_eqn.append(NoEscape(r'&= \frac{0.9* '+ A_nc +'*' + fu + '}{'+ gamma_m1 + r'} + \frac{' + beta + '*' + A_go + '*' + fy + '}{' + gamma_m0 + r'}\\'))
    member_rup_eqn.append(NoEscape(r'&= '+ member_rup + r'\end{aligned}'))

    return member_rup_eqn

def blockshear_prov(Tdb,A_vg = None, A_vn = None, A_tg = None, A_tn = None, f_u = None, f_y = None ,gamma_m0 = None ,gamma_m1 = None):
    Tdb = str(Tdb)
    A_vg = str(A_vg)
    A_vn = str(A_vn)
    A_tg = str(A_tg)
    A_tn = str(A_tn)
    f_y = str(f_y)
    f_u = str(f_u)
    gamma_m1 = str(gamma_m1)
    gamma_m0 = str(gamma_m0)

    member_block_eqn = Math(inline=True)
    member_block_eqn.append(NoEscape(r'\begin{aligned}T_{db1} &= \frac{A_{vg} f_{y}}{\sqrt{3} \gamma_{m0}} + \frac{0.9 A_{tn} f_{u}}{\gamma_{m1}}\\'))
    member_block_eqn.append(NoEscape(r'T_{db2} &= \frac{0.9*A_{vn} f_{u}}{\sqrt{3} \gamma_{m1}} + \frac{A_{tg} f_{y}}{\gamma_{m0}}\\'))
    member_block_eqn.append(NoEscape(r'& min(T_{db1}, T_{db2})= ' + Tdb + r'\end{aligned}'))
    # member_block_eqn.append(NoEscape(r'&= \frac{' + A_vg + '*' + f_y + '}{" 1.732*' + gamma_m0 + 'r'} + &+ +'\frac{"0.9*" + A_vn + '*' + f_u + '}{'+1.732+'*' + gamma_m0 + r'} '\\'))


    return member_block_eqn

def slenderness_limit():

    slenderlimit_eqn = Math(inline=True)
    slenderlimit_eqn.append(NoEscape(r'\begin{aligned}\frac{K * L}{r} &\leq 400\end{aligned}'))

    return slenderlimit_eqn

def slenderness(K, L, r, slender):
    K = str(K)
    L = str(L)
    r = str(r)
    slender = str(slender)

    slender_eqn = Math(inline=True)
    slender_eqn.append(NoEscape(r'\begin{aligned}\frac{K * L}{r} &= \frac{'+K+'*'+L+'}{'+r+ r'}\\'))
    slender_eqn.append(NoEscape(r'&= ' + slender + r'\end{aligned}'))

    return slender_eqn

def efficiency_limit():
    efflimit_eqn = Math(inline=True)
    efflimit_eqn.append(NoEscape(r'\begin{aligned} Efficiency &\leq 1 \end{aligned}'))

    return efflimit_eqn

def efficiency(F, Td, eff):
    F = str(F)
    Td = str(round(Td/1000,2))
    eff = str(eff)
    eff_eqn = Math(inline=True)
    eff_eqn.append(NoEscape(r'\begin{aligned} Efficiency &= \frac{F}{Td}&=\frac{'+F+'}{'+Td+r'}\\'))
    eff_eqn.append(NoEscape(r'&= ' + eff + r'\end{aligned}'))

    return eff_eqn
    # slender = (float(K) * float(L)) / float(r)
    #
    # self.slenderness = round(slender, 2)
    #
    #
    # doc.generate_pdf('report_functions', clean_tex=False)


# geometry_options = {"top": "2in", "bottom": "1in", "left": "0.6in", "right": "0.6in", "headsep": "0.8in"}
# doc = Document(geometry_options=geometry_options, indent=False)
# report_bolt_shear_check(doc)<|MERGE_RESOLUTION|>--- conflicted
+++ resolved
@@ -279,13 +279,8 @@
     gamma = str(gamma)
     T_dg = str(T_dg)
     tension_yield_eqn = Math(inline=True)
-<<<<<<< HEAD
     tension_yield_eqn.append(NoEscape(r'\begin{aligned} T_{dg} &= \frac{l*t*f_y}{\gamma_{mo}}\\'))
     tension_yield_eqn.append(NoEscape(r'&=\frac{'+l+'*'+t+'*'+f_y+'}{\sqrt{3}*'+gamma+r'}\\'))
-=======
-    tension_yield_eqn.append(NoEscape(r'\begin{aligned} T_{dg} &= \frac{A_g*f_y}{\gamma_{mo}}\\'))
-    tension_yield_eqn.append(NoEscape(r'&=\frac{'+l+'*'+t+'*'+f_y+'}{'+gamma+r'}\\'))
->>>>>>> 3ea5b39d
     tension_yield_eqn.append(NoEscape(r'&=' + T_dg + '\end{aligned}'))
     return tension_yield_eqn
 
