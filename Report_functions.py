from utils.common.is800_2007 import *
from pylatex import Math
from pylatex.utils import NoEscape


def cl_3_7_2_section_classification(class_of_section=None):
    """
    Find class of the section
    Args:
         class_of_section:
    Returns:
    Note:
        Reference:
        [Ref: Table 2, cl. 3.7.2 and 3.7.4 IS 800:2007]

    """

    section_classification_eqn = Math(inline=True)
    if class_of_section == int(1):
        section_classification_eqn.append(NoEscape(r'\begin{aligned} &Plastic \\'))
        section_classification_eqn.append(NoEscape(r' &[Ref: Table ~2, Cl. 3.7.2~ and ~3.7.4 ~IS~ 800:2007]\end{aligned}'))
    elif class_of_section == int(2):
        section_classification_eqn.append(NoEscape(r'\begin{aligned} &Compact \\'))
        section_classification_eqn.append(NoEscape(r' &[Ref: Table ~2, Cl. 3.7.2 ~and ~3.7.4 ~IS ~800:2007]\end{aligned}'))
    else:
        section_classification_eqn.append(NoEscape(r'\begin{aligned} &Semi-Compact \\'))
        section_classification_eqn.append(NoEscape(r' &[Ref: Table ~2, Cl. 3.7.2 ~and~ 3.7.4 ~IS ~800:2007]\end{aligned}'))
    return section_classification_eqn


def cl_5_4_1_table_4_5_gamma_value(v, t):
    """
    Calculate gamma value

    Args:
        v:value of the gamma (float)
        t:subscript (str)
    Returns:
        gamma value
    """

    v = str(v)
    gamma = Math(inline=True)
    gamma.append(NoEscape(r'\begin{aligned}\gamma_{' + t + '}&=' + v + r'\end{aligned}'))

    return gamma


def cl_6_1_tension_capacity_member(T_dg, T_dn=0.0, T_db=0.0):
    """
    Calculate Design strength of member
    Args:
         T_dg:Yeiding capacity of member
         T_dn: Rupture capacity of member
         T_db: Block shear capacity of member
    Returns:
          Design strength of member min of( Yeiding ,Rupture  and Block shear capacity)
    Note:
            Reference:
            IS 800:2007,  cl 6.1

    """

    tension_capacity_eqn = Math(inline=True)
    if T_db != 0.0 and T_dn != 0.0:
        T_d = min(T_dg, T_dn, T_db)
        T_d = str(T_d)
        T_dg = str(T_dg)
        T_dn = str(T_dn)
        T_db = str(T_db)
        tension_capacity_eqn.append(NoEscape(r'\begin{aligned} T_d &= min(T_{dg},T_{dn},T_{db})\\'))
        tension_capacity_eqn.append(NoEscape(r'&= min(' + T_dg + ',' + T_dn + ',' + T_db + r')\\'))
    elif T_db == 0.0 and T_dn != 0.0:
        T_d = min(T_dg, T_dn)
        T_dg = str(T_dg)
        T_dn = str(T_dn)
        T_d = str(T_d)
        tension_capacity_eqn.append(NoEscape(r'\begin{aligned} T_d &= min(T_{dg},T_{dn})\\'))
        tension_capacity_eqn.append(NoEscape(r'&= min(' + T_dg + ',' + T_dn + r')\\'))
    elif T_db != 0.0 and T_dn == 0.0:
        T_d = min(T_dg, T_db)
        T_d = str(T_d)
        T_dg = str(T_dg)
        T_db = str(T_db)
        tension_capacity_eqn.append(NoEscape(r'\begin{aligned} T_d &= min(T_{dg},T_{db})\\'))
        tension_capacity_eqn.append(NoEscape(r'&= min(' + T_dg + ',' + T_db + r')\\'))
    else:
        T_d = T_dg
        # T_dg = str(T_dg)
        T_d = str(T_d)
        tension_capacity_eqn.append(NoEscape(r'\begin{aligned} T_d &= T_{dg}\\'))
        # tension_capacity_eqn.append(NoEscape(r'&= min(' + T_dg + ',' + T_dn + r')\\'))
    tension_capacity_eqn.append(NoEscape(r'&=' + T_d + r'\\'))
    tension_capacity_eqn.append(NoEscape(r'[Ref&.~IS~800:2007,~Cl.~6.1]\end{aligned}'))

    return tension_capacity_eqn


def cl_6_2_tension_yield_capacity_member(l, t, f_y, gamma, T_dg, multiple=None, area=None):
    """
    Calculate tension yielding capacity of provided plate under axial tension
    Args:
        l: Height of  provided plate in mm (float)
        t: Thickness of  provided plate in mm (float)
        f_y:Yield stress of material in N/mm square (float)
        gamma:Partial safety factor for failure in the tension by yielding (float)
        T_dg: Tension yieldung capacity of provided plate under axial tension in N (float)
        multiple:1  (int)
    Returns:
          Tension yieldung capacity of provided plate under axial tension

    Note:
            Reference:
            IS 800:2007,  cl 6.2


    """
    if l is not None and t is not None:
        area = str(round(l * t, 2))
        l = str(l)
        t = str(t)
    else:
        area = str(area)
    f_y = str(f_y)
    gamma = str(gamma)
    T_dg = str(T_dg)
    tension_yield_eqn = Math(inline=True)
    tension_yield_eqn.append(NoEscape(r'\begin{aligned} T_{dg} &= \frac{A_gf_y}{\gamma_{mo}}\\'))
    if l is not None and t is not None:
        if multiple is None or multiple == 1:
            tension_yield_eqn.append(NoEscape(r'A_{g} &= l \times t =' + l + r'\times' + t + r'\\'))
        else:
            multiple = str(multiple)
            tension_yield_eqn.append(NoEscape(r'A_{g} &=' + multiple + r' l \times t =' + multiple +
                                              r'\times' + l + r'\times' + t + r'\\'))

    tension_yield_eqn.append(NoEscape(r'&=\frac{' + area + r'\times' + f_y + '}{' + gamma + r'\times 10^3}\\'))
    tension_yield_eqn.append(NoEscape(r'&=' + T_dg + r'\\'))
    tension_yield_eqn.append(NoEscape(r'[Ref.&~IS~800:2007,~Cl.~6.2]\end{aligned}'))
    return tension_yield_eqn


def cl_6_3_1_tension_rupture_plate(w_p, t_p, n_c, d_o, fu, gamma_m1, T_dn, multiple=1):
    """
    Calculate design in tension as governed by rupture of net
         cross-sectional area in case of bolted connection
    Args:
         w_p: Width of given section in mm (float)
         t_p: Thikness of given section in mm (float)
         n_c: No. of bolt holes in critical section (int)
         d_o: Diameter of bolt hole in mm (int)
         fu: Ultimate stress of material in N/mm square (float)
         gamma_m1:Partial safety factor for failure at ultimate stress  (float)
         T_dn: Rupture strength of net cross-sectional area in N (float)
         multiple: 1
    Returns:
         design in tension as governed by rupture of net cross-sectional area
    Note:
            Reference:
            IS 800:2007,  cl 6.3

    """

    w_p = str(w_p)
    t_p = str(t_p)
    n_c = str(n_c)
    d_o = str(d_o)
    f_u = str(fu)
    T_dn = str(T_dn)
    gamma_m1 = str(gamma_m1)
    multiple = str(multiple)
    Tensile_rup_eqnb = Math(inline=True)

    Tensile_rup_eqnb.append(NoEscape(r'\begin{aligned} T_{dn} &= \frac{0.9 A_{n}f_u}{\gamma_{m1}}\\'))
    Tensile_rup_eqnb.append(NoEscape(
        r'&=\frac{' + multiple + r'\times~0.9\times (' + w_p + '-' + n_c + r'\times' + d_o + r')\times' + t_p + r'\times' + f_u + r'}{' + gamma_m1 + r'}\\'))
    Tensile_rup_eqnb.append(NoEscape(r'&=' + T_dn + r'\\'))
    Tensile_rup_eqnb.append(NoEscape(r'[Ref&.~IS~800:2007,~Cl.~6.3.1]\end{aligned}'))

    return Tensile_rup_eqnb


def cl_6_3_3_tension_rupture_member(A_nc, A_go, F_u, F_y, L_c, w, b_s, t, gamma_m0, gamma_m1, beta, member_rup, multiple=1):
    """
    Calculate design strength due to rupture of critical section
    Args:
          A_nc:Net area of connected leg in mm square (float)
          A_go:Gross area of outstanding leg in mm square (float)
          F_u:Ultimate stress of the material in N/mm square (float)
          F_y:Yield stess of the material in mm N/square (float)
          L_c:Length of the end connection in mm  (float)
          w:Outstanding leg width in mm  (float)
          b_s:Shear lag width in mm  (float)
          t:thickness of the leg in mm  (float)
          gamma_m0:partial safety factor for failure in tension by yeilding (float)
          gamma_m1:partial safety factor for failure at ultimate stress (float)
          beta:as per section 6.3.3 (float)
          member_rup:design strength due to rupture of critical section (float)
          multiple:1
    Returns:
           design strength due to rupture of critical section
    Note:
              Reference:
              IS 800:2007,  cl 6.3


    """
    w = str(w)
    t = str(t)
    fy = str(F_y)
    fu = str(F_u)
    b_s = str(b_s)
    L_c = str(L_c)
    A_nc = str(A_nc)
    A_go = str(A_go)
    gamma_m0 = str(gamma_m0)
    gamma_m1 = str(gamma_m1)
    beta = str(round(beta, 2))
    member_rup = str(member_rup)
    multiple = str(multiple)
    member_rup_eqn = Math(inline=True)
    member_rup_eqn.append(NoEscape(r'\begin{aligned}\beta &= 1.4 - 0.076 \times \frac{w}{t}\times\frac{f_{y}}{0.9 f_{u}}\times\frac{b_s}{L_c}\\'))
    member_rup_eqn.append(NoEscape(r'&\leq\frac{0.9~f_{u}~\gamma_{m0}}{f_{y}~\gamma_{m1}} \geq 0.7 \\'))
    member_rup_eqn.append(NoEscape(
        r'&= 1.4 - 0.076 \times \frac{' + w + '}{' + t + r'}\times\frac{' + fy + r'}{0.9\times' + fu + r'}\times\frac{' + b_s + '}{' + L_c + r' }\\'))
    member_rup_eqn.append(NoEscape(r'&\leq\frac{0.9\times' + fu + r'\times' + gamma_m0 + '}{' + fy + r'\times' + gamma_m1 + r'} \geq 0.7 \\'))
    member_rup_eqn.append(NoEscape(r'&= ' + beta + r'\\'))
    member_rup_eqn.append(
        NoEscape(r'T_{dn} &= ' + multiple + r'\times (\frac{0.9 A_{nc}f_{u}}{\gamma_{m1}} + \frac{\beta A_{go} f_{y}}{\gamma_{m0}})\\'))
    member_rup_eqn.append(NoEscape(
        r'&= ' + multiple + r'\times(\frac{0.9\times' + A_nc + r'\times' + fu + '}{' + gamma_m1 + r'} + \frac{' + beta + r'\times' + A_go + r'\times' + fy + '}{' + gamma_m0 + r'})\\'))
    member_rup_eqn.append(NoEscape(r'&= ' + member_rup + r'\\'))
    member_rup_eqn.append(NoEscape(r'[Ref.&~IS~800:2007,~Cl.~6.3.3]\end{aligned}'))
    return member_rup_eqn


def cl_6_4_blockshear_capacity_member(Tdb, A_vg=None, A_vn=None, A_tg=None, A_tn=None, f_u=None, f_y=None, gamma_m0=None, gamma_m1=None, stress=None):
    """
    Calculate block shear strength of the plate or member

    Args:

        Tdb:block shear strength of the plate or member in N (float)
        A_vg:gross area of plate attached to web in shear along bolt line parallel to y axis in mm square (float)
        A_vn:net area of web cover plate attached to web in shear along bolt line parallel to y axis in mm square (float)
        A_tg:minimum gross area in tension along bolt line parallel to x-axis in mm square (float)
        A_tn:minimum net area in tension along bolt line perpendicular to shear load in mm square (float)
        f_u:ultimate stress of material in N/mm square (float)
        f_y:yield stress of material in N/mm square (float)
        gamma_m0:partial safety factor for failure in tension by yielding (float)
        gamma_m1:partial safety factor for failure at ultimate stress (float)
    Returns:
        block shear strength of the plate or member
    Note:
              Reference:
              IS 800:2007,  cl 6.4

    """

    Tdb = str(Tdb)
    A_vg = str(A_vg)
    A_vn = str(A_vn)
    A_tg = str(A_tg)
    A_tn = str(A_tn)
    f_y = str(f_y)
    f_u = str(f_u)
    gamma_m1 = str(gamma_m1)
    gamma_m0 = str(gamma_m0)

    member_block_eqn = Math(inline=True)

    if stress == "shear":
        member_block_eqn.append(
            NoEscape(r'\begin{aligned}V_{dbl1} &= \frac{A_{vg} f_{y}}{\sqrt{3} \gamma_{m0}} + \frac{0.9 A_{tn} f_{u}}{\gamma_{m1}}\\'))
        member_block_eqn.append(NoEscape(r'V_{dbl2} &= \frac{0.9A_{vn} f_{u}}{\sqrt{3} \gamma_{m1}} + \frac{A_{tg} f_{y}}{\gamma_{m0}}\\'))
        member_block_eqn.append(NoEscape(r'V_{db} &= min(V_{db1}, V_{db2})= ' + Tdb + r'\\'))
        member_block_eqn.append(NoEscape(r'[Ref&.~IS~800:2007,~Cl.~6.4]\end{aligned}'))
    else:
        member_block_eqn.append(
            NoEscape(r'\begin{aligned}T_{dbl1} &= \frac{A_{vg} f_{y}}{\sqrt{3} \gamma_{m0}} + \frac{0.9 A_{tn} f_{u}}{\gamma_{m1}}\\'))
        member_block_eqn.append(NoEscape(r'T_{dbl2} &= \frac{0.9A_{vn} f_{u}}{\sqrt{3} \gamma_{m1}} + \frac{A_{tg} f_{y}}{\gamma_{m0}}\\'))
        member_block_eqn.append(NoEscape(r'T_{db} &= min(T_{db1}, T_{db2})= ' + Tdb + r'\\'))
        member_block_eqn.append(NoEscape(r'[Ref&.~IS~800:2007,~Cl.~6.4]\end{aligned}'))

    return member_block_eqn


def slenderness_req():
    """
    :return:
    """

    slenderlimit_eqn = Math(inline=True)
    slenderlimit_eqn.append(NoEscape(r'\begin{aligned}\frac{K L}{r} &\leq 400\end{aligned}'))

    return slenderlimit_eqn


def cl_7_1_2_effective_slenderness_ratio(K, L, r, slender):
    """
    Calculate effective selenderness ratio

    Args:

         K:Constant according to the end condition (float)
         L:Actual length of the section in mm (float)
         r:Radius of gyration  in mm (float)
         slender:  effective selenderness ratio (float)
    Returns:
        effective selenderness ratio
    Note:
              Reference:
              IS 800:2007,  cl 7.1.2

    """
    K = str(K)
    L = str(L)
    r = str(r)
    slender = str(slender)

    slender_eqn = Math(inline=True)
    slender_eqn.append(NoEscape(r'\begin{aligned}\frac{K L}{r} &= \frac{' + K + r'\times' + L + '}{' + r + r'}\\'))
    slender_eqn.append(NoEscape(r'&= ' + slender + r'\\'))
    slender_eqn.append(NoEscape(r'[Ref.~IS~&800:2007,~Cl.~7.1.2]\end{aligned}'))
    return slender_eqn


def cl_8_2_moment_capacity_member(Pmc, Mdc, M_c):
    """
    Calculate moment capacity of the section
    Args:
         Pmc:Plastic moment capacity of the member in  N-mm (float)
         Mdc:Moment deformation capacity of the member in  N-mm (float)
         M_c: Moment capacity of the section in  N-mm (float)
    Returns:
         moment capacity of the section
    Note:
              Reference:
              IS 800:2007,  cl 8.2


    """
    Pmc = str(Pmc)
    Mdc = str(Mdc)
    M_c = str(M_c)
    M_c_eqn = Math(inline=True)
    M_c_eqn.append(NoEscape(r'\begin{aligned} M_c &= min(Pmc,Mdc)\\'))
    M_c_eqn.append(NoEscape(r'&=min(' + Pmc + ',' + Mdc + r')\\'))
    M_c_eqn.append(NoEscape(r'&=' + M_c + r'\\'))
    M_c_eqn.append(NoEscape(r'[Re&f.~IS~800:2007,~Cl.~8.2]\end{aligned}'))
    return M_c_eqn


def cl_8_2_1_2_plastic_moment_capacity_member(beta_b, Z_p, f_y, gamma_m0, Pmc):  # same as #todo anjali
    """
    Calculate member design moment capacity
    Args:

          beta_b:1 for plastic and compact sections & Ze/Zp for semi compact section (int)
          Z_p:Plastic section modulus of cross section mm^3 (float)
          f_y:Yield stress of the material in N/mm square  (float)
          gamma_m0:partial safety factor (float)
          Pmc:Plastic moment capacity in  N-mm (float)
    Returns:
        Plastic moment capacity in  N-mm (float)

    Note:
              Reference:
              IS 800:2007,  cl 8.2.1.2

    """

    beta_b = str(beta_b)
    Z_p = str(Z_p)
    f_y = str(f_y)
    gamma_m0 = str(gamma_m0)
    Pmc = str(Pmc)
    Pmc_eqn = Math(inline=True)
    Pmc_eqn.append(NoEscape(r'\begin{aligned} Pmc &= \frac{\beta_b \times Z_p \times fy}{\gamma_{mo} \times 10^6}\\'))
    Pmc_eqn.append(NoEscape(r'&=\frac{' + beta_b + r'\times' + Z_p + r'\times' + f_y + r'}{' + gamma_m0 + r' \times 10^6}\\'))
    Pmc_eqn.append(NoEscape(r'&=' + Pmc + r'\\'))
    Pmc_eqn.append(NoEscape(r'[Ref&.~IS~800:2007,~Cl.~8.2.1.2]\end{aligned}'))

    return Pmc_eqn


def cl_8_2_1_2_plastic_moment_capacity(beta_b, Z_p, f_y, gamma_m0, Pmc):
    """
    Calculate member design moment capacity
    Args:

          beta_b:1 for plastic and compact sections & Ze/Zp for semi compact section (int)
          Z_p:Plastic section modulus of cross section mm^3 (float)
          f_y:Yield stress of the material in N/mm square  (float)
          gamma_m0:partial safety factor (float)
          Pmc:Plastic moment capacity in  N-mm (float)
    Returns:
        Plastic moment capacity in  N-mm (float)

    Note:
              Reference:
              IS 800:2007,  cl 8.2.1.2

    """

    beta_b = str(beta_b)
    Z_p = str(Z_p)
    f_y = str(f_y)
    gamma_m0 = str(gamma_m0)
    Pmc = str(Pmc)
    Pmc_eqn = Math(inline=True)
    Pmc_eqn.append(NoEscape(r'\begin{aligned} {M_{d}}_{z-z} &= \frac{\beta_b \times Z_{pz} \times fy}{\gamma_{mo} \times 10^6}\\'))
    Pmc_eqn.append(NoEscape(r'&=\frac{' + beta_b + r'\times' + Z_p + r'\times' + f_y + r'}{' + gamma_m0 + r' \times 10^6}\\'))
    Pmc_eqn.append(NoEscape(r'&=' + Pmc + r' \\ \\'))
    Pmc_eqn.append(NoEscape(r'[Ref&.~IS~800:2007,~Cl.~8.2.1.2]\end{aligned}'))

    return Pmc_eqn


def cl_8_2_1_2_deformation_moment_capacity_member(fy, Z_e, Mdc):
    """
    Calculate moment deformation capacity
    Args:
         fy:Yield stress of the material in  N/mm square (float)
         Z_e:Elastic section modulus of cross section in  mm^3 (float)
         Mdc:Moment deformation capacity in  N-mm (float)
    Note:
              Reference:
              IS 800:2007,  cl 8.2.1.2
    Returns:
         moment deformation capacity
    """
    fy = str(fy)
    Z_e = str(Z_e)
    Mdc = str(Mdc)
    Mdc_eqn = Math(inline=True)
    Mdc_eqn.append(NoEscape(r'\begin{aligned} Mdc &= \frac{1.5 \times Z_e \times fy}{1.1 \times 10^6}\\'))
    Mdc_eqn.append(NoEscape(r'&= \frac{1.5 \times' + Z_e + r'\times' + fy + r'}{1.1\times 10^6}\\'))
    Mdc_eqn.append(NoEscape(r'&= ' + Mdc + r'\\'))
    Mdc_eqn.append(NoEscape(r'[Ref.&~IS~800:2007,~Cl.~8.2.1.2]\end{aligned}'))
    return Mdc_eqn


def cl_8_4_shear_capacity_member(V_dy, V_dn, V_db=0.0, shear_case='low'):
    """
    Calculate shear capacity of member

    Args:
        V_dy: yielding capacity of plate
        V_dn: rupture capacity of plate
        V_db: block shear capacity of plate
    Returns:
         shear capacity of member
    Note:
              Reference:
              IS 800:2007,  cl 6.1

    """
    shear_capacity_eqn = Math(inline=True)
    if V_db != 0.0 and V_dn != 0.0:
        V_d = min(V_dy, V_dn, V_db)
        V_d = str(V_d)
        V_dy = str(V_dy)
        V_dn = str(V_dn)
        V_db = str(V_db)

        shear_capacity_eqn.append(NoEscape(r'\begin{aligned} V_d &= min(S_c,V_{dn},V_{db})\\'))
        shear_capacity_eqn.append(NoEscape(r'&= min(' + V_dy + ',' + V_dn + ',' + V_db + r')\\'))

    elif V_db == 0.0 and V_dn == 0.0:
        V_d = V_dy
        V_d = str(V_d)
        V_dy = str(V_dy)
        shear_capacity_eqn.append(NoEscape(r'\begin{aligned} V_d &= S_c\\'))
        # shear_capacity_eqn.append(NoEscape(r'&=' + V_dy + r'\\'))

    elif V_db == 0.0 and V_dn != 0.0:
        V_d = min(V_dy, V_dn)
        V_d = str(V_d)
        V_dy = str(V_dy)
        V_dn = str(V_dn)
        shear_capacity_eqn.append(NoEscape(r'\begin{aligned} V_d &= min(S_c,V_{dn})\\'))
        shear_capacity_eqn.append(NoEscape(r'&= min(' + V_dy + ',' + V_dn + r')\\'))
    elif V_db != 0.0 and V_dn == 0.0:
        V_d = min(V_dy, V_db)
        V_d = str(V_d)
        V_dy = str(V_dy)
        V_db = str(V_db)
        if shear_case == 'full':
            shear_capacity_eqn.append(NoEscape(r'\begin{aligned} V_d &= min(V_{dy},V_{db})\\'))
        else:
            shear_capacity_eqn.append(NoEscape(r'\begin{aligned} V_d &= min(S_c,V_{db})\\'))
        shear_capacity_eqn.append(NoEscape(r'&= min(' + V_dy + ',' + V_db + r')\\'))

    shear_capacity_eqn.append(NoEscape(r'&=' + V_d + r'\\'))
    shear_capacity_eqn.append(NoEscape(r'[Ref&.~IS~800:2007,~Cl.~6.1]\end{aligned}'))

    return shear_capacity_eqn


def cl_8_4_shear_yielding_capacity_member(h, t, f_y, gamma_m0, V_dg, multiple=1):
    """
    Calculate shear yielding capacity of  plate (provided)
    Args:
        h:  Plate ht in mm (float)
        t:  Plate thickness in mm (float)
        f_y:Yeild strength of  plate material in N/mm square (float)
        gamma: IS800_2007.cl_5_4_1_Table_5["gamma_m0"]['yielding']  (float)
        V_dg: Shear yeilding capacity of  plate in N (float)
        multiple:2 (int)
    Returns:
         Shear yielding capacity of  plate
     Note:
            Reference:
            IS 800:2007,  cl 10.4.3
    """

    h = str(h)
    t = str(t)
    f_y = str(f_y)
    gamma_m0 = str(gamma_m0)

    V_dg = str(V_dg)

    shear_yield_eqn = Math(inline=True)
    shear_yield_eqn.append(NoEscape(r'\begin{aligned} V_{dy} &= \frac{A_v~f_y}{\sqrt{3}~\gamma_{mo}}\\'))
    if multiple == 1:
        shear_yield_eqn.append(NoEscape(r'&=\frac{' + h + r'\times' + t + r'\times' + f_y + r'}{\sqrt{3} \times' + gamma_m0 + r'}\\'))
    else:
        multiple = str(multiple)
        shear_yield_eqn.append(
            NoEscape(r'&=\frac{' + multiple + r'\times' + h + r'\times' + t + r'\times' + f_y + r'}{\sqrt{3} \times' + gamma_m0 + r'} \\'))
    shear_yield_eqn.append(NoEscape(r'&=' + V_dg + r' \\'))
    shear_yield_eqn.append(NoEscape(r'[Ref.&IS ~800:2007,Cl. 10.4.3] \end{aligned}'))
    return shear_yield_eqn


def cl_8_4_1_plastic_shear_resistance(h, t, f_y, gamma_m0, V_dg, multiple=1):
    """
    Calculate shear yielding capacity of  plate (provided)
    Args:
        h:  Plate ht in mm (float)
        t:  Plate thickness in mm (float)
        f_y:Yeild strength of  plate material in N/mm square (float)
        gamma: IS800_2007.cl_5_4_1_Table_5["gamma_m0"]['yielding']  (float)
        V_dg: Shear yeilding capacity of  plate in N (float)
        multiple:2 (int)
    Returns:
         Shear yielding capacity of  plate
     Note:
            Reference:
            IS 800:2007,  cl 10.4.3
    """

    h = str(h)
    t = str(t)
    f_y = str(f_y)
    gamma_m0 = str(gamma_m0)

    V_dg = str(V_dg)

    shear_yield_eqn = Math(inline=True)
    shear_yield_eqn.append(NoEscape(r'\begin{aligned} V_{p} &= \frac{A_v~f_{yw}}{\sqrt{3}~\gamma_{mo}} \\'))
    if multiple == 1:
        shear_yield_eqn.append(NoEscape(r'&=\frac{' + h + r'\times' + t + r'\times' + f_y + r'}{\sqrt{3} \times' + gamma_m0 + r'}\\'))
    else:
        multiple = str(multiple)
        shear_yield_eqn.append(
            NoEscape(r'&=\frac{' + multiple + r'\times' + h + r'\times' + t + r'\times' + f_y + r'}{\sqrt{3} \times' + gamma_m0 + r'}\\'))

    shear_yield_eqn.append(NoEscape(r'&=' + V_dg + r'\\ \\'))
    shear_yield_eqn.append(NoEscape(r'[Ref.&IS ~800:2007,~Cl. 8.4.1] \end{aligned}'))
    return shear_yield_eqn


def AISC_J4_shear_rupture_capacity_member(h, t, n_r, d_o, fu, v_dn, gamma_m1=1.25, multiple=1):
    """
     Calculate shear rupture capacity of  plate (provided)
     Args:
          h: Height of  plate in mm (float)
          t:Thickness of  plate in mm (float)
          n_r:No of bolts provided in one line (float)
          d_o:Nominal diameter of bolt provide in plate in mm (float)
          fu: Ultimate strength of  plate material in N/mm square (float)
          v_dn: Shear rupture of plate in KN (float)
          gamma_m1: material factor of safety at ultimate load
          multiple: 1 (int)
    Returns:
          shear rupture capacity of  plate
    Note:
        Reference:
                    AISC  Sect.J4
    """
    h = str(h)
    t = str(t)
    n_r = str(n_r)
    d_o = str(d_o)
    f_u = str(fu)
    v_dn = str(v_dn)
    gamma_m1 = str(gamma_m1)
    multiple = str(multiple)
    shear_rup_eqn = Math(inline=True)
    shear_rup_eqn.append(NoEscape(r'\begin{aligned} V_{dn} &= \frac{0.75~A_{vn}~f_u}{\sqrt{3}~\gamma_{m1}}\\'))
    if multiple == 1:
        shear_rup_eqn.append(NoEscape(
            r'&=' + r'\times \frac{(' + h + '-(' + n_r + r'\times' + d_o + r'))\times' + t + r'\times' + f_u + r'}{\sqrt{3}\times' + gamma_m1 + r'}\\'))
    else:
        shear_rup_eqn.append(NoEscape(
            r'&=' + multiple + r'\times \frac{(' + h + '-(' + n_r + r'\times' + d_o + r'))\times' + t + r'\times' + f_u + r'}{\sqrt{3}\times' + gamma_m1 + r'}\\'))
    shear_rup_eqn.append(NoEscape(r'&=' + v_dn + r'\\'))
    shear_rup_eqn.append(NoEscape(r' [Ref.& AISC~~Sect.J4] \end{aligned}'))

    return shear_rup_eqn


def cl_9_3_combined_moment_axial_IR_section(M, M_d, N, N_d, IR, type=None):
    """
    Calculate
    Args:
         M: Moment acting on section in KN-mm (float)
         M_d:Moment capacity of the section in KN-mm (float)
         N: Axial force acting on section in KN (float)
         N_d:Tension capacity of the plate in KN (float)
         IR: Interaction ratio for combined moment and axial load (no units)
    Returns:
        mom_axial_IR_eqn: Equation to calculate IR
    Note:
            Reference:
            IS 800:2007,  cl 9.3


    """
    M = str(M)
    M_d = str(M_d)
    N = str(N)
    N_d = str(N_d)
    IR = str(IR)
    mom_axial_IR_eqn = Math(inline=True)

    if type == None:
        mom_axial_IR_eqn.append(NoEscape(r'\begin{aligned} &\frac{' + M + '}{' + M_d + r'}+\frac{' + N + '}{' + N_d + '}=' + IR + r'\\'))
        mom_axial_IR_eqn.append(NoEscape(r'&[Ref.~IS~800:2007,~Cl.~10.7]\end{aligned}'))
    elif type == 'squared':
        mom_axial_IR_eqn.append(NoEscape(r'\begin{aligned} &(\frac{' + M + '}{' + M_d + r'})^2+(\frac{' + N + '}{' + N_d + '})^2=' + IR + r'\\'))
        mom_axial_IR_eqn.append(NoEscape(r'&[Ref.~IS~800:2007,~Cl.~10.7]\end{aligned}'))
    return mom_axial_IR_eqn


def cl_10_2_2_min_spacing(d, parameter='pitch'):  # Todo:write condition for pitch and gauge

    """
    Calculate the min pitch distance
    Args:
      d:Diameter of provided bolt in mm (float)
    Returns:
       Minimum pitch distance in mm (float)
    Note:
        Reference:
        IS 800:2007,  cl. 10.2.2

    """
    min_pitch = 2.5 * d
    d = str(d)
    min_pitch = str(min_pitch)

    min_pitch_eqn = Math(inline=True)

    if parameter == 'pitch':
        min_pitch_eqn.append(NoEscape(r'\begin{aligned}p_{min}&= 2.5 ~ d\\'))
    elif parameter == 'gauge':
        min_pitch_eqn.append(NoEscape(r'\begin{aligned} g_{min}&= 2.5 ~ d\\'))
    else:
        min_pitch_eqn.append(NoEscape(r'\begin{aligned} p/g_{min}&= 2.5 ~ d\\'))
    min_pitch_eqn.append(NoEscape(r'&=2.5 \times' + d + r'\\&=' + min_pitch + r'\\'))
    min_pitch_eqn.append(NoEscape(r'[Ref~I&S~800:2007,~Cl.~10.2.2]\end{aligned}'))

    return min_pitch_eqn


def cl_10_2_3_1_max_spacing(t, parameter=None):  # TODO:write condition for pitch and gauge
    """
     Calculate the maximum pitch distance
     Args:
         t: Thickness of thinner plate in mm (float)
     Returns:
           Max pitch in mm (float)
     Note:
            Reference:
            IS 800:2007,  cl. 10.2.3
    """
    t1 = str(t[0])
    t2 = str(t[1])
    max_pitch_1 = 32 * min(t)
    max_pitch_2 = 300
    max_pitch = min(max_pitch_1, max_pitch_2)
    t = str(min(t))
    max_pitch = str(max_pitch)
    max_pitch_eqn = Math(inline=True)
    if parameter == 'pitch':
        max_pitch_eqn.append(NoEscape(r'\begin{aligned}p_{max}&=\min(32~t,~300~mm)\\'))
    elif parameter == 'gauge':
        max_pitch_eqn.append(NoEscape(r'\begin{aligned}g_{max}&=\min(32~t,~300~mm)\\'))
    else:
        max_pitch_eqn.append(NoEscape(r'\begin{aligned}p/g_{max}&=\min(32~t,~300~mm)\\'))

    max_pitch_eqn.append(NoEscape(r'&=\min(32\times' + t + r',~ 300 ~mm) \\'))
    max_pitch_eqn.append(NoEscape(r'&=\min(' + str(max_pitch_1) + r',~ 300 ~mm) \\'))
    max_pitch_eqn.append(NoEscape(r'&=' + max_pitch + r' \\ \\'))

    max_pitch_eqn.append(NoEscape(r'Where,~t &= min(' + t1 + ',' + t2 + r')\\'))
    max_pitch_eqn.append(NoEscape(r'[Ref.~IS~&800:2007,~Cl.~10.2.3]\end{aligned}'))

    return max_pitch_eqn


# def cl_10_2_4_2_min_edge_end_dist(d_0, edge_type='Sheared or hand flame cut', parameter='end_dist'):
#     """
#     Calculate minimum end and edge distance
#     Args:
#          d - Nominal diameter of fastener in mm (float)
#          bolt_hole_type - Either 'Standard', 'Over-sized', 'Short Slot' or 'Long Slot' (str)
#          edge_type - Either 'hand_flame_cut' or 'machine_flame_cut' (str)
#          parameter - edge or end distance required to return the specific equation (str)
#     Returns:
#             Equation for minimum end and edge distance from the centre of any hole to the nearest edge of a plate in mm (float)
#     Note:
#         Reference:
#         IS 800:2007, cl. 10.2.4.2
#     """
#     if edge_type == 'Sheared or hand flame cut':
#         end_edge_multiplier = 1.7
#     else:
#         # TODO : bolt_hole_type == 'machine_flame_cut' is given in else
#         end_edge_multiplier = 1.5
#
#     min_end_edge_dist = round(end_edge_multiplier * d_0, 2)
#
#     d_0 = str(d_0)
#     end_edge_multiplier = str(end_edge_multiplier)
#     min_end_edge_dist = str(min_end_edge_dist)
#
#     end_edge_eqn = Math(inline=True)
#     if parameter == 'end_dist':
#         end_edge_eqn.append(NoEscape(r'\begin{aligned}e_{min} &= ' + end_edge_multiplier + r'~d_0 \\'))
#     elif parameter == 'edge_dist':
#         end_edge_eqn.append(NoEscape(r'\begin{aligned}e`_{min} &= ' + end_edge_multiplier + r'~d_0 \\'))
#     else:
#         end_edge_eqn.append(NoEscape(r'\begin{aligned}e/e`_{min} &= ' + end_edge_multiplier + r'~d_0 \\'))
#
#     end_edge_eqn.append(NoEscape(r'&= ' + end_edge_multiplier + r'\times' + d_0 + r'\\'))
#     end_edge_eqn.append(NoEscape(r'&=' + min_end_edge_dist + r'\\'))
#     end_edge_eqn.append(NoEscape(r'& [Ref.~IS~800:2007,~Cl.~10.2.4.2] \end{aligned}'))
#     return end_edge_eqn

def cl_10_2_4_2_min_edge_end_dist(d_0, edge_type='Sheared or hand flame cut', parameter='end_dist'):
    """
    Calculate minimum end and edge distance
    Args:
         d - Nominal diameter of fastener in mm (float)
         bolt_hole_type - Either 'Standard', 'Over-sized', 'Short Slot' or 'Long Slot' (str)
         edge_type - Either 'hand_flame_cut' or 'machine_flame_cut' (str)
         parameter - edge or end distance required to return the specific equation (str)
    Returns:
            Equation for minimum end and edge distance from the centre of any hole to the nearest edge of a plate in mm (float)
    Note:
        Reference:
        IS 800:2007, cl. 10.2.4.2
    """
    if edge_type == 'Sheared or hand flame cut':
        end_edge_multiplier = 1.7
    else:
        # TODO : bolt_hole_type == 'machine_flame_cut' is given in else
        end_edge_multiplier = 1.5

    min_end_edge_dist = round(end_edge_multiplier * d_0, 2)

    d_0 = str(d_0)
    end_edge_multiplier = str(end_edge_multiplier)
    min_end_edge_dist = str(min_end_edge_dist)

    end_edge_eqn = Math(inline=True)
    if parameter == 'end_dist':
        end_edge_eqn.append(NoEscape(r'\begin{aligned}e_{min} &= ' + end_edge_multiplier + r'~d_0 \\'))
    elif parameter == 'edge_dist':
        end_edge_eqn.append(NoEscape(r'\begin{aligned}e`_{min} &= ' + end_edge_multiplier + r'~d_0 \\'))
    else:
        end_edge_eqn.append(NoEscape(r'\begin{aligned}e/e`_{min} &= ' + end_edge_multiplier + r'~d_0 \\'))

    end_edge_eqn.append(NoEscape(r'&= ' + end_edge_multiplier + r'\times' + d_0 + r'\\'))
    end_edge_eqn.append(NoEscape(r'&=' + min_end_edge_dist + r'\\ \\'))
    end_edge_eqn.append(NoEscape(r'[Ref.~IS~&800:2007,~Cl.~10.2.4.2]\end{aligned}'))
    return end_edge_eqn


# def cl_10_2_4_3_max_edge_end_dist(t_fu_fy, corrosive_influences=False, parameter='end_dist'):
#     """
#     Calculate maximum end and edge distance(new)
#      Args:
#
#          t_fu_fy: List of tuples with thickness fu fy of each connecting member.
#                     ex: [(thickness_plate_1, fu_plate_1, fy_plate_1),(thickness_plate_1, fu_plate_1, fy_plate_1)]
#          corrosive_influences: Whether the members are exposed to corrosive influences or not (Boolean)
#
#     Returns:
#          Maximum edge distance to the nearest line of fasteners from an edge of any un-stiffened part in mm (float)
#
#     Note:
#             Reference:
#             IS 800:2007, cl. 10.2.4.3
#     """
#     t_epsilon_considered = t_fu_fy[0][0] * math.sqrt(250 / float(t_fu_fy[0][2]))
#     t_considered = t_fu_fy[0][0]
#     t_min = t_considered
#     for i in t_fu_fy:
#         t = i[0]
#         f_y = i[2]
#         if f_y > 0:
#             epsilon = math.sqrt(250 / f_y)
#             if t * epsilon <= t_epsilon_considered:
#                 t_epsilon_considered = t * epsilon
#                 t_considered = t
#             if t < t_min:
#                 t_min = t
#
#     if corrosive_influences is True:
#         max_edge_dist = round(40.0 + 4 * t_min, 2)
#     else:
#         max_edge_dist = round(12 * t_epsilon_considered, 2)
#
#     max_edge_dist = str(max_edge_dist)
#     t1=str(t_fu_fy[0][0])
#     t2=str(t_fu_fy[1][0])
#     fy1 = str(t_fu_fy[0][2])
#     fy2 = str(t_fu_fy[1][2])
#     max_end_edge_eqn = Math(inline=True)
#
#     if corrosive_influences is False:
#         if parameter == 'end_dist':
#             max_end_edge_eqn.append(NoEscape(r'\begin{aligned}e_{max} &= 12~ t~ \varepsilon ;~\varepsilon = \sqrt{\frac{250}{f_y}}\\'))
#         else: #'edge_dist'
#             max_end_edge_eqn.append(NoEscape(r'\begin{aligned}e`_{max} &= 12~ t~ \varepsilon ;~\varepsilon = \sqrt{\frac{250}{f_y}}\\'))
#         # max_end_edge_eqn.append(NoEscape(r'\varepsilon &= \sqrt{\frac{250}{f_y}}\\'))
#         max_end_edge_eqn.append(NoEscape(r'e1 &= 12 \times ' + t1 + r'\times \sqrt{\frac{250}{' + fy1 + r'}}\\'))
#         max_end_edge_eqn.append(NoEscape(r'e2 &= 12 \times' + t2 + r'\times\sqrt{\frac{250}{' + fy2 + r'}}\\'))
#         if parameter == 'end_dist':
#             max_end_edge_eqn.append(NoEscape(r'e_{max}&=min(e1,e2)=' + max_edge_dist +r'\\'))
#         else: #'edge_dist'
#             max_end_edge_eqn.append(NoEscape(r'e`_{max}&=min(e1,e2)=' + max_edge_dist +r'\\'))
#         # max_end_edge_eqn.append(NoEscape(r' &=' + max_edge_dist + r'\\'))
#         max_end_edge_eqn.append(NoEscape(r'& [Ref.~IS~800:2007,~Cl.~10.2.4.3] \end{aligned}'))
#
#     else:
#         max_end_edge_eqn.append(NoEscape(r'\begin{aligned} Member(s) exposed to corrosive influences = True \\'))
#         if parameter == 'end_dist':
#             max_end_edge_eqn.append(NoEscape(r'\begin{aligned}e_{max}&=40 + 4t\\'))
#         else: #'edge_dist'
#             max_end_edge_eqn.append(NoEscape(r'\begin{aligned}e`_{max}&=40 + 4t\\'))
#
#         if int(t2) > 0:
#             max_end_edge_eqn.append(NoEscape(r'Where,~ t&= min(' + t1 +','+t2+r')\\'))
#         else:
#             max_end_edge_eqn.append(NoEscape(r'Where,~ t&= ' + t1 + r')\\'))
#
#         if parameter == 'end_dist':
#             max_end_edge_eqn.append(NoEscape(r'e_{max}&='+max_edge_dist+r'\\'))
#         else: #'edge_dist'
#             max_end_edge_eqn.append(NoEscape(r'e`_{max}&='+max_edge_dist+r'\\'))
#
#         max_end_edge_eqn.append(NoEscape(r'& [Ref.~IS~800:2007,~Cl.~10.2.4.3] \end{aligned}'))
#
#     return max_end_edge_eqn


def cl_10_2_4_3_max_edge_end_dist(t_fu_fy, corrosive_influences=False, parameter='end_dist'):
    """
    Calculate maximum end and edge distance(new)
     Args:
         t_fu_fy: List of tuples with thickness fu fy of each connecting member.
                    ex: [(thickness_plate_1, fu_plate_1, fy_plate_1),(thickness_plate_1, fu_plate_1, fy_plate_1)]
         corrosive_influences: Whether the members are exposed to corrosive influences or not (Boolean)
    Returns:
         Maximum edge distance to the nearest line of fasteners from an edge of any un-stiffened part in mm (float)
    Note:
            Reference:
            IS 800:2007, cl. 10.2.4.3
    """
    t_epsilon_considered = t_fu_fy[0][0] * math.sqrt(250 / float(t_fu_fy[0][2]))
    t_considered = t_fu_fy[0][0]
    t_min = t_considered
    for i in t_fu_fy:
        t = i[0]
        f_y = i[2]
        if f_y > 0:
            epsilon = math.sqrt(250 / f_y)
            if t * epsilon <= t_epsilon_considered:
                t_epsilon_considered = t * epsilon
                t_considered = t
            if t < t_min:
                t_min = t

    if corrosive_influences is True:
        max_edge_dist = round(40.0 + 4 * t_min, 2)
    else:
        max_edge_dist = round(12 * t_epsilon_considered, 2)

    max_edge_dist = str(max_edge_dist)
    t1 = str(t_fu_fy[0][0])
    t2 = str(t_fu_fy[1][0])
    fy1 = str(t_fu_fy[0][2])
    fy2 = str(t_fu_fy[1][2])
    max_end_edge_eqn = Math(inline=True)

    if corrosive_influences is False:
        if parameter == 'end_dist':
            max_end_edge_eqn.append(NoEscape(r'\begin{aligned}e_{max} &= 12~ t~ \varepsilon ;~\varepsilon = \sqrt{\frac{250}{f_y}}\\'))
        else:  # 'edge_dist'
            max_end_edge_eqn.append(NoEscape(r'\begin{aligned}e`_{max} &= 12~ t~ \varepsilon ;~\varepsilon = \sqrt{\frac{250}{f_y}}\\'))
        # max_end_edge_eqn.append(NoEscape(r'\varepsilon &= \sqrt{\frac{250}{f_y}}\\'))
        max_end_edge_eqn.append(NoEscape(r'e1 &= 12 \times ' + t1 + r'\times \sqrt{\frac{250}{' + fy1 + r'}} = ' + max_edge_dist + r'\\'))
        max_end_edge_eqn.append(NoEscape(r'e2 &= 12 \times' + t2 + r'\times\sqrt{\frac{250}{' + fy2 + r'}} = ' + max_edge_dist + r'\\'))
        if parameter == 'end_dist':
            max_end_edge_eqn.append(NoEscape(r'e_{max}&=min(e1,e2)=' + max_edge_dist + r' \\ \\'))
        else:  # 'edge_dist'
            max_end_edge_eqn.append(NoEscape(r'e`_{max}&=min(e1,e2)=' + max_edge_dist + r' \\ \\'))
        # max_end_edge_eqn.append(NoEscape(r' &=' + max_edge_dist + r'\\'))
        max_end_edge_eqn.append(NoEscape(r'[Ref.~IS&~800:2007,~Cl.~10.2.4.3]\end{aligned}'))

    else:
        if parameter == 'end_dist':
            max_end_edge_eqn.append(NoEscape(r'\begin{aligned}e_{max}&=40 + 4t\\'))
        else:  # 'edge_dist'
            max_end_edge_eqn.append(NoEscape(r'\begin{aligned}e`_{max}&=40 + 4t\\'))

        if int(t2) <= 0:  # for cases where only a single plate is present
            max_end_edge_eqn.append(NoEscape(r'Where,~ t&= ' + t1 + r'\\'))
        else:
            max_end_edge_eqn.append(NoEscape(r'Where, t&= min(' + t1 + ',' + t2 + r')\\'))

        if int(t2) <= 0:  # for cases where only a single plate is present
            min_t = t1
        else:
            min_t = min(int(t1), int(t2))
            min_t = str(min_t)

        if parameter == 'end_dist':
            max_end_edge_eqn.append(NoEscape(r'&= 40 + (4 \times ' + min_t + r') \\'))
            max_end_edge_eqn.append(NoEscape(r'e_{max}&=' + max_edge_dist + r' \\\\ '))
        else:  # 'edge_dist'
            max_end_edge_eqn.append(NoEscape(r'&= 40 + (4 \times ' + min_t + r') \\'))
            max_end_edge_eqn.append(NoEscape(r'e`_{max}&=' + max_edge_dist + r'\\ \\'))

        max_end_edge_eqn.append(NoEscape(r'[Ref.~IS&~800:2007,~Cl.~10.2.4.3] \end{aligned}'))

    return max_end_edge_eqn


def cl_10_3_2_bolt_capacity(bolt_shear_capacity, bolt_bearing_capacity, bolt_capacity):
    """
    Calculate bolt  capacity (min of bearing and shearing)

    Args:
         bolt_shear_capacity: Bolt shearing capacity in KN (float)

         bolt_bearing_capacity: Bolt bearing capacity in KN (float)

         bolt_capacity: Bolt  capacity (min of bearing and shearing) in KN (float)

    Returns:
            Capacity  of bolt (min of bearing and shearing) in KN (float)
    Note:
            Reference:
            IS 800:2007, cl. 10.3.2


    """
    bolt_shear_capacity = str(bolt_shear_capacity)
    bolt_bearing_capacity = str(bolt_bearing_capacity)
    bolt_capacity = str(bolt_capacity)
    bolt_capacity_eqn = Math(inline=True)
    bolt_capacity_eqn.append(NoEscape(r'\begin{aligned}V_{db} &= min~ (V_{dsb}, V_{dpb})\\'))
    bolt_capacity_eqn.append(NoEscape(r'&= min~ (' + bolt_shear_capacity + ',' + bolt_bearing_capacity + r')\\'))
    bolt_capacity_eqn.append(NoEscape(r'&=' + bolt_capacity + r'\\ \\'))
    bolt_capacity_eqn.append(NoEscape(r'[Ref.~&IS~800:2007,~Cl.~10.3.2]\end{aligned}'))

    return bolt_capacity_eqn


def cl_10_3_3_bolt_shear_capacity(f_ub, n_n, a_nb, gamma_mb, bolt_shear_capacity):
    """
    Calculate bolt shearing capacity
    Args:
         f_ub: Ultimate tensile strength of the bolt in MPa (float)
         n_n: Number of shear planes with threads intercepting the shear plane (int)

         a_nb: Net Shear area of the bolt at threads in sq. mm  (float)

         gamma_mb: Partial safety factor =1.25 [Ref: Table 5, cl.5.4.1,IS 800:2007]
         bolt_shear_capacity: Bolt shear capacity in KN  (float)
    Returns:
            Shear capacity of bolt(provided ) in KN  (float)
    Note:
            Reference:
            IS 800:2007, cl. 10.3.3

    """
    f_ub = str(f_ub)
    n_n = str(n_n)
    a_nb = str(a_nb)
    gamma_mb = str(gamma_mb)
    bolt_shear_capacity = str(bolt_shear_capacity)
    bolt_shear_eqn = Math(inline=True)
    bolt_shear_eqn.append(NoEscape(r'\begin{aligned}V_{dsb} &= \frac{f_{ub} ~n_n~ A_{nb}}{1000\times\sqrt{3} ~\gamma_{mb}}\\'))
    bolt_shear_eqn.append(NoEscape(r'&= \frac{' + f_ub + r'\times' + n_n + r'\times' + a_nb + r'}{1000\times\sqrt{3}~\times~' + gamma_mb + r'}\\'))
    bolt_shear_eqn.append(NoEscape(r'&= ' + bolt_shear_capacity + r'\\ \\'))
    bolt_shear_eqn.append(NoEscape(r'[Ref.&~IS~800:2007,~Cl.~10.3.3]\end{aligned}'))

    return bolt_shear_eqn


# def cl_10_3_3_2_large_grip_req():
#     """
#      Returns:
#         Reduced bolt capacity  in KN (float)
#     Note:
#               Reference:
#               IS 800:2007,  cl 10.3.3.2
#     """
#     large_grip_eqn = Math(inline=True)
#     large_grip_eqn.append(NoEscape(r'\begin{aligned} &if~l_g \geq 5 * d~then~\beta_{lg} = 8/(3+l_g/d)\\'))
#     large_grip_eqn.append(NoEscape(r' &if~l_g \leq 5 * d~then~\beta_{lg} = 1\\'))
#     large_grip_eqn.append(NoEscape(r'& where,\\'))
#     large_grip_eqn.append(NoEscape(r'&  l_g ~=~plate.thk~+~member.thk \\'))
#     large_grip_eqn.append(NoEscape(r'& if~\beta_{lg} \geq \beta_{lj}~then~\beta_{lg} = \beta_{lj} \\'))
#     large_grip_eqn.append(NoEscape(r'& V_{rd} = \beta_{lg} * V_{db} \\'))
#     large_grip_eqn.append(NoEscape(r'&[Ref.~IS~800:2007,~Cl.~10.3.3.2]\end{aligned}'))
#     return large_grip_eqn
#
#
# def cl_10_3_3_2_large_grip_check(d, pt, mt, blj, blg):
#
#     l_g = pt + mt
#     l_g1 = str(l_g)
#     pt1 = str(pt)
#     mt1 = str(mt)
#     blj1 = str(blj)
#     blg1 = str(blg)
#     d1= str(d)
#     d2 = str((5*d))
#
#
#     large_grip_eqn = Math(inline=True)
#     # long_joint_bolted_eqn.append(NoEscape(r'\begin{aligned} &if~l\leq 15 * d~then~V_{rd} = \beta_{lj} * V_{db} \\'))
#     # long_joint_bolted_eqn.append(NoEscape(r'& where,\\'))
#
#     if l_g > 5 * d :
#         large_grip_eqn.append(NoEscape(r'\begin{aligned} l_g & = ~plate.thk~+~member.thk \\'))
#         large_grip_eqn.append(NoEscape(r' &= '+pt1+'+'+mt1+ '='+l_g1+ r'\\'))
#         large_grip_eqn.append(NoEscape(r'&5~*~d= 5 \times'+d1+r' ='+d2+r' \\'))
#         large_grip_eqn.append(NoEscape(r'&since,~l_g \geq 5 * d~then~\beta_{lg} = 8/(3+l_g/d)\\'))
#         large_grip_eqn.append(NoEscape(r'&\beta_{lg}= 8/(3+ '+l_g1+'/'+d1+r') = '+blg1+r'\\'))
#         if blg>blj:
#             large_grip_eqn.append(NoEscape(r'&since,~\beta_{lg} \geq \beta_{lj},\beta_{lg} = '+blj1+r' \\'))
#         else:
#             large_grip_eqn.append(NoEscape(r'&since,~\beta_{lg} \leq \beta_{lj},\beta_{lg} = ' + blg1 + r' \\'))
#
#     else:
#         large_grip_eqn.append(NoEscape(r'\begin{aligned} l_g & = ~plate.thk~+~member.thk \\'))
#         large_grip_eqn.append(NoEscape(r' &= ' + pt1 + '+' + mt1 + '=' + l_g1 + r'\\'))
#         large_grip_eqn.append(NoEscape(r'&5~*~d~= 5 \times' + d1 + r' \\'))
#         large_grip_eqn.append(NoEscape(r'&since,~l_g \leq 5 * d~then~\beta_{lg} = 1.0\\'))
#     large_grip_eqn.append(NoEscape(r'&[Ref.~IS~800:2007,~Cl.~10.3.3.2]\end{aligned}'))
#
#     return large_grip_eqn


def cl_10_3_4_calculate_kb(e, p, d, fub, fu):
    """
    Calculate kb provided to find bearing capacity of bolt
    Args:
        e:End distance of the fastener along bearing direction in mm (float)
        p:Pitch distance of the fastener along bearing direction in mm (float)
        d: diameter of the bolt in mm (float)
        fub: Ultimate tensile strength of the bolt in MPa (float)
        fu:Ultimate tensile strength of the plate in MPa (float)

    Returns:
         kb  to find bearing capacity of bolt
    Note:
            Reference:
            IS 800:2007,  cl 10.3.4

    """

    kb1 = round((e / (3.0 * d)), 2)
    kb2 = round((p / (3.0 * d) - 0.25), 2)
    kb3 = round((fub / fu), 2)
    kb4 = 1.0
    kb_1 = min(kb1, kb2, kb3, kb4)
    kb_2 = min(kb1, kb3, kb4)
    pitch = p
    e = str(e)
    p = str(p)
    d = str(d)
    fub = str(fub)
    fu = str(fu)
    kb1 = str(kb1)
    kb2 = str(kb2)
    kb3 = str(kb3)
    kb4 = str(kb4)
    kb_1 = str(kb_1)
    kb_2 = str(kb_2)
    kb_eqn = Math(inline=True)
    if pitch != 0:
        kb_eqn.append(NoEscape(r'\begin{aligned} k_b & = min \Bigg(\frac{e}{3d_0},~\frac{p}{3d_0}-0.25,~\frac{f_{ub}}{f_u}~,1.0 \Bigg) \\'))
        kb_eqn.append(NoEscape(
            r'& = min \Bigg(\frac{' + e + r'}{3\times' + d + r'},~\frac{' + p + r'}{3\times' + d + r'}-0.25,~\frac{' + fub + '}{' + fu + r'},~1.0 \Bigg)\\'))
        kb_eqn.append(NoEscape(r'& = min(' + kb1 + ',' + kb2 + ',' + kb3 + ',' + kb4 + r')\\'))
        kb_eqn.append(NoEscape(r'& = ' + kb_1 + r'\\ \\'))
        kb_eqn.append(NoEscape(r'& [Ref.~IS~800:2007,~Cl.~10.3.4]\end{aligned}'))

    else:
        kb_eqn.append(NoEscape(r'\begin{aligned} k_b & = min\Bigg(\frac{e}{3d_0},\frac{f_{ub}}{f_u},1.0 \Bigg)\\'))
        kb_eqn.append(NoEscape(r'& = min \Bigg(\frac{' + e + r'}{3\times' + d + r'},\frac{' + fub + '}{' + fu + r'},1.0 \Bigg)\\'))
        kb_eqn.append(NoEscape(r'& = min(' + kb1 + ',' + kb3 + ',' + kb4 + r')\\'))
        kb_eqn.append(NoEscape(r'& = ' + kb_2 + r'\\ \\'))
        kb_eqn.append(NoEscape(r'& [Ref~IS~800:2007,~Cl.~10.3.4]\end{aligned}'))

    return kb_eqn


def cl_10_3_4_bolt_bearing_capacity(k_b, d, conn_plates_t_fu_fy, gamma_mb, bolt_bearing_capacity, hole_type =None):
    """
    Calculate bolt bearing capacity of bolt

    Args:
        k_b:  min(e/(3.0*d_0), p/(3.0*d_0)-0.25, f_ub/f_u, 1.0)

        d: Diameter of bolt in mm (float)
        conn_plates_t_fu_fy: Ultimate tensile strength of the plate in MPa (float)
        gamma_mb:Partial safety factor =1.25 [Ref: Table 5, cl.5.4.1,IS 800:2007]
        bolt_bearing_capacity: Bolt bearing capacity in KN (float)
        hole_type: type of bolt hole (str)
    Returns:
            Bearing capacity of bolt(provided ) in KN  (float)
    Note:
            Reference:
            IS 800:2007, cl. 10.3.4


    """
    t_fu_prev = conn_plates_t_fu_fy[0][0] * conn_plates_t_fu_fy[0][1]
    t = conn_plates_t_fu_fy[0][0]
    f_u = conn_plates_t_fu_fy[0][1]
    for i in conn_plates_t_fu_fy:
        t_fu = i[0] * i[1]
        if i[0] or i[1] or i[2] > 0:
            if t_fu <= t_fu_prev:
                t = i[0]
                f_u = i[1]

    k_b = str(round(k_b, 2))
    d = str(d)
    t = str(t)
    f_u = str(f_u)
    gamma_mb = str(gamma_mb)

    bolt_bearing_eqn = Math(inline=True)
    bolt_bearing_eqn.append(NoEscape(r'\begin{aligned}V_{dpb} &= \frac{2.5~ k_b~ d~ t~ f_u}{1000\times\gamma_{mb}}\\'))
    bolt_bearing_eqn.append(NoEscape(r'&= \frac{2.5 \times ' + k_b + r'\times' + d + r'\times' + t + r'\times' + f_u + r'}{1000\times' + gamma_mb + r'}\\'))

    if str(hole_type) == 'Over-sized' or str(hole_type) == 'short_slot':
        bolt_bearing_eqn.append(NoEscape(r'&=' + str(round(bolt_bearing_capacity / 0.7, 2)) + r'\\'))
        bolt_bearing_eqn.append(NoEscape(r'&= 0.7 \times' + str(round(bolt_bearing_capacity / 0.7, 2)) + r'\\'))
        bolt_bearing_eqn.append(NoEscape(r'&=' + str(bolt_bearing_capacity) + r'\\ \\'))
        bolt_bearing_eqn.append(NoEscape(r' Note:~& The~bearing~capacity~is~reduced \\'))
        bolt_bearing_eqn.append(NoEscape(r' & since~the~hole~type~is~Over-sized \\'))
        bolt_bearing_eqn.append(NoEscape(r' & ~or~Short-slotted \\ \\'))

    elif str(hole_type) == 'long_slot':
        bolt_bearing_eqn.append(NoEscape(r'&=' + str(round(bolt_bearing_capacity / 0.5, 2)) + r'\\'))
        bolt_bearing_eqn.append(NoEscape(r'&= 0.5 \times' + str(round(bolt_bearing_capacity / 0.5, 2)) + r'\\'))
        bolt_bearing_eqn.append(NoEscape(r'&=' + str(bolt_bearing_capacity) + r'\\ \\'))
        bolt_bearing_eqn.append(NoEscape(r' Note:& The~bearing~capacity~is~reduced \\'))
        bolt_bearing_eqn.append(NoEscape(r' & since~the~hole~type~is~Long-slotted \\ \\'))
    else:
        bolt_bearing_eqn.append(NoEscape(r'&=' + str(bolt_bearing_capacity) + r'\\ \\'))

<<<<<<< HEAD

    # else:
    #     bolt_bearing_eqn.append(NoEscape(r'&=' + str(bolt_bearing_capacity) + r' \\ \\'))

=======
>>>>>>> 7368ee46
    bolt_bearing_eqn.append(NoEscape(r'[Ref.~&IS~800:2007,~Cl.~10.3.4] \end{aligned}'))

    return bolt_bearing_eqn


def no_bolts(no_of_bolts, location='out'):
    """ """
    no_of_bolts = str(no_of_bolts)

    number = Math(inline=True)
    if location == 'out':
        number.append(NoEscape(r'\begin{aligned} n_{out} = ' + no_of_bolts + r' \end{aligned}'))
    else:  # location == 'in'
        number.append(NoEscape(r'\begin{aligned} n_{in} = ' + no_of_bolts + r' \end{aligned}'))

    return number


def tension_demand_per_bolt(total_tension_demand, no_of_bolts):
    """ """
    tension_per_bolt = round((total_tension_demand / no_of_bolts), 2)
    tension_per_bolt = str(tension_per_bolt)
    total_tension_demand = str(total_tension_demand)

    tension_demand = Math(inline=True)
    tension_demand.append(NoEscape(r'\begin{aligned} T_{b} &= \frac{P_{t}}{n_{out} / 2} \\'))
    tension_demand.append(NoEscape(r' &= \frac{' + total_tension_demand + r'}{' + str(2 * no_of_bolts) + r'/ 2} \\'))
    tension_demand.append(NoEscape(r' &= \frac{' + total_tension_demand + r'}{' + str(no_of_bolts) + r'} \\'))
    tension_demand.append(NoEscape(r' &= ' + tension_per_bolt + r' \end{aligned}'))

    return tension_demand


def cl_10_3_5_bearing_bolt_tension_resistance(f_ub, f_yb, A_sb, A_n, tension_capacity, fabrication=KEY_DP_FAB_FIELD):
    """
    Calculate design tensile strength of bearing bolt
    Args:
        f_ub - Ultimate tensile strength of the bolt in MPa (float)
        f_yb - Yield strength of the bolt in MPa (float)
        A_sb - Shank area of bolt in sq. mm  (float)
        A_n - Net tensile stress area of the bolts as per IS 1367 in sq. mm  (float)
        tension_capacity - Tension resistance/capacity of a bolt in KN (float)
    return:
        T_db - Design tensile strength of bearing bolt in N (float)
    Note:
        Reference:
        IS 800:2007,  cl 10.3.5
    """
    gamma_mb = IS800_2007.cl_5_4_1_Table_5['gamma_mb'][fabrication]
    gamma_m0 = IS800_2007.cl_5_4_1_Table_5['gamma_m0']['yielding']

    tension_capacity_1 = round((0.9 * f_ub * A_n * 10 ** -3) / gamma_mb, 2)
    tension_capacity_1 = str(tension_capacity_1)
    tension_capacity_2 = round(f_yb * A_sb * (gamma_mb / gamma_m0) * 10 ** -3, 2)
    tension_capacity_2 = str(tension_capacity_2)
    f_ub = str(f_ub)
    f_yb = str(f_yb)
    A_sb = str(A_sb)
    A_n = str(A_n)
    gamma_mb = str(gamma_mb)
    gamma_m0 = str(gamma_m0)

    tension_capacity = str(tension_capacity)
    tension_resistance = Math(inline=True)
    tension_resistance.append(NoEscape(r'\begin{aligned} T_{db} &= 0.90~f_{ub}~A_n~/~\gamma_{mb} \\'))
    tension_resistance.append(NoEscape(r'&  ~<~ f_{yb}~A_{sb}~(\gamma_{mb}~/~\gamma_{m0}) \\'))
    tension_resistance.append(NoEscape(r'&= min \Big(0.90~' + r'\times' + f_ub + r'\times' + A_n + r'~/~' + gamma_mb + r',~ \\'))
    tension_resistance.append(NoEscape(r'& ~~~~~~~~~~' + f_yb + r'\times' + A_sb + r'\times(' + gamma_mb + '/' + gamma_m0 + r') \Big) \\'))
    tension_resistance.append(NoEscape(r'&= min (' + tension_capacity_1 + r',~ ' + tension_capacity_2 + r') \\'))
    tension_resistance.append(NoEscape(r'&= ' + tension_capacity + r'\\ \\'))
    tension_resistance.append(NoEscape(r'& [Ref.~IS~800:2007,~Cl.~10.3.5]\end{aligned}'))

    return tension_resistance


def cl_10_3_6_bearing_bolt_combined_shear_and_tension(V_sb, V_db, T_b, T_db, value):  # Todo:not done
    """
    Check for bolt subjected to combined shear and tension
    Args:
        V_sb - factored shear force acting on the bolt,
        V_db - design shear capacity,
        T_b - factored tensile force acting on the bolt,
        T_db - design tension capacity.
    Returns:
        combined shear and friction value
    Note:
        Reference:
        IS 800:2007,  cl 10.3.6
    """
    V_sb = str(V_sb)
    V_db = str(V_db)
    T_b = str(T_b)
    T_db = str(T_db)
    value = str(value)

    combined_capacity_eqn = Math(inline=True)
    combined_capacity_eqn.append(NoEscape(r'\begin{aligned}\bigg(\frac{V_{sb}}{V_{db}}\bigg)^2 + \bigg(\frac{T_{b}}{T_{db}}\bigg)^2  &\leq 1.0\\'))
    combined_capacity_eqn.append(NoEscape(r'\bigg(\frac{' + V_sb + '}{' + V_db + r'}\bigg)^2 + \bigg(\frac{' + T_b + '}{' + T_db + r'}\bigg)^2 &= '
                                          + value + r'\\'))
    combined_capacity_eqn.append(NoEscape(r'[Ref.~IS~800:2007,~Cl.~10.3.6]\end{aligned}'))

    return combined_capacity_eqn


def cl_10_4_3_HSFG_bolt_capacity(mu_f, n_e, K_h, fub, Anb, gamma_mf, capacity):
    """
    Calculate design shear strength of friction grip bolt as governed by slip
 
    Args:
         mu_f:Coefficient of friction (slip factor) as specified in Table 20 , IS 800:2007
           
         n_e:Number of  effective interfaces offering  frictional resistance to slip (int)
         K_h:1 for bolts in clearence holes and 0.85 for bolts in oversized holes
         fub: Ultimate tensile strength of the bolt in KN (float)
           
         Anb: Net area of bolt in mm square
         gamma_mf:Partial safety factor  [Ref: Table 5, cl.5.4.1,IS 800:2007]
         capacity: Design shear strength of friction grip bolt as governed by slip in N (float)

    Returns:
           Design shear strength of friction grip bolt as governed by slip in N (float)

    Note:
            Reference:
            IS 800:2007,  cl 10.4.3

    """
    mu_f = str(mu_f)
    n_e = str(n_e)
    K_h = str(K_h)
    fub = str(fub)
    Anb = str(Anb)
    gamma_mf = str(gamma_mf)
    capacity = str(capacity)

    HSFG_bolt_capacity_eqn = Math(inline=True)
    HSFG_bolt_capacity_eqn.append(NoEscape(r'\begin{aligned}V_{dsf} & = \frac{\mu_f~ n_e~  K_h~ F_o}{\gamma_{mf}}\\'))
    HSFG_bolt_capacity_eqn.append(NoEscape(r' Where&, F_o = 0.7f_{ub} A_{nb}\\'))
    HSFG_bolt_capacity_eqn.append(NoEscape(r'V_{dsf} & = \frac{' + mu_f + r'\times' + n_e + r'\times' + K_h + r'\times 0.7 \times' + fub + r'\times'
                                           + Anb + r'}{' + gamma_mf + r' \times 10^{3}}\\'))
    HSFG_bolt_capacity_eqn.append(NoEscape(r'& =' + capacity + r'\\'))
    HSFG_bolt_capacity_eqn.append(NoEscape(r'[Ref.~IS~&800:2007,~Cl.~10.4.3]\end{aligned}'))

    return HSFG_bolt_capacity_eqn


def cl_10_4_7_tension_in_bolt_due_to_prying(T_e, l_v, f_o, b_e, t, f_y, end_dist, pre_tensioned, beta, Q, l_e,le_2, eta=1.5):
    """Calculate prying force of friction grip bolt
                   Args:
                      2 * T_e - Tension Force in 2 bolts on either sides of the web/plate
                      l_v - distance from the bolt centre line to the toe of the fillet weld or to half
                            the root radius for a rolled section,
                      b_e - effective width of flange per pair of bolts
                      f_o - proof stress in consistent units
                      t - thickness of the end plate
                      f_y - yield strength of end plate
                      end_dist - end distance of bolt
                      pre_tensioned: 'Pretensioned' if bolt is pretension None if it is not
                      beta - 2 for non pre-tensioned bolt and 1 for pre-tensioned bolt
                      Q - Prying force
                      l_e - min(e, 1.1~t~\sqrt{\frac{\beta~f_o}{f_y}})
                      eta - 1.5
                   return:
                       equation for Prying force of friction grip bolt
                   Note:
                       Reference:
                       IS 800:2007,  cl 10.4.7
    """
    T_e = str(T_e)
    l_v = str(l_v)
    f_o = str(f_o)
    b_e = str(b_e)
    t = str(t)
    f_y = str(f_y)
    l_e = str(l_e)
    end_dist = str(end_dist)
    pre_tensioned = str(pre_tensioned)
    beta = str(beta)
    eta = str(eta)
    le_2 = str(le_2)
    tension_in_bolt_due_to_prying = Math(inline=True)
    tension_in_bolt_due_to_prying.append(NoEscape(
        r'\begin{aligned} Q &= \frac{l_v}{2\times l_e} \times \Bigg[T_e - \frac{\beta \times  \eta \times f_o \times b_e \times t^4}{27 \times l_e \times l_v^2}\Bigg]\\'))
    tension_in_bolt_due_to_prying.append(NoEscape(r'Q &\geq 0\\'))
    if pre_tensioned == 'Pretensioned':
        tension_in_bolt_due_to_prying.append(NoEscape(r'\beta &= 1 (pre-tensioned) \\'))
    else:
        tension_in_bolt_due_to_prying.append(NoEscape(r'\beta &= 2 (Not~ pre-tensioned) \\'))
    tension_in_bolt_due_to_prying.append(NoEscape(r'l_e &= min(e, 1.1~t~\sqrt{\frac{\beta~f_o}{f_y}}) \\'))
    tension_in_bolt_due_to_prying.append(NoEscape(r' &= min(' + end_dist + r', 1.1\times' + t + r'\times\sqrt{\frac{' + beta + r'\times' + f_o + r'}{' + f_y + r'}}) \\'))

    tension_in_bolt_due_to_prying.append(NoEscape(r' &= min(' + end_dist + ','+ le_2+r') \\')) #todo please add  le2 as a parameter  whoever is using this function

    tension_in_bolt_due_to_prying.append(NoEscape(r' &= ' + l_e + r' \\'))
    tension_in_bolt_due_to_prying.append(NoEscape(r'l_v &= ' + l_v + r' \\'))
    tension_in_bolt_due_to_prying.append(NoEscape(r'b_e &= ' + b_e + r' \\'))
    tension_in_bolt_due_to_prying.append(
        NoEscape(r'Q &=\frac{' + l_v + r'}{2\times' + l_e + r'}\times\\'))
    tension_in_bolt_due_to_prying.append(NoEscape(
        r'&\Bigg[' + T_e + r'- \frac{' + beta + r' \times' + eta + r'\times' + f_o + r'\times' + b_e + r'\times' + t + r'^4}{27 \times' + l_e + r'\times' + l_v + r'^2}\Bigg]\\'))
    if Q <= 0.0:
        tension_in_bolt_due_to_prying.append(NoEscape(r'Q &= 0.0 \\'))
    else:
        Q = str(Q)
        tension_in_bolt_due_to_prying.append(NoEscape(r'Q &= ' + Q + r'\\'))
    tension_in_bolt_due_to_prying.append(NoEscape(r'[Ref.~IS~&800:2007,~Cl.~10.4.7]\end{aligned}'))
    return tension_in_bolt_due_to_prying


# TODO: DARSHAN, Keep only one of the following Ans: Use the one with weld thickness reduction
def cl_10_5_2_3_min_fillet_weld_size_required(conn_plates_weld, min_weld_size, red=0.0):
    """
    Calculate minimum size of fillet weld,to avoid the
        risk of cracking in the absence of preheating
    Args:
        conn_plates_weld:Thickness of either plate element being welded in mm (float
        Thickness of other plate element being welded in mm (float)

        red:reduce the thickness of thicker part according to given size range
        min_weld_size:minimum size of the weld
    Returns:
        minimum size of the weld
    Note:
            Reference:
            IS 800, Table 21 (Cl 10.5.2.3) : Minimum Size of First Run or of a Single Run Fillet Weld


    """
    # t1 = str(conn_plates_weld[0])
    # t2 = str(conn_plates_weld[0])
    tmax = min(conn_plates_weld)
    tmin = int(tmax - red)
    tmin = str(tmin)
    tmax = str(int(tmax))
    weld_min = str(min_weld_size)

    min_weld_size_eqn = Math(inline=True)
    min_weld_size_eqn.append(NoEscape(r'\begin{aligned} & t_{w_{min}}~based~on~thinner~part\\'))
    min_weld_size_eqn.append(NoEscape(r'& =' + tmax + '~or~' + tmin + r'\\'))
    min_weld_size_eqn.append(NoEscape(r'& IS800:2007~cl.10.5.2.3~Table 21\\'))
    min_weld_size_eqn.append(NoEscape(r'& s_{min}~based~on~thicker~part=' + weld_min + r'\\'))
    min_weld_size_eqn.append(NoEscape(r'& [Ref~IS~800:2007,Table ~21 ~(Cl 10.5.2.3)]\end{aligned}'))
    return min_weld_size_eqn


# def cl_10_5_2_3_min_fillet_weld_size_required(conn_plates_weld, min_weld_size):
#     """
#     Calculate minimum size of fillet weld as per Table 21 of IS 800:2007
#     Args:
#
#         conn_plates_weld:Thickness of either plate element being welded in mm (float)
#                              Thickness of other plate element being welded in mm (float)
#
#          min_weld_size: Minimum size of first run or of a single run fillet weld in mm (float)
#
#     Returns:
#           minimum size of fillet weld
#     Note:
#             Reference:
#             IS 800, Table 21 (Cl 10.5.2.3) : Minimum Size of First Run or of a Single Run Fillet Weld
#
#     """
#
#     t1 = str(conn_plates_weld[0])
#     t2 = str(conn_plates_weld[1])
#     tmax = str(max(conn_plates_weld))
#     weld_min = str(min_weld_size)
#
#     min_weld_size_eqn = Math(inline=True)
#     min_weld_size_eqn.append(NoEscape(r'\begin{aligned} &Thickness~of~Thicker~part\\'))
#     min_weld_size_eqn.append(NoEscape(r'\noindent &=max('+t1+','+t2+r')\\'))
#     min_weld_size_eqn.append(NoEscape(r'&='+tmax+r'\\'))
#     min_weld_size_eqn.append(NoEscape(r'&[Ref.IS~800:2007~Cl.10.5.2.3~Table ~21],\\'))
#     min_weld_size_eqn.append(NoEscape(r' &s_{min}=' + weld_min + r'\\'))
#     min_weld_size_eqn.append(NoEscape(r'& [Ref.~IS~800:2007,~Table ~21~ (Cl. 10.5.2.3)]\end{aligned}'))
#
#
#     return min_weld_size_eqn


def cl_10_5_3_1_max_weld_size(conn_plates_weld, max_weld_size):
    """
    Calculate maximum weld size of fillet weld
    Args:

        conn_plates_weld: Thickness of either plate element being welded in mm (float)
                            Thickness of other plate element being welded in mm (float)

         max_weld_size: Maximum weld size of fillet weld
    Returns:
          Maximum weld size of fillet weld
    Note:
            Reference:
            IS 800:2007,  cl 10.5.3.1


    """
    t1 = str(conn_plates_weld[0])
    t2 = str(conn_plates_weld[1])
    t_min = str(min(conn_plates_weld))
    weld_max = str(max_weld_size)

    max_weld_size_eqn = Math(inline=True)
    max_weld_size_eqn.append(NoEscape(r'\begin{aligned} & Thickness~of~Thinner~part\\'))
    max_weld_size_eqn.append(NoEscape(r'&=min(' + t1 + ',' + t2 + r')=' + t_min + r'\\'))
    max_weld_size_eqn.append(NoEscape(r'&s_{max} =' + weld_max + r'\\'))
    max_weld_size_eqn.append(NoEscape(r'&[Ref.~IS~800:2007,~Cl.~10.5.3.1]\end{aligned}'))

    return max_weld_size_eqn


def cl_10_5_3_1_throat_thickness_req():
    """
    Note:
              Reference:
              IS 800:2007,  cl 10.5.3.1
    """
    throat_eqn = Math(inline=True)
    throat_eqn.append(NoEscape(r'\begin{aligned} t_t &\geq 3 \\'))
    throat_eqn.append(NoEscape(r'&[Ref.~IS~800:2007,~Cl.~10.5.3.1]&\end{aligned}'))

    return throat_eqn


def cl_10_5_3_1_throat_thickness_weld(tw, f):
    """
    Calculate effective throat thickness of fillet weld for stress calculation

    Args:
         tw:Fillet weld size in mm (float)
         f:Constant depending upon the angle between  fusion faces  (float)
    Returns:
        Throat thickness in mm (float)
    Note:
              Reference:
              IS 800:2007,  cl 10.5.3.1

    """
    tt = tw * f
    t_t = max(tt, 3)
    tw = str(round(tw, 2))
    f = str(round(f, 2))
    tt = str(round(tt, 2))
    t_t = str(round(t_t, 2))

    throat_eqn = Math(inline=True)
    throat_eqn.append(NoEscape(r'\begin{aligned} t_t & = ' + f + r't_w 'r'\\'))
    throat_eqn.append(NoEscape(r'& = ' + f + r'\times' + tw + r'\\'))
    throat_eqn.append(NoEscape(r't_t & = ' + t_t + r'\\'))
    throat_eqn.append(NoEscape(r'[Ref.&~IS~800:2007,~Cl.~10.5.3.1]\end{aligned}'))
    return throat_eqn


def cl_10_5_7_1_1_weld_strength(conn_plates_weld_fu, gamma_mw, t_t, f_w,type=None):
    """
    Calculate the design strength of fillet weld
    Args:
         conn_plates_weld_fu:Ultimate stresses of weld and parent metal in MPa (list or tuple) in N/mm square(float)
         gamma_mw: 1.25(for shop weld);1.5(site weld)  (float)
         t_t:Throat thickness in mm (float)
         f_w:Design strength of fillet weld in N/mm (float)
    Returns:
        Design strength of fillet weld
    Note:
            Reference:
            IS 800:2007,  cl 10.5.7.1.1

    """

    f_u = str(min(conn_plates_weld_fu))
    t_t = str(t_t)
    gamma_mw = str(gamma_mw)
    f_w = str(f_w)
    weld_strength_eqn = Math(inline=True)
    if type=="end_plate":
        weld_strength_eqn.append(NoEscape(r'\begin{aligned} f_w &=\frac{f_u}{\sqrt{3}~\gamma_{mw}}\\'))
        weld_strength_eqn.append(NoEscape(r'&=\frac{' + f_u + r'}{\sqrt{3}\times' + gamma_mw + r'}\\'))
    else:
        weld_strength_eqn.append(NoEscape(r'\begin{aligned} f_w &=\frac{t_t~f_u}{\sqrt{3}~\gamma_{mw}}\\'))
        weld_strength_eqn.append(NoEscape(r'&=\frac{' + t_t + r'\times' + f_u + r'}{\sqrt{3}\times' + gamma_mw + r'}\\'))
    weld_strength_eqn.append(NoEscape(r'&=' + f_w + r'\\'))
    weld_strength_eqn.append(NoEscape(r'[Ref.&~IS~800:2007,~Cl.~10.5.7.1.1]\end{aligned}'))
    return weld_strength_eqn


def cl_10_5_7_3_weld_strength_post_long_joint(h, l, t_t, ws, wsr, direction=None):
    """
    Calculate Reduced flange weld strength  in case of long joint (welded connection)

    Args:

         h: plate height in mm (float)
         l: plate length in mm (float)
         t_t: weld throat thickness  in mm (float)
         ws: weld strength  in KN (float)
         wsr:reduced weld strength  in KN (float)
    Returns:
        reduced weld strength
    Note:
              Reference:
              IS 800:2007,  cl 10.5.7.3

    """
    lj = max(h, l)
    lt = 150 * t_t
    B = 1.2 - ((0.2 * lj) / (150 * t_t))
    if B <= 0.6:
        B = 0.6
    elif B >= 1:
        B = 1
    else:
        B = B
    Bi = str(round(B, 2))
    t_t = str(t_t)
    lt_str = str(lt)
    h = str(h)
    l = str(l)
    ws = str(ws)
    wsr = str(wsr)
    ljs = str(lj)

    long_joint_welded_prov = Math(inline=True)
    # if conn =="web":

    if direction == 'height':
        long_joint_welded_prov.append(NoEscape(r'\begin{aligned} l_w ~&= h\\'))
        long_joint_welded_prov.append(NoEscape(r' &=' + h + r'\\'))
    else:
        long_joint_welded_prov.append(NoEscape(r'\begin{aligned} l ~&= pt.length ~ or ~ pt.height \\'))
        long_joint_welded_prov.append(NoEscape(r' l_l &= max(' + h + ',' + l + r') \\'))
        long_joint_welded_prov.append(NoEscape(r' &=' + ljs + r' \\'))
    long_joint_welded_prov.append(NoEscape(r'& 150 t_t =150 \times' + t_t + ' = ' + lt_str + r' \\'))
    if lj < lt:
        long_joint_welded_prov.append(NoEscape(r'& since,~l < 150 t_t~\\&then~f_{wrd} = f_{w} \\'))
        long_joint_welded_prov.append(NoEscape(r' f_{wrd} &= ' + ws + r' \\'))
        long_joint_welded_prov.append(NoEscape(r'[Ref.~&IS~800:2007,~Cl.~10.5.7.3]\end{aligned}'))
    else:
        long_joint_welded_prov.append(NoEscape(r'&since,~l \geq 150 t_t~ \\&then~V_{rd} = \beta_{lw} V_{db} \\'))
        long_joint_welded_prov.append(NoEscape(r'\beta_{l_w}& = 1.2 - (0.2\times' + lj + r')/(150\times' + t_t + r')\\& =' + Bi + r'\\'))
        long_joint_welded_prov.append(NoEscape(r' f_{wrd}& = ' + Bi + r' \times' + ws + '=' + wsr + r' \\'))
        long_joint_welded_prov.append(NoEscape(r'[Ref.~&IS~800:2007,~Cl.~10.5.7.3]\end{aligned}'))

    return long_joint_welded_prov


##################
# TODO: DARSHAN arrange all reduction factors of bolted and welded (I dont think req functions are required.
# TODO Ans: User will not require to see the code and gives better understanding.
# TODO: DARSHAN Refactor functions as per clause no
#################

def cl_10_3_3_1_long_joint_bolted_req():
    """
     Returns:
        Long joint reduction factor
    Note:
              Reference:
              IS 800:2007,  cl 10.3.3.1
    """
    long_joint_bolted_eqn = Math(inline=True)
    long_joint_bolted_eqn.append(NoEscape(r'\begin{aligned} &if~l_j\geq 15 d~then~V_{rd} = \beta_{lj} V_{db} \\'))
    long_joint_bolted_eqn.append(NoEscape(r'& if~l_j < 15 d~then~V_{rd} = V_{db} \\'))
    long_joint_bolted_eqn.append(NoEscape(r'& where,\\'))
    long_joint_bolted_eqn.append(NoEscape(r'& l_j = ((nc~or~nr) - 1) \times (p~or~g) \\'))

    long_joint_bolted_eqn.append(NoEscape(r'& \beta_{lj} = 1.075 - l/(200 d) \\'))
    long_joint_bolted_eqn.append(NoEscape(r'& but~0.75\leq\beta_{lj}\leq1.0 \\'))
    long_joint_bolted_eqn.append(NoEscape(r'&[Ref.~IS~800:2007,~Cl.~10.3.3.1]\end{aligned}'))
    return long_joint_bolted_eqn


#
def cl_10_3_3_1_long_joint_bolted_prov(nc, nr, p, g, d, Tc, Tr, direction=None):
    """
    Calculate reduced bolt capacity in case of long joint

    Args:
         nc:No. of row of bolts in one line (int)
         nr:No. of  bolts in one line (int)
         p:Pitch distance of the plate in mm (float)
         g:Gauge distance of the plate in mm (float)
         d:Diameter of the bolt in mm (float)
         Tc:Bolt capacity  in KN (float)
         Tr: Reduced bolt capacity  in KN (float)
         direction: n_r or None(string)
    Returns:
        Long joint reduction factor
    Note:
              Reference:
              IS 800:2007,  cl 10.3.3.1
              If direction is n_r it will calculate long joint for no. of rows
              else max of rows and column length will be considered

    """
    lc = (nc - 1) * p
    lr = (nr - 1) * g
    l = max(lc, lr)
    lt = 15 * d
    B = 1.075 - (l / (200 * d))
    Bi = round(B, 2)
    nc = str(nc)
    nr = str(nr)
    g = str(g)
    p = str(p)
    d = str(d)
    Tc = str(Tc)
    Tr = str(Tr)
    if B <= 0.75:
        B = 0.75
    elif B >= 1:
        B = 1
    else:
        B = B
    B = str(round(B, 2))
    Bi = str(Bi)
    lc_str = str(lc)
    lr_str = str(lr)
    l_str = str(l)
    lt_str = str(lt)
    long_joint_bolted_eqn = Math(inline=True)
    # long_joint_bolted_eqn.append(NoEscape(r'\begin{aligned} &if~l\leq 15 * d~then~V_{rd} = \beta_{lj} * V_{db} \\'))
    # long_joint_bolted_eqn.append(NoEscape(r'& where,\\'))

    if direction == 'n_r':
        long_joint_bolted_eqn.append(NoEscape(r'\begin{aligned} l_j &= (n_r - 1) \times  p \\'))
        long_joint_bolted_eqn.append(NoEscape(r' &= (' + nr + r' - 1) \times ' + g + '=' + lr_str + r'\\'))
    else:
        long_joint_bolted_eqn.append(NoEscape(r'\begin{aligned} l_j &= ((n_c~or~n_r) - 1) \times  (p~or~g) \\'))
        long_joint_bolted_eqn.append(NoEscape(r' &= (' + nc + r' - 1) \times  ' + p + '=' + lc_str + r'\\'))
        long_joint_bolted_eqn.append(NoEscape(r' &= (' + nr + r' - 1) \times  ' + g + '=' + lr_str + r'\\'))
    long_joint_bolted_eqn.append(NoEscape(r' l&= ' + l_str + r'\\'))
    long_joint_bolted_eqn.append(NoEscape(r'& 15 \times d = 15 \times ' + d + ' = ' + lt_str + r' \\'))
    if l < (lt):
        long_joint_bolted_eqn.append(NoEscape(r'& since,~l_j < 15 \times d~then~\beta_{lj} = 1.0 \\'))
        # long_joint_bolted_eqn.append(NoEscape(r'& V_{rd} = '+Tc+r' \\'))
        long_joint_bolted_eqn.append(NoEscape(r'&[Ref.~IS~800:2007,~Cl.~10.3.3.1]\end{aligned}'))
    else:
        long_joint_bolted_eqn.append(NoEscape(r'& since,~l_j \geq 15~d~then~V_{rd} = \beta_{lj}~V_{db} \\'))
        long_joint_bolted_eqn.append(NoEscape(r'& \beta_{lj} = 1.075 - ' + l_str + r'/(200~\times' + d + ') =' + Bi + r'\\'))
        # long_joint_bolted_eqn.append(NoEscape(r'& V_{rd} = '+B+' * '+Tc+'='+Tr+ r' \\'))
        long_joint_bolted_eqn.append(NoEscape(r'&[Ref.~IS~800:2007,~Cl.~10.3.3.1]\end{aligned}'))

    return long_joint_bolted_eqn


def cl_10_3_3_2_large_grip_bolted_req():
    """
     Returns:
        Large grip reduction factor
    Note:
              Reference:
              IS 800:2007,  cl 10.3.3.2
    """
    large_grip_bolted_eqn = Math(inline=True)
    large_grip_bolted_eqn.append(NoEscape(r'\begin{aligned} &if~l_g\geq 5~d~then~V_{rd} = \beta_{lg}~V_{db} \\'))
    large_grip_bolted_eqn.append(NoEscape(r'& if~l_g < 5d~then~V_{rd} = V_{db} \\'))
    large_grip_bolted_eqn.append(NoEscape(r'& l_g \leq 8d \\'))
    large_grip_bolted_eqn.append(NoEscape(r'& where,\\'))
    large_grip_bolted_eqn.append(NoEscape(r'& l_g = \Sigma (t_{ep}+t_{member}) \\'))
    large_grip_bolted_eqn.append(NoEscape(r'& \beta_{lg} = 8d/(3d + l_g) \\'))
    large_grip_bolted_eqn.append(NoEscape(r'& but~\beta_{lg}\leq \beta_{lj} \\'))
    large_grip_bolted_eqn.append(NoEscape(r'&[Ref.~IS~800:2007,~Cl.~10.3.3.2]\end{aligned}'))
    return large_grip_bolted_eqn


def cl_10_3_3_2_large_grip_bolted_prov(t_sum, d, beta_lj=1.0):
    """
    Calculate reduced bolt capacity in case of large grip

    Args:
         t_sum : Sum of thickness of the connected plates
         d:Diameter of the bolt in mm (float)
    Returns:
        Large grip reduction factor
    Note:
              Reference:
              IS 800:2007,  cl 10.3.3.2

    """
    lg = t_sum
    B = 8 * d / (3 * d + lg)
    Bi = round(B, 2)
    #
    # Tc = str(Tc)
    # Tr = str(Tr)
    if lg <= 5 * d:
        B = 1.0
    # elif B>=beta_lj:
    #     B = beta_lj
    else:
        B = B
    d5_str = str(5 * d)
    d_str = str(d)
    # B = str(round(B,3))
    Bi = str(Bi)
    lg_str = str(lg)
    t_sum_str = str(t_sum)
    beta_lj_str = str(round(beta_lj, 2))
    large_grip_bolted_eqn = Math(inline=True)
    # large_grip_bolted_eqn.append(NoEscape(r'\begin{aligned} &if~l\leq 15 * d~then~V_{rd} = \beta_{ij} * V_{db} \\'))
    # large_grip_bolted_eqn.append(NoEscape(r'& where,\\'))

    large_grip_bolted_eqn.append(NoEscape(r'\begin{aligned} l_g &= \Sigma (t_{p}+t_{member}) \\'))
    # large_grip_bolted_eqn.append(NoEscape(r' &= ' + t_sum_str + r'\\'))
    large_grip_bolted_eqn.append(NoEscape(r' &= ' + t_sum_str + r'\\'))
    large_grip_bolted_eqn.append(NoEscape(r' 5d &= ' + d5_str + r'\\'))
    if lg <= 5 * d:
        large_grip_bolted_eqn.append(NoEscape(r'& since,~l_g < 5d~then~\beta_{lg} = 1.0 \\'))
        # large_grip_bolted_eqn.append(NoEscape(r'& V_{rd} = V_{db} \\'))
        large_grip_bolted_eqn.append(NoEscape(r'&[Ref.~IS~800:2007,~Cl.~10.3.3.2]\end{aligned}'))
    else:
        large_grip_bolted_eqn.append(NoEscape(r'& since,~l_g \geq 5d~then~V_{rd} = \beta_{lg}~V_{db} \\'))
        large_grip_bolted_eqn.append(NoEscape(r'& \beta_{lg} = 8d/(3d + l_g) \\'))
        large_grip_bolted_eqn.append(NoEscape(r'& \beta_{lg} = 8\times' + d_str + r'/(3\times' + d_str + ' + ' + lg_str + ') =' + Bi + r'\\'))
        if B > beta_lj:
            large_grip_bolted_eqn.append(NoEscape(r'& since,~\beta_{lg} \geq \beta_{lj}~then~\beta_{lg} = \beta_{lj} \\'))
            large_grip_bolted_eqn.append(NoEscape(r'& \beta_{lg} = ' + beta_lj_str + r'\\'))
        # large_grip_bolted_eqn.append(NoEscape(r'& V_{rd} = '+B+' * '+Tc+'='+Tr+ r' \\'))
        large_grip_bolted_eqn.append(NoEscape(r'&[Ref.~IS~800:2007,~Cl.~10.3.3.2]\end{aligned}'))

    return large_grip_bolted_eqn


def packing_plate_bolted_req():
    """
     Returns:
        Packing plate reduction factor
    Note:
              Reference:
              IS 800:2007,  cl 10.3.3.3
    """
    packing_plate_bolted_eqn = Math(inline=True)
    packing_plate_bolted_eqn.append(NoEscape(r'\begin{aligned} &if~t_{pk}\geq 6 mm~then~V_{rd} = \beta_{pk}V_{db} \\'))
    packing_plate_bolted_eqn.append(NoEscape(r'& if~t_{pk} < 6 mm~then~V_{rd} = V_{db} \\'))
    packing_plate_bolted_eqn.append(NoEscape(r'& where,\\'))
    packing_plate_bolted_eqn.append(NoEscape(r'& t_{pk} = packing~plate~thickness \\'))
    packing_plate_bolted_eqn.append(NoEscape(r'& \beta_{pk} = 1.0 - 0.0125~t_{pk} \\'))
    packing_plate_bolted_eqn.append(NoEscape(r'&[Ref.~IS~800:2007,~Cl.~10.3.3.3]\end{aligned}'))
    return packing_plate_bolted_eqn


def packing_plate_bolted_prov(gap):
    """
    Calculate reduced bolt capacity in case of large grip

    Args:
         gap: Gap between connector plate and the supporting element
    Returns:
        Packing plate reduction factor
    Note:
              Reference:
              IS 800:2007,  cl 10.3.3.3

    """
    tpk = gap
    B = 1 - 0.0125 * tpk
    Bi = round(B, 3)

    if tpk <= 6:
        B = 1.0
    # elif B>=beta_lj:
    #     B = beta_lj
    else:
        B = B
    tpk_str = str(tpk)
    # B = str(round(B,3))
    Bi = str(Bi)
    packing_plate_bolted_eqn = Math(inline=True)
    # packing_plate_bolted_eqn.append(NoEscape(r'\begin{aligned} &if~l\leq 15 * d~then~V_{rd} = \beta_{ij} * V_{db} \\'))
    # packing_plate_bolted_eqn.append(NoEscape(r'& where,\\'))

    packing_plate_bolted_eqn.append(NoEscape(r'\begin{aligned} t_{pk}&= gap \\'))
    packing_plate_bolted_eqn.append(NoEscape(r' &= ' + tpk_str + ' mm 'r'\\'))
    if tpk <= 6:
        packing_plate_bolted_eqn.append(NoEscape(r'& since,~t_{pk} ~\leq~ 6 mm ~then~V_{rd} = V_{db}\\'))
        # packing_plate_bolted_eqn.append(NoEscape(r'& V_{rd} = '+Tc+r' \\'))
        packing_plate_bolted_eqn.append(NoEscape(r'&[Ref.~IS~800:2007,~Cl.~10.3.3.3]\end{aligned}'))
    else:
        packing_plate_bolted_eqn.append(NoEscape(r'& since,~t_{pk} \geq 6 mm~then~V_{rd} = \beta_{pk}~V_{db} \\'))
        packing_plate_bolted_eqn.append(NoEscape(r'& \beta_{pk} = 1.0 - 0.0125 \times ' + tpk_str + ' =' + Bi + r'\\'))

        # packing_plate_bolted_eqn.append(NoEscape(r'& V_{rd} = '+B+' \times '+Tc+'='+Tr+ r' \\'))
        packing_plate_bolted_eqn.append(NoEscape(r'&[Ref.~IS~800:2007,~Cl.~10.3.3.3]\end{aligned}'))

    return packing_plate_bolted_eqn


def bolt_capacity_reduced_req():
    """
     Returns:
        Bolt capacity post reduction factors
    Note:
              Reference:
              IS 800:2007,  cl 10.3.3
    """
    bolt_capacity_reduced_eqn = Math(inline=True)
    bolt_capacity_reduced_eqn.append(NoEscape(r'\begin{aligned} V_{rd} &= \beta_{lj}~\beta_{lg}~\beta_{pk}~V_{db} \\'))

    return bolt_capacity_reduced_eqn


def bolt_capacity_reduced_prov(beta_lj, beta_lg, beta_pk, Vdb):
    """
    Calculate reduced bolt capacity

    Args:
         beta_lj : Long joint reduction factor
         beta_lg : Large grip reduction factor
         beta_pk : Packing plate reduction factor
         V_{db} : Original Bolt Capacity
    Returns:
        Reduced bolt capacity
    Note:
              Reference:
              IS 800:2007,  cl 10.3.3

    """
    Blj = beta_lj
    Blg = beta_lg
    Bpk = beta_pk
    Vred = Blj * Blg * Bpk * Vdb
    Vdb = round(Vdb, 2)
    Vred = round(Vred, 2)
    Blj_str = str(round(Blj, 3))
    Blg_str = str(round(Blg, 3))
    Bpk_str = str(round(Bpk, 3))
    Vdb_str = str(round(Vdb, 2))
    Vred_str = str(Vred)

    bolt_capacity_reduced_eqn = Math(inline=True)
    # packing_plate_bolted_eqn.append(NoEscape(r'\begin{aligned} &if~l\leq 15 * d~then~V_{rd} = \beta_{ij} * V_{db} \\'))
    # packing_plate_bolted_eqn.append(NoEscape(r'& where,\\'))
    bolt_capacity_reduced_eqn.append(
        NoEscape(r'\begin{aligned} V_{rd} &= \beta_{lj}~\beta_{lg} \beta_{pk} \times V_{db} \\'))
    bolt_capacity_reduced_eqn.append(
        NoEscape(r' &= ' + Blj_str + r' \times ' + Blg_str + r' \times ' + Bpk_str + r' \times ' + Vdb_str + r'\\'))

    bolt_capacity_reduced_eqn.append(NoEscape(r' &= ' + Vred_str + r'\\'))

    bolt_capacity_reduced_eqn.append(NoEscape(r'&[Ref.~IS~800:2007,~Cl.~10.3.3]\end{aligned}'))

    return bolt_capacity_reduced_eqn


def long_joint_bolted_beam(nc, nr, p, g, d, Tc, Tr, joint, end_dist, gap, edge_dist, web_thickness, root_radius, conn=None):
    """
    Calculate reduced bolt capacity in case of long joint

    Args:

        nc:No. of row of bolts in one line (int)
        nr:No. of  bolts in one line (int)
        p:Pitch distance of the plate in mm (float)
        g:Gauge distance of the plate in mm (float)
        d:Diameter of the bolt in mm (float)
        Tc:Bolt capacity  in KN (float)
        Tr: Reduced bolt capacity  in KN (float)
        joint:Flange or web (str)
        end_dist: flange plate end distance in mm (float)
        gap:gap between flange plate in mm (float)
        edge_dist: flane plate edge distance in mm (float)
        web_thickness: web thickness in mm (float)
        root_radius: root radius of the section in mm (float)
    Returns:
        reduced bolt capacity in case of long joint
    Note:
              Reference:
              IS 800:2007,  cl 10.3.3.1

    """

    if joint == 'web':
        lc = round(2 * ((nc / 2 - 1) * p + end_dist) + gap, 2)
        lr = round((nr - 1) * g, 2)
    else:
        lc = round(2 * ((nc / 2 - 1) * p + end_dist) + gap, 2)
        lr = round(2 * ((nr / 2 - 1) * g + edge_dist + root_radius) + web_thickness, 2)

    l = round(max(lc, lr), 2)

    lt = 15 * d
    B = 1.075 - (l / (200 * d))
    # Bi = round(B,2)
    nc = str(nc)
    nr = str(nr)
    g = str(g)
    p = str(p)
    d = str(d)
    Tc = str(Tc)
    Tr = str(Tr)
    if B <= 0.75:
        B = 0.75
    elif B >= 1:
        B = 1
    else:
        B = B
    B = round(B, 2)
    Bi = str(B)
    lc_str = str(lc)
    lr_str = str(lr)
    l_str = str(l)
    lt_str = str(lt)
    end_dist = str(end_dist)

    edge_dist = str(edge_dist)
    web_thickness = str(web_thickness)
    gap = str(gap)
    root_radius = str(root_radius)
    long_joint_bolted_eqn = Math(inline=True)
    # long_joint_bolted_eqn.append(NoEscape(r'\begin{aligned} &if~l\leq 15 * d~then~V_{rd} = \beta_{lj} * V_{db} \\'))
    # long_joint_bolted_eqn.append(NoEscape(r'& where,\\'))
    if l < (lt):

        if joint == 'web':
            long_joint_bolted_eqn.append(NoEscape(r'\begin{aligned} l&= ((nc~or~nr) - 1) \times (p~or~g) \\'))
            if conn == "beam_beam":
                long_joint_bolted_eqn.append(
                    NoEscape(r' lr &= 2\times((\frac{' + nc + r'}{2} - 1) \times ' + p + '+' + end_dist + ')+ ' + gap + r'\\&=' + lc_str + r'\\'))
                long_joint_bolted_eqn.append(NoEscape(r' lc &= (' + nr + r' - 1) \times ' + g + '=' + lr_str + r'\\'))
            elif conn == "col_col":
                long_joint_bolted_eqn.append(
                    NoEscape(r' lc &= 2 \times ((\frac{' + nc + r'}{2} - 1) \times ' + p + '+' + end_dist + ')+ ' + gap + r'\\&=' + lc_str + r'\\'))
                long_joint_bolted_eqn.append(NoEscape(r' lr &= (' + nr + r' - 1) \times ' + g + '=' + lr_str + r'\\'))
            else:
                long_joint_bolted_eqn.append(
                    NoEscape(r' lc &= 2\times((\frac{' + nc + r'}{2} - 1) \times ' + p + '+' + end_dist + ')+ ' + gap + r'\\&=' + lc_str + r'\\'))
                long_joint_bolted_eqn.append(NoEscape(r' lr &= (' + nr + r' - 1) \times ' + g + '=' + lr_str + r'\\'))

            long_joint_bolted_eqn.append(NoEscape(r' l&= ' + l_str + r'\\'))
            long_joint_bolted_eqn.append(NoEscape(r'& 15d = 15 \times ' + d + ' = ' + lt_str + r' \\'))
            long_joint_bolted_eqn.append(NoEscape(r'& since,~l < 15d~\\&then~V_{rd} = V_{db} \\'))
            long_joint_bolted_eqn.append(NoEscape(r'& V_{rd} = ' + Tc + r' \\'))
            long_joint_bolted_eqn.append(NoEscape(r'&[Ref.~IS~800:2007,~Cl.~10.3.3.1]\end{aligned}'))
        else:
            long_joint_bolted_eqn.append(NoEscape(r'\begin{aligned} l~&= ((nc~or~nr) - 1) \times (p~or~g) \\'))
            if conn == "beam_beam":
                long_joint_bolted_eqn.append(
                    NoEscape(r' lr&= 2\times((\frac{' + nc + r'}{2} - 1) \times ' + p + '+' + end_dist + ')+ ' + gap + r'\\&=' + lc_str + r'\\'))
                long_joint_bolted_eqn.append(NoEscape(
                    r' lc&= 2\times((\frac{' + nr + r'}{2} - 1) \times ' + g + '+' + edge_dist + r'\\& +' + root_radius + ')+ ' + web_thickness + '=' + lr_str + r'\\'))
            elif conn == "col_col":
                long_joint_bolted_eqn.append(
                    NoEscape(r' lc&= 2\times((\frac{' + nc + r'}{2} - 1) \times ' + p + '+' + end_dist + ')+ ' + gap + r'\\&=' + lc_str + r'\\'))
                long_joint_bolted_eqn.append(NoEscape(
                    r' lr&= 2\times((\frac{' + nr + r'}{2} - 1) \times ' + g + '+' + edge_dist + r'\\& +' + root_radius + ')+ ' + web_thickness + '=' + lr_str + r'\\'))
            else:
                long_joint_bolted_eqn.append(
                    NoEscape(r' lc&= 2\times((\frac{' + nc + r'}{2} - 1) \times ' + p + '+' + end_dist + ')+ ' + gap + r'\\&=' + lc_str + r'\\'))
                long_joint_bolted_eqn.append(NoEscape(
                    r' lr&= 2\times((\frac{' + nr + r'}{2} - 1) \times ' + g + '+' + edge_dist + r'\\& +' + root_radius + ')+ ' + web_thickness + '=' + lr_str + r'\\'))

            long_joint_bolted_eqn.append(NoEscape(r' l~&= ' + l_str + r'\\'))
            long_joint_bolted_eqn.append(NoEscape(r'& 15d = 15 \times ' + d + ' = ' + lt_str + r' \\'))
            long_joint_bolted_eqn.append(NoEscape(r'& since,~l < 15d~ \\& then~V_{rd} = V_{db} \\'))
            long_joint_bolted_eqn.append(NoEscape(r'& V_{rd} = ' + Tc + r' \\'))
            long_joint_bolted_eqn.append(NoEscape(r'&[Ref.~IS~800:2007,~Cl.~10.3.3.1]\end{aligned}'))
    else:
        if joint == 'web':
            long_joint_bolted_eqn.append(NoEscape(r'\begin{aligned} l&= ((nc~or~nr) - 1) \times (p~or~g) \\'))
            if conn == "beam_beam":
                long_joint_bolted_eqn.append(
                    NoEscape(r' lr&= 2\times((\frac{' + nc + r'}{2} - 1) \times' + p + '+' + end_dist + ')+ ' + gap + r'\\&=' + lc_str + r'\\'))
                long_joint_bolted_eqn.append(NoEscape(r' lc&= (' + nr + r' - 1) \times' + g + '=' + lr_str + r'\\'))
            elif conn == "col_col":
                long_joint_bolted_eqn.append(
                    NoEscape(r' lc&= 2\times((\frac{' + nc + r'}{2} - 1) \times ' + p + '+' + end_dist + ')+ ' + gap + r'\\&=' + lc_str + r'\\'))
                long_joint_bolted_eqn.append(NoEscape(r' lr&= (' + nr + r' - 1) \times ' + g + '=' + lr_str + r'\\'))
            else:
                long_joint_bolted_eqn.append(
                    NoEscape(r' lc&= 2\times((\frac{' + nc + r'}{2} - 1) \times ' + p + '+' + end_dist + ')+ ' + gap + r'\\&=' + lc_str + r'\\'))
                long_joint_bolted_eqn.append(NoEscape(r' lr&= (' + nr + r' - 1) \times ' + g + '=' + lr_str + r'\\'))

            long_joint_bolted_eqn.append(NoEscape(r' l&= ' + l_str + r'\\'))
            long_joint_bolted_eqn.append(NoEscape(r'& 15d = 15 \times' + d + ' = ' + lt_str + r' \\'))
            long_joint_bolted_eqn.append(NoEscape(r'&since,~l \geq 15d~ \\&then~V_{rd} = \beta_{lj} \times V_{db} \\'))
            long_joint_bolted_eqn.append(NoEscape(r'\beta_{lj} &= 1.075 - ' + l_str + r'/(200 \times' + d + r') \\&=' + Bi + r'\\'))
            long_joint_bolted_eqn.append(NoEscape(r'V_{rd} &= ' + Bi + r' \times' + Tc + '=' + Tr + r' \\'))
            long_joint_bolted_eqn.append(NoEscape(r'[Ref.&~IS~800:2007,~Cl.~10.3.3.1]&\end{aligned}'))
        else:
            long_joint_bolted_eqn.append(NoEscape(r'\begin{aligned} l~&= ((nc~or~nr) - 1) \times (p~or~g) \\'))
            if conn == "beam_beam":
                long_joint_bolted_eqn.append(
                    NoEscape(r' lr&= 2\times((\frac{' + nc + r'}{2} - 1) \times ' + p + '+' + end_dist + ')+ ' + gap + r'\\&=' + lc_str + r'\\'))
                long_joint_bolted_eqn.append(NoEscape(
                    r' lc&= 2\times((\frac{' + nr + r'}{2} - 1) \times ' + g + '+' + edge_dist + r'\\& +' + root_radius + ')+ ' + web_thickness + '=' + lr_str + r'\\'))
            elif conn == "col_col":
                long_joint_bolted_eqn.append(
                    NoEscape(r' lc&= 2\times((\frac{' + nc + r'}{2} - 1) \times ' + p + '+' + end_dist + ')+ ' + gap + r'\\&=' + lc_str + r'\\'))
                long_joint_bolted_eqn.append(NoEscape(
                    r' lr&= 2\times((\frac{' + nr + r'}{2} - 1) \times ' + g + '+' + edge_dist + r'\\& +' + root_radius + ')+ ' + web_thickness + '=' + lr_str + r'\\'))
            else:
                long_joint_bolted_eqn.append(
                    NoEscape(r' lc&= 2\times((\frac{' + nc + r'}{2} - 1) \times ' + p + '+' + end_dist + ')+ ' + gap + r'\\&=' + lc_str + r'\\'))
                long_joint_bolted_eqn.append(NoEscape(
                    r' lr&= 2\times((\frac{' + nr + r'}{2} - 1) \times ' + g + '+' + edge_dist + r'\\& +' + root_radius + ')+ ' + web_thickness + '=' + lr_str + r'\\'))

            long_joint_bolted_eqn.append(NoEscape(r' l~&= ' + l_str + r'\\'))
            long_joint_bolted_eqn.append(NoEscape(r'&15d = 15 \times' + d + ' = ' + lt_str + r' \\'))
            long_joint_bolted_eqn.append(NoEscape(r'&since,~l \geq 15d~\\ &then~V_{rd} = \beta_{lj} \times V_{db} \\'))
            long_joint_bolted_eqn.append(NoEscape(r'\beta_{lj} &= 1.075 - ' + l_str + r'/(200\times' + d + r')\\& =' + Bi + r'\\'))
            long_joint_bolted_eqn.append(NoEscape(r' V_{rd}& = ' + Bi + r' \times ' + Tc + '=' + Tr + r' \\'))
            long_joint_bolted_eqn.append(NoEscape(r'[Ref.&~IS~800:2007,~Cl.~10.3.3.1]&\end{aligned}'))
    return long_joint_bolted_eqn


def long_joint_welded_req():
    long_joint_bolted_eqn = Math(inline=True)
    long_joint_bolted_eqn.append(NoEscape(r'\begin{aligned} &if~l\geq 150 t_t~then~V_{rd} = \beta_{l_w} V_{db} \\'))
    long_joint_bolted_eqn.append(NoEscape(r'& if~l < 150 t_t~then~V_{rd} = V_{db} \\'))
    long_joint_bolted_eqn.append(NoEscape(r'& where,\\'))
    long_joint_bolted_eqn.append(NoEscape(r'&  l ~= pt.length ~ or ~ pt.height \\'))
    long_joint_bolted_eqn.append(NoEscape(r'& \beta_{l_w} = 1.2 - \frac{(0.2 l )}{(150 t_t)}  \\'))
    long_joint_bolted_eqn.append(NoEscape(r'& but~0.6\leq\beta_{l_w}\leq1.0 \\'))
    long_joint_bolted_eqn.append(NoEscape(r'&[Ref.~IS~800:2007,~Cl.~10.5.7.3]&\end{aligned}'))
    return long_joint_bolted_eqn


def long_joint_welded_beam_prov(plate_height, l_w, t_w, gap, t_t, Tc, Tr):
    """
    Calculate Reduced flange weld strength  in case of long joint

    Args:
         plate_height:flange plate height in mm (float)
         l_w:available long flane length in mm (float)
         t_w:flange weld size in mm (float)
         gap:flange plate gap  in mm (float)
         t_t:flange weld throat thickness in mm (float)
         Tc:flange weld strength in KN (float)
         Tr:reduced flange weld strength in KN/mm (float)
    Returns:
        reduced flange weld strength in KN/mm (float)
    Note:
              Reference:
              IS 800:2007,  cl 10.5.7.3

    """
    ll = round(2 * (l_w + (2 * t_w)) + gap, 2)
    lh = plate_height
    l = round(max(ll, lh), 2)
    lt = 150 * t_t
    B = 1.2 - ((0.2 * l) / (150 * t_t))
    if B <= 0.6:
        B = 0.6
    elif B >= 1:
        B = 1
    else:
        B = B
    Bi = str(round(B, 2))
    t_t = str(t_t)
    # l =str(l)
    l_str = str(l)
    # lt = str(lt)
    lt_str = str(lt)

    # B = str(round(B, 2))
    # Bi = str(Bi)
    t_t = str(t_t)
    ll_str = str(ll)
    lh_str = str(lh)
    plate_height = str(plate_height)
    Tc = str(Tc)
    Tr = str(Tr)
    l_w = str(l_w)

    t_w = str(t_w)
    l_w = str(l_w)
    gap = str(gap)
    long_joint_welded_beam_prov = Math(inline=True)
    # if conn =="web":
    if l < lt:
        long_joint_welded_beam_prov.append(NoEscape(r'\begin{aligned} l ~&= pt.length ~ or ~ pt.height \\'))
        long_joint_welded_beam_prov.append(NoEscape(r' l_l &= 2(' + l_w + r'+(2\times' + t_w + '))+' + gap + r' \\'))
        long_joint_welded_beam_prov.append(NoEscape(r' &=' + ll_str + r' \\'))
        long_joint_welded_beam_prov.append(NoEscape(r'l_h& =' + lh_str + r' \\'))
        long_joint_welded_beam_prov.append(NoEscape(r' l~&= ' + l_str + r'\\'))
        long_joint_welded_beam_prov.append(NoEscape(r'& 150 \times t_t =150 \times' + t_t + ' = ' + lt_str + r' \\'))
        long_joint_welded_beam_prov.append(NoEscape(r'& since,~l < 150 \times t_t~\\&then~V_{rd} = V_{db} \\'))
        long_joint_welded_beam_prov.append(NoEscape(r' V_{rd} &= ' + Tc + r' \\'))
        long_joint_welded_beam_prov.append(NoEscape(r'[Ref.~&IS~800:2007,~Cl.~10.5.7.3]&\end{aligned}'))
    else:
        long_joint_welded_beam_prov.append(NoEscape(r'\begin{aligned} l~&= pt.length ~or ~pt.height \\'))
        long_joint_welded_beam_prov.append(NoEscape(r' l_l &= 2(' + l_w + r'+(2\times' + t_w + '))+' + gap + r' \\'))
        long_joint_welded_beam_prov.append(NoEscape(r' &=' + ll_str + r' \\'))
        long_joint_welded_beam_prov.append(NoEscape(r' l_h& =' + lh_str + r' \\'))
        long_joint_welded_beam_prov.append(NoEscape(r' l~&= ' + l_str + r'\\'))
        long_joint_welded_beam_prov.append(NoEscape(r'& 150 \times t_t =150 \times' + t_t + ' = ' + lt_str + r' \\'))
        long_joint_welded_beam_prov.append(NoEscape(r'&since,~l \geq 150 \times t_t~ \\&then~V_{rd} = \beta_{lw} \times V_{db} \\'))
        long_joint_welded_beam_prov.append(NoEscape(r'\beta_{l_w}& = 1.2 - (0.2\times' + l_str + r')/(150\times' + t_t + r')\\& =' + Bi + r'\\'))
        long_joint_welded_beam_prov.append(NoEscape(r' V_{rd}& = ' + Bi + r' \times' + Tc + '=' + Tr + r' \\'))
        long_joint_welded_beam_prov.append(NoEscape(r'[Ref.&~IS~800:2007,~Cl.~10.5.7.3]\end{aligned}'))

    return long_joint_welded_beam_prov


def bolt_red_capacity_prov(blj, blg, V, Vrd, type):
    blj = str(blj)
    blg = str(blg)
    V = str(V)
    Vrd = str(Vrd)
    bolt_capacity_eqn = Math(inline=True)
    if type == "b":
        bolt_capacity_eqn.append(NoEscape(r'\begin{aligned}V_{rd} &= \beta_{lj} \beta_{lg} V_{db} \\'))
        bolt_capacity_eqn.append(NoEscape(r' &= ' + blj + r'\times' + blg + r'\times' + V + r'\\'))
        bolt_capacity_eqn.append(NoEscape(r'& = ' + Vrd + r'\end{aligned}'))
    else:
        bolt_capacity_eqn.append(NoEscape(r'\begin{aligned}V_{rd} &= \beta_{lj} V_{db} \\'))
        bolt_capacity_eqn.append(NoEscape(r' &= ' + blj + r'\times' + V + r'\\'))
        bolt_capacity_eqn.append(NoEscape(r'& = ' + Vrd + r'\end{aligned}'))

    return bolt_capacity_eqn


########################################
# End of IS Code functions
##########################################
# Minimum loads functions
##########################################


def ir_sum_bb_cc(Al, M, A_c, M_c, IR_axial, IR_moment, sum_IR):
    """

    :param Al:
    :param M:
    :param A_c:
    :param M_c:
    :param IR_axial:
    :param IR_moment:
    :param sum_IR:
    :return:
    """
    IR_axial = str(IR_axial)
    IR_moment = str(IR_moment)
    Al = str(Al)
    M = str(M)
    A_c = str(A_c)
    M_c = str(M_c)
    sum_IR = str(sum_IR)
    ir_sum_bb_cc_eqn = Math(inline=True)
    ir_sum_bb_cc_eqn.append(NoEscape(r'\begin{aligned} IR ~axial~~~~&= A_l / A_c \\'))
    ir_sum_bb_cc_eqn.append(NoEscape(r'& =' + Al + '/' + A_c + r' \\'))
    ir_sum_bb_cc_eqn.append(NoEscape(r'& =' + IR_axial + r' \\'))

    ir_sum_bb_cc_eqn.append(NoEscape(r'IR ~moment &= M / M_c \\'))
    ir_sum_bb_cc_eqn.append(NoEscape(r'& =' + M + '/' + M_c + r' \\'))
    ir_sum_bb_cc_eqn.append(NoEscape(r'& =' + IR_moment + r' \\'))

    ir_sum_bb_cc_eqn.append(NoEscape(r'IR ~sum~~~~~ &= IR ~axial + IR ~moment  \\'))
    ir_sum_bb_cc_eqn.append(NoEscape(r'&= ' + IR_axial + '+ ' + IR_moment + r' \\'))
    ir_sum_bb_cc_eqn.append(NoEscape(r'& =' + sum_IR + r'\end{aligned}'))
    return ir_sum_bb_cc_eqn


def min_loads_required(conn):
    """

    :param conn:
    :return:
    """
    min_loads_required_eqn = Math(inline=True)
    min_loads_required_eqn.append(NoEscape(r'\begin{aligned}  &if~~ IR ~axial < 0.3 ~and~ IR ~moment < 0.5 \\'))
    min_loads_required_eqn.append(NoEscape(r' &~~~Ac_{min} = 0.3 \times A_c\\'))
    min_loads_required_eqn.append(NoEscape(r' &~~~Mc_{min}= 0.5 \times M_c\\'))
    if conn == "beam_beam":
        min_loads_required_eqn.append(NoEscape(r' &elif~~ sum ~IR <= 1.0 ~and~ IR ~moment < 0.5\\'))
        min_loads_required_eqn.append(NoEscape(r'&~~~if~~ (0.5 - IR ~moment) < (1 - sum ~IR)\\'))
        min_loads_required_eqn.append(NoEscape(r'&~~~~~~Mc_{min} = 0.5 \times M_c\\'))
        min_loads_required_eqn.append(NoEscape(r'& ~~~else\\'))
        min_loads_required_eqn.append(NoEscape(r'&~~~~~~Mc_{min} = M + ((1 - sum ~IR) \times M_c)\\'))
        min_loads_required_eqn.append(NoEscape(r'&~~~Ac_{min} = AL \\'))

        min_loads_required_eqn.append(NoEscape(r'&elif~~ sum ~IR <= 1.0~ and~ IR ~axial < 0.3\\'))
        min_loads_required_eqn.append(NoEscape(r'&~~~if~~ (0.3 - IR ~axial) < (1 -  sum ~IR)\\'))
        min_loads_required_eqn.append(NoEscape(r'&~~~~~~Ac_{min} = 0.3 \times A_c\\'))
        min_loads_required_eqn.append(NoEscape(r'&~~~else~~\\'))
        min_loads_required_eqn.append(NoEscape(r'&~~~~~~Ac_{min} = AL + ((1 - sum ~IR) \times A_c)\\'))
        min_loads_required_eqn.append(NoEscape(r'&~~~Mc_{min} = M \\'))
    else:
        min_loads_required_eqn.append(NoEscape(r'&elif~~ sum ~IR <= 1.0~ and~ IR ~axial < 0.3\\'))
        min_loads_required_eqn.append(NoEscape(r'&~~~if~~ (0.3 - IR ~axial) < (1 -  sum ~IR)\\'))
        min_loads_required_eqn.append(NoEscape(r'&~~~~~~Ac_{min} = 0.3 \times A_c\\'))
        min_loads_required_eqn.append(NoEscape(r'&~~~else~~\\'))
        min_loads_required_eqn.append(NoEscape(r'&~~~~~~Ac_{min} = AL + ((1 - sum ~IR) \times A_c)\\'))
        min_loads_required_eqn.append(NoEscape(r'&~~~Mc_{min} = M \\'))

        min_loads_required_eqn.append(NoEscape(r' &elif~~ sum ~IR <= 1.0 ~and~ IR ~moment < 0.5\\'))
        min_loads_required_eqn.append(NoEscape(r'&~~~if~~ (0.5 - IR ~moment) < (1 - sum ~IR)\\'))
        min_loads_required_eqn.append(NoEscape(r'&~~~~~~Mc_{min} = 0.5 \times M_c\\'))
        min_loads_required_eqn.append(NoEscape(r'& ~~~else\\'))
        min_loads_required_eqn.append(NoEscape(r'&~~~~~~Mc_{min} = M + ((1 - sum ~IR) \times M_c)\\'))
        min_loads_required_eqn.append(NoEscape(r'&~~~Ac_{min} = AL \\'))

    min_loads_required_eqn.append(NoEscape(r'&else~~\\'))
    min_loads_required_eqn.append(NoEscape(r'&~~~Ac_{min} = AL\\'))
    min_loads_required_eqn.append(NoEscape(r'&~~~Mc_{min} = M \\'))
    min_loads_required_eqn.append(NoEscape(r'&~Note:~AL=~User~Applied~Load\end{aligned}'))
    return min_loads_required_eqn


def min_loads_provided(min_ac, min_mc, conn):
    """

    :param min_ac:
    :param min_mc:
    :param conn:
    :return: minimum moment (kNm) and axial(kN)
     Note:
            Reference:
            IS 800:2007,  cl 10.7
    """
    min_ac = str(min_ac)
    min_mc = str(min_mc)

    if conn == "beam_beam":
        min_loads_provided_eqn = Math(inline=True)
        min_loads_provided_eqn.append(NoEscape(r'\begin{aligned} & Mc_{min} =' + min_mc + r'\\'))
        min_loads_provided_eqn.append(NoEscape(r'& Ac_{min} =' + min_ac + r'\\'))
        min_loads_provided_eqn.append(NoEscape(r'&[Ref.~IS~800:2007,~Cl.~10.7]\end{aligned}'))
    else:
        min_loads_provided_eqn = Math(inline=True)
        min_loads_provided_eqn.append(NoEscape(r'\begin{aligned} & Ac_{min} =' + min_ac + r'\\'))
        min_loads_provided_eqn.append(NoEscape(r'& Mc_{min} =' + min_mc + r'\\'))
        min_loads_provided_eqn.append(NoEscape(r'& [Ref.~IS~800:2007,~Cl.~10.7]\end{aligned}'))
    return min_loads_provided_eqn


def axial_capacity_req(axial_capacity, min_ac):
    """
    Calculate minimum  required axial capacity of member
    Args:
         axial_capacity:Axial capacity of member in KN
         min_ac: Minimum axial capacity of member in KN
    Returns:
         Minimum axial capacity of member in KN

    Note:
              Reference:
              IS 800:2007,  cl 10.7

    """

    min_ac = str(min_ac)
    axial_capacity = str(axial_capacity)
    ac_req_eqn = Math(inline=True)
    ac_req_eqn.append(NoEscape(r'\begin{aligned} Ac_{min} &= 0.3A_c\\'))
    ac_req_eqn.append(NoEscape(r'&= 0.3 \times' + axial_capacity + r'\\'))
    ac_req_eqn.append(NoEscape(r'&=' + min_ac + r'\\'))
    ac_req_eqn.append(NoEscape(r'Ac_{max} &=' + axial_capacity + r'\\'))
    ac_req_eqn.append(NoEscape(r'[Ref.~IS~&800:2007,~Cl.~10.7]&\end{aligned}'))

    return ac_req_eqn


def prov_axial_load(axial_input, min_ac, app_axial_load, axial_capacity):
    """
    Calculate load axial force for column end plate
    Args:
         axial_input:Axial load in KN (float)
         min_ac:Minimum axial load in KN (float)
         app_axial_load:Factored axial load in KN (float)
    Returns:
        Factored axial load
    Note:
              Reference:
              IS 800:2007,  cl 10.7

    """
    min_ac = str(min_ac)
    axial_input = str(axial_input)
    app_axial_load = str(app_axial_load)

    prov_axial_load_eqn = Math(inline=True)
    prov_axial_load_eqn.append(NoEscape(r'\begin{aligned} Au~~ &= max(A,Ac_{min} )\\'))
    prov_axial_load_eqn.append(NoEscape(r'&= max( ' + axial_input + ',' + min_ac + r')\\'))
    prov_axial_load_eqn.append(NoEscape(r'&=' + app_axial_load + r'\end{aligned}'))

    return prov_axial_load_eqn


def prov_shear_load(shear_input, min_sc, app_shear_load, shear_capacity_1):
    """
    Calculate maximum shear force
    Args:

        shear_input factored input shear force
        min_sc:Minimum shear force
        app_shear_load:Maximum of factored input shear force and minimum shear force
    Returns:
        maximum shear force
    Note:
              Reference:
              IS 800:2007,  cl 10.7


    """
    min_sc = str(min_sc)
    shear_input = str(shear_input)
    app_shear_load = str(app_shear_load)
    shear_capacity_1 = str(shear_capacity_1)
    app_shear_load_eqn = Math(inline=True)
    app_shear_load_eqn.append(NoEscape(r'\begin{aligned} Vc_{min} &=  min(0.15 \times V_{dy}, 40.0)\\'))
    app_shear_load_eqn.append(NoEscape(r'& =  min(0.15 \times' + shear_capacity_1 + r', 40.0)\\'))
    app_shear_load_eqn.append(NoEscape(r'&=' + min_sc + r'\\ \\'))

    app_shear_load_eqn.append(NoEscape(r' Vu~~ &= max(V,Vc_{min})\\'))
    app_shear_load_eqn.append(NoEscape(r'&=  max(' + shear_input + ',' + min_sc + r')\\'))
    app_shear_load_eqn.append(NoEscape(r'&=' + app_shear_load + r'\\ \\'))

    app_shear_load_eqn.append(NoEscape(r'[Ref&.~IS~800:2007,~Cl.~10.7] \end{aligned}'))

    return app_shear_load_eqn


def prov_shear_force(shear_input, min_sc, app_shear_load, shear_capacity_1):
    """
    Calculate maximum shear force
    Args:

        shear_input factored input shear force
        min_sc:Minimum shear force
        app_shear_load:Maximum of factored input shear force and minimum shear force
    Returns:
        maximum shear force
    Note:
              Reference:
              IS 800:2007,  cl 10.7


    """
    min_sc_1 = str(round(0.15 * shear_capacity_1, 2))
    min_sc = str(min_sc)
    shear_input = str(shear_input)
    app_shear_load = str(app_shear_load)
    shear_capacity_1 = str(shear_capacity_1)

    app_shear_load_eqn = Math(inline=True)
    app_shear_load_eqn.append(NoEscape(r'\begin{aligned} V_{min} &=  min(0.15 \times V_{dy}, 40.0) \\'))
    app_shear_load_eqn.append(NoEscape(r'& =  min(0.15 \times' + shear_capacity_1 + r',~ 40.0) \\'))
    app_shear_load_eqn.append(NoEscape(r'& =  min(' + min_sc_1 + r',~ 40.0) \\'))
    app_shear_load_eqn.append(NoEscape(r'&=' + min_sc + r' \\ \\'))

    app_shear_load_eqn.append(NoEscape(r' V_{u} &= max(V,~V_{min}) \\'))
    app_shear_load_eqn.append(NoEscape(r'&=  max(' + shear_input + ',~' + min_sc + r') \\'))
    app_shear_load_eqn.append(NoEscape(r'&=' + app_shear_load + r' \\ \\'))

    app_shear_load_eqn.append(NoEscape(r'[Ref&.~IS~800:2007,~Cl.~10.7] \end{aligned}'))

    return app_shear_load_eqn


def allow_shear_capacity(V_d, S_c):
    V_d = str(V_d)
    S_c = str(S_c)
    allow_shear_capacity_eqn = Math(inline=True)
    allow_shear_capacity_eqn.append(NoEscape(r'\begin{aligned} S_{c} &= 0.6~V_{dy}\\'))
    allow_shear_capacity_eqn.append(NoEscape(r'&=0.6 \times' + V_d + r'\\'))
    allow_shear_capacity_eqn.append(NoEscape(r'&=' + S_c + r'\\'))
    allow_shear_capacity_eqn.append(NoEscape(r'[Limited~&to~low~shear~capacity]\end{aligned}'))
    return allow_shear_capacity_eqn


def prov_moment_load(moment_input, min_mc, app_moment_load, moment_capacity, type=None):
    """
    Calculate max moment load of input moment and min moment of the section
    Args:

         moment_input:Factored input moment in KN (float)
         min_mc:Min moment of the section in KN (float)
         app_moment_load:Factored moment max of input moment and min moment of the section in KN (float)
    Returns:
         max moment load of input moment and min moment of the section
    Note:
              Reference:
              IS 800:2007,  cl 8.2.1.2

    """

    min_mc = str(min_mc)
    moment_input = str(moment_input)
    app_moment_load = str(app_moment_load)
    moment_capacity = str(moment_capacity)

    app_moment_load_eqn = Math(inline=True)
    if type == 'EndPlateType':
        app_moment_load_eqn.append(NoEscape(r'\begin{aligned} M_{min} &= 0.5 * {M_{d}}_{z-z} \\'))
        app_moment_load_eqn.append(NoEscape(r'&= 0.5 \times' + moment_capacity + r' \\'))
        app_moment_load_eqn.append(NoEscape(r'&=' + min_mc + r' \\ \\'))

        app_moment_load_eqn.append(NoEscape(r'Mu &= max(M,~M_{min}) \\'))
        app_moment_load_eqn.append(NoEscape(r'&= max(' + moment_input + r',' + min_mc + r') \\'))
        app_moment_load_eqn.append(NoEscape(r'&=' + app_moment_load + r' \\ \\'))
        app_moment_load_eqn.append(NoEscape(r'[Re&f.~IS~800:2007,~Cl.~8.2.1.2]\end{aligned}'))

    else:
        # app_moment_load_eqn = Math(inline=True)
        # app_moment_load_eqn.append(NoEscape(r'\begin{aligned} Mc_{min} &= 0.5 * M_c\\'))
        # app_moment_load_eqn.append(NoEscape(r'&= 0.5 \times' + moment_capacity + r'\\'))
        # app_moment_load_eqn.append(NoEscape(r'&=' + min_mc + r'\\'))
        app_moment_load_eqn.append(NoEscape(r' \begin{aligned} Mu &= max(M,Mc_{min} )\\'))
        app_moment_load_eqn.append(NoEscape(r'&= max(' + moment_input + r',' + min_mc + r')\\'))
        app_moment_load_eqn.append(NoEscape(r'&=' + app_moment_load + r'\\'))
        app_moment_load_eqn.append(NoEscape(r'[Re&f.~IS~800:2007,~Cl.~8.2.1.2]\end{aligned}'))
    return app_moment_load_eqn


##################################
# End of Min load functions
###################################
# Other bolt functions
###################################

def force_in_bolt_due_to_load(P, n, T_ba, load='tension'):
    P = str(P)
    n = str(n)
    T_ba = str(T_ba)
    tension_in_bolt_due_to_axial_load_n_moment = Math(inline=True)
    if load == 'tension':
        tension_in_bolt_due_to_axial_load_n_moment.append(NoEscape(r'\begin{aligned} T_{ba} &= \frac{P}{\ n}\\'))
        tension_in_bolt_due_to_axial_load_n_moment.append(NoEscape(r'&=\frac{' + P + '}{' + n + r'}\\'))
    else:
        tension_in_bolt_due_to_axial_load_n_moment.append(NoEscape(r'\begin{aligned} V_{bv} &= \frac{V}{\ n}\\'))
        tension_in_bolt_due_to_axial_load_n_moment.append(NoEscape(r'&=\frac{' + P + '}{' + n + r'}\\'))
    tension_in_bolt_due_to_axial_load_n_moment.append(NoEscape(r'&= ' + T_ba + r'\end{aligned}'))
    return tension_in_bolt_due_to_axial_load_n_moment


def total_bolt_tension_force(T_ba, Q, T_b):
    T_ba = str(T_ba)
    Q = str(Q)
    T_b = str(T_b)
    total_tension_in_bolt = Math(inline=True)
    total_tension_in_bolt.append(NoEscape(r'\begin{aligned} T_b &= T_{ba} + Q\\'))
    total_tension_in_bolt.append(NoEscape(r'&=' + T_ba + '+' + Q + r'\\'))
    total_tension_in_bolt.append(NoEscape(r'&=' + T_b + r'\end{aligned}'))
    return total_tension_in_bolt


def tension_in_bolt_due_to_axial_load_n_moment(P, n, M, y_max, y_sqr, T_b):
    """
    Calculate tension in bolt due to axial load n moment

    Args:
          P: external axial load in KN (float)
          n: no. of bolts (int)
          M:external moment in KN-mm (float)
          y_max:vertical distance of farthest bolt from center of flange in mm (float)
          y_sqr: distance of each bolt from center of flange in mm square (float)
          T_b: tension in bolt due to axial load n moment in KN (float)
    Returns:
          tension in bolt due to axial load n moment
    """
    P = str(P)
    n = str(n)
    M = str(M)
    y_max = str(y_max)
    y_sqr = str(y_sqr)
    T_b = str(T_b)
    tension_in_bolt_due_to_axial_load_n_moment = Math(inline=True)
    tension_in_bolt_due_to_axial_load_n_moment.append(NoEscape(r'\begin{aligned} T_b &= \frac{P}{\ n} + \frac{M \times y_{max}}{\ y_{sqr}}\\'))
    tension_in_bolt_due_to_axial_load_n_moment.append(
        NoEscape(r'&=\frac{' + P + r'\times 10^3}{' + n + r'} + \frac{' + M + r'\times 10^6\times' + y_max + r'}{' + y_sqr + r'}\\'))
    tension_in_bolt_due_to_axial_load_n_moment.append(NoEscape(r'&= ' + T_b + r'\end{aligned}'))
    return tension_in_bolt_due_to_axial_load_n_moment


def design_capacity_of_end_plate(M_dp, b_eff, f_y, gamma_m0, t_p):
    """
    Calculate design capacity of end plate
    Args:
         M_dp:Design capacity of end plate in N-mm (float)
         b_eff:Effective width for load dispersion
         f_y:Yeild strength of  plate material in N/mm square (float)
         gamma_m0: IS800_2007.cl_5_4_1_Table_5["gamma_m0"]['yielding']  (float)
         t_p:Thickness of end plate
    Returns:
        design capacity of end plate

    """

    M_dp = str(M_dp)
    t_p = str(t_p)
    b_eff = str(b_eff)
    f_y = str(f_y)
    gamma_m0 = str(gamma_m0)

    design_capacity_of_end_plate = Math(inline=True)

    design_capacity_of_end_plate.append(NoEscape(r'\begin{aligned}  M_{dp} & = { \frac{ b_{eff}~t_p^2~f_y}{ 4~\gamma_{m0}}}\\'))

    design_capacity_of_end_plate.append(
        NoEscape(r'&={\frac{' + b_eff + r'\times' + t_p + r'^2' + r' \times' + f_y + r'}{4\times' + gamma_m0 + r'}}\\'))
    design_capacity_of_end_plate.append(NoEscape(r'&=' + M_dp + r'\end{aligned}'))

    return design_capacity_of_end_plate


#####################################
# End of other bolt functions
#####################################
# common utility functions
#####################################

def required_IR_or_utilisation_ratio(IR):
    """
    :param IR:
    :return:
    """
    IR = str(IR)
    IR_req_eqn = Math(inline=True)
    IR_req_eqn.append(NoEscape(r'\begin{aligned} \leq' + IR + '\end{aligned}'))
    return IR_req_eqn


def display_prov(v, t, ref=None):
    """
    Args:
          v: value of t (float or int)
          t: typically a notation (string) (float)
          ref: unit of the value (ex: mm, kN)
                (can be none if it has no units)
    Returns:
          equation in form of t = v

    """

    v = str(v)
    display_eqn = Math(inline=True)
    if ref is not None:
        display_eqn.append(NoEscape(r'\begin{aligned} ' + t + ' &=' + v + '~(' + ref + r')\end{aligned}'))
    else:
        display_eqn.append(NoEscape(r'\begin{aligned} ' + t + ' &=' + v + r'\end{aligned}'))
    return display_eqn


def get_pass_fail(required, provided, relation='greater'):
    if provided == 0 or required == 'N/A' or provided == 'N/A' or required == 0:
        return ''
    else:
        if relation == 'greater':
            if required > provided:
                return 'Pass'
            else:
                return 'Fail'
        elif relation == 'geq':
            if required >= provided:
                return 'Pass'
            else:
                return 'Fail'
        elif relation == 'leq':
            if required <= provided:
                return 'Pass'
            else:
                return 'Fail'
        else:
            if required < provided:
                return 'Pass'
            else:
                return 'Fail'


def min_prov_max(min, provided, max):
    """
    Calculate min and maximum axial capacity (provided)
    Args:
        min:0.3*tension yeilding caapcity of the section
        provided:resisting force
        max:tension yeilding caapcity of the section
    Returns:
        min and maximum axial capacity (provided)
    """
    min = float(min)
    provided = float(provided)
    max = float(max)
    if provided == 0:
        return 'N/A'
    else:
        if (max >= provided and min <= provided) or (min >= provided and max <= provided):
            return 'Pass'
        else:
            return 'Fail'


#####################################
# End of common utility functions
#####################################

def end_plate_gauge(connection, e_min, s, t_w, T_w, R_r, module='None'):
    g1 = round(2 * (e_min + s) + t_w, 2)
    g2 = round(2 * (e_min + R_r) + T_w, 2)
    g_min = round(max(g1, g2), 2)
    g1 = str(g1)
    g2 = str(g2)
    g_min = str(g_min)
    e_min = str(e_min)
    s = str(s)
    t_w = str(t_w)
    T_w = str(T_w)
    R_r = str(R_r)
    end_plate_gauge = Math(inline=True)
    if connection == VALUES_CONN_1[0]:
        end_plate_gauge.append(NoEscape(r'\begin{aligned}g_1 &= 2(e`_{min}+s)+t_w\\'))
        end_plate_gauge.append(NoEscape(r'&= 2(' + e_min + '+' + s + ')+' + t_w + r'\\'))
        end_plate_gauge.append(NoEscape(r'&=' + g1 + r'\\'))
        end_plate_gauge.append(NoEscape(r'g_2 &= 2(e`_{min}+R_r)+T_w\\'))
        end_plate_gauge.append(NoEscape(r'&= 2(' + e_min + '+' + R_r + ')+' + T_w + r'\\'))
        end_plate_gauge.append(NoEscape(r'&=' + g2 + r'\\'))
        end_plate_gauge.append(NoEscape(r'g_{min}&= max(g_1,g_2)\\'))
        end_plate_gauge.append(NoEscape(r'&=' + g_min + r' \end{aligned}'))
    else:
        end_plate_gauge.append(NoEscape(r'\begin{aligned}g_{min} &= 2(e`_{min}+s)+t_w\\'))
        end_plate_gauge.append(NoEscape(r'&= 2(' + e_min + '+' + s + ')+' + t_w + r'\\'))
        end_plate_gauge.append(NoEscape(r'&=' + g1 + r' \end{aligned}'))

    return end_plate_gauge


def row_col_limit(min=1, max=None, parameter="rows"):
    min = str(min)
    max = str(max)
    row_col_limit_eqn = Math(inline=True)
    if max != None and parameter == "rows":
        row_col_limit_eqn.append(NoEscape(r'\begin{aligned}' + min + r' \leq n_r \leq' + max + r' \end{aligned}'))
    elif max == None and parameter == "rows":
        row_col_limit_eqn.append(NoEscape(r'\begin{aligned} n_r \geq' + min + r' \end{aligned}'))
    elif max != None and parameter == "cols":
        row_col_limit_eqn.append(NoEscape(r'\begin{aligned}' + min + r' \leq n_c \leq' + max + r' \end{aligned}'))
    elif max == None and parameter == "cols":
        row_col_limit_eqn.append(NoEscape(r'\begin{aligned} n_c \geq' + min + r' \end{aligned}'))
    else:
        return None

    return row_col_limit_eqn


def get_trial_bolts(V_u, A_u, bolt_capacity, multiple=1, conn=None):
    """
    Calculate Total no. of bolts required for both side of web/ flange splices

    Args:
        V_u:Actual  shear force acting on the bolt(direct shear+ force due to eccentricity) in KN
        A_u: Axial force acting on the bolt in KN
        bolt_capacity: Capacity of  web/flange bolt  in KN
        multiple: 2 for web ,4 for flange  (int)
    Returns:
          Total no. of bolts required for both side of web/ flange splices
    """

    res_force = math.sqrt(V_u ** 2 + A_u ** 2)
    trial_bolts = multiple * math.ceil(res_force / bolt_capacity)
    V_u = str(V_u)
    A_u = str(A_u)
    bolt_capacity = str(bolt_capacity)
    trial_bolts = str(trial_bolts)
    trial_bolts_eqn = Math(inline=True)
    trial_bolts_eqn.append(NoEscape(r'\begin{aligned}R_{u} &= \sqrt{V_u^2+A_u^2}\\'))
    trial_bolts_eqn.append(NoEscape(r'n_{trial} &= R_u/ V_{bolt}\\'))
    if conn == "flange_web":
        trial_bolts_eqn.append(NoEscape(r'R_{u} &= \frac{2 \times \sqrt{' + V_u + r'^2+' + A_u + r'^2}}{' + bolt_capacity + r'}\\'))
    else:
        trial_bolts_eqn.append(NoEscape(r'R_{u} &= \frac{\sqrt{' + V_u + r'^2+' + A_u + r'^2}}{' + bolt_capacity + r'}\\'))
    trial_bolts_eqn.append(NoEscape(r'&=' + trial_bolts + r'\end{aligned}'))
    return trial_bolts_eqn


def parameter_req_bolt_force(bolts_one_line, gauge, ymax, xmax, bolt_line, pitch, length_avail, conn=None):
    """
    Calculate xmax and ymax
    Args:
        bolts_one_line: No. of bolts in one row (float)
        gauge: Gauge distance in mm (float)
        ymax: Vertical distance of farthest bolt from center of rotation of bolt group in mm (float)
        xmax: :Horizontal distance of farthest bolt from center of rotation of bolt group in mm (float)
        bolt_line: No. of row of bolts (float)
        pitch: Pitch distance in mm (float)
        length_avail: Length available in mm  (float)
        conn:Connection type (str)
    Returns:
         xmax and ymax

    """

    bolts_one_line = str(bolts_one_line)
    ymax = str(ymax)
    xmax = str(xmax)
    gauge = str(gauge)
    pitch = str(pitch)
    bolt_line = str(bolt_line)
    length_avail = str(length_avail)

    parameter_req_bolt_force_eqn = Math(inline=True)
    parameter_req_bolt_force_eqn.append(NoEscape(r'\begin{aligned} l_n~~~ &= length~available \\'))
    if conn == 'fin':
        parameter_req_bolt_force_eqn.append(NoEscape(r' l_n~~~ &= p~(n_r - 1)\\'))
    elif conn == 'beam_beam':
        parameter_req_bolt_force_eqn.append(NoEscape(r' l_n~~~ &= g~(n_r - 1)\\'))
    elif conn == 'col_col':
        parameter_req_bolt_force_eqn.append(NoEscape(r' l_n~~~ &= g~(n_c - 1)\\'))
    parameter_req_bolt_force_eqn.append(NoEscape(r' &= ' + gauge + r' \times (' + bolts_one_line + r' - 1)\\'))
    parameter_req_bolt_force_eqn.append(NoEscape(r' & =' + length_avail + r'\\'))

    parameter_req_bolt_force_eqn.append(NoEscape(r' y_{max} &= l_n / 2\\'))
    parameter_req_bolt_force_eqn.append(NoEscape(r' &= ' + length_avail + r' / 2 \\'))
    parameter_req_bolt_force_eqn.append(NoEscape(r' & =' + ymax + r'\\'))

    if conn == 'fin':
        parameter_req_bolt_force_eqn.append(NoEscape(r'x_{max} &= g(n_c - 1)/2 \\'))
        parameter_req_bolt_force_eqn.append(NoEscape(r' &= ' + pitch + r' \times (\frac{' + bolt_line + r'}{2} - 1) / 2 \\'))
    elif conn == 'col_col':
        parameter_req_bolt_force_eqn.append(NoEscape(r'x_{max} &= p(\frac{n_r}{2} - 1) / 2 \\'))
        parameter_req_bolt_force_eqn.append(NoEscape(r' &= ' + pitch + r' \times (\frac{' + bolt_line + r'}{2} - 1) / 2 \\'))
    else:
        parameter_req_bolt_force_eqn.append(NoEscape(r'x_{max} &= p(\frac{n_c}{2} - 1) / 2 \\'))
        parameter_req_bolt_force_eqn.append(NoEscape(r' &= ' + pitch + r' \times (\frac{' + bolt_line + r'}{2} - 1) / 2 \\'))

    parameter_req_bolt_force_eqn.append(NoEscape(r' & =' + xmax + r'\end{aligned}'))

    return parameter_req_bolt_force_eqn


def moment_demand_req_bolt_force(shear_load, web_moment, moment_demand, ecc):
    """
     Calculate moment demand on web section
     Args:
          shear_load: Factored shear force acting on member in KN (float)
          web_moment: Moment in web in KN-m (float)
          moment_demand: Moment demand by section in N-mm (float)
          ecc:Distance between bolt center line toface of connected supporting section in mm (float)
    Returns:
          Moment demand on  web section in N-mm (float)

    """

    ecc = str(ecc)
    web_moment = str(web_moment)
    moment_demand = str(moment_demand)
    shear_load = str(shear_load)
    loads_req_bolt_force_eqn = Math(inline=True)

    loads_req_bolt_force_eqn.append(NoEscape(r'\begin{aligned}  M_d &= (V_u \times ecc + M_w)\\'))
    loads_req_bolt_force_eqn.append(NoEscape(r'ecc &= eccentricity\\'))
    loads_req_bolt_force_eqn.append(NoEscape(r'M_w &= external~moment~acting~on~web\\'))
    loads_req_bolt_force_eqn.append(
        NoEscape(r' &= \frac{(' + shear_load + r' \times 10^3 \times' + ecc + ' + ' + web_moment + r'\times10^6)}{10^6}\\'))
    loads_req_bolt_force_eqn.append(NoEscape(r' & =' + moment_demand + r'\end{aligned}'))
    return loads_req_bolt_force_eqn


def Vres_bolts(bolts_one_line, ymax, xmax, bolt_line, axial_load, moment_demand, r, vbv, tmv, tmh, abh, vres, shear_load, conn=None):
    """
    Calculte resultant shear load on each bolt
    Args:
         bolts_one_line: No. of bolts provided in one row (int)
         ymax: Vertical distance of farthest bolt from center of rotation of bolt group in mm (float)
         xmax:Horizontal   distance of farthest bolt from center of rotation of bolt group in mm (float)
         bolt_line: NO. of row of bolts (int)
         axial_load: Axial compressive force due to factored loads in KN (float)
         moment_demand:Moment demand on  web section in KN-mm (float)
         r: Distance of each bolt from center of rotation of each group in mm (float)
         vbv: Horizontal force acting on each bolt in KN (float)
         tmv:Vertical shear force acting on each bolt due to moment devloped by ecentricity in KN (float)
         tmh: Horizontal shear force acting on each bolt due to moment devloped by ecentricity in KN (float)
         abh: Vertical force acting on each bolt in KN (float)
         vres: Resultant sher load on  each bolt in KN (float)
         shear_load: Factored shear force acting on member in KN (float)
    Returns:
          Resultant shear load on bolt in KN (float)

    """

    bolts_one_line = str(bolts_one_line)
    ymax = str(ymax)
    xmax = str(xmax)
    bolt_line = str(bolt_line)

    r = str(r)
    moment_demand = str(moment_demand)
    axial_load = str(axial_load)
    shear_load = str(shear_load)
    vbv = str(vbv)
    tmv = str(tmv)
    tmh = str(tmh)
    abh = str(abh)
    vres = str(vres)
    Vres_bolts_eqn = Math(inline=True)
    if conn == "beam_beam":
        Vres_bolts_eqn.append(NoEscape(r'\begin{aligned} vbv~~ &= V_u / (n_r \times (n_c/2))\\'))
        Vres_bolts_eqn.append(NoEscape(r' &= \frac{' + shear_load + '}{ (' + bolts_one_line + r'\times(' + bolt_line + r'/2))}\\'))
    elif conn == "col_col":
        Vres_bolts_eqn.append(NoEscape(r'\begin{aligned} vbv~~ &= V_u / ((n_r/2) \times n_c)\\'))
        Vres_bolts_eqn.append(NoEscape(r' &= \frac{' + shear_load + '}{ (' + bolts_one_line + r'\times(' + bolt_line + r'/2))}\\'))
    else:
        Vres_bolts_eqn.append(NoEscape(r'\begin{aligned} vbv~~ &= V_u / (n_r \times n_c)\\'))
        Vres_bolts_eqn.append(NoEscape(r' &= \frac{' + shear_load + '}{ (' + bolts_one_line + r'\times' + bolt_line + r')}\\'))

    Vres_bolts_eqn.append(NoEscape(r' & =' + vbv + r'\\'))
    Vres_bolts_eqn.append(NoEscape(r'tmh~ &= \frac{M_d \times y_{max} }{ \Sigma r_i^2} \\'))
    Vres_bolts_eqn.append(NoEscape(r' &= \frac{' + moment_demand + r'\times' + ymax + '}{' + r + r'}\\'))
    Vres_bolts_eqn.append(NoEscape(r' & =' + tmh + r'\\'))

    Vres_bolts_eqn.append(NoEscape(r' tmv ~&= \frac{M_d \times x_{max}}{\Sigma r_i^2}\\'))
    Vres_bolts_eqn.append(NoEscape(r'&= \frac{' + moment_demand + r'\times ' + xmax + '}{' + r + r'}\\'))
    Vres_bolts_eqn.append(NoEscape(r' & =' + tmv + r'\\'))
    if conn == "beam_beam":
        Vres_bolts_eqn.append(NoEscape(r' abh~ & = \frac{A_u }{(n_r \times n_c/2)}\\'))
        Vres_bolts_eqn.append(NoEscape(r'  & =\frac{' + axial_load + '}{ (' + bolts_one_line + r' \times(' + bolt_line + r'/2))}\\'))
    elif conn == "col_col":
        Vres_bolts_eqn.append(NoEscape(r' abh~ & = \frac{A_u }{((n_r/2) \times n_c)}\\'))
        Vres_bolts_eqn.append(NoEscape(r'  & =\frac{' + axial_load + '}{ (' + bolts_one_line + r' \times(' + bolt_line + r'/2))}\\'))
    else:
        Vres_bolts_eqn.append(NoEscape(r' abh~ & = \frac{A_u }{(n_r \times n_c)}\\'))
        Vres_bolts_eqn.append(NoEscape(r'  & =\frac{' + axial_load + '}{ (' + bolts_one_line + r' \times' + bolt_line + r')}\\'))

    Vres_bolts_eqn.append(NoEscape(r' & =' + abh + r'\\'))
    Vres_bolts_eqn.append(NoEscape(r' vres &=\sqrt{(vbv +tmv) ^ 2 + (tmh+abh) ^ 2}\\'))
    # Vres_bolts_eqn.append(NoEscape(r' vres &= \sqrt((vbv + tmv) ^ 2 + (tmh + abh) ^ 2)\\'))
    Vres_bolts_eqn.append(NoEscape(r'  &= \sqrt{(' + vbv + ' +' + tmv + ') ^2 + (' + tmh + '+' + abh + r') ^ 2}\\'))
    Vres_bolts_eqn.append(NoEscape(r' & =' + vres + r'\end{aligned}'))

    return Vres_bolts_eqn


def forces_in_web(Au, T, A, t, D, Zw, Mu, Z, Mw, Aw):
    """
    Calculate axial force in web and moment in web
    Args:
         Au: Gross area of web cover plate in mm^2 (float)
         T: Thickness of flaNGE in mm (float)
         A: Total area of smaller column in mm square (float)
         t: Thickness of web in mm (float)
         D: Depth of the column in mm (float)
         Zw: Section modules of web in mm^4 (float)
         Mu: Factored bending moment in N-mm (float)
         Z: Section modules of section in mm^4 (float)
         Mw:Moment in web in N-mm (float)
         Aw: Vertical compression force carried by web of the section
    Returns:
          Web axial force and moment in web
    """
    Au = str(Au)
    T = str(T)
    A = str(A)
    t = str(t)
    D = str(D)
    Zw = str(Zw)
    Mu = str(Mu)
    Z = str(Z)
    Mw = str(Mw)
    Aw = str(Aw)
    forcesinweb_eqn = Math(inline=True)

    forcesinweb_eqn.append(NoEscape(r'\begin{aligned}A_w &= Axial~ force~ in~ web  \\'))
    forcesinweb_eqn.append(NoEscape(r'  &= \frac{(D- 2T)~t~Au }{A} \\'))
    forcesinweb_eqn.append(NoEscape(r'&= \frac{(' + D + r'- 2 \times' + T + r')\times' + t + r'\times' + Au + ' }{' + A + r'} \\'))
    forcesinweb_eqn.append(NoEscape(r'&=' + Aw + r'~ kN\\'))
    forcesinweb_eqn.append(NoEscape(r'M_w &= Moment ~in ~web  \\'))
    forcesinweb_eqn.append(NoEscape(r' &= \frac{Z_w \times Mu}{Z} \\'))
    forcesinweb_eqn.append(NoEscape(r'&= \frac{' + Zw + r' \times ' + Mu + '}{' + Z + r'} \\'))
    forcesinweb_eqn.append(NoEscape(r'&=' + Mw + r'~{kNm}\end{aligned}'))
    return forcesinweb_eqn


def forces_in_flange(Au, B, T, A, D, Mu, Mw, Mf, Af, ff):
    """
    Calculate forces in flange and flange moment
    Args:
         Au: Factored axial force in KN (float)
         B: Width of flange in mm (float)
         T: Thikness of flange in mm (float)
         A: Total area of smaller column in mm square (float)
         D: Depth of column in mm (float)
         Mu: Factored bending moment in KN-mm (float)
         Mw: Moment in web in KN-mm (float)
         Mf: Moment in flange in KN-mm (float)
         Af: Axial force in flange in KN (float)
         ff: Force in each cover plate due to moment in KN (float)
    Returns:
          Flange moment,force in each cover plate due to moment,Axial and flange force

    """
    Au = str(Au)
    B = str(B)
    T = str(T)
    A = str(A)
    D = str(D)
    Mu = str(Mu)
    Mw = str(Mw)
    Mf = str(Mf)
    Af = str(Af)
    ff = str(ff)
    forcesinflange_eqn = Math(inline=True)
    forcesinflange_eqn.append(NoEscape(r'\begin{aligned} A_f&= Axial~force~ in ~flange  \\'))
    forcesinflange_eqn.append(NoEscape(r'&= \frac{Au~B~T}{A} \\'))
    forcesinflange_eqn.append(NoEscape(r'&= \frac{' + Au + r' \times ' + B + r'\times' + T + '}{' + A + r'} \\'))
    forcesinflange_eqn.append(NoEscape(r'&=' + Af + r'~ kN\\'))
    forcesinflange_eqn.append(NoEscape(r'M_f& =Moment~ in~ flange \\'))
    forcesinflange_eqn.append(NoEscape(r' & = Mu-M_w\\'))
    forcesinflange_eqn.append(NoEscape(r'&= ' + Mu + '-' + Mw + r'\\'))
    forcesinflange_eqn.append(NoEscape(r'&=' + Mf + r'~{kNm}\\'))
    forcesinflange_eqn.append(NoEscape(r' F_f& =flange~force  \\'))
    forcesinflange_eqn.append(NoEscape(r'& = \frac{M_f \times10^3}{D-T} + A_f \\'))
    forcesinflange_eqn.append(NoEscape(r'&= \frac{' + Mf + r'\times 10^3}{' + D + '-' + T + '} +' + Af + r' \\'))
    forcesinflange_eqn.append(NoEscape(r'&=' + ff + r'~kN \end{aligned}'))

    return forcesinflange_eqn


def min_plate_ht_req(beam_depth, min_plate_ht):
    """
    Calculate min plate height required
    Args:
        beam_depth: Depth of section in mm (float)
        min_plate_ht:Min plate height required in mm (float)
    Returns:
          Min plate height required
    Note:
            Reference:
            INSDAG - Chapter 5, Section 5.2.3

    """
    beam_depth = str(beam_depth)
    min_plate_ht = str(round(min_plate_ht, 2))
    min_plate_ht_eqn = Math(inline=True)
    min_plate_ht_eqn.append(NoEscape(r'\begin{aligned}&0.6~d_b= 0.6 \times ' + beam_depth + r'=' + min_plate_ht + r'\\'))
    min_plate_ht_eqn.append(NoEscape(r'&[Ref.~ INSDAG-Chpt.5,~Sect. 5.2.3]\end{aligned}'))

    return min_plate_ht_eqn


def min_flange_plate_ht_req(beam_width, min_flange_plate_ht):  ## when only outside plate is considered
    """
    Calculate  Min flane plate height
    Args:
           beam_width: Width of section in mm (float)
           min_flange_plate_ht:Min flange plate height in mm (float)
    Returns:
           Required min flange plate height in mm (float)
    """
    beam_width = str(beam_width)
    min_flange_plate_ht = str(min_flange_plate_ht)
    min_flange_plate_ht_eqn = Math(inline=True)
    min_flange_plate_ht_eqn.append(NoEscape(r'\begin{aligned}min~flange~plate~ht &= beam~width\\'))
    min_flange_plate_ht_eqn.append(NoEscape(r'&=' + min_flange_plate_ht + r'\end{aligned}'))

    return min_flange_plate_ht_eqn


def min_inner_flange_plate_ht_req(beam_width, web_thickness, root_radius,
                                  min_inner_flange_plate_ht):  ## when inside and outside plate is considered #todo
    """
    Calculate minimum inner flange plate height
    Args:
        beam_width: Width of section in mm (float)
        web_thickness: Web thickness in mm (float)
        root_radius: Root radius in mm (float)
        min_inner_flange_plate_ht: Min inner flange plate height  in mm (float)
    Returns:
         Minimum inner flange plate height
    """
    beam_width = str(beam_width)  ### same function used for max height
    min_inner_flange_plate_ht = str(min_inner_flange_plate_ht)
    web_thickness = str(web_thickness)
    root_radius = str(root_radius)
    min_inner_flange_plate_ht_eqn = Math(inline=True)
    min_inner_flange_plate_ht_eqn.append(NoEscape(r'\begin{aligned}&= \frac{B -t- (2R1)}{2}\\'))
    min_inner_flange_plate_ht_eqn.append(NoEscape(r'&=\frac{' + beam_width + r' -' + web_thickness + r' - 2\times' + root_radius + r'}{2}\\'))
    min_inner_flange_plate_ht_eqn.append(NoEscape(r'&=' + min_inner_flange_plate_ht + r'\end{aligned}'))

    return min_inner_flange_plate_ht_eqn


def max_plate_ht_req(connectivity, beam_depth, beam_f_t, beam_r_r, notch, max_plate_h):
    """
    Calculate maximum height for fin plate
    Args:
          connectivity:
          beam_depth:Section depth in mm (float)
          beam_f_t: Flange thickness in mm  (float)
          beam_r_r:Root radius in mm  (float)
          notch: Supported section notch height in mm  (float)
          max_plate_h: Fin plate of max height in mm  (float)
    Returns:
          Maximum height for Fin plate
    """
    beam_depth = str(beam_depth)
    beam_f_t = str(beam_f_t)
    beam_r_r = str(beam_r_r)
    max_plate_h = str(max_plate_h)
    notch = str(notch)
    max_plate_ht_eqn = Math(inline=True)
    if connectivity in VALUES_CONN_1:
        max_plate_ht_eqn.append(NoEscape(r'\begin{aligned} &d_b - 2 (t_{bf} + r_{b1} + gap)\\'))
        max_plate_ht_eqn.append(NoEscape(r'&=' + beam_depth + r'- 2\times (' + beam_f_t + '+' + beam_r_r + r'+ 10)\\'))
    else:
        max_plate_ht_eqn.append(NoEscape(r'\begin{aligned} &d_b - t_{bf} + r_{b1} - notch_h\\'))
        max_plate_ht_eqn.append(NoEscape(r'&=' + beam_depth + '-' + beam_f_t + '+' + beam_r_r + '-' + notch + r'\\'))
    max_plate_ht_eqn.append(NoEscape(r'&=' + max_plate_h + '\end{aligned}'))
    return max_plate_ht_eqn


def ep_min_plate_width_req(g, e_min, wp_min):
    g = str(g)
    e_min = str(e_min)
    wp_min = str(wp_min)
    ep_min_plate_w_eqn = Math(inline=True)
    ep_min_plate_w_eqn.append(NoEscape(r'\begin{aligned} w_{p_{min}} &= g` + e`_{min}~2 \\'))
    ep_min_plate_w_eqn.append(NoEscape(r'&=' + g + '+' + e_min + r'\times2\\'))
    ep_min_plate_w_eqn.append(NoEscape(r'&=' + wp_min + r'\end{aligned}'))
    return ep_min_plate_w_eqn


def ep_max_plate_width_avail(conn, D, T_w, R_r, T_f, wp_max):
    conn = str(conn)
    D = str(D)
    T_w = str(T_w)
    R_r = str(R_r)
    T_f = str(T_f)
    wp_max = str(wp_max)
    ep_max_plate_w_eqn = Math(inline=True)
    if conn == VALUES_CONN_1[0]:
        ep_max_plate_w_eqn.append(NoEscape(r'\begin{aligned} w_{p_{max}} &= T_f \\'))
        ep_max_plate_w_eqn.append(NoEscape(r'&=' + wp_max + '\end{aligned}'))
    elif conn == VALUES_CONN_1[1]:
        ep_max_plate_w_eqn.append(NoEscape(r'\begin{aligned} w_{p_{max}} &= D - 2T_f - 2R_r \\'))
        ep_max_plate_w_eqn.append(NoEscape(r'&=' + D + r'-2\times' + T_f + r'-2\times' + R_r + r'\\'))
        ep_max_plate_w_eqn.append(NoEscape(r'&=' + wp_max + '\end{aligned}'))
    else:
        ep_max_plate_w_eqn.append(NoEscape(r'\begin{aligned} N/A \end{aligned}'))
    return ep_max_plate_w_eqn


# TODO: YASH --- Try using ep_min_plate_width_req
def end_plate_ht_req(D, e, h_p):
    """Calculate end plate height foe column end plate connection
    Args:
         D:section depth in mm (float)
         e: End distance in mm (float)
         h_p:End plate height in mm (float)
    Returns:
         End plate height
    """

    D = str(D)
    h_p = str(h_p)
    e = str(e)
    end_plate_ht_eqn = Math(inline=True)

    end_plate_ht_eqn.append(NoEscape(r'\begin{aligned} &D + 4e \\'))
    end_plate_ht_eqn.append(NoEscape(r'&=' + D + '+' + r' 4 \times' + e + r'\\'))
    end_plate_ht_eqn.append(NoEscape(r'&=' + h_p + '\end{aligned}'))
    return end_plate_ht_eqn


def end_plate_thk_req(M_ep, b_eff, f_y, gamma_m0, t_p):
    """
    Calculate end plate thickness
     Args:
         M_ep:Moment acting on the end plate in N-mm (float)
         b_eff:Effective width for load dispersion
         f_y:Yeild strength of  plate material in N/mm square (float)
         gamma_m0: IS800_2007.cl_5_4_1_Table_5["gamma_m0"]['yielding']  (float)
         t_p:Thickness of end plate
    Returns:
        end plate thickness
    """

    M_ep = str(M_ep)
    t_p = str(t_p)
    b_eff = str(b_eff)
    f_y = str(f_y)
    gamma_m0 = str(gamma_m0)

    end_plate_thk_eqn = Math(inline=True)

    end_plate_thk_eqn.append(NoEscape(r'\begin{aligned} t_p &= {\sqrt{\frac{ M_{ep}\times 1000\times 4\gamma_{m0}}{ b_{eff}f_y}}}\\'))

    end_plate_thk_eqn.append(NoEscape(r'&={\sqrt{\frac{' + M_ep + r'\times 1000\times4' + r'\times' + gamma_m0 + r'}{' + b_eff + r'\times' + f_y + r' }}}\\'))
    end_plate_thk_eqn.append(NoEscape(r'&=' + t_p + '\end{aligned}'))
    return end_plate_thk_eqn


def moment_acting_on_end_plate(M_ep, t_b, e):
    """  Calculate moment acting on the  end plate
    Args:
         M_ep:  moment acting on the  end plate in N-mm (float)
         b_eff:Effective width for load dispersion
         f_y:Yeild strength of  plate material in N/mm square (float)
         gamma_m0: IS800_2007.cl_5_4_1_Table_5["gamma_m0"]['yielding']  (float)
         t_p:Thickness of end plate
    Returns:
         moment acting on the end plate

    """

    M_ep = str(M_ep)
    t_b = str(t_b)
    e = str(e)

    # gamma_m0= str(gamma_m0)

    moment_acting_on_end_plate = Math(inline=True)

    moment_acting_on_end_plate.append(NoEscape(r'\begin{aligned}  M_{ep}&= Tension~ in~ Bolt \times End~ dist\\'))
    moment_acting_on_end_plate.append(NoEscape(r'&= T_b \times e\\'))

    moment_acting_on_end_plate.append(NoEscape(r'&=' + t_b + r'\times' + e + r'\\'))
    moment_acting_on_end_plate.append(NoEscape(r'&=' + M_ep + '\end{aligned}'))
    return moment_acting_on_end_plate


def moment_acting_on_end_plate_flush(M_ep, t_b, e, tb_2):
    """  Calculate moment acting on the  end plate
    Args:
         M_ep:  moment acting on the  end plate in N-mm (float)
         b_eff:Effective width for load dispersion
         f_y:Yeild strength of  plate material in N/mm square (float)
         gamma_m0: IS800_2007.cl_5_4_1_Table_5["gamma_m0"]['yielding']  (float)
         t_p:Thickness of end plate
    Returns:
         moment acting on the end plate

    """

    M_ep = str(M_ep)
    t_b = str(t_b)
    tb_2 = str(tb_2)
    e = str(e)

    # gamma_m0= str(gamma_m0)

    moment_acting_on_end_plate = Math(inline=True)

    moment_acting_on_end_plate.append(NoEscape(r'\begin{aligned}  M_{ep}&= max (0.5 \times Tension~ in~ First~ Bolt \times End~ \\'))
    moment_acting_on_end_plate.append(NoEscape(r'& dist, Tension~ in~ Second~ Bolt \times End~ dist)\\'))
    moment_acting_on_end_plate.append(NoEscape(r'&= max(0.5 \times  T_b1  \times  e, T_b2  \times  e)\\'))

    moment_acting_on_end_plate.append(NoEscape(r'&= max(0.5  \times  ' + t_b + r'\times' + e + ',' + tb_2 + r'\times' + e + r'\\'))
    moment_acting_on_end_plate.append(NoEscape(r'&=' + M_ep + '\end{aligned}'))
    return moment_acting_on_end_plate


def ht_of_stiff(t_s):
    t_s = str(t_s)
    stiff_ht = Math(inline=True)
    stiff_ht.append(NoEscape(r'\begin{aligned}  h_{s}&= 14~ts \\'))
    stiff_ht.append(NoEscape(r'&=' + t_s + '\end{aligned}'))
    return stiff_ht


def ht_of_stiff1(t_s):
    t_s = str(t_s)
    stiff_ht = Math(inline=True)
    stiff_ht.append(NoEscape(r'\begin{aligned}  h_{s}&= 14~ts \\'))
    stiff_ht.append(NoEscape(r'& if~<~100~mm\\'))
    stiff_ht.append(NoEscape(r'&=' + t_s + '\end{aligned}'))
    return stiff_ht


def wt_of_stiff(w_s, e):
    w_s = str(w_s)
    e = str(e)
    stiff_wt = Math(inline=True)
    stiff_wt.append(NoEscape(r'\begin{aligned}  w_{s}&= 2~e \\'))
    stiff_wt.append(NoEscape(r'&= 2 \times' + e + r'\\'))
    stiff_wt.append(NoEscape(r'&=' + w_s + '\end{aligned}'))
    return stiff_wt


def min_plate_length_req(min_pitch, min_end_dist, bolt_line, min_length):
    """
    Calculate minimum length of fin plate
     Args:

        min_pitch: minimum pitch distance in mm (float)
        min_end_dist: minimum end distance in mm (float)
        bolt_line: no. of rows of bolts in fin plate (int)
        min_length: minimum length of fin plate in  mm (float)
    Returns:
           minimum length of fin plate
    """

    min_pitch = str(min_pitch)
    min_end_dist = str(min_end_dist)
    bolt_line = str(bolt_line)
    min_length = str(min_length)
    min_plate_length_eqn = Math(inline=True)
    min_plate_length_eqn.append(NoEscape(r'\begin{aligned} &2e_{min} + (n_c-1) p_{min})\\'))
    min_plate_length_eqn.append(NoEscape(r'&=2\times' + min_end_dist + '+(' + bolt_line + r'-1)  \times  ' + min_pitch + r'\\'))
    min_plate_length_eqn.append(NoEscape(r'&=' + min_length + '\end{aligned}'))
    return min_plate_length_eqn


def min_angle_leg_length(min_pitch, min_end_dist, gap, angle_thickness, root_radius, bolt_line, min_leg_length):
    min_pitch = str(min_pitch)
    min_end_dist = str(min_end_dist)
    bolt_line = str(bolt_line)
    angle_thickness = str(angle_thickness)
    root_radius = str(root_radius)
    min_leg_length = str(min_leg_length)
    min_plate_length_eqn = Math(inline=True)
    if gap > 0.0:
        gap = str(gap)
        min_plate_length_eqn.append(NoEscape(
            r'\begin{aligned} &max(gap, t_{cleat}+r_{r-angle}) + 2e`_{min} + (n_c-1) g_{min}\\'))
        min_plate_length_eqn.append(NoEscape(r'&=max(' + gap + ',~' + angle_thickness + '+' + root_radius + ')' + r'+2\times' +
                                             min_end_dist + '+(' + bolt_line + r'-1)  \times  ' + min_pitch + r'\\'))
    else:
        min_plate_length_eqn.append(NoEscape(
            r'\begin{aligned} &t_{cleat}+r_{r-angle} + 2e`_{min} + (n_c-1) g_{min}\\'))
        min_plate_length_eqn.append(
            NoEscape(r'&=' + angle_thickness + '+' + root_radius + r' +2\times' + min_end_dist +
                     '+(' + bolt_line + r'-1)  \times  ' + min_pitch + r'\\'))
    min_plate_length_eqn.append(NoEscape(r'&=' + min_leg_length + '\end{aligned}'))
    return min_plate_length_eqn


def min_flange_plate_length_req(min_pitch, min_end_dist, bolt_line, min_length, gap, sec=None):
    """
    Calculate minimum flange plate length required
    Args:

        min_pitch:Min pitch distance of flange bolt in mm (float)
        min_end_dist: Min end distance of flange bolt in mm (float)
        bolt_line: No. of bolts provided in one line in mm (int)
        min_length: Flange plate of minimum lenght in mm (float)
        gap: Gap between flange plate in mm (float)
        sec: Beam or Column (str)
    Returns:
        minimum flange plate length required
    """

    min_pitch = str(min_pitch)
    min_end_dist = str(min_end_dist)
    bolt_line = str(bolt_line)
    min_length = str(min_length)
    gap = str(gap)
    min_flange_plate_length_eqn = Math(inline=True)
    if sec == "column":
        min_flange_plate_length_eqn.append(NoEscape(r'\begin{aligned} & 2 \times [2e_{min} + ({\frac{n_r}{2}}-1)p_{min})]\\'))
        min_flange_plate_length_eqn.append(NoEscape(r'& +\frac{gap}{2}]\\'))
        min_flange_plate_length_eqn.append(
            NoEscape(r'&=2 \times [(2\times' + min_end_dist + r' + (\frac{' + bolt_line + r'}{2}' + r'-1)  \times  ' + min_pitch + r'\\'))
        min_flange_plate_length_eqn.append(NoEscape(r'&= + \frac{' + gap + r'}{2}]\\'))
        min_flange_plate_length_eqn.append(NoEscape(r'&=' + min_length + '\end{aligned}'))
    else:
        min_flange_plate_length_eqn.append(NoEscape(r'\begin{aligned} & 2 \times [2e_{min} + ({\frac{n_c}{2}}-1)  \times  p_{min})]\\'))
        min_flange_plate_length_eqn.append(NoEscape(r'& +\frac{gap}{2}]\\'))
        min_flange_plate_length_eqn.append(
            NoEscape(r'&=2 \times [(2\times' + min_end_dist + r' + (\frac{' + bolt_line + r'}{2}' + r'-1)  \times  ' + min_pitch + r'\\'))
        min_flange_plate_length_eqn.append(NoEscape(r'&= + \frac{' + gap + r'}{2}]\\'))
        min_flange_plate_length_eqn.append(NoEscape(r'&=' + min_length + '\end{aligned}'))
    return min_flange_plate_length_eqn


def min_plate_thk_req(t_w):
    """
    Calculate min thickness of the fin plate
    Args:
        t_w:Web thickness in mm (float)
    Returns:
        min thickness of the fin plate
    """
    t_w = str(t_w)
    min_plate_thk_eqn = Math(inline=True)
    min_plate_thk_eqn.append(NoEscape(r'\begin{aligned} t_w=' + t_w + '\end{aligned}'))
    return min_plate_thk_eqn


def vres_cap_bolt_check(V_u, A_u, bolt_capacity, bolt_req, multiple=1, conn=None):
    """
    Calculate no. of bolts required for flange and web
    Args:

         V_u:Shear force  in KN (float)
         A_u:Axial force  in KN (float)
         bolt_capacity:Bolt capacity  in KN (float)
         bolt_req:no. of bolts required (int)
         multiple:1
         conn:
    Returns:
         no. of bolts required (int)
    """

    res_force = math.sqrt(V_u ** 2 + A_u ** 2)
    trial_bolts = multiple * math.ceil(res_force / bolt_req)
    V_u = str(V_u)
    A_u = str(A_u)
    bolt_req = str(bolt_req)
    bolt_capacity = str(bolt_capacity)
    trial_bolts = str(trial_bolts)
    trial_bolts_eqn = Math(inline=True)

    if conn == "flange_web":
        trial_bolts_eqn.append(NoEscape(r' \begin{aligned} V_{res} &= \frac{2~\sqrt{V_u^2+A_u^2}} {bolt_{req}}\\'))
        trial_bolts_eqn.append(NoEscape(r' &= \frac{2 \times \sqrt{' + V_u + r'^2+' + A_u + r'^2}}{' + bolt_req + r'}\\'))
    else:
        trial_bolts_eqn.append(NoEscape(r' \begin{aligned} V_{res} &= \frac{\sqrt{V_u^2+A_u^2}} {bolt_{req}}\\'))
        trial_bolts_eqn.append(NoEscape(r' &= \frac{\sqrt{' + V_u + r'^2+' + A_u + r'^2}}{' + bolt_req + r'}\\'))
    trial_bolts_eqn.append(NoEscape(r'&=' + bolt_capacity + r'\end{aligned}'))
    return trial_bolts_eqn


def height_of_flange_cover_plate(B, sp, b_fp):  # weld
    """
    Calculate height of falnge cover plate
    Args:
        B:Width of  flange section in mm (float)
        sp: Spacing between flange plate in mm (float)
        b_fp: Height of flange cover plate in mm (float)
    Returns:
          Height of flange cover plate in mm (float)
    """
    B = str(B)
    sp = str(sp)
    b_fp = str(b_fp)
    height_for_flange_cover_plate_eqn = Math(inline=True)

    height_for_flange_cover_plate_eqn.append(NoEscape(r'\begin{aligned} B_{fp} &= {B - 2sp} \\'))
    height_for_flange_cover_plate_eqn.append(NoEscape(r'&= {' + B + r' - 2  \times  ' + sp + r'} \\'))

    height_for_flange_cover_plate_eqn.append(NoEscape(r'&=' + b_fp + r'\end{aligned}'))
    return height_for_flange_cover_plate_eqn


def height_of_web_cover_plate(D, sp, b_wp, T, R_1):  # weld
    """
    Calculate height of web cover plate
    Args:
        D: Depth of the section in mm (float)
        sp: Space between web plate in mm (float)
        b_wp: Height of web cover plate in mm (float)
        T: Thickness of flange in mm (float)
        R_1: Root radius in mm (float)
    Returns:
         Height of web cover plate in mm (float)
    """
    D = str(D)
    sp = str(sp)
    b_wp = str(b_wp)
    R_1 = str(R_1)
    T = str(T)
    height_for_web_cover_plate_eqn = Math(inline=True)

    height_for_web_cover_plate_eqn.append(NoEscape(r'\begin{aligned} W_{wp} &= {D-2T -2R1- 2sp} \\'))
    height_for_web_cover_plate_eqn.append(NoEscape(r'&= {' + D + r' - 2  \times  ' + T + r'- (2 \times' + R_1 + r')- 2 \times' + sp + r'} \\'))

    height_for_web_cover_plate_eqn.append(NoEscape(r'&=' + b_wp + '\end{aligned}'))
    return height_for_web_cover_plate_eqn


def inner_plate_height_weld(B, sp, t, r_1, b_ifp):  # weld
    """
    Calculate inner flange plate height for beam welded
    Args:

        B:Width of flange in mm (float)
        sp: Spacing between flange plate in mm (float)
        t: Web thickness in mm (float)
        r_1: Root radius in mm (float)
        b_ifp: Height of inner flange plate in mm (float)
    Returns:
         Height of inner flange plate in mm (float)
    """
    B = str(B)
    sp = str(sp)
    t = str(t)
    r_1 = str(r_1)
    b_ifp = str(b_ifp)
    inner_plate_height_weld_eqn = Math(inline=True)
    inner_plate_height_weld_eqn.append(NoEscape(r'\begin{aligned} B_{ifp} &= \frac{B - 4sp - t- 2R1}{2} \\'))
    inner_plate_height_weld_eqn.append(NoEscape(r'&= \frac{' + B + r'- 4\times' + sp + '-' + t + r'- 2\times' + r_1 + r'} {2} \\'))
    inner_plate_height_weld_eqn.append(NoEscape(r'&=' + b_ifp + '\end{aligned}'))
    return inner_plate_height_weld_eqn


def plate_Length_req(l_w, t_w, g, l_fp, conn=None):  # weld
    """
    Calculate minimum flange plate length
    Args:
       l_w: Weld length of flange in mm (float)
       t_w:Flange weld size in mm (float)
       g: Gap between flange plate in mm (float)
       l_fp: Minimum flange plate length in mm (float)
       conn: Flange or web (str)
    Returns:
          Minimum flange plate length  in mm (float)
    """
    l_w = str(l_w)
    t_w = str(t_w)
    g = str(g)
    l_fp = str(l_fp)
    min_plate_Length_eqn = Math(inline=True)
    if conn == "Flange":
        min_plate_Length_eqn.append(NoEscape(r'\begin{aligned} L_{fp} & = [2 \times(l_{w} + 2\times t_w) + g]\\'))
        min_plate_Length_eqn.append(NoEscape(r'&= [2\times(' + l_w + r'+2\times' + t_w + ') +' + g + r']\\'))
        min_plate_Length_eqn.append(NoEscape(r'&=' + l_fp + '\end{aligned}'))
    else:
        min_plate_Length_eqn.append(NoEscape(r'\begin{aligned} L_{wp} & = [2\times(l_{w} + 2\times t_w) + g]\\'))
        min_plate_Length_eqn.append(NoEscape(r'&= [2\times(' + l_w + r'+2\times' + t_w + ') +' + g + r']\\'))
        min_plate_Length_eqn.append(NoEscape(r'&=' + l_fp + '\end{aligned}'))

    return min_plate_Length_eqn


# TODO: DARSHAN, ANJALI (Tension rupture for welded is not required)
# def tension_rupture_welded_prov(w_p, t_p, fu,gamma_m1,T_dn,multiple =1):
#     """
#     Calculate design in tension as governed by rupture of net
#          cross-sectional area in case of welded connection
#     Args:
#          w_p: Width of given section in mm (float)
#          t_p: Thikness of given section in mm (float)
#          fu: Ultimate stress of material in N/mm square (float)
#          gamma_m1:Partial safety factor for failure at ultimate stress  (float)
#          T_dn: rupture strength of net cross-sectional area in N (float)
#          multiple: 1 (int)
#     Returns:
#           design in tension as governed by rupture of net cross-sectional area
#     Note:
#             Reference:
#             IS 800:2007,  cl 6.3
#
#
#     """
#     w_p = str(w_p)
#     t_p = str(t_p)
#     f_u = str(fu)
#     T_dn = str(T_dn)
#     gamma_m1 = str(gamma_m1)
#     multiple = str(multiple)
#     T_dn = str(T_dn)
#     gamma_m1 = str(gamma_m1)
#     Tensile_rup_eqnw = Math(inline=True)
#     Tensile_rup_eqnw.append(NoEscape(r'\begin{aligned} T_{dn} &= \frac{0.9 A_{n}~f_u}{\gamma_{m1}}\\'))
#     # Tensile_rup_eqnw.append(NoEscape(r'&=\frac{0.9\times'+w_p+'\times'+t_p+'\times'+f_u+'}{'+gamma_m1+r'}\\'))
#     Tensile_rup_eqnw.append(NoEscape(r'&=\frac{' + multiple + r'\times 0.9 \times' + w_p + r'\times' + t_p + r'\times' + f_u + '}{' + gamma_m1 + r'}\\'))
#     Tensile_rup_eqnw.append(NoEscape(r'&=' + T_dn +r'\\'))
#     Tensile_rup_eqnw.append(NoEscape(r'[Ref&.~IS~800:2007,~Cl.~6.3]\end{aligned}'))
#
#     return Tensile_rup_eqnw


def spacing(sp, t_w):
    """
    Calculate spacing
    Args:
        sp:Spacing required in mm (float)
        t_w:Size of weld in mm (float)
    Returns:
        Required spacing (float)
    """

    # sp = max(15,s+5)
    sp = str(sp)
    t_w = str(t_w)
    space_provided_eqn = Math(inline=True)
    space_provided_eqn.append(NoEscape(r'\begin{aligned} sp &= max(15,(t_w+5))\\'))
    space_provided_eqn.append(NoEscape(r'&= max(15,(' + t_w + r'+5))\\'))
    space_provided_eqn.append(NoEscape(r'&=' + sp + r'\end{aligned}'))
    return space_provided_eqn


# TODO: ANJALI, Keep only one of the following if possible
def weld_strength_req(V, A, M, Ip_w, y_max, x_max, l_w, R_w):
    # def weld_strength_stress(V_u, A_w, M_d, Ip_w, y_max, x_max, l_eff, R_w):

    """
    Calculate resultant stress on weld
    Args:
        V:Factored shear force acting on the member in KN (float)
        A:Vertical compression force carried by web of the section in KN (float)

        M:Moment devloped by ecentricity in KN/mm(float)
        Ip_w:Polar moment inertia of the web group in mm^4 (float)
        y_max:Vertical distance of farthest point in weld group from shear center of the weld group in mm (float)
        x_max:Horizontal distance of farthest point in weld group from shear center of the weld group in mm (float)

        l_w:Required effective web weld length in mm (float)
        R_w:Resultant stress on the weld in KN/mm (float)
    Returns:
         Resultant stress on the weld
    Note:
            Reference:
            Subramanyan (TODO: add page number)


    """

    V_wv = str(round(V / l_w, 2))
    A_wh = str(round(A / l_w, 2))

    V = str(V)
    A = str(A)
    l_w = str(l_w)
    R_w = str(R_w)

    if M > 0.0:
        T_wh = str(round(M * y_max / Ip_w, 2))
        T_wv = str(round(M * x_max / Ip_w, 2))
        y_max = str(y_max)
        x_max = str(x_max)
        Ip_w = str(Ip_w)
        M = str(M)

        weld_stress_eqn = Math(inline=True)
        weld_stress_eqn.append(NoEscape(r'\begin{aligned} R_w&=\sqrt{(T_{wh}+A_{wh})^2 + (T_{wv}+V_{wv})^2}\\'))
        weld_stress_eqn.append(NoEscape(r'T_{wh}&=\frac{M\times y_{max}}{I{pw}}=\frac{' + M + r'\times' + y_max + '}{' + Ip_w + r'}\\'))
        weld_stress_eqn.append(NoEscape(r'T_{wv}&=\frac{M\times x_{max}}{I{pw}}=\frac{' + M + r'\times' + x_max + '}{' + Ip_w + r'}\\'))
        weld_stress_eqn.append(NoEscape(r'V_{wv}&=\frac{V}{l_w}=\frac{' + V + '}{' + l_w + r'}\\'))
        weld_stress_eqn.append(NoEscape(r'A_{wh}&=\frac{A}{l_w}=\frac{' + A + '}{' + l_w + r'}\\'))
        weld_stress_eqn.append(NoEscape(r'R_w&=\sqrt{(' + T_wh + '+' + A_wh + r')^2 + (' + T_wv + '+' + V_wv + r')^2}\\'))
        weld_stress_eqn.append(NoEscape(r'&=' + R_w + r'\end{aligned}'))
    else:
        weld_stress_eqn = Math(inline=True)
        weld_stress_eqn.append(NoEscape(r'\begin{aligned} R_w&=\sqrt{(A_{wh})^2 + (V_{wv})^2}\\'))
        weld_stress_eqn.append(NoEscape(r'V_{wv}&=\frac{V}{l_w}=\frac{' + V + '}{' + l_w + r'}\\'))
        weld_stress_eqn.append(NoEscape(r'A_{wh}&=\frac{A}{l_w}=\frac{' + A + '}{' + l_w + r'}\\'))
        weld_stress_eqn.append(NoEscape(r'R_w&=\sqrt{(' + A_wh + r')^2 + (' + V_wv + r')^2}\\'))
        weld_stress_eqn.append(NoEscape(r'&=' + R_w + r'\end{aligned}'))

    return weld_stress_eqn


def weld_strength_stress(V_u, A_w, M_d, Ip_w, y_max, x_max, l_eff, R_w):
    """
    Calculate resultant stress on weld
    Args:
          V_u:factored shear force acting on the member in KN (float)
          A_w:vertical compression force carried by web of the section in KN (float)
          M_d:moment devloped by ecentricity in KN/mm(float)
          Ip_w:moment devloped by ecentricity in KN/mm(float)
          y_max:moment devloped by ecentricity in KN/mm(float)
          x_max:horizontal distance of farthest point in weld group from shear center of the weld group in mm (float)
          l_eff:required effective web weld length in mm (float)
          R_w:resultant stress on the weld in KN/mm (float)
    Returns:
          resultant stress on the weld
    Note:
            Reference:
            Subramanyan (TODO: add page number)



    """
    T_wh = str(round(M_d * y_max / Ip_w, 2))
    T_wv = str(round(M_d * x_max / Ip_w, 2))
    V_wv = str(round(V_u / l_eff, 2))
    A_wh = str(round(A_w / l_eff, 2))

    V_u = str(V_u)
    A_w = str(A_w)
    M_d = str(M_d)
    Ip_w = str(Ip_w)
    y_max = str(y_max)
    x_max = str(x_max)
    l_eff = str(l_eff)
    R_w = str(R_w)
    weld_stress_eqn = Math(inline=True)
    weld_stress_eqn.append(NoEscape(r'\begin{aligned} R_w&=\sqrt{(T_{wh}+A_{wh})^2 + (T_{wv}+V_{wv})^2}\\'))
    weld_stress_eqn.append(NoEscape(r'T_{wh}&=\frac{M_d\times y_{max}}{I{pw}}\\'))
    weld_stress_eqn.append(NoEscape(r'&=\frac{' + M_d + r'\times' + y_max + '}{' + Ip_w + r'}\\'))
    weld_stress_eqn.append(NoEscape(r'T_{wv}&=\frac{M_d \times x_{max}}{I{pw}}\\'))
    weld_stress_eqn.append(NoEscape(r'&=\frac{' + M_d + r'\times' + x_max + '}{' + Ip_w + r'}\\'))
    weld_stress_eqn.append(NoEscape(r'V_{wv}&=\frac{V_u}{l_{eff}}\\ '))
    weld_stress_eqn.append(NoEscape(r'&=\frac{' + V_u + '}{' + l_eff + r'}\\'))
    weld_stress_eqn.append(NoEscape(r'A_{wh}&=\frac{A_u}{l_{eff}}\\'))
    weld_stress_eqn.append(NoEscape(r'&=\frac{' + A_w + '}{' + l_eff + r'}\\'))
    weld_stress_eqn.append(NoEscape(r'R_w&=\sqrt{(' + T_wh + '+' + A_wh + r')^2 + (' + T_wv + '+' + V_wv + r')^2}\\'))
    weld_stress_eqn.append(NoEscape(r'&=' + R_w + r'\end{aligned}'))

    return weld_stress_eqn


# TODO: ANJALI Shear rupture check is not required for weld
def shear_Rupture_prov_weld(h, t, fu, v_dn, gamma_m1, multiple=1):  # weld

    """
      Calculate design strength in tension due to rupture of critical section in case of welded connection
      Args:
           h:Height of the flange in mm (float)
           t:Thickness of the flange in mm (float)
           fu:Ultimate stress of the material N/ mm square (float)
           v_dn:Design strength due to ruoture in N (float)
           gamma_m1:Partial safety factor for failure at ultimate stress (float)
           multiple:1
      Returns:
          design strength in tension due to rupture of critical section in case of welded connection

      Note:
                Reference:
                IS 800:2007,  cl 6.3

      """

    h = str(h)
    t = str(t)
    gamma_m1 = str(gamma_m1)
    f_u = str(fu)
    v_dn = str(v_dn)
    multiple = str(multiple)

    shear_rup_eqn = Math(inline=True)
    shear_rup_eqn.append(NoEscape(r'\begin{aligned} V_{dn} &= \frac{0.75\times A_{vn}~f_u}{\sqrt{3}~\gamma_{m1}}\\'))
    shear_rup_eqn.append(
        NoEscape(r'&=\frac{' + multiple + r'\times 0.75\times' + h + r'\times' + t + r'\times' + f_u + r'}{\sqrt{3}\times' + gamma_m1 + r'}\\'))
    shear_rup_eqn.append(NoEscape(r'&=' + v_dn + r'\\'))
    shear_rup_eqn.append(NoEscape(r'[Ref.&~IS~800:2007,~Cl.~6.3]\end{aligned}'))
    return shear_rup_eqn


def flange_weld_stress(F_f, l_eff, F_ws):
    """
    Calculate flange weld stress

    Args:

        F_f:flange force in KN (float)
        l_eff:available effective length in mm (float)
        F_ws:flange weld stress in N/mm (float)
    Returns:
        flange weld stress
    """
    F_f = str(F_f)
    l_eff = str(l_eff)
    F_ws = str(F_ws)
    flange_weld_stress_eqn = Math(inline=True)
    flange_weld_stress_eqn.append(NoEscape(r'\begin{aligned} Stress &= \frac{F_f\times10^3}{l_{eff}}\\'))
    flange_weld_stress_eqn.append(NoEscape(r' &= \frac{' + F_f + r'\times10^3}{' + l_eff + r'}\\'))
    flange_weld_stress_eqn.append(NoEscape(r'&= ' + F_ws + r'\end{aligned}'))

    return flange_weld_stress_eqn


def no_of_bolts_along_web(D, T_f, e, p, n_bw):
    """
    Calculate no. of bolts along web

    Args:
        D: section depth in mm  (float)
        T_f:flange thickness in mm  (float)
        e: end distance in mm  (float)
        p:pitch distance in mm  (float)
        n_bw: no. of bolts along web (int)
    Returns:
         no. of bolts along web
    """

    D = str(D)
    e = str(e)
    p = str(p)
    T_f = str(T_f)
    n_bw = str(n_bw)
    no_of_bolts_along_web = Math(inline=True)
    no_of_bolts_along_web.append(NoEscape(r'\begin{aligned} n_{bw} &= 2 \times ( \frac{D -(2\times T_f) -(2\times e)}{\ p}  + 1 )\\'))
    no_of_bolts_along_web.append(NoEscape(r'&= 2 \times (\frac{' + D + r' -(2\times' + T_f + r')-(2\times' + e + r')}{' + p + r'} +1 ) \\'))
    no_of_bolts_along_web.append(NoEscape(r'&= ' + n_bw + r'\end{aligned}'))
    return no_of_bolts_along_web


def no_of_bolts_along_flange(b, T_w, e, p, n_bf):
    """
    Calculate no of bolts along flange

    Args:
          b:flange width in mm  (float)
          T_w:web thickness in mm  (float)
          e: end distance in mm  (float)
          p: pitch distance in mm  (float)
          n_bf: no. of bolts along flange (int)
    Returns:
          no. of bolts along flange
    """
    b = str(b)
    e = str(e)
    p = str(p)
    T_w = str(T_w)
    n_bf = str(n_bf)
    no_of_bolts_along_flange = Math(inline=True)
    no_of_bolts_along_flange.append(NoEscape(r'\begin{aligned} n_{bf} &= 2 \times ( \frac{b/2 -(T_w / 2) -(2\times e)}{\ p}  + 1 )\\'))
    no_of_bolts_along_flange.append(NoEscape(r'&= 2 \times (\frac{' + b + r'/2 -(0.5\times' + T_w + r')-(2\times' + e + r')}{' + p + r'} +1 )\\'))
    no_of_bolts_along_flange.append(NoEscape(r'&= ' + n_bf + r'\end{aligned}'))
    return no_of_bolts_along_flange


def shear_force_in_bolts_near_web(V, n_wb, V_sb):
    """
    Calculate shear force in each bolts near web

    Args:
           V: factored shear load in KN (float)
           n_wb: no. of bolts in web (int)
           V_sb:shear force in each bolts near web in KN (float)
    Returns:
        shear force in bolts near web
    """
    V = str(V)
    n_wb = str(n_wb)
    V_sb = str(V_sb)
    shear_force_in_bolts_near_web = Math(inline=True)
    shear_force_in_bolts_near_web.append(NoEscape(r'\begin{aligned} V_{sb} &= \frac{V}{\ n_{wb}} \\'))
    shear_force_in_bolts_near_web.append(NoEscape(r'&=\frac{' + V + '}{' + n_wb + r'} \\'))
    shear_force_in_bolts_near_web.append(NoEscape(r'&= ' + V_sb + r'\end{aligned}'))
    return shear_force_in_bolts_near_web


def depth_req(e, g, row, sec=None):
    """
    Calculate depth required for web spacing check

    Args:
        e:edge distance for web plate in mm (float)
        g:gauge distance for web plate in mm (float)
        row: row (float)
        sec:coulmn or beam (str)
    Returns:
        depth required for web spacing check
    """

    d = 2 * e + (row - 1) * g
    depth = d
    depth = str(depth)
    e = str(e)
    g = str(g)
    row = str(row)

    depth_eqn = Math(inline=True)
    if sec == "C":
        depth_eqn.append(NoEscape(r'\begin{aligned} depth & = 2~e + (rl -1)~g \\'))
        depth_eqn.append(NoEscape(r'& = 2\times ' + e + '+(' + row + r'-1) \times' + g + r' \\'))
        depth_eqn.append(NoEscape(r'& = ' + depth + r'\end{aligned}'))
    elif sec == "column":
        depth_eqn.append(NoEscape(r'\begin{aligned} depth & = 2~e + (c_l -1)~g\\'))
        depth_eqn.append(NoEscape(r'& = 2 \times ' + e + '+(' + row + r'-1)\times' + g + r'\\'))
        depth_eqn.append(NoEscape(r'& = ' + depth + r'\end{aligned}'))
    elif sec == "beam":
        depth_eqn.append(NoEscape(r'\begin{aligned} depth & = 2~e + (r_l -1)~g\\'))
        depth_eqn.append(NoEscape(r'& = 2 \times ' + e + '+(' + row + r'-1)\times' + g + r'\\'))
        depth_eqn.append(NoEscape(r'& = ' + depth + r'\end{aligned}'))
    else:
        depth_eqn.append(NoEscape(r'\begin{aligned} depth & = 2~e + (r_l -1)~g\\'))
        depth_eqn.append(NoEscape(r'& = 2 \times ' + e + '+(' + row + r'-1)\times' + g + r'\\'))
        depth_eqn.append(NoEscape(r'& = ' + depth + r'\end{aligned}'))

    return depth_eqn


def end_plate_moment_demand(connectivity, g, T_w, R_r, t_w, s, T_e, M):
    ecc1 = round(g / 2 - t_w / 2 - s, 2)
    ecc2 = round(g / 2 - T_w / 2 - R_r, 2)
    ecc = max(ecc1, ecc2)
    T_e = str(T_e)
    M = str(M)
    ecc1 = str(ecc1)
    ecc2 = str(ecc2)
    ecc = str(ecc)

    EP_Mom = Math(inline=True)
    EP_Mom.append(NoEscape(r'\begin{aligned}M &= T_e \times ecc \\'))
    if connectivity == VALUES_CONN_1[0]:
        EP_Mom.append(NoEscape(r'ecc_1 &=\frac{g}{2}-\frac{t_w}{2}-s &=' + ecc1 + r'\\'))
        EP_Mom.append(NoEscape(r'ecc_2 &=\frac{g}{2}-\frac{T_w}{2}-R_r &=' + ecc2 + r'\\'))
        EP_Mom.append(NoEscape(r'&max(ecc_1,ecc_2) &=' + ecc + r'\\'))
    else:
        EP_Mom.append(NoEscape(r'ecc &=\frac{g}{2}-\frac{t_w}{2}-s &=' + ecc1 + r'\\'))
    EP_Mom.append(NoEscape(r'M&=' + T_e + r'\times' + ecc + r'\times10^{-3} &=' + M + r'\end{aligned}'))
    return EP_Mom


def gusset_ht_prov(beam_depth, clearance, height, mul=1):
    """
    Calculate gusset plate height
    Args:
         beam_depth:Section depth in mm (float)
         clearance:clearence between gusset plates in mm (float)
         height:Height of the gusset plate in mm (float)
         mul:
    Returns:
         gusset plate height
    """
    beam_depth = str(beam_depth)
    clearance = str(clearance)
    height = str(height)
    mul = str(mul)
    plate_ht_eqn = Math(inline=True)
    plate_ht_eqn.append(
        NoEscape(r'\begin{aligned} H &= ' + mul + r'\times Depth + clearance 'r'\\'))
    plate_ht_eqn.append(
        NoEscape(r'&=(' + mul + r'\times' + beam_depth + ')+' + clearance + r'\\'))
    plate_ht_eqn.append(NoEscape(r'&= ' + height + r'\end{aligned}'))
    return plate_ht_eqn


def gusset_lt_b_prov(nc, p, e, length):
    """
    Calculate length of the gusset plate in case of bolted connection

    Args:

        nc:No. of row of bolts (int)
        p: pitch distance of the gusset plate in mm (float)
        e:Edge distance of the gusset plate in mm (float)
        length:length of the gusset plate in mm (float)
    Returns:
        length of the gusset plate in case of bolted connection
    """
    nc = str(nc)
    p = str(p)
    e = str(e)
    length = str(length)
    length_htb_eqn = Math(inline=True)
    length_htb_eqn.append(
        NoEscape(r'\begin{aligned} L &= (nc -1) p + 2  e\\'))
    length_htb_eqn.append(
        NoEscape(r'&= (' + nc + r'-1) \times' + p + r'+ (2 \times' + e + r')\\'))
    length_htb_eqn.append(NoEscape(r'&= ' + length + r'\end{aligned}'))
    return length_htb_eqn


def gusset_lt_w_prov(weld, cls, length):
    """
    Calculate length of the gusset plate in case of welded connection

    Args:
          weld:weld length in mm (float)
          cls:clearance in mm (float)
          length:plate length in mm (float)
    Returns:
        length of the gusset plate in case of welded connection

    """
    weld = str(weld)
    cls = str(cls)
    length = str(length)
    length_htw_eqn = Math(inline=True)
    length_htw_eqn.append(
        NoEscape(r'\begin{aligned} L &= Flange weld + clearance 'r'\\'))
    length_htw_eqn.append(
        NoEscape(r'&= ' + weld + '+' + cls + r'\\'))
    length_htw_eqn.append(NoEscape(r'&= ' + length + r'\end{aligned}'))
    return length_htw_eqn


def bearing_length(V, t_w, t_f, r_r, f_y, gamma_m0, t, r_ra, gap):
    bearing_length = round((float(V) * 1000) * gamma_m0 / t_w / f_y, 3)
    b1_req = round(bearing_length - (t_f + r_r), 2)
    k = round(t_f + r_r, 2)
    b1 = round(max(b1_req, k), 2)
    b2 = round(max(b1 + gap - t - r_ra, 0.0), 2)

    b1_req = str(b1_req)
    k = str(k)
    b1 = str(b1)
    V = str(V)
    t_w = str(t_w)
    t_f = str(t_f)
    gamma_m0 = str(gamma_m0)
    r_r = str(r_r)
    b2 = str(b2)
    f_y = str(f_y)
    gap = str(gap)
    t = str(t)
    r_ra = str(r_ra)

    bearing_length = Math(inline=True)
    bearing_length.append(NoEscape(r'\begin{aligned} b_{lreq} &= \frac{V\times \gamma_m0}{t_w \times f_y} - t_f - r_r \\'))
    bearing_length.append(NoEscape(r'&= \frac{' + V + r'\times' + gamma_m0 + '}{' + t_w + r'\times' + f_y + '} - ' + t_f + '-' + r_r + r' \\'))
    bearing_length.append(NoEscape(r'&=' + b1_req + r' \\'))
    bearing_length.append(NoEscape(r'k &= t_f +r_r \\'))
    bearing_length.append(NoEscape(r'k &=' + t_f + '+' + r_r + '=' + k + r'\\'))
    bearing_length.append(NoEscape(r'b_1&= max(b_{1req},k)=' + b1 + r'\\'))
    bearing_length.append(NoEscape(r'b_2 &= b_1+gap-t-r_{ra}\\'))
    bearing_length.append(NoEscape(r'b_2 &=' + b1 + '+' + gap + '-' + t + '-' + r_ra + r'\\'))
    bearing_length.append(NoEscape(r'b_2&= max(b_2,0)=' + b2 + r'\end{aligned}'))
    return bearing_length


def moment_demand_SA(b_1, b_2, V, M):
    if b_2 == 0.0:
        ecc = 0.0
    elif b_2 <= b_1:
        ecc = round((b_2 / b_1) * (b_2 / 2), 2)
    else:
        ecc = round((b_2 - b_1 / 2), 2)

    V = str(V)
    b_1 = str(b_1)
    b_2 = str(b_2)
    M = str(M)
    ecc = str(ecc)

    moment_demand_eqn = Math(inline=True)
    moment_demand_eqn.append(NoEscape(r'\begin{aligned} M &= V \times ecc \\'))
    if float(b_2) == 0.0:
        moment_demand_eqn.append(NoEscape(r'if ~b_2 = 0, &ecc = 0 \\'))
        moment_demand_eqn.append(NoEscape(r'M = 0 \\'))
    elif float(b_2) <= float(b_1):
        moment_demand_eqn.append(NoEscape(r'if~b_2 \leq b_1, ecc &= \frac{b_2}{b_1}\times\frac{b_2}{2} \\'))
        moment_demand_eqn.append(NoEscape(r'ecc &=\frac{' + b_2 + '}{' + b_1 + r'}\times\frac{' + b_2 + r'}{2}\\'))
        moment_demand_eqn.append(NoEscape(r'&=' + ecc + r'\\'))
    else:
        moment_demand_eqn.append(NoEscape(r'if ~b_2 > b_1, ecc &= \frac{b_2-b_1}{2} \\'))
        moment_demand_eqn.append(NoEscape(r'ecc &=\frac{' + b_2 + '-' + b_1 + r'}{2}\\'))
        moment_demand_eqn.append(NoEscape(r'&=' + ecc + r'\\'))
    moment_demand_eqn.append(NoEscape(r'M &=' + V + r'\times' + ecc + r'\times10^{-3}\\'))
    moment_demand_eqn.append(NoEscape(r' &=' + M + r'\end{aligned}'))
    return moment_demand_eqn


def efficiency_prov(F, Td, eff):
    """
    Calculate efficiency of the tension member(provided)

    Args:
         F:axial force on the member in KN (float)
         Td:tension capacity of the section in KN (float)
         eff:efficiency of the tension member  (float)
    Returns:
        efficiency of the tension member
    """
    F = str(F)
    Td = str(round(Td / 1000, 2))
    eff = str(eff)
    eff_eqn = Math(inline=True)
    eff_eqn.append(NoEscape(r'\begin{aligned} Utilization~Ratio &= \frac{F}{T_d}&=\frac{' + F + '}{' + Td + r'}\\'))
    eff_eqn.append(NoEscape(r'&= ' + eff + r'\end{aligned}'))

    return eff_eqn


def moment_cap(beta, m_d, f_y, gamma_m0, m_fd, mom_cap):
    """
     Calculate  moment capacity of the column when (class_of_section == 1 or self.class_of_section == 2)

     Args:
             beta: value according to the class of section
             m_d: bending moment acting on the column
             f_y: yield strength of material
             gamma_m0: partial safety factor
             m_fd:factored bending moment acting on the column
             mom_cap: moment capacity of the column
    Returns:
             moment capacity of the column
    """
    # todo reference
    beta = str(beta)
    m_d = str(m_d)
    f_y = str(f_y)
    gamma_m0 = str(gamma_m0)
    m_fd = str(m_fd)
    mom_cap = str(mom_cap)
    moment_cap = Math(inline=True)

    moment_cap.append(NoEscape(r'\begin{aligned} M_{c} &=  m_d - \beta(m_d -m_{fd})  \\'))
    moment_cap.append(NoEscape(r'&= ' + m_d + r'-' + beta + r'(' + m_d + r'-' + m_fd + r') \\'))
    moment_cap.append(NoEscape(r'&= ' + mom_cap + r'\end{aligned}'))
    return moment_cap


def eff_len_prov(l_eff, b_fp, t_w, l_w, con=None):
    """
    Calculate required flange length

    Args:
        l_eff:required flange length in mm (float)
        b_fp:flange plate height in mm (float)
        t_w:flange weld size in mm (float)
        l_w:flange weld length in mm (float)
        con:flange or web (str)
    Returns:
         required flange length
    """
    l_eff = str(l_eff)
    l_w = str(l_w)
    b_fp = str(b_fp)
    t_w = str(t_w)
    eff_len_eqn = Math(inline=True)
    if con == "Flange":
        eff_len_eqn.append(NoEscape(r'\begin{aligned} l_{eff} &= (2\times l_w) + B_{fp} - 2\times t_w\\'))
        eff_len_eqn.append(NoEscape(r'&= (2\times' + l_w + ') +' + b_fp + r' - 2\times' + t_w + r'\\'))
        eff_len_eqn.append(NoEscape(r'& = ' + l_eff + r'\end{aligned}'))
    else:
        eff_len_eqn.append(NoEscape(r'\begin{aligned} l_{eff} &= (2\times l_w) + W_{wp} - 2\times t_w\\'))
        eff_len_eqn.append(NoEscape(r'&= (2\times' + l_w + ') +' + b_fp + r' - 2\times' + t_w + r'\\'))
        eff_len_eqn.append(NoEscape(r'& = ' + l_eff + r'\end{aligned}'))

    return eff_len_eqn


def eff_len_prov_out_in(l_eff, b_fp, b_ifp, t_w, l_w):
    """
    Calculate effective length provided on outside

    Args:
           l_eff:required length of flange in mm (float)
           b_fp:flange plate height in mm (float)
           b_ifp:flange plate inner height in mm (float)
           t_w:flange weld size in mm (float)
           l_w:flange weld length in mm (float)
    Returns:
          effective length provided on outside
    """
    l_eff = str(l_eff)
    l_w = str(l_w)
    b_fp = str(b_fp)
    b_ifp = str(b_ifp)
    t_w = str(t_w)
    eff_len_prov_out_in_eqn = Math(inline=True)
    eff_len_prov_out_in_eqn.append(NoEscape(r'\begin{aligned} l_{eff} &= (6\times l_w) + B_{fp} + (2 \times B_{ifp})- 6\times t_w\\'))
    eff_len_prov_out_in_eqn.append(NoEscape(r'&= (6\times' + l_w + ') +' + b_fp + r'+ 2\times' + b_ifp + r'- 6\times' + t_w + r'\\'))
    eff_len_prov_out_in_eqn.append(NoEscape(r'& = ' + l_eff + r'\end{aligned}'))

    return eff_len_prov_out_in_eqn


def plate_area_req(crs_area, flange_web_area):
    """
    Calculate plate area required

    Args:
         crs_area:cross sectional area of plate in mm square (float)
         flange_web_area:combined area of flange and web in mm square (float)
    Returns:
         plate area required
     Note:
         [Ref: cl.8.6.3.2 IS 800:2007]
    """

    crs_area = str(crs_area)
    flange_web_area = str(flange_web_area)

    plate_crs_sec_area_eqn = Math(inline=True)
    plate_crs_sec_area_eqn.append(NoEscape(r'\begin{aligned} &pt.area >= \\& connected~member~area \times 1.05\\'))
    # plate_crs_sec_area_eqn.append(NoEscape(r'& = '+crs_area+ r' * 1.05 \\'))
    plate_crs_sec_area_eqn.append(NoEscape(r' &= ' + flange_web_area + r'\\'))
    plate_crs_sec_area_eqn.append(NoEscape(r' &[Ref: Cl.8.6.3.2 ~IS ~800:2007]\end{aligned}'))
    return plate_crs_sec_area_eqn


def width_pt_chk(B, t, r_1, pref):
    """
    Check the plate width

    Args:
          B:flange width in mm (float)
          t:web thickness in mm  (float)
          r_1:root radius in mm  (float)
          pref:"Outside" or "Outside +Inside" (str)
    Returns:
         the plate width
    """
    if pref == "Outside":
        outerwidth = round(B - (2 * 21), 2)
        outerwidth = str(outerwidth)
    else:
        innerwidth = round((B - t - (2 * r_1) - (4 * 21)) / 2, 2)
        innerwidth = str(innerwidth)

    B = str(B)
    t = str(t)
    r_1 = str(r_1)
    Innerwidth_pt_chk_eqn = Math(inline=True)
    if pref == "Outside":
        Innerwidth_pt_chk_eqn.append(NoEscape(r'\begin{aligned} B_{fp} &= B-(2 \times 21)\\'))
        Innerwidth_pt_chk_eqn.append(NoEscape(r'&=' + B + r'-(2 \times 21)\\'))
        Innerwidth_pt_chk_eqn.append(NoEscape(r'&= ' + outerwidth + r'\end{aligned}'))
    else:
        Innerwidth_pt_chk_eqn.append(NoEscape(r'\begin{aligned} B_{ifp} &= \frac{B-t-(2 \times R1)-(4 \times 21)}{2}\\'))
        Innerwidth_pt_chk_eqn.append(NoEscape(r'&=\frac{' + B + '-' + t + r'-(2 \times' + r_1 + r')-(4 \times 21)}{2}\\'))
        Innerwidth_pt_chk_eqn.append(NoEscape(r'&= ' + innerwidth + r'\end{aligned}'))
    return Innerwidth_pt_chk_eqn


def width_pt_chk_bolted(B, t, r_1):
    """
    Check the width of plate (bolted connection)

    Args:
           B:flange width
           t:web thickness
           r_1:root radius
    Returns:
          width of plate
    """
    innerwidth = round((B - t - (2 * r_1)) / 2, 2)
    B = str(B)
    t = str(t)
    r_1 = str(r_1)
    innerwidth = str(innerwidth)
    width_pt_chk_bolted_eqn = Math(inline=True)

    width_pt_chk_bolted_eqn.append(NoEscape(r'\begin{aligned} B_{fp} &= \frac{B-t-(2 \times R1)}{2}\\'))
    width_pt_chk_bolted_eqn.append(NoEscape(r'&=\frac{' + B + '-' + t + r'-(2 \times' + r_1 + r')}{2}\\'))
    width_pt_chk_bolted_eqn.append(NoEscape(r'&= ' + innerwidth + r'\end{aligned}'))
    return width_pt_chk_bolted_eqn


def web_width_chk_bolt(pref, D, tk, T, R_1, webplatewidth, webclearance=None):
    """
    Calculate web plate width

    Args:
          pref:prefference (outside or outside+inside) (str)
          D:Section depth in mm (float)
          tk:flange plate thickness (provided) in mm (float)
          T:flange thickness in mm (float)
          R_1: root radius in mm (float)
          webplatewidth: web width in mm (float)
          webclearance: web clearance in mm (float)
    Returns:
          web plate width
    """
    T = str(T)
    tk = str(tk)
    R_1 = str(R_1)
    webplatewidth = str(webplatewidth)
    webclearance = str(webclearance)
    web_width_chk_bolt_eqn = Math(inline=True)
    if pref == "Outside":
        D = str(D)
        web_width_chk_bolt_eqn.append(NoEscape(r'\begin{aligned} W_{wp} &= D - (2 \times T) - (2 \times R1)\\'))
        web_width_chk_bolt_eqn.append(NoEscape(r' &= ' + D + r' - (2 \times' + T + r') - (2 \times' + R_1 + r')\\'))
        web_width_chk_bolt_eqn.append(NoEscape(r' &=' + webplatewidth + r'\end{aligned}'))
    else:

        if D > 600.00:
            web_width_chk_bolt_eqn.append(NoEscape(r'\begin{aligned} C~~ &= max((R1, t_{ifp}) + 25) \\'))
            web_width_chk_bolt_eqn.append(NoEscape(r'&= max((' + R_1 + ',' + tk + r') + 25) \\'))
            web_width_chk_bolt_eqn.append(NoEscape(r'&= ' + webclearance + r' \\'))

        else:
            web_width_chk_bolt_eqn.append(NoEscape(r'\begin{aligned} C~~ &= max((R1, t_{ifp}) + 10) \\'))
            web_width_chk_bolt_eqn.append(NoEscape(r'&= max((' + R_1 + ',' + tk + r') +10) \\'))
            web_width_chk_bolt_eqn.append(NoEscape(r'&= ' + webclearance + r' \\'))
        D = str(D)
        web_width_chk_bolt_eqn.append(NoEscape(r' W_{wp} &= D - (2 \times T) - (2 \times C)\\'))
        web_width_chk_bolt_eqn.append(NoEscape(r' &= ' + D + r' - (2 \times ' + T + r') - (2 \times' + webclearance + r')\\'))
        web_width_chk_bolt_eqn.append(NoEscape(r' &=' + webplatewidth + r'\end{aligned}'))

    return web_width_chk_bolt_eqn


def web_width_chk_weld(D, tk, R_1, webplatewidth):
    """
    Calculate web plate height in case of beam_beam welded connection

     Args:
         D:Section depth in mm (float)
         tk:flange thickness in mm (float)
         R_1:root radius of the section in mm (float)
         webplatewidth:web plate height in mm (float)
    Returns:
         web plate height
    """
    tk = str(tk)
    R_1 = str(R_1)
    D = str(D)
    webplatewidth = str(webplatewidth)
    web_width_chk_weld_eqn = Math(inline=True)
    web_width_chk_weld_eqn.append(NoEscape(r'\begin{aligned} W_{wp} &= D - (2 \times T) - (2 \times R1)- (2\times21)\\'))
    web_width_chk_weld_eqn.append(NoEscape(r' &= ' + D + r' - (2 \times ' + tk + r') - (2 \times' + R_1 + r')- (2\times21)\\'))
    web_width_chk_weld_eqn.append(NoEscape(r' &=' + webplatewidth + r'\end{aligned}'))
    return web_width_chk_weld_eqn


def web_width_min(D, min_req_width):
    """
    Calculate minimum web plate height

    Args:
         D:Section depth in mm (float)
         min_req_width:minimum web plate height in mm (float)
    Returns:
         minimum web plate height
     Note:
           [Ref: INSDAG - Chapter 5, Sect. 5.2.3]
    """
    D = str(D)
    min_req_width = str(min_req_width)
    web_width_min_eqn = Math(inline=True)
    web_width_min_eqn.append(NoEscape(r'\begin{aligned}  &= 0.6 \times D\\'))
    web_width_min_eqn.append(NoEscape(r' &= 0.6 \times' + D + r'\\'))
    web_width_min_eqn.append(NoEscape(r' &= ' + min_req_width + r'\\'))
    web_width_min_eqn.append(NoEscape(r' &[Ref:INSDAG-Chp~ 5,\\&Sect.5.2.3]\end{aligned}'))
    return web_width_min_eqn


def flange_plate_area_prov(B, pref, y, outerwidth, fp_area, t, r_1, innerwidth=None):
    """
    Calculate flange plate area

    Args:
         B:Width of the section in mm (float)
         pref:Outside or OUtside +inside (str)
         y:flange thickness in mm (float)
         outerwidth:over width in mm (float)
         fp_area:flange plate area in mm square (float)
         t:web thickness in mm (float)
         r_1:root radius in mm (float)
         innerwidth:Innerwidth in mm (float)
    Returns:
         flange plate area
    """

    outerwidth = str(outerwidth)
    B = str(B)
    fp_area = str(fp_area)
    t = str(t)
    r_1 = str(r_1)
    innerwidth = str(innerwidth)
    y = str(y)
    flangeplate_crs_sec_area_eqn = Math(inline=True)

    if pref == "Outside":
        flangeplate_crs_sec_area_eqn.append(NoEscape(r'\begin{aligned} B_{fp} &= B - (2 \times 21)\\'))
        flangeplate_crs_sec_area_eqn.append(NoEscape(r'&= ' + B + r' - (2 \times 21)\\'))
        flangeplate_crs_sec_area_eqn.append(NoEscape(r'&= ' + outerwidth + r' \\'))
        flangeplate_crs_sec_area_eqn.append(NoEscape(r' pt.area &= ' + y + r' \times' + outerwidth + r'\\'))
        flangeplate_crs_sec_area_eqn.append(NoEscape(r'&= ' + fp_area + r'\end{aligned}'))
    else:
        flangeplate_crs_sec_area_eqn.append(NoEscape(r'\begin{aligned} B_{fp} &= B-(2 \times 21)\\'))
        flangeplate_crs_sec_area_eqn.append(NoEscape(r'&=' + B + r'-(2 \times 21)\\'))
        flangeplate_crs_sec_area_eqn.append(NoEscape(r'&= ' + outerwidth + r' \\'))
        flangeplate_crs_sec_area_eqn.append(NoEscape(r'B_{ifp}&= \frac{B-t-(2 \times R1)-(4 \times 21)}{2}\\'))
        flangeplate_crs_sec_area_eqn.append(NoEscape(r'&=\frac{' + B + '-' + t + r'-(2 \times ' + r_1 + r')-(4 \times 21)}{2}\\'))
        flangeplate_crs_sec_area_eqn.append(NoEscape(r'&= ' + innerwidth + r' \\'))
        flangeplate_crs_sec_area_eqn.append(NoEscape(r' pt.area &=(' + outerwidth + r'+(2 \times' + innerwidth + r')) \times' + y + r'\\'))
        flangeplate_crs_sec_area_eqn.append(NoEscape(r'&= ' + fp_area + r'\end{aligned}'))

    return flangeplate_crs_sec_area_eqn


def plate_recheck_area_weld(outerwidth, innerwidth=None, f_tp=None, t_wp=None, conn=None, pref=None):
    """
    Re-check plate area

    Args:
          flange_plate_area: area of the flange plate in mm square (float)
          web_plate_area:area of the web plate in mm square (float)
          outerwidth: flange plate height in mm  (float)
          innerwidth: flange plate Innerheight  in mm  (float)
          f_tp: flange plate thickness provided  in mm  (float)
          t_wp:None
          conn:"flange" or "web" (str)
          pref: "Outside+Inside" or "outside" (str)
    Returns:
          plate area
    """

    if conn == "flange":
        if pref == "Outside":
            flange_plate_area = (outerwidth * f_tp)

        else:
            flange_plate_area = (outerwidth + (2 * innerwidth)) * f_tp
            # flange_plate_area = str(flange_plate_area)
    else:
        web_plate_area = (2 * outerwidth * t_wp)
        # web_plate_area = str(web_plate_area)
    outerwidth = str(outerwidth)
    innerwidth = str(innerwidth)
    f_tp = str(f_tp)
    t_wp = str(t_wp)
    # flange_plate_area  = str(flange_plate_area)
    # web_plate_area  = str(web_plate_area)
    plate_recheck_area_weld_eqn = Math(inline=True)
    if conn == "flange":
        if pref == "Outside":
            flange_plate_area = str(flange_plate_area)
            plate_recheck_area_weld_eqn.append(NoEscape(r'\begin{aligned}  pt.area &=B_{fp} \times t_{ifp}\\'))
            plate_recheck_area_weld_eqn.append(NoEscape(r' &=' + outerwidth + r'\times' + f_tp + r'\\'))
            plate_recheck_area_weld_eqn.append(NoEscape(r'&= ' + flange_plate_area + r'\end{aligned}'))
        else:
            flange_plate_area = str(flange_plate_area)
            plate_recheck_area_weld_eqn.append(NoEscape(r'\begin{aligned}  pt.area &=(B_{fp} +(2\times B_{ifp}))\times  t_{ifp}  \\'))
            plate_recheck_area_weld_eqn.append(NoEscape(r' &=(' + outerwidth + r'+(2\times' + innerwidth + r'))\times' + f_tp + r'\\'))
            plate_recheck_area_weld_eqn.append(NoEscape(r'&= ' + flange_plate_area + r'\end{aligned}'))
    else:
        web_plate_area = str(web_plate_area)
        plate_recheck_area_weld_eqn.append(NoEscape(r'\begin{aligned}  pt.area &=2\times W_{wp} \times t_{wp}  \\'))
        plate_recheck_area_weld_eqn.append(NoEscape(r' &=2\times' + outerwidth + r' \times' + t_wp + r'\\'))
        plate_recheck_area_weld_eqn.append(NoEscape(r'&= ' + web_plate_area + r'\end{aligned}'))
    return plate_recheck_area_weld_eqn


def flange_plate_area_prov_bolt(B, pref, y, outerwidth, fp_area, t, r_1, innerwidth=None):
    """
     Calculate the flange plate area for column-column bolted connection

     Args:

          B:flange width of the section in mm (float)
          pref:outside or (outside +inside) (string)
          y: web thickness in mm (float)
          outerwidth: outerwidth of flange width in mm (float)
          fp_area:area of flange plate in mm square (float)
          t: flange thickness in mm (float)
          r_1:root radius of the section in mm (float)
          innerwidth:innerwidth of flange plate in mm (float)
     Returns:
          flange plate area
    """
    outerwidth = str(outerwidth)
    B = str(B)
    fp_area = str(fp_area)
    t = str(t)
    r_1 = str(r_1)
    innerwidth = str(innerwidth)
    y = str(y)
    flangeplate_crs_sec_area_bolt_eqn = Math(inline=True)
    if pref == "Outside":

        flangeplate_crs_sec_area_bolt_eqn.append(NoEscape(r'\begin{aligned} B_{fp} &= B\\'))
        flangeplate_crs_sec_area_bolt_eqn.append(NoEscape(r'&= ' + outerwidth + r'\\'))

        flangeplate_crs_sec_area_bolt_eqn.append(NoEscape(r' pt.area &= ' + y + r' \times ' + outerwidth + r'\\'))
        flangeplate_crs_sec_area_bolt_eqn.append(NoEscape(r'&= ' + fp_area + r'\end{aligned}'))
    else:

        flangeplate_crs_sec_area_bolt_eqn.append(NoEscape(r'\begin{aligned} B_{fp} &= B\\'))
        flangeplate_crs_sec_area_bolt_eqn.append(NoEscape(r'&= ' + outerwidth + r' \\'))
        flangeplate_crs_sec_area_bolt_eqn.append(NoEscape(r'B_{ifp} &= \frac{B-t-(2 \times R1)}{2}\\'))
        flangeplate_crs_sec_area_bolt_eqn.append(NoEscape(r'&=\frac{' + B + '-' + t + r'-(2 \times' + r_1 + r')}{2}\\'))
        flangeplate_crs_sec_area_bolt_eqn.append(NoEscape(r'&= ' + innerwidth + r' \\'))
        flangeplate_crs_sec_area_bolt_eqn.append(NoEscape(r' pt.area &=(' + outerwidth + r'+(2 \times' + innerwidth + r')) \times' + y + r'\\'))
        flangeplate_crs_sec_area_bolt_eqn.append(NoEscape(r'&= ' + fp_area + r'\end{aligned}'))

    return flangeplate_crs_sec_area_bolt_eqn


def web_plate_area_prov(D, y, webwidth, wp_area, T, r_1):
    """
    Calculate   area of provided plate for web in case of welded connection

    Args:
           D:section depth in mm (float)
           y:thickness of web in mm (float)
           webwidth:width of web section  in mm (float)
           wp_area:  area of provided plate for web in mm square (float)
           T: flange thickness  in mm (float)
           r_1:  section root radius in mm (float)

    Returns:
          area of provided plate for web
    """
    D = str(D)
    T = str(T)
    r_1 = str(r_1)
    webwidth = str(webwidth)
    wp_area = str(wp_area)
    y = str(y)

    web_plate_area_prov = Math(inline=True)
    # web_plate_area_prov.append(NoEscape(r'\begin{aligned} W_{wp}&= D-(2*T)-(2*R1)-(2*21)\\'))
    # web_plate_area_prov.append(NoEscape(r'&='+D+'-(2\times'+T+')-(2\times'+r_1+r')-(2*21)\\'))
    # web_plate_area_prov.append(NoEscape(r'&= ' + webwidth + r' \\'))
    web_plate_area_prov.append(NoEscape(r'\begin{aligned} pt.area &= t_{wp} \times 2 \times W_{wp}\\'))
    web_plate_area_prov.append(NoEscape(r'  &= ' + y + r'\times 2 \times ' + webwidth + r'\\'))
    web_plate_area_prov.append(NoEscape(r'&= ' + wp_area + r'\end{aligned}'))
    return web_plate_area_prov


def web_plate_area_prov_bolt(D, y, webwidth, wp_area, T, r_1):
    """
    Calculate   area of provided plate for web

    Args:
          D:section depth in mm (float)
          y:thickness of web in mm (float)
          webwidth:width of web section  in mm (float)
          wp_area:  area of provided plate for web in mm square (float)
          T: flange thickness  in mm (float)
          r_1: root radius in mm (float)
    Returns:
         area of provided plate for web
    """
    D = str(D)
    T = str(T)
    r_1 = str(r_1)
    webwidth = str(webwidth)
    wp_area = str(wp_area)
    y = str(y)

    web_plate_area_prov = Math(inline=True)
    # web_plate_area_prov.append(NoEscape( W_{wp}&= D-(2*T)-(2*R1)\\'))
    # web_plate_area_prov.append(NoEscape(r'&=' + D + '-(2\times' + T + ')-(2\times' + r_1 + r')\\'))
    # web_plate_area_prov.append(NoEscape(r'&= ' + webwidth + r' \\'))
    web_plate_area_prov.append(NoEscape(r'\begin{aligned}pt.area &= t_{wp} \times 2 \times  W_{wp} \\'))
    web_plate_area_prov.append(NoEscape(r'&= ' + y + r'\times 2 \times' + webwidth + r'\\'))
    web_plate_area_prov.append(NoEscape(r'&= ' + wp_area + r'\end{aligned}'))
    return web_plate_area_prov


# functions for base plate


def square_washer_size(side):
    """ equation for the size of square plate washer """
    side = str(side)

    washer_dim = Math(inline=True)
    washer_dim.append(NoEscape(r'\begin{aligned} & Square - ' + side + r'  X ' + side + r' \\ \\'))
    washer_dim.append(NoEscape(r'&[Ref.~IS~6649:1985,~Table~2] \end{aligned}'))

    return washer_dim


def square_washer_thk(thickness):
    """ equation for the thickness of square plate washer """
    thickness = str(thickness)

    washer_thk = Math(inline=True)
    washer_thk.append(NoEscape(r'\begin{aligned} t_{w} &= ' + thickness + r' \\ \\'))
    washer_thk.append(NoEscape(r'&[Ref.~IS~6649:1985,~Table~2] \end{aligned}'))

    return washer_thk


def square_washer_in_dia(dia):
    """ equation for the hole diameter of square plate washer """
    dia = str(dia)

    washer_in_dia = Math(inline=True)
    washer_in_dia.append(NoEscape(r'\begin{aligned} d_{h} &= ' + dia + r' \\ \\'))
    washer_in_dia.append(NoEscape(r'&[Ref.~IS~6649:1985,~Table~2] \end{aligned}'))

    return washer_in_dia


def hexagon_nut_thickness(nut_thick):
    """ equation for the thickness of the hexagon nut """
    nut_thick = str(nut_thick)

    nut_thickness = Math(inline=True)
    nut_thickness.append(NoEscape(r'\begin{aligned} t_{n} &= ' + nut_thick + r' \\ \\'))
    nut_thickness.append(NoEscape(r'&[Ref.~IS~1364-3:2002,~Table~1] \end{aligned}'))

    return nut_thickness


def anchor_len_above_footing(length):
    """ equation for the length of the anchor bolt above footing """
    length = str(length)

    anchor_len = Math(inline=True)
    anchor_len.append(NoEscape(r'\begin{aligned} grout thickness + thickness of base plate + thickness of plate washer +nut thickness + 20 \\'))
    anchor_len.append(NoEscape(r' &= ' + length + r' \end{aligned}'))

    return anchor_len


def bp_length(col_depth, end_distance, length):
    """ equation for the min length of the base plate"""
    col_depth = str(col_depth)
    end_distance = str(end_distance)
    length = str(length)

    bp_length_min = Math(inline=True)
    bp_length_min.append(NoEscape(r'\begin{aligned} L &= D ~+~2 ~ (e~+~e) \\'))
    bp_length_min.append(NoEscape(r'   &= ' + col_depth + r' ~+~2 \times (' + end_distance + r'~+~' + end_distance + r') \\'))
    bp_length_min.append(NoEscape(r'   &= ' + length + r' \\ \\'))
    bp_length_min.append(NoEscape(r'&[Ref.~based~on~detailing~requirement] \end{aligned}'))

    return bp_length_min


def bp_length_sb(col_depth, end_distance, length, projection, col_type=''):
    """ equation for the min length of the welded slab base/base plate for hollow/tubular sections"""
    col_depth = str(col_depth)
    end_distance = str(end_distance)
    length = str(length)
    projection = str(projection)

    bp_length_min = Math(inline=True)
    if col_type == 'CHS':
        bp_length_min.append(NoEscape(r'\begin{aligned} L &= OD ~+~2~(c~+~e) \\'))
    else:
        bp_length_min.append(NoEscape(r'\begin{aligned} L &= D ~+~2~(c~+~e) \\'))
    bp_length_min.append(NoEscape(r'   &= ' + col_depth + r' ~+~2 \times ~(' + projection + r'~+~' + end_distance + r') \\'))
    bp_length_min.append(NoEscape(r'   &= ' + length + r' \\ \\'))
    bp_length_min.append(NoEscape(r'&[Ref.~based~on~detailing~requirement] \end{aligned}'))

    return bp_length_min


def bp_width_case1(load_axial, bp_length_min, bearing_strength, bp_width):
    """ """
    load_axial = str(load_axial * 10 ** -3)
    bp_length_min = str(bp_length_min)
    bearing_strength = str(bearing_strength)
    bp_width = str(bp_width)

    bp_length_min = Math(inline=True)
    bp_length_min.append(NoEscape(r'\begin{aligned} W = \frac{2P}{L_{min} \times \sigma_{br}} \\'))
    bp_length_min.append(
        NoEscape(r'   &= \frac{2 \times ' + load_axial + r' \times 10^{3}}{' + bp_length_min + r' \times ' + bearing_strength + r'} \\'))
    bp_length_min.append(NoEscape(r'   &= ' + bp_width + r' \end{aligned}'))

    return bp_length_min


def bp_width(flange_width, edge_distance, width, designation, projection, bp_type='welded_moment_bp', mom_bp_case='None'):
    """ equation for the min length of the base plate"""
    flange_width = str(flange_width)
    edge_distance = str(edge_distance)
    width = str(width)

    bp_width_min = Math(inline=True)

    if bp_type == 'welded_moment_bp':
        if mom_bp_case == 'Case1':
            bp_width_min.append(NoEscape(r'\begin{aligned} W &= (0.85 B) ~+~2~(e`~+~e`) \\'))
            bp_width_min.append(NoEscape(r'    &= (0.85 \times' + flange_width + r') ~+~2 \times (' + edge_distance + r'~+~' + edge_distance + r') \\'))
        else:
            bp_width_min.append(NoEscape(r'\begin{aligned} W &= (0.85 B) ~+~2 ~(e`~+~e`) \\'))
            bp_width_min.append(NoEscape(r'    &= (0.85 \times ' + flange_width + r') ~+~2 \times (' + edge_distance + r'~+~' + edge_distance + r') \\'))
    else:
        if designation[1:4] == 'CHS':
            bp_width_min.append(NoEscape(r'\begin{aligned} W &= OD ~+~2~ (c~+~e`) \\'))
            bp_width_min.append(NoEscape(r' &= ' + flange_width + r' ~+~2 \times (' + str(projection) + r'~+~' + edge_distance + r') \\'))
        else:
            bp_width_min.append(NoEscape(r'\begin{aligned} W &= B ~+~2~ (c~+~e`) \\'))
            bp_width_min.append(NoEscape(r' &= ' + flange_width + r' ~+~2 \times (' + str(projection) + r'~+~' + edge_distance + r') \\'))

    bp_width_min.append(NoEscape(r'    &= ' + width + r' \\ \\'))
    bp_width_min.append(NoEscape(r'&[Ref.~based~on~detailing~requirement] \end{aligned}'))

    return bp_width_min


def bearing_strength_concrete(concrete_grade, bearing_strength_value):
    """ equation for the bearing strength of concrete"""
    concrete_grade = str(concrete_grade)
    bearing_strength_value = str(bearing_strength_value)

    bearing_strength = Math(inline=True)
    bearing_strength.append(NoEscape(r'\begin{aligned} \sigma_{br} &= 0.45fck \\'))
    bearing_strength.append(NoEscape(r' &= 0.45 \times ' + concrete_grade + r' \\'))
    bearing_strength.append(NoEscape(r' &= ' + bearing_strength_value + r' \\ \\'))
    bearing_strength.append(NoEscape(r' &[Ref.~IS~456:2000,~Cl.~34.4] \end{aligned}'))

    return bearing_strength


def actual_bearing_pressure(axial_load, bp_area_provided, bearing_pressure):
    """ """
    axial_load = str(axial_load * 10 ** -3)
    bp_area_provided = str(round(bp_area_provided * 10 ** -3, 2))
    bearing_pressure = str(round(bearing_pressure, 2))

    bp_bearing_pressure = Math(inline=True)
    bp_bearing_pressure.append(NoEscape(r'\begin{aligned} {\sigma_{br}}_{actual} &= \frac{P}{A_{provided}} \\'))
    bp_bearing_pressure.append(
        NoEscape(r'                        &= \frac{' + axial_load + r'\times 10^{3}}{' + bp_area_provided + r'\times 10^{3}} \\'))
    bp_bearing_pressure.append(NoEscape(r'                        &= ' + bearing_pressure + r' \end{aligned}'))

    return bp_bearing_pressure


def bp_allowable_thk(connecting_thk1, connecting_thk2, maximum_thk):
    """ """
    connecting_thk1 = str(connecting_thk1)
    connecting_thk2 = str(connecting_thk2)
    maximum_thk = str(maximum_thk)

    thk_allowable = Math(inline=True)
    thk_allowable.append(NoEscape(r'\begin{aligned} (T, ~t) &< t_p \leq ' + maximum_thk + r' \\'))
    thk_allowable.append(NoEscape(r' (' + connecting_thk1 + r', ~' + connecting_thk2 + r') &< t_p \leq ' + maximum_thk + r' \end{aligned}'))

    return thk_allowable


def bp_thk_1(plate_thk, plate_thk_provided, projection, actual_bearing_stress, gamma_m0, fy_plate):
    """ """
    plate_thk = str(plate_thk)
    plate_thk_provided = str(plate_thk_provided)
    projection = str(projection)
    actual_bearing_stress = str(round(actual_bearing_stress, 2))
    gamma_m0 = str(gamma_m0)
    fy_plate = str(fy_plate)

    thk = Math(inline=True)
    thk.append(NoEscape(r'\begin{aligned} t_p &= c~\Bigg[\frac{2.5~{\sigma_{br}}_{actual}~\gamma_{m0}}{{f_{y}}_{plate}}\Bigg]^{0.5} \\'))
    thk.append(NoEscape(r'      &= ' + projection + r' \times \Bigg[\frac{2.5~\times ' + actual_bearing_stress + r'\times ~' + gamma_m0 + r' }{'
                        + fy_plate + r'}\Bigg]^{0.5} \\'))
    thk.append(NoEscape(r'     &= ' + plate_thk + r' \\ '))
    thk.append(NoEscape(r'     &= ' + plate_thk_provided + r' \\ \\'))
    thk.append(NoEscape(r' & [Ref.~IS~800:2007,~Cl.7.4.3.1] \end{aligned}'))

    return thk


def minimum_load(action_load, zp_column, fy_column, gamma_m0, axis='major'):
    """ calculate eccentricity along the major axis"""
    action_load = str(round(action_load, 2))
    zp_column = str(round(zp_column, 2))
    fy_column = str(fy_column)
    gamma_m0 = str(gamma_m0)

    load = Math(inline=True)
    if axis == 'major':
        load.append(NoEscape(r'\begin{aligned} M_{zz} &= 0.5 \times M_{d} \\'))
        load.append(NoEscape(r'        &= 0.5 \times \beta_{b} Z_{pz} f_y / \gamma_{m0} \\'))
    else:
        load.append(NoEscape(r'\begin{aligned} M_{yy} &= 0.5 \times M_{d} \\'))
        load.append(NoEscape(r'        &= 0.5 \times \beta_{b} Z_{py} f_y / \gamma_{m0} \\'))

    load.append(NoEscape(r'        &= 0.5 \times 1 \times ' + zp_column + r'\times 10^{3} \times ' + fy_column + r'~ /~ ' + gamma_m0 + r' \\'))
    load.append(NoEscape(r'        &= ' + action_load + r' \\'))
    load.append(NoEscape(r' & [Ref.~IS~800:2007,~Cl.8.2.1.2] \end{aligned}'))

    return load


def eccentricity(moment, axial_load, eccentricity_zz):
    """ calculate eccentricity along the major axis"""
    moment = str(moment)
    axial_load = str(axial_load)
    eccentricity_zz = str(round(eccentricity_zz, 2))

    ecc_zz = Math(inline=True)
    ecc_zz.append(NoEscape(r'\begin{aligned} e_{zz} &= \frac{M_{zz}}{P} \\'))
    ecc_zz.append(NoEscape(r'        &= \frac{' + moment + r'\times 10^{6}}{' + axial_load + r'\times 10^{3}} \\'))
    ecc_zz.append(NoEscape(r'        &= ' + eccentricity_zz + r' \end{aligned}'))

    return ecc_zz


def k1(ecc_zz, bp_length, k1_value):
    """ calculate k1

    Args:
        ecc_zz (e) - end distance in mm (float)
        bp_length (L) - length of the base plate in mm (float)
        k1_value - value of k1 (float)

    Returns:
        k1 [k1 = 3 * (e - L/2)] (float)
    """
    ecc_zz = str(ecc_zz)
    bp_length = str(bp_length)
    k1_value = str(round(k1_value, 2))

    k1 = Math(inline=True)
    k1.append(NoEscape(r'\begin{aligned} k_{1} &= 3~\Big(e_{zz} ~-~\frac{L}{2}\Big) \\'))
    k1.append(NoEscape(r'       &= 3~\Big(' + ecc_zz + r'~-~\frac{' + bp_length + r'}{2}\Big) \\'))
    k1.append(NoEscape(r'       &= ' + k1_value + r' \\'))
    k1.append(NoEscape(r'& [Ref.~Design~of~Welded~Structures \\ '))
    k1.append(NoEscape(r'& -~Omer~W~Blodgett~,section~3.3] \end{aligned}'))

    return k1


def modular_ratio(E_s, f_ck, modular_ratio):
    """ calculate modular ratio

    """
    E_s = str(E_s)
    E_c = round((5000 * math.sqrt(f_ck)), 3)
    E_c = str(E_c)
    f_ck = str(f_ck)
    modular_ratio = str(modular_ratio)

    n = Math(inline=True)
    n.append(NoEscape(r'\begin{aligned} E_s &= 2 \times 10 ^ {5}~(N/mm^{2}) \\'))
    n.append(NoEscape(r' E_c &= 5000~\sqrt{f_{ck}}~(N/mm^{2}) \\'))
    n.append(NoEscape(r' &= 5000~\times \sqrt{' + f_ck + r'}~=~' + E_c + r' \\ \\'))
    n.append(NoEscape(r' n &= \frac{E_{s}}{E_{c}} \\'))
    n.append(NoEscape(r' n &= \frac{' + E_s + r'}{' + E_c + r'} \\'))
    n.append(NoEscape(r' &=  ' + modular_ratio + r'\\ \\'))
    n.append(NoEscape(r' &[Ref.~IS~800:2007,~IS~456:2000] \end{aligned}'))
    # n.append(NoEscape(r' & [Ref.~Design~of~Welded~Structures~- \\'))
    # n.append(NoEscape(r' & Omer~W~Blodgett~(section~3.3)] \end{aligned}'))

    return n


def epsilon(yield_stress, epsilon_value):
    """ """
    yield_stress = str(yield_stress)
    epsilon_value = str(epsilon_value)

    value = Math(inline=True)
    value.append(NoEscape(r'\begin{aligned} \epsilon_{st} &= \sqrt{\frac{250}{{f_{y}}_{st}}} \\'))
    value.append(NoEscape(r'&= \sqrt{\frac{250}{' + yield_stress + r'}} \\'))
    value.append(NoEscape(r'&= ' + epsilon_value + r' \\ \\'))
    value.append(NoEscape(r' &[Ref.~IS~800:2007,~Table~2] \end{aligned}'))

    return value


def total_anchor_area_tension(anchor_dia, anchor_nos_tension, anchor_area_tension):
    """

    """
    anchor_dia = str(anchor_dia)
    anchor_nos_tension = str(anchor_nos_tension)
    anchor_area_tension = str(anchor_area_tension)

    total_anchor_area = Math(inline=True)
    total_anchor_area.append(NoEscape(r'\begin{aligned} A_{s} &= n \times~\Big(\frac{\pi}{4}\Big)~d^{2} \\'))
    total_anchor_area.append(NoEscape(r'&       = ' + anchor_nos_tension + r' \times~\Big(\frac{\pi}{4}\Big)~ '
                                      + anchor_dia + r'^{2} \\'))
    total_anchor_area.append(NoEscape(r'& = ' + anchor_area_tension + r'\end{aligned}'))

    return total_anchor_area


def calc_f(end_distance, bp_length, f):
    """

    """
    end_distance = str(end_distance)
    bp_length = str(bp_length)
    f = str(f)

    dist_f = Math(inline=True)
    dist_f.append(NoEscape(r'\begin{aligned} f &= \Big(\frac{L}{2} - e\Big) \\'))
    dist_f.append(NoEscape(r'&   = \Big(\frac{' + bp_length + r'}{2} - ' + end_distance + r'\Big) \\'))
    dist_f.append(NoEscape(r'&   = ' + f + r' \\'))
    dist_f.append(NoEscape(r'& [Ref.~Design~of~Welded~Structures \\ '))
    dist_f.append(NoEscape(r'& -~Omer~W~Blodgett~,section~3.3] \end{aligned}'))

    return dist_f


def k2(n, anchor_area_tension, bp_width, f, e, k2_value):
    """ calculate k2

    Args:
        n - modular ratio (float)
        anchor_area_tension (A_s) - total area of the anchor hold down bolts under tension (float)
        bp_width (B) - width of the base plate in mm (float)
        f = distance between the centre of the base plate and the centre of the anchor bolt(s) under tension (float)
        e = eccentricity (float)
        k2_value (float)

    Returns:
        k2 [k2 = (6*n*A_s / W) * (f + e) ] (float)
    """
    n = str(n)
    anchor_area_tension = str(anchor_area_tension)
    bp_width = str(bp_width)
    f = str(f)
    e = str(e)
    k2_value = str(round(k2_value, 2))

    k2 = Math(inline=True)
    k2.append(NoEscape(r'\begin{aligned} k_2 &= \frac{6~n~A_s}{W}~\Big(f~+~e_{zz}\Big) \\'))
    k2.append(
        NoEscape(r'&     = \frac{6~ \times' + n + r'~\times' + anchor_area_tension + r'}{' + bp_width + r'}~\Big(' + f + r'~+~' + e + r'\Big) \\'))
    k2.append(NoEscape(r'&     = ' + k2_value + r' \\'))
    k2.append(NoEscape(r'& [Ref.~Design~of~Welded~Structures \\ '))
    k2.append(NoEscape(r'& -~Omer~W~Blodgett~,section~3.3] \end{aligned}'))

    return k2


def k3(k2_value, bp_length, f, k3_value):
    """ calculate k3 """
    k2_value = str(round(k2_value, 2))
    bp_length = str(bp_length)
    f = str(f)
    k3_value = str(round(k3_value, 2))

    k3 = Math(inline=True)
    k3.append(NoEscape(r'\begin{aligned} k_3 &= - ~k_2~\Big(\frac{L}{2}~+~f\Big) \\'))
    k3.append(NoEscape(r'&     = - ~' + k2_value + r'~\Big(\frac{' + bp_length + r'}{2}~+~' + f + r'\Big) \\'))
    k3.append(NoEscape(r'&     = ' + k3_value + r' \\'))
    k3.append(NoEscape(r'& [Ref.~Design~of~Welded~Structures \\ '))
    k3.append(NoEscape(r'& -~Omer~W~Blodgett~,section~3.3] \end{aligned}'))

    return k3


def y(k1_value, k2_value, k3_value, y_value):
    """ calculate the distance (y) of the base plate under compression"""
    k1_value = round(k1_value, 2)
    if k1_value > 0:
        k1_value = '+ ' + str(k1_value)
    else:
        k1_value = str(k1_value)

    k2_value = round(k2_value, 2)
    if k2_value > 0:
        k2_value = '+ ' + str(k2_value)
    else:
        k2_value = str(k2_value)

    k3_value = round(k3_value, 2)
    if k3_value > 0:
        k3_value = '+ ' + str(k3_value)
    else:
        k3_value = str(k3_value)

    y_value = str(y_value)

    y = Math(inline=True)
    y.append(NoEscape(r'\begin{aligned} & y^{3}~+~k_{1}~y^{2}~+~k_{2}~y~+~k_{3} = 0 \\'))
    y.append(NoEscape(r' & y^{3}~' + k1_value + r'\times y^{2}~' + k2_value + r'\times y~' + k3_value + r' = 0 \\'))
    y.append(NoEscape(r'& y = ' + y_value + r' \\'))
    y.append(NoEscape(r'& [Ref.~Design~of~Welded~Structures \\ '))
    y.append(NoEscape(r'& -~Omer~W~Blodgett~,section~3.3] \end{aligned}'))

    return y


def tension_demand_anchor(axial_load, bp_length, dist_y, ecc_zz, f, anchor_tension):
    """ calculate total tension demand on the hold down bolt(s)"""
    axial_load = str(axial_load)
    bp_length = str(bp_length)
    dist_y = str(dist_y)
    ecc_zz = str(ecc_zz)
    f = str(f)
    anchor_tension = str(anchor_tension)

    tension_total = Math(inline=True)
    tension_total.append(NoEscape(r'\begin{aligned} P_t &= -~P_c~\Bigg[\frac{\frac{L}{2}-\frac{y}{3}-e_{zz}}{\frac{L}{2}-\frac{y}{3}+f}\Bigg] \\'))
    tension_total.append(
        NoEscape(r'&     = -~' + axial_load + r'\times ~\Bigg[\frac{\frac{' + bp_length + r'}{2}-\frac{' + dist_y + r'}{3}-' + ecc_zz + r'}'
                                                                                                                                        r'{\frac{' + bp_length + r'}{2}-\frac{' + dist_y + r'}{3}+' + f + r'}\Bigg] \\'))
    tension_total.append(NoEscape(r'&     = ' + anchor_tension + r' \\'))
    tension_total.append(NoEscape(r'& [Ref.~Design~of~Welded~Structures \\ '))
    tension_total.append(NoEscape(r'& -~Omer~W~Blodgett~,section~3.3] \end{aligned}'))

    return tension_total


def tension_demand_each_anchor(total_tension_demand, anchor_nos, tension_each_anchor):
    """ """
    total_tension_demand = str(total_tension_demand)
    anchor_nos = str(anchor_nos)
    tension_each_anchor = str(tension_each_anchor)

    tension_total = Math(inline=True)
    tension_total.append(NoEscape(r'\begin{aligned} T_{d} = \frac{P_{t}}{n} \\'))
    tension_total.append(NoEscape(r'&       = \frac{' + total_tension_demand + r'}{' + anchor_nos + r'} \\'))
    tension_total.append(NoEscape(r'&       = ' + tension_each_anchor + r'\end{aligned}'))

    return tension_total


def eff_bearing_area(col_depth, col_flange_width, col_flange_thk, col_web_thk, col_type='I-section'):
    """ calculate min area req for base plate (only for axial loads)"""
    col_depth = str(col_depth)
    col_flange_width = str(col_flange_width)
    col_flange_thk = str(col_flange_thk)
    col_web_thk = str(col_web_thk)

    area = Math(inline=True)

    if col_type == 'I-section':
        area.append(NoEscape(r'\begin{aligned} {A_{br}}_{eff} &= (D~+~2 c) (B~+~2 c) - \Big[ \big(D - 2(T~+~c)\big) \big(B - t\big) \Big] \\'))
        area.append(NoEscape(r'&                = (' + col_depth + r' ~+~2 c) (' + col_flange_width + r' ~+~2 c)~ - \\'))
        area.append(NoEscape(r'& \Big[ \big(' + col_depth + r' - 2 \times (' + col_flange_thk + r'~+~c)\big) \big(' + col_flange_width + r' - '
                                                                                                                                 r'' + col_web_thk + r'\big) \Big] \\ \\'))
    if col_type == 'SHS&RHS':
        area.append(NoEscape(r'\begin{aligned} {A_{br}}_{eff} &= (D~+~2 c) (B~+~2 c) \\'))
        area.append(NoEscape(r'&                = (' + col_depth + r' ~+~2 c) (' + col_flange_width + r' ~+~2 c) \\ \\'))
    if col_type == 'CHS':
        area.append(NoEscape(r'\begin{aligned} {A_{br}}_{eff} &= \frac{\pi}{4} \times (OD~+~2 c)^{2} \\'))
        area.append(NoEscape(r'&                = \frac{\pi}{4} \times (' + col_depth + r' ~+~2 c)^{2} \\ \\'))

    area.append(NoEscape(r' Note:&~ c~ is~ the~ projection~ beyond~ the~ face~ of~ the~ column \\ \\'))
    area.append(NoEscape(r'& [Reference:~Design~of~Steel~Structures \\'))
    area.append(NoEscape(r'& -~N.Subramanian,~(2019~edition)~Chapter~15,] \end{aligned} '))

    return area


def eff_projection(col_depth, col_flange_width, col_flange_thk, col_web_thk, min_area, projection, end_distance, col_type='I-section'):
    """ calculate min area req for base plate (only for axial loads)"""
    col_depth = str(col_depth)
    col_flange_width = str(col_flange_width)
    col_flange_thk = str(col_flange_thk)
    col_web_thk = str(col_web_thk)
    min_area = str(round(min_area * 10 ** -3, 2))
    projection_val = max(projection, end_distance)
    projection_val = str(projection_val)
    projection = str(round(projection, 2))
    end_distance = str(end_distance)

    c = Math(inline=True)
    c.append(NoEscape(r'\begin{aligned} {A_{br}}_{eff} &= {A_{req}}_{min} \\'))
    c.append(NoEscape(r'&                = ' + min_area + r' \times 10^{3} \\ \\'))

    if col_type == 'I-section':
        c.append(NoEscape(r' Therefore,&~(' + col_depth + r' ~+~2 c) (' + col_flange_width + r' ~+~2 c)~- \\'))
        c.append(NoEscape(r'& \Big[ \big(' + col_depth + r' - 2(' + col_flange_thk +
                          r'~+~c)\big) \big(' + col_flange_width + r' - ' + col_web_thk + r'\big) \Big] \\ '))
        c.append(NoEscape(r'& = ' + min_area + r' \times 10^{3} \\ '))

    if col_type == 'SHS&RHS':
        c.append(NoEscape(r' Therefore,&~(' + col_depth + r' ~+~2 c) (' + col_flange_width + r' ~+~2 c)~ =~ ' + min_area + r' \times 10^{3} \\'))

    if col_type == 'CHS':
        c.append(NoEscape(r'Therefore,&~ \frac{\pi}{4} \times (' + col_depth + r'~+~2 c)^{2}~=~ ' + min_area + r' \times 10^{3} \\'))

    c.append(NoEscape(r'              c &  = ' + projection + r' \\ \\'))

    c.append(NoEscape(r' projection &= max(c,~e) \\'))
    c.append(NoEscape(r'            &= max(' + projection + r',~' + end_distance + r') \\'))
    c.append(NoEscape(r'&            = ' + projection_val + r' \\ \\'))

    c.append(NoEscape(r'& [Reference:~Design~of~Steel~Structures \\'))
    c.append(NoEscape(r'& -~N.Subramanian,~(2019~edition)~Chapter~15,] \end{aligned} '))

    return c


def min_area_req(axial_load, bearing_strength, bp_min_area):
    """ calculate min area req for base plate (only for axial loads)"""
    axial_load = str(axial_load * 10 ** -3)
    bearing_strength = str(bearing_strength)
    bp_min_area = str(round(bp_min_area * 10 ** -3, 2))

    area = Math(inline=True)
    area.append(NoEscape(r'\begin{aligned} {A_{req}}_{min} &= \frac{P_c}{\sigma_{br}} \\'))
    area.append(NoEscape(r'&                 = \frac{' + axial_load + r' \times 10^{3}}{' + bearing_strength + r'} \\'))
    area.append(NoEscape(r'&        = ' + bp_min_area + r'\times 10^{3} \end{aligned}'))

    return area


def min_area_provided(bp_area_provided, bp_len, bp_w):
    """ area provided for base plate (only for axial loads)"""
    bp_len = str(bp_len)
    bp_w = str(bp_w)
    bp_area_provided = str(round(bp_area_provided * 10 ** -3, 2))

    area_prov = Math(inline=True)
    area_prov.append(NoEscape(r'\begin{aligned} A_{provided} &= L \times W \\'))
    area_prov.append(NoEscape(r'  &= ' + bp_len + r' \times ' + bp_w + r' \\'))
    area_prov.append(NoEscape(r' &= ' + bp_area_provided + r'\times 10^{3} \end{aligned}'))

    return area_prov


def mom_bp_case(case, eccentricity, bp_length):
    """ """
    case = str(case)
    eccentricity = str(round(eccentricity, 2))

    bp_case = Math(inline=True)

    if case == 'Case1':
        bp_length = int(bp_length)
        value = round(bp_length / 6, 2)
        value = str(value)
        bp_length = str(bp_length)

        bp_case.append(NoEscape(r'\begin{aligned} e_{zz} & \leq \frac{L_{min}}{6} \\'))
        bp_case.append(NoEscape(r' ' + eccentricity + r' & \leq \frac{' + bp_length + r'}{6} \\'))
        bp_case.append(NoEscape(r' ' + eccentricity + r' & \leq ' + value + r' \end{aligned}'))
    elif case == 'Case2':
        bp_length = int(bp_length)
        value1 = round(bp_length / 6, 2)
        value2 = round(bp_length / 3, 2)
        value1 = str(value1)
        value2 = str(value2)
        bp_length = str(bp_length)

        bp_case.append(NoEscape(r'\begin{aligned} \frac{L_{min}}{6} & < e_{zz} < \frac{L_{min}}{3} \\'))
        bp_case.append(NoEscape(r' \frac{' + bp_length + r'}{6} & < ' + eccentricity + r' < \frac{' + bp_length + r'}{3} \\'))
        bp_case.append(NoEscape(r' ' + value1 + r' & < ' + eccentricity + r' < ' + value2 + r'\end{aligned}'))

    elif case == 'Case3':
        bp_length = int(bp_length)
        value = round(bp_length / 3, 2)
        value = str(value)
        bp_length = str(bp_length)

        bp_case.append(NoEscape(r'\begin{aligned} e_{zz} & \geq \frac{L_{min}}{3} \\'))
        bp_case.append(NoEscape(r' ' + eccentricity + r' & \geq \frac{' + bp_length + r'}{3} \\'))
        bp_case.append(NoEscape(r' ' + eccentricity + r' & \geq ' + value + r'\end{aligned}'))

    return bp_case


def bp_section_modulus(bp_length, bp_width, section_modulus):
    """ """
    bp_length = str(bp_length)
    bp_width = str(bp_width)
    section_modulus = str(round(section_modulus * 10 ** -3, 2))

    ze_zz = Math(inline=True)
    ze_zz.append(NoEscape(r'\begin{aligned} {z_{e}}_{plate} &= \frac{W L^{2}}{6} \\'))
    ze_zz.append(NoEscape(r'&                 = \frac{' + bp_width + r' \times ' + bp_length + r'^{2}}{6} \\'))
    ze_zz.append(NoEscape(r'&                 = ' + section_modulus + r'\times 10^{3} \end{aligned}'))

    return ze_zz


def bending_stress(axial_load, moment_major, bp_length, bp_width, bp_area, section_modulus, sigma_max, sigma_min):
    """ """
    axial_load = str(axial_load)
    moment_major = str(round(moment_major, 2))
    bp_length = str(bp_length)
    bp_width = str(bp_width)
    bp_area = str(bp_area)
    section_modulus = str(round(section_modulus * 10 ** -3, 2))
    sigma_max = str(round(sigma_max, 2))
    sigma_min = str(round(sigma_min, 2))

    sigma = Math(inline=True)
    sigma.append(NoEscape(r'\begin{aligned} {\sigma_{b}}_{max} &= \frac{P_{c}}{A}~+~\frac{M_{zz}}{{z_{e}}_{plate}} \\'))
    sigma.append(NoEscape(r'&                    = \frac{' + axial_load + r' \times 10^{3}}{' + bp_length + r' \times ' + bp_width + r'}~+~'
                                                                                                                                     r'\frac{' + moment_major + r' \times 10^{6}}{' + section_modulus + r' \times 10^{3}} \\'))
    sigma.append(NoEscape(r'&            = \frac{' + axial_load + r'\times 10^{3}}{' + bp_area + r'}~+~\frac{' + moment_major + r' \times 10^{6}}{' +
                          section_modulus + r' \times 10^{3}} \\'))
    sigma.append(NoEscape(r'&                 = ' + sigma_max + r' \\'))

    sigma.append(NoEscape(r' {\sigma_{b}}_{min} &= \frac{P_{c}}{A}~-~\frac{M_{zz}}{{z_{e}}_{plate}} \\'))
    sigma.append(NoEscape(r'&                    = \frac{' + axial_load + r' \times 10^{3}}{' + bp_length + r' \times ' + bp_width + r'}~+~'
                                                                                                                                     r'\frac{' + moment_major + r' \times 10^{6}}{' + section_modulus + r' \times 10^{3}} \\'))
    sigma.append(NoEscape(r'&         = \frac{' + axial_load + r'\times 10^{3}}{' + bp_area + r'}~-~\frac{' + moment_major + r' \times 10^{6}}{' +
                          section_modulus + r' \times 10^{3}} \\'))
    sigma.append(NoEscape(r'&                 = ' + sigma_min + r'\end{aligned}'))

    return sigma


def critical_section(bp_length, col_depth, critical_len):
    """ """
    bp_length = str(bp_length)
    col_depth = str(col_depth)
    critical_len = str(critical_len)

    length = Math(inline=True)
    length.append(NoEscape(r'\begin{aligned} y_{critical} &= \frac{L ~- ~(0.95D)}{2} \\'))
    length.append(NoEscape(r'&              = \frac{' + bp_length + r' ~- ~(0.95 \times ' + col_depth + r')}{2} \\'))
    length.append(NoEscape(r'&              = ' + critical_len + r'\end{aligned}'))

    return length


def critical_section_case_2_3(critical_xx, y):
    """ """
    critical_len = Math(inline=True)

    if y > critical_xx:
        critical_xx = str(critical_xx)
        y = str(y)
        critical_len.append(NoEscape(r'\begin{aligned} &y~ > ~y_{critical}~~~ (' + y + r'~ > ~' + critical_xx + r') \\'))
        critical_len.append(NoEscape(r'& Therefore,~ y_{critical} = ' + critical_xx + r'\end{aligned}'))
    else:
        critical_xx = str(critical_xx)
        y = str(y)
        critical_len.append(NoEscape(r'\begin{aligned} &y~ < ~y_{critical}~~~ (' + y + r'~ < ~' + critical_xx + r') \\'))
        critical_len.append(NoEscape(r'& Therefore,~ y_{critical} = ' + y + r'\end{aligned}'))

    return critical_len


def bending_stress_critical_sec(bending_stress_critical):
    """ """
    bending_stress_critical = str(round(bending_stress_critical, 2))

    stress = Math(inline=True)
    stress.append(NoEscape(r'\begin{aligned} {\sigma_{b}}_{critical} = ' + bending_stress_critical + r'\end{aligned}'))

    return stress


def moment_critical_section(sigma_x, sigma_max, critical_len, moment, concrete_bearing_stress, bp_width, case='Case1'):
    """ """
    sigma_x = str(round(sigma_x, 2))
    sigma_max = str(round(sigma_max, 2))
    critical_len = str(critical_len)
    concrete_bearing_stress = str(concrete_bearing_stress)
    bp_width = str(bp_width)

    critical_moment = Math(inline=True)

    if case == 'Case1':
        moment = str(round(moment * 10 ** -3, 2))
        critical_moment.append(NoEscape(r'\begin{aligned} M_{critical} &=  \bigg({\sigma_{b}}_{critical} \times y_{critical}\times '
                                        r'\frac{y_{critical}}{2}\bigg)~ + \\ '))
        critical_moment.append(NoEscape(r' & \bigg(\frac{1}{2}\times y_{critical}\times '
                                        r'\big({{\sigma_{b}}_{max} - \sigma_{b}}_{critical}\big)\times \\'))
        critical_moment.append(NoEscape(r' & \frac{2}{3}\times y_{critical}\bigg) \\'))

        critical_moment.append(NoEscape(r'&              =  \bigg(' + sigma_x + r' \times ' + critical_len + r'\times '
                                                                                                             r'\frac{' + critical_len + r'}{2}\bigg)~ + \\'))
        critical_moment.append(NoEscape(r' & \bigg(\frac{1}{2}\times ' + critical_len + r'\times '
                                                                                        r''r'\big({' + sigma_max + r' - ' + sigma_x + r'\big)\times \frac{2}{3}\times ' + critical_len +
                                        r'\bigg) \\ '))

        critical_moment.append(NoEscape(r'&              = ' + moment + r'\times 10 ^ {3} \end{aligned}'))
    else:
        moment = str(round(moment * 10 ** -6, 2))
        critical_moment.append(
            NoEscape(r'\begin{aligned} {M_{critical}}_{1} &= 0.45f_{ck} W y_{critical}\times\bigg(\frac{y_{critical}}{2}\bigg) \\'))
        critical_moment.append(NoEscape(r' {M_{critical}}_{1} &= 0.45 \times ' + concrete_bearing_stress + r'\times' + bp_width + r'\times'
                                        + critical_len + r'\times\bigg(\frac{' + critical_len + r'}{2}\bigg) \\'))
        critical_moment.append(NoEscape(r'&                    = ' + moment + r'\times 10 ^ {6} \end{aligned}'))

    return critical_moment


def lever_arm_tension(bp_len, column_D, column_T, end_distance, lever_arm):
    """ """
    bp_len = str(bp_len)
    column_D = str(column_D)
    column_T = str(column_T)
    end_distance = str(end_distance)
    lever_arm = str(round(lever_arm, 2))

    dist = Math(inline=True)
    dist.append(NoEscape(r'\begin{aligned} l &= \frac{L}{2}-\frac{D}{2}+\frac{T}{2}-e \\'))
    dist.append(NoEscape(r'&   = \frac{' + bp_len + r'}{2}-\frac{' + column_D + r'}{2}+\frac{' + column_T + r'}{2}-'
                         + end_distance + r' \\'))
    dist.append(NoEscape(r'&  = ' + lever_arm + r'\end{aligned}'))

    return dist


def lever_arm_moment(tension_demand, lever_arm, moment):
    """ """
    tension_demand = str(round(tension_demand, 2))
    lever_arm = str(round(lever_arm, 2))
    moment = str(round(moment * 10 ** -6, 2))

    moment_critical = Math(inline=True)
    moment_critical.append(NoEscape(r'\begin{aligned} {M_{critical}}_{2} &= T_{d}~l \\'))
    moment_critical.append(NoEscape(r'&   = ' + tension_demand + r'\times 1000 \times ' + lever_arm + r' \\'))
    moment_critical.append(NoEscape(r'&  = ' + moment + r'\times 10 ^ {6} \end{aligned}'))

    return moment_critical


def max_moment(critical_mom_1, critical_mom_2):
    """ """
    moment = max(critical_mom_1, critical_mom_2)
    moment = str(round(moment * 10 ** -6, 2))
    critical_mom_1 = str(round(critical_mom_1 * 10 ** -6, 2))
    critical_mom_2 = str(round(critical_mom_2 * 10 ** -6, 2))

    moment_critical = Math(inline=True)
    moment_critical.append(NoEscape(r'\begin{aligned} M_{critical} &= max~\big({M_{critical}}_{1}, ~{M_{critical}}_{2}\big) \\'))
    moment_critical.append(
        NoEscape(r'&              = max~\big(' + critical_mom_1 + r'\times 10 ^{6}, ~' + critical_mom_2 + r'\times 10 ^{6} \big) \\'))
    moment_critical.append(NoEscape(r'&              = ' + moment + r'\times 10 ^{6} \end{aligned}'))

    return moment_critical


def md_plate():
    """ """
    moment_demand = Math(inline=True)
    moment_demand.append(NoEscape(r'\begin{aligned} {z_{e}}_{plate} &= \frac{b{t_{p}}^{2}}{6} ,~where~(b = 1) \\'))
    moment_demand.append(NoEscape(r' {M_{d}}_{plate} &= \frac{1.5~{f_{y}}_{p}~{z_{e}}_{plate}}{\gamma_{m0}} \\'))
    moment_demand.append(NoEscape(r'                 &= \frac{1.5~{f_{y}}_{p}~\bigg(\frac{b\times t_p^{2}}{6}\bigg)}{\gamma_{m0}} \\'))
    moment_demand.append(NoEscape(r'&[Ref.~IS~800:2007,~Cl.8.2.1.2] \end{aligned}'))

    return moment_demand


def plate_thk_required(flange_thk, web_thk, key1, key1_thk, key2, key2_thk, maximum_thk):
    """ """
    thk_required = Math(inline=True)

    if (key1 == 'Yes') and (key2 == 'Yes'):
        if flange_thk == web_thk:
            thk_required.append(NoEscape(r'\begin{aligned} (t,~t_1,~t_2) &< t_p \leq ' + str(maximum_thk) + r' \\'))
            thk_required.append(NoEscape(r' (' + str(flange_thk) + r',~' + str(key1_thk) + r',~'
                                         + str(key2_thk) + r') &< t_p \leq ' + str(maximum_thk) + r' \\ \\'))
        else:
            thk_required.append(NoEscape(r'\begin{aligned} (T,~t,~t_1,~t_2) &< t_p \leq ' + str(maximum_thk) + r' \\'))
            thk_required.append(NoEscape(r' (' + str(flange_thk) + r',~' + str(web_thk) + r',~' + str(key1_thk) + r',~'
                                         + str(key2_thk) + r') &< t_p \leq ' + str(maximum_thk) + r' \\ \\'))
        thk_required.append(NoEscape(r' [Note: ~t_1~and~t_2~ & is~the~thickness~of~shear~key] \end{aligned}'))

    elif key1 == 'Yes':
        if flange_thk == web_thk:
            thk_required.append(NoEscape(r'\begin{aligned} (t,~t_1) &< t_p \leq ' + str(maximum_thk) + r' \\'))
            thk_required.append(NoEscape(r' (' + str(flange_thk) + r',~' + str(key1_thk) + r') &< t_p \leq '
                                         + str(maximum_thk) + r' \\ \\'))
        else:
            thk_required.append(NoEscape(r'\begin{aligned} (T,~t,~t_1) &< t_p \leq ' + str(maximum_thk) + r' \\'))
            thk_required.append(NoEscape(r' (' + str(flange_thk) + r',~' + str(web_thk) + r',~' + str(key1_thk) + r') &< t_p \leq '
                                         + str(maximum_thk) + r' \\ \\'))
        thk_required.append(NoEscape(r' [Note: ~t_1~ & is~the~thickness~of~shear~key] \end{aligned}'))

    elif key2 == 'Yes':
        if flange_thk == web_thk:
            thk_required.append(NoEscape(r'\begin{aligned} (t,~t_2) &< t_p \leq ' + str(maximum_thk) + r' \\'))
            thk_required.append(NoEscape(r' (' + str(flange_thk) + r',~' + str(key2_thk) + r') &< t_p \leq '
                                         + str(maximum_thk) + r' \\ \\'))
        else:
            thk_required.append(NoEscape(r'\begin{aligned} (T,~t,~t_2) &< t_p \leq ' + str(maximum_thk) + r' \\'))
            thk_required.append(NoEscape(r' (' + str(flange_thk) + r',~' + str(web_thk) + r',~' + str(key2_thk) + r') &< t_p \leq '
                                         + str(maximum_thk) + r' \\ \\'))
        thk_required.append(NoEscape(r' [Note: ~t_2~ & is~the~thickness~of~shear~key] \end{aligned}'))

    else:
        if flange_thk == web_thk:
            thk_required.append(NoEscape(r'\begin{aligned} t &< t_p \leq ' + str(maximum_thk) + r' \\'))
            thk_required.append(NoEscape(r' ' + str(flange_thk) + r' &< t_p \leq ' + str(maximum_thk) + r' \end{aligned}'))
        else:
            thk_required.append(NoEscape(r'\begin{aligned} (T,~t) &< t_p \leq ' + str(maximum_thk) + r' \\'))
            thk_required.append(NoEscape(r' (' + str(flange_thk) + r',~' + str(web_thk) + r') &< t_p \leq ' + str(maximum_thk) + r' \end{aligned}'))

    return thk_required


def plate_thk1(critical_mom, plate_thk, gamma_m0, f_y_plate, bp_width, case='Case1'):
    """ """
    plate_thk = str(plate_thk)
    gamma_m0 = str(gamma_m0)
    f_y_plate = str(f_y_plate)
    bp_width = str(bp_width)

    thk = Math(inline=True)
    thk.append(NoEscape(r'\begin{aligned} {M_{d}}_{plate} &= M_{critical} \\'))
    thk.append(NoEscape(r' t_{p} &= \bigg[\frac{4~M_{critical}~ \gamma_{m0}} { {f_{y}}_{p}~W }\bigg]^{0.5}  \\'))
    if case == 'Case1':
        critical_mom = str(round(critical_mom * 10 ** -3, 2))
        thk.append(NoEscape(r'       &= \bigg[\frac{4 \times' + critical_mom + r'\times 10 ^{3} \times' + gamma_m0 + r'}{' + f_y_plate + r'\times'
                            + bp_width + r'}\bigg]^{0.5}  \\'))
    else:  # 'Case2&3'
        critical_mom = str(round(critical_mom * 10 ** -6, 2))
        thk.append(NoEscape(r'       &= \bigg[\frac{4 \times' + critical_mom + r'\times 10 ^{6} \times' + gamma_m0 + r'}{' + f_y_plate + r'\times'
                            + bp_width + r'}\bigg]^{0.5}  \\'))

    thk.append(NoEscape(r'&       = ' + plate_thk + r'\end{aligned}'))

    return thk


def sigma_allowalbe(concrete_bearing_strength):
    """ """
    concrete_bearing_strength = str(concrete_bearing_strength)

    sigma_allowable = Math(inline=True)
    sigma_allowable.append(NoEscape(r'\begin{aligned} {\sigma_{c}}_{_{{allowable}}} &= \sigma_{br}  \\'))
    sigma_allowable.append(NoEscape(r'&       = ' + concrete_bearing_strength + r'\end{aligned}'))

    return sigma_allowable


def max_bearing_stress(tension_demand, y, area_anchor_tension, n, bp_length, f, sigma_c):
    """ """
    tension_demand = str(tension_demand)
    y = str(y)
    area_anchor_tension = str(area_anchor_tension)
    n = str(n)
    bp_length = str(bp_length)
    f = str(f)
    y = str(y)
    sigma_c = str(round(sigma_c, 2))

    sigma_max = Math(inline=True)
    sigma_max.append(NoEscape(r'\begin{aligned} {\sigma_{c}}_{_{{max}}} &= \frac{P_{t}~y}{A_{s}~n~\big(\frac{L}{2} - y + f\big)}  \\'))
    sigma_max.append(
        NoEscape(r'&                         = \frac{' + tension_demand + r'\times 10^{3} \times' + y + r'}{' + area_anchor_tension + r'\times'
                 + n + r'~\big(\frac{' + bp_length + r'}{2} - ' + y + r' + ' + f + r'\big)} \\'))
    sigma_max.append(NoEscape(r'&       = ' + sigma_c + r'\end{aligned}'))

    return sigma_max


def anchor_len_above(grout_thk, plate_thk, plate_washer_thk, nut_thk, len):
    """ """
    grout_thk = str(grout_thk)
    plate_thk = str(plate_thk)
    plate_washer_thk = str(plate_washer_thk)
    nut_thk = str(nut_thk)
    len = str(len)

    length = Math(inline=True)
    length.append(NoEscape(r'\begin{aligned} l_{1} &= t_{g}~+~t_{p}~+~t_{w}~+~t_{n}~+~20 \\'))
    length.append(NoEscape(r'&       = ' + grout_thk + r'~+~' + plate_thk + r'~+~' + plate_washer_thk + r'~+~' + nut_thk + r'~+~20 \\'))
    length.append(NoEscape(r'&       = ' + len + r' \end{aligned}'))

    return length


def anchor_len_below(bolt_tension, bearing_strength, len, connectivity='Moment Base Plate', case='Case2&3'):
    """ """
    bolt_tension = str(bolt_tension)
    bearing_strength = str(bearing_strength)
    len = str(len)

    length = Math(inline=True)
    if connectivity == 'Moment Base Plate' and case == 'Case2&3':
        length.append(NoEscape(r'\begin{aligned} l_{2} &= \Bigg[\frac{T_{b}}{15.5\sqrt{f_{ck}}}\Bigg]^{0.67} \\'))
        length.append(NoEscape(r' &= \Bigg[\frac{' + bolt_tension + r' \times 10^{3}}{15.5 \times \sqrt{' + bearing_strength + r'}}\Bigg]^{0.67} \\'))
        length.append(NoEscape(r' &= ' + len + r' \\'))
        length.append(NoEscape(r'& [Reference:~Design~of~Steel~Structures \\'))
        length.append(NoEscape(r'& -~N.Subramanian,~(2019~edition), \\ \\'))
        length.append(NoEscape(r'& Chapter~15,~Example~15.5] \end{aligned}'))
    else:
        length.append(NoEscape(r'\begin{aligned} l_{2} &= ' + len + r' \\ \\'))
        length.append(NoEscape(r'& [Reference:~ IS ~5624:1993,~ Table ~1] \end{aligned}'))

    return length


def anchor_range(anchor_len_min, anchor_len_max):
    """ """
    anchor_len_min = str(anchor_len_min)
    anchor_len_max = str(anchor_len_max)

    len_range = Math(inline=True)
    len_range.append(NoEscape(r'\begin{aligned} & ' + anchor_len_min + r' \leq ~l_{a}~\leq ' + anchor_len_max + r' \\ \\'))
    len_range.append(NoEscape(r'&[Reference:~ IS ~5624:1993,~ Table ~1] \end{aligned}'))

    return len_range


def anchor_length(anchor_len_above, anchor_len_below, anchor_len_total):
    """ """
    anchor_len_above = str(anchor_len_above)
    anchor_len_below = str(anchor_len_below)
    anchor_len_total = str(anchor_len_total)

    length = Math(inline=True)
    length.append(NoEscape(r'\begin{aligned} l_{a} &= l_{1}~+~l_{2} \\'))
    length.append(NoEscape(r'&            = ' + anchor_len_above + r' ~+~' + anchor_len_below + r' \\'))
    length.append(NoEscape(r'&            = ' + anchor_len_total + r' \end{aligned}'))

    return length


def uplift_demand(uplift_tension):
    """ """
    uplift_tension = str(uplift_tension)

    tension = Math(inline=True)
    tension.append(NoEscape(r'\begin{aligned} P_{uplift} = ' + uplift_tension + r' \end{aligned}'))

    return tension


def no_bolts_uplift(uplift_force, tension_capa):
    """ """
    bolts = round(uplift_force / tension_capa, 2)
    bolts = str(bolts)
    uplift_force = str(uplift_force)
    tension_capa = str(tension_capa)

    n = Math(inline=True)
    n.append(NoEscape(r'\begin{aligned} n_{in} &= \frac{P_{uplift}}{T_{db}} \\'))
    n.append(NoEscape(r'&        = \frac{' + uplift_force + r'}{' + tension_capa + r'} \\'))
    n.append(NoEscape(r'&        = ' + bolts + r' \end{aligned}'))

    return n


def stiff_len_flange(bp_width, col_flange_width, stiff_length):
    """ """
    bp_width = str(bp_width)
    col_flange_width = str(col_flange_width)
    stiff_length = str(stiff_length)

    len = Math(inline=True)
    len.append(NoEscape(r'\begin{aligned} {L_{st}}_{f} &= \frac{W - B}{2} \\'))
    len.append(NoEscape(r'&              = \frac{' + bp_width + r' - ' + col_flange_width + r'}{2} \\'))
    len.append(NoEscape(r'&              = ' + stiff_length + r' \\'))
    len.append(NoEscape(r'&[Ref.~based~on~detailing~requirement \end{aligned}'))

    return len


def stiff_height_flange(stiff_length_flange, stiff_height):
    """ """
    stiff_height = str(stiff_height)
    stiff_length_flange = str(stiff_length_flange)

    height = Math(inline=True)
    height.append(NoEscape(r'\begin{aligned} {H_{st}}_{f} &= {L_{st}}_{f}~+~50 \\'))
    height.append(NoEscape(r'&              = ' + stiff_length_flange + r'~+~50 \\'))
    height.append(NoEscape(r'&              = ' + stiff_height + r' \end{aligned}'))

    return height


def stiff_thk_flange(stiff_thk, stiff_length_flange, epsilon, col_flange_thk):
    """ """
    stiff_thk = str(stiff_thk)
    stiff_length_flange = str(stiff_length_flange)
    epsilon = str(epsilon)
    col_flange_thk = str(col_flange_thk)

    thickness = Math(inline=True)
    thickness.append(NoEscape(r'\begin{aligned} {t_{st}}_{f} &= \bigg(\frac{{L_{st}}_{f}}{8.4\times \epsilon_{st}}\bigg) \geq T \\'))
    thickness.append(NoEscape(r'&        = max \Bigg(\bigg(\frac{' + stiff_length_flange + r'}{8.4\times ' + epsilon + r'}\bigg),~ '
                              + col_flange_thk + r' \Bigg) \\'))
    thickness.append(NoEscape(r'&        = max(' + stiff_thk + r' , ' + col_flange_thk + r') \\'))
    thickness.append(NoEscape(r'&[Ref.~IS~800:2007,~Table~2] \end{aligned}'))

    return thickness


def stiff_len_web(bp_length, col_depth, stiff_length):
    """ """
    bp_length = str(bp_length)
    col_depth = str(col_depth)
    stiff_length = str(stiff_length)

    len = Math(inline=True)
    len.append(NoEscape(r'\begin{aligned} {L_{st}}_{w} &= \frac{L - D}{2} \\'))
    len.append(NoEscape(r'&              = \frac{' + bp_length + r' - ' + col_depth + r'}{2} \\'))
    len.append(NoEscape(r'&              = ' + stiff_length + r' \\'))
    len.append(NoEscape(r'&[Ref.~based~on~detailing~requirement \end{aligned}'))

    return len


def stiff_height_web(stiff_length_web, stiff_height):
    """ """
    stiff_height = str(stiff_height)
    stiff_length_web = str(stiff_length_web)

    height = Math(inline=True)
    height.append(NoEscape(r'\begin{aligned} {H_{st}}_{w} &= {L_{st}}_{w}~+~50 \\'))
    height.append(NoEscape(r'&              = ' + stiff_length_web + r'~+~50 \\'))
    height.append(NoEscape(r'&              = ' + stiff_height + r' \end{aligned}'))
    # height.append(NoEscape(r'&[Ref.~stiffener~drawing~attached~below \end{aligned}'))

    return height


def stiff_thk_web(stiff_thk, stiff_length_web, epsilon, col_web_thk):
    """ """
    stiff_thk = str(stiff_thk)
    stiff_length_web = str(stiff_length_web)
    epsilon = str(epsilon)
    col_web_thk = str(col_web_thk)

    thickness = Math(inline=True)
    thickness.append(NoEscape(r'\begin{aligned} {t_{st}}_{w} &= \bigg(\frac{{L_{st}}_{w}}{8.4\times \epsilon_{st}}\bigg) \geq t \\'))
    thickness.append(NoEscape(r'&        =max \Bigg(\bigg(\frac{' + stiff_length_web + r'}{8.4\times ' + epsilon + r'}\bigg) , '
                              + col_web_thk + r'\Bigg) \\'))
    thickness.append(NoEscape(r'&        = max(' + stiff_thk + r' , ' + col_web_thk + r') \\'))
    thickness.append(NoEscape(r'&[Ref.~IS~800:2007~,Table~2] \end{aligned}'))

    return thickness


def stiff_len_across_web(stiff_length_flange, stiff_length_web, stiff_length):
    """ """
    stiff_length_flange = str(stiff_length_flange)
    stiff_length_web = str(stiff_length_web)
    stiff_length = str(stiff_length)

    len = Math(inline=True)

    len.append(NoEscape(r'\begin{aligned} {L_{st}}_{aw} &= max~({L_{st}}_{f}, ~{L_{st}}_{w}) \\'))
    len.append(NoEscape(r'&               = max~(' + stiff_length_flange + r', ~' + stiff_length_web + r') \\'))
    len.append(NoEscape(r'&               = ' + stiff_length + r' \end{aligned}'))

    return len


def stiff_height_across_web(stiff_length_across_web, stiff_height):
    """ """
    stiff_height = str(stiff_height)
    stiff_length_across_web = str(stiff_length_across_web)

    height = Math(inline=True)
    height.append(NoEscape(r'\begin{aligned} {H_{st}}_{aw} &= {L_{st}}_{aw}~+~50 \\'))
    height.append(NoEscape(r'&              = ' + stiff_length_across_web + r'~+~50 \\'))
    height.append(NoEscape(r'&              = ' + stiff_height + r' \end{aligned}'))
    # height.append(NoEscape(r'&[Ref.~stiffener~drawing~attached~below \end{aligned}'))

    return height


def stiff_thk_across_web(stiff_thk, stiff_length_across_web, epsilon, col_web_thk, max_thk):
    """ """
    max_thk = str(max_thk)
    stiff_thk = str(stiff_thk)
    stiff_length_across_web = str(stiff_length_across_web)
    epsilon = str(epsilon)
    col_web_thk = str(col_web_thk)

    thickness = Math(inline=True)
    thickness.append(NoEscape(r'\begin{aligned} {t_{st}}_{aw} &= \bigg(\frac{{L_{st}}_{aw}}{8.4\times \epsilon_{st}}\bigg) \geq t \\'))
    thickness.append(NoEscape(r'&        = max \Bigg(\bigg(\frac{' + stiff_length_across_web + r'}{8.4\times ' + epsilon + r'}\bigg) ,~ '
                              + col_web_thk + r'\Bigg) \\'))
    thickness.append(NoEscape(r'&        = max(' + stiff_thk + r' , ' + col_web_thk + r');~~but, \\'))
    thickness.append(NoEscape(r'&        \leq ' + max_thk + r' \\ \\'))
    thickness.append(NoEscape(r'& [Ref.~IS~800:2007,~Table~2] \end{aligned}'))

    return thickness


def stiffener_stress_flange(sigma_crit):
    """ """
    sigma_crit = str(round(sigma_crit, 2))

    stress_along_flange = Math(inline=True)
    stress_along_flange.append(NoEscape(r'\begin{aligned} {\sigma_{st}}_{f} &= {\sigma_{br}}_{critical} \\'))
    stress_along_flange.append(NoEscape(r'&                   = ' + sigma_crit + r' \end{aligned}'))

    return stress_along_flange


def stiffener_stress_web(sigma_max, sigma_crit, sigma_val, f_ck, type='welded_hollow_bp', case='None'):
    """ """
    sigma_val = str(sigma_val)

    stress_along_web = Math(inline=True)

    if (type == 'welded_hollow_bp') and (case == 'None'):
        stress_along_web.append(NoEscape(r'\begin{aligned} {\sigma_{st}}_{w} &= {\sigma_{br}}_{actual} \\'))
        stress_along_web.append(NoEscape(r'&                   = ' + sigma_val + r' \end{aligned}'))

    elif (type == 'moment_bp') and (case == 'Case2&3'):
        f_ck = str(f_ck)
        stress_along_web.append(NoEscape(r'\begin{aligned} {\sigma_{st}}_{w} &= 0.45f_{ck} \\'))
        stress_along_web.append(NoEscape(r'&                   = 0.45 \times' + f_ck + r' \\'))
        stress_along_web.append(NoEscape(r'&                   = ' + sigma_val + r'\end{aligned}'))

    else:
        sigma_val = (sigma_max + sigma_crit) / 2
        sigma_val = str(round(sigma_val, 2))
        sigma_max = str(round(sigma_max, 2))
        sigma_crit = str(round(sigma_crit, 2))

        stress_along_web.append(NoEscape(r'\begin{aligned} {\sigma_{st}}_{w} &= \frac{{\sigma_{b}}_{max} + {\sigma_{b}}_{critical}}{2} \\'))
        stress_along_web.append(NoEscape(r'&                   = \frac{' + sigma_max + r' + ' + sigma_crit + r'}{2} \\'))
        stress_along_web.append(NoEscape(r'&                   = ' + sigma_val + r' \end{aligned}'))

    return stress_along_web


def stiffener_stress_across_web(sigma, sigma_max, sigma_min, type='welded_hollow_bp', case='None'):
    """ """
    sigma = str(round(sigma, 2))

    stress_across_web = Math(inline=True)

    if (type == 'welded_hollow_bp') and (case == 'None'):
        stress_across_web.append(NoEscape(r'\begin{aligned} {\sigma_{st}}_{aw} &= {\sigma_{br}}_{actual} \\'))
    elif (type == 'moment_bp') and (case == 'Case2&3'):
        stress_across_web.append(NoEscape(r'\begin{aligned} {\sigma_{st}}_{aw} &= {\sigma_{br}}_{actual} \\'))
    else:
        sigma_max = str(round(sigma_max, 2))
        sigma_min = str(round(sigma_min, 2))

        stress_across_web.append(NoEscape(r'\begin{aligned} {\sigma_{st}}_{aw} &= \frac{{\sigma_{b}}_{max}~ - ~{\sigma_{b}}_{min}}{2} \\'))
        stress_across_web.append(NoEscape(r'&                    = \frac{' + sigma_max + r'~ - ~' + sigma_min + r'}{2} \\'))

    stress_across_web.append(NoEscape(r'&                    = ' + sigma + r' \end{aligned}'))

    return stress_across_web


def stiffener_stress_allowable(sigma_allowable):
    """ """
    sigma_allowable = str(sigma_allowable)

    stress_allowable = Math(inline=True)
    stress_allowable.append(NoEscape(r'\begin{aligned} &= {\sigma_{c}}_{allowable} \\'))
    stress_allowable.append(NoEscape(r'&                = ' + sigma_allowable + r' \end{aligned}'))

    return stress_allowable


def shear_demand_stiffener(sigma, stiff_length, stiff_height, shear, location='flange'):
    """ """
    sigma = str(round(sigma, 2))
    stiff_length = str(stiff_length)
    stiff_height = str(stiff_height)
    shear = str(shear)

    shear_demand = Math(inline=True)

    if location == 'flange':
        shear_demand.append(NoEscape(r'\begin{aligned} {V_{st}}_{f} &=  {\sigma_{st}}_{f} \times ({L_{st}}_{f}~{H_{st}}_{f}) \\'))
    elif location == 'web':
        shear_demand.append(NoEscape(r'\begin{aligned} {V_{st}}_{w} &=  {\sigma_{st}}_{w} \times ({L_{st}}_{w}~{H_{st}}_{w}) \\'))
    elif location == 'across_web':
        shear_demand.append(NoEscape(r'\begin{aligned} {V_{st}}_{aw} &=  {\sigma_{st}}_{aw} \times ({L_{st}}_{aw}~{H_{st}}_{aw}) \\'))
    else:
        shear_demand.append(NoEscape(r'\begin{aligned} V_{st} &=  \sigma_{st} \times (L_{st}~H_{st}) \\'))

    shear_demand.append(NoEscape(r'&              =  \frac{' + sigma + r' \times (' + stiff_length + r'\times' + stiff_height + r')}{1000} \\'))
    shear_demand.append(NoEscape(r'&              =  ' + shear + r' \end{aligned}'))

    return shear_demand


def shear_capacity_stiffener(stiff_thk, stiff_height, stiff_fy, shear_capa, gamma_m0, location='flange'):
    """ """
    stiff_thk = str(stiff_thk)
    stiff_height = str(stiff_height)
    stiff_fy = str(stiff_fy)
    shear_capa = str(shear_capa)
    gamma_m0 = str(gamma_m0)

    shear_capacity = Math(inline=True)

    if location == 'flange':
        shear_capacity.append(NoEscape(r'\begin{aligned} {V_{d}}_{f} &=  \frac{A_{vg}~{f_{y}}_{st}}{\sqrt{3}~\gamma_{m0}} \\'))
        shear_capacity.append(NoEscape(r'&             =  \frac{{(H_{st}}_{f}\times {t_{st}}_{f}){f_{y}}_{st}}{\sqrt{3}~\gamma_{m0}} \\'))
    elif location == 'web':
        shear_capacity.append(NoEscape(r'\begin{aligned} {V_{d}}_{w} &=  \frac{A_{vg}~{f_{y}}_{st}}{\sqrt{3}~\gamma_{m0}} \\'))
        shear_capacity.append(NoEscape(r'&             =  \frac{{(H_{st}}_{w}\times {t_{st}}_{w}){f_{y}}_{st}}{\sqrt{3}~\gamma_{m0}} \\'))
    elif location == 'across_web':
        shear_capacity.append(NoEscape(r'\begin{aligned} {V_{d}}_{aw} &=  \frac{A_{vg}~{f_{y}}_{st}}{\sqrt{3}~\gamma_{m0}} \\'))
        shear_capacity.append(NoEscape(r'&             =  \frac{{(H_{st}}_{aw}\times {t_{st}}_{aw}){f_{y}}_{st}}{\sqrt{3}~\gamma_{m0}} \\'))
    else:
        shear_capacity.append(NoEscape(r'\begin{aligned} {V_{d}}_{st} &=  \frac{A_{vg}~{f_{y}}_{st}}{\sqrt{3}~\gamma_{m0}} \\'))
        shear_capacity.append(NoEscape(r'&             =  \frac{(H_{st} \times t_{st}) {f_{y}}_{st}} {\sqrt{3}~\gamma_{m0}} \\'))

    shear_capacity.append(NoEscape(r'&             =  \frac{(' + stiff_height + r' \times ' + stiff_thk + r') \times ' + stiff_fy + r'}'
                                                                                r'{\sqrt{3} \times ' + gamma_m0 + r' \times 1000} \\'))

    shear_capacity.append(NoEscape(r'&              =  ' + shear_capa + r' \\ \\'))
    shear_capacity.append(NoEscape(r'&[Ref.~IS~800:2007~(Cl.~8.4.1) \end{aligned}'))

    return shear_capacity


def moment_demand_stiffener(sigma, stiff_thk, stiff_length, moment, location='flange'):
    """ """
    sigma = str(round(sigma, 2))
    stiff_length = str(stiff_length)
    stiff_thk = str(stiff_thk)
    moment = str(moment)

    moment_demand = Math(inline=True)

    if location == 'flange':
        moment_demand.append(NoEscape(r'\begin{aligned} {M_{st}}_{f} &=  {\sigma_{st}}_{f} \times {t_{st}}_{f}~\frac{{{L_{st}}_{f}}^{2}}{2} \\'))
    elif location == 'web':
        moment_demand.append(NoEscape(r'\begin{aligned} {M_{st}}_{w} &=  {\sigma_{st}}_{w} \times {t_{st}}_{f}~\frac{{{L_{st}}_{f}}^{2}}{2} \\'))
    elif location == 'across_web':
        moment_demand.append(NoEscape(r'\begin{aligned} {M_{st}}_{aw} &=  {\sigma_{st}}_{aw} \times {t_{st}}_{f}~\frac{{{L_{st}}_{f}}^{2}}{2} \\'))
    else:
        moment_demand.append(NoEscape(r'\begin{aligned} M_{st} &=  \sigma_{st} \times t_{st}~\frac{{L_{st}}^{2}} {2} \\'))

    moment_demand.append(NoEscape(r'&              =  \frac{' + sigma + r' \times ' + stiff_thk + r'\times (\frac{' + stiff_length + r'^{2}}{2}) } '
                                                                                                                                     r'{10 ^{6}} \\'))
    moment_demand.append(NoEscape(r'&              =  ' + moment + r' \end{aligned}'))

    return moment_demand


def section_modulus_stiffener(z_val, modulus='plastic'):
    """ """
    z_val = str(round(z_val * 10 ** -3, 2))

    z = Math(inline=True)
    if modulus == 'plastic':
        z.append(NoEscape(r'\begin{aligned} {z_{p}}_{st} = ' + z_val + r' \times 10^{3} \end{aligned}'))
    else:
        z.append(NoEscape(r'\begin{aligned} {z_{e}}_{st} = ' + z_val + r' \times 10^{3} \end{aligned}'))

    return z


def moment_capacity_stiffener(zp, stiff_fy, gamma_m0, moment_capa, location='flange'):
    """ """
    zp = str(round(zp * 10 ** -3, 2))
    stiff_fy = str(stiff_fy)
    moment_capa = str(moment_capa)
    gamma_m0 = str(gamma_m0)

    moment_capacity = Math(inline=True)

    if location == 'flange':
        moment_capacity.append(NoEscape(r'\begin{aligned} {M_{d}}_{f} &=  \frac{\beta_{b}~ {z_{p}}_{st}~{f_{y}}_{st}}{\gamma_{m0}} \\'))
    elif location == 'web':
        moment_capacity.append(NoEscape(r'\begin{aligned} {M_{d}}_{w} &=  \frac{\beta_{b}~ {z_{p}}_{st}~{f_{y}}_{st}}{\gamma_{m0}} \\'))
    elif location == 'across_web':
        moment_capacity.append(NoEscape(r'\begin{aligned} {M_{d}}_{aw} &=  \frac{\beta_{b}~ {z_{p}}_{st}~{f_{y}}_{st}}{\gamma_{m0}} \\'))
    else:
        moment_capacity.append(NoEscape(r'\begin{aligned} {M_{d}}_{st} &=  \frac{\beta_{b}~ {z_{e}}_{st}~{f_{y}}_{st}}{\gamma_{m0}} \\'))

    moment_capacity.append(NoEscape(r'&             =  \frac{1\times~ {z_{p}}_{st}~{f_{y}}_{st}}{\gamma_{m0}}~~~~(\beta_{b} = 1) \\'))
    moment_capacity.append(
        NoEscape(r'&             =  \frac{1\times~' + zp + r'\times 10^{3} \times' + stiff_fy + r'}{' + gamma_m0 + r' \times 10^{6}} \\'))
    moment_capacity.append(NoEscape(r'&              =  ' + moment_capa + r' \\ \\'))
    moment_capacity.append(NoEscape(r'&[Ref.~IS~800:2007~(Cl.~8.2.1.2) \end{aligned}'))

    return moment_capacity



def stiff_len_chs(bp_length, od, stiff_length):
    """ """
    bp_length = str(bp_length)
    od = str(od)
    stiff_length = str(stiff_length)

    len = Math(inline=True)

    len.append(NoEscape(r'\begin{aligned} L_{st} &= \frac{L - OD}{2} \\'))
    len.append(NoEscape(r'                       &= \frac{' + bp_length + r' - ' + od + r'}{2} \\'))
    len.append(NoEscape(r'                       &= ' + stiff_length + r' \end{aligned}'))

    return len


def stiff_len_shs(bp_length, bp_width, col_D, col_B, stiff_length):
    """ """
    len = Math(inline=True)

    len.append(NoEscape(r'\begin{aligned} L_{st} &= \frac{L - D}{2}~ or~ \frac{L - B}{2}\\'))
    len.append(NoEscape(r'                       &= \frac{' + str(bp_length) + r' - ' + str(col_D) + r'}{2}~ or~ '
                                                  r'\frac{' + str(bp_width) + r' - ' + str(col_B) + r'}{2}\\'))
    len.append(NoEscape(r'                       &= ' + str(stiff_length) + r' \end{aligned}'))

    return len


def stiff_height_chs(stiff_length, stiff_height):
    """ """

    height = Math(inline=True)

    height.append(NoEscape(r'\begin{aligned} H_{st} &= L_{st} + 50 \\'))
    height.append(NoEscape(r'                       &= ' + str(stiff_length) + r' + 50 \\'))
    height.append(NoEscape(r'                       &= ' + str(stiff_height) + r' \end{aligned}'))

    return height


def stiff_thk_hollow(stiff_length, epsilon, stiff_thk, tube_thk):
    """ """

    thickness = Math(inline=True)

    thickness.append(NoEscape(r'\begin{aligned} t_{st} &= \bigg(\frac{L_{st}}{13.6 \times \epsilon_{st}}\bigg) \geq T \\'))
    thickness.append(NoEscape(r'&        = \bigg(\frac{' + str(stiff_length) + r'}{13.6 \times ' + str(epsilon) + r'}\bigg) \geq ' + str(tube_thk) + r' \\'))
    thickness.append(NoEscape(r'&        = max(' + str(stiff_thk) + r' , ' + str(tube_thk) + r') \\ \\'))
    thickness.append(NoEscape(r'& [Ref.~IS~800:2007,~Table~2] \end{aligned}'))

    return thickness


def stiffener_stress(actual_bearing_stress):
    """ """

    stress = Math(inline=True)
    stress.append(NoEscape(r'\begin{aligned} &= {\sigma_{br}}_{actual}  \\'))
    stress.append(NoEscape(r'&                    = ' + str(actual_bearing_stress) + r' \end{aligned}'))

    return stress


def high_shear_req(shear_capa_stiffener):
    """ """
    shear_req = Math(inline=True)

    shear_req.append(NoEscape(r'\begin{aligned} V_{st} &\leq  0.6 \times {V_{d}}_{st} \\'))
    shear_req.append(NoEscape(r'                       &\leq  0.6 \times ' + str(shear_capa_stiffener) + r' \\'))
    shear_req.append(NoEscape(r'                       &\leq  ' + str(round(0.6 * shear_capa_stiffener, 2)) + r' \end{aligned}'))

    return shear_req


def shear_resistance(axial_load, mu, shear_resistance_val):
    """ """
    resistance = Math(inline=True)
    resistance.append(NoEscape(r'\begin{aligned} V_{r} &= P_{c} \times \mu  \\'))
    resistance.append(NoEscape(r'&                      = ' + str(axial_load) + r' \times ' + str(mu) + r' \\'))
    resistance.append(NoEscape(r'&                      = ' + str(shear_resistance_val) + r' \end{aligned}'))

    return resistance


def shear_load(shear_load, location='L1'):
    """ """
    shear = Math(inline=True)

    if location == 'L1':
        shear.append(NoEscape(r'\begin{aligned} V_{1} &= ' + str(shear_load) + r' ~~kN \end{aligned}'))
    else:
        shear.append(NoEscape(r'\begin{aligned} V_{2} &= ' + str(shear_load) + r' ~~kN \end{aligned}'))

    return shear


def shear_resistance_check(shear_load, shear_resistance_val, remark='', location='L1'):
    """ """
    resistance_check = Math(inline=True)

    if location == 'L1':
        if remark == 'Shear key required':
            resistance_check.append(NoEscape(r'\begin{aligned} V_{1} &> V_{r}  \\'))
            resistance_check.append(NoEscape(r'  ' + str(shear_load) + r' &> ' + str(shear_resistance_val) + r'  \end{aligned}'))
        else:
            resistance_check.append(NoEscape(r'\begin{aligned} V_{1} &\leq V_{r}  \\'))
            resistance_check.append(NoEscape(r'  ' + str(shear_load) + r' &\leq ' + str(shear_resistance_val) + r'  \end{aligned}'))
    else:
        if remark == 'Shear key required':
            resistance_check.append(NoEscape(r'\begin{aligned} V_{2} &> V_{r}  \\'))
            resistance_check.append(NoEscape(r'  ' + str(shear_load) + r' &> ' + str(shear_resistance_val) + r'  \end{aligned}'))
        else:
            resistance_check.append(NoEscape(r'\begin{aligned} V_{2} &\leq V_{r}  \\'))
            resistance_check.append(NoEscape(r'  ' + str(shear_load) + r' &\leq ' + str(shear_resistance_val) + r'  \end{aligned}'))

    return resistance_check


def key_length(length, location='L1'):
    """ """
    length_eqn = Math(inline=True)

    if location == 'L1':
        length_eqn.append(NoEscape(r'\begin{aligned} L_{1} &= ' + str(length) + r' \end{aligned}'))
    else:
        length_eqn.append(NoEscape(r'\begin{aligned} L_{2} &= ' + str(length) + r' \end{aligned}'))

    return length_eqn


def key_depth(depth, location='L1'):
    """ """
    depth_eqn = Math(inline=True)

    if location == 'L1':
        depth_eqn.append(NoEscape(r'\begin{aligned} H_{1} &= ' + str(depth) + r' \end{aligned}'))
    else:
        depth_eqn.append(NoEscape(r'\begin{aligned} H_{2} &= ' + str(depth) + r' \end{aligned}'))

    return depth_eqn


def key_bearing_stress(load_shear, shear_resistance, key_length, key_depth, key_bearing_stress, location='L1'):
    """ """
    bearing_stress = Math(inline=True)

    if location == 'L1':
        bearing_stress.append(NoEscape(r'\begin{aligned} \sigma_{1} &= \frac{V_{1} - V_{r}} {L_{1} \times H_{1}} \\'))
    else:
        bearing_stress.append(NoEscape(r'\begin{aligned} \sigma_{2} &= \frac{V_{2} - V_{r}} {L_{2} \times H_{2}} \\'))

    bearing_stress.append(NoEscape(r' &= \frac{(' + str(load_shear * 1e-3) + r' - ' + str(shear_resistance * 1e-3) + r') \times 10^{3} } {'
                                   + str(key_length) + r' \times ' + str(key_depth) + r'} \\'))
    bearing_stress.append(NoEscape(r' &= ' + str(key_bearing_stress) + r' \end{aligned}'))

    return bearing_stress


def key_moment_demand(load_shear, shear_resistance, key_len, load_unit_len, key_depth, moment_demand, location='L1'):
    """ """
    key_md = Math(inline=True)

    if location == 'L1':
        key_md.append(NoEscape(r' \begin{aligned} w_{1} &= \frac{V_{1} - V_{r}}{L_{1}}~~~~(kN/mm) \\'))
    else:
        key_md.append(NoEscape(r' \begin{aligned} w_{2} &= \frac{V_{2} - V_{r}}{L_{2}}~~~~(kN/mm) \\'))

    key_md.append(NoEscape(r' &= \frac{' + str(load_shear * 1e-3) + r' - ' + str(shear_resistance * 1e-3) + r'}'r'{' + str(key_len) + r'} \\'))
    key_md.append(NoEscape(r'                       &= ' + str(round(load_unit_len * 1e-3, 2)) + r' \\ \\'))

    if location == 'L1':
        key_md.append(NoEscape(r'                {M_{d}}_{1} &= w_{1} \times \frac{{H_{1}}^{2}} {2} \\'))
    else:
        key_md.append(NoEscape(r'                {M_{d}}_{2} &= w_{2} \times \frac{{H_{2}}^{2}} {2} \\'))

    key_md.append(NoEscape(r'                            &= ' + str(round(load_unit_len * 1e-3, 2)) + r' \times \frac{{' + str(key_depth) + r'}^{2}} {2} '
                                                                                                                                  r'\times 10^{-3} \\'))
    key_md.append(NoEscape(r'                            &= ' + str(round(moment_demand * 1e-3, 2)) + r' \end{aligned}'))

    return key_md


def key_moment_capacity(key_len, key_thk, key_fy, gamma_m0, moment_capacity, beta_b=1, location='L1'):
    """ """
    key_capacity = Math(inline=True)

    if location == 'L1':
        key_capacity.append(NoEscape(r' \begin{aligned} {M_{p}}_{1} &= \beta_{b} Z_{p} f_{y} / \gamma_{m0} \\'))
        key_capacity.append(NoEscape(r'&                           = \frac{\beta_{b} \bigg(\frac{L_{1}t_{1}^{2}} {4} \bigg) f_{y} } {\gamma_{m0}} \\'))
    else:
        key_capacity.append(NoEscape(r' \begin{aligned} {M_{p}}_{2} &= \beta_{b} Z_{p} f_{y} / \gamma_{m0} \\'))
        key_capacity.append(NoEscape(r'&                            = \frac{\beta_{b} \bigg(\frac{L_{2}t_{2}^{2}} {4} \bigg) f_{y} } {\gamma_{m0}} \\'))

    key_capacity.append(NoEscape(r'&                            = \frac{' + str(beta_b) + r' \times \bigg(\frac{' + str(key_len) + r' \times '
                           + str(key_thk) + r'^{2}} {4} \bigg) \times ' + str(key_fy) + r' } {' + str(gamma_m0) + r' \times 10^{6} } \\'))
    key_capacity.append(NoEscape(r'&  = ' + str(moment_capacity) + r' \end{aligned}'))

    return key_capacity


def key_thk(moment_demand, gamma_m0, key_fy, key_len, key_thk_val, column_tw, key_thk, location='L1'):
    """ """
    key_thk_eqn = Math(inline=True)

    if location == 'L1':
        key_thk_eqn.append(NoEscape(r' \begin{aligned} t_{1} &= \sqrt{\frac{4 M_{d}}{L_{1}~ (f_{y}/\gamma_{m0})}} \\'))
    else:
        key_thk_eqn.append(NoEscape(r' \begin{aligned} t_{2} &= \sqrt{\frac{4 M_{d}}{L_{2}~ (f_{y}/\gamma_{m0})}} \\'))

    key_thk_eqn.append(NoEscape(r'& = \sqrt{\frac{4 \times ' + str(round(moment_demand * 1e-6, 2)) + r' \times 10^{6}} {' + str(key_len) + r' \times ('
                                + str(key_fy) + r'/ '+ str(gamma_m0) + r')}} \\'))
    key_thk_eqn.append(NoEscape(r'& = ' + str(round(key_thk_val, 2)) + r' \\'))

    if location == 'L1':
        key_thk_eqn.append(NoEscape(r'& = max(t_{1},~t) \\'))
    else:
        key_thk_eqn.append(NoEscape(r'& = max(t_{2},~t) \\'))

    key_thk_eqn.append(NoEscape(r'& = max(' + str(round(key_thk_val, 2)) + r',~' + str(column_tw) + r') \\'))

    if location == 'L1':
        key_thk_eqn.append(NoEscape(r'& = ' + str(key_thk) + r' \end{aligned}'))
    else:
        key_thk_eqn.append(NoEscape(r'& = ' + str(key_thk) + r' \\ \\'))
        key_thk_eqn.append(NoEscape(r' [Note: If~t_{1} & ~is~provided,~ t_{2}~is~at-least \\'))
        key_thk_eqn.append(NoEscape(r' equal~to~t_{1}] \end{aligned}'))

    return key_thk_eqn


def high_shear_provided(shear_on_stiffener):
    """ """
    shear_provided = Math(inline=True)

    shear_provided.append(NoEscape(r'\begin{aligned} V_{st} &= ' + str(shear_on_stiffener) + r' \end{aligned}'))

    return shear_provided


def bolt_shear_demand(V, n_bolts, V_sb, type = None):

    """
    Calculate bolt shear demand in each bolts

    Args:
           V: factored shear load in KN (float)
           n_bolts: no. of bolts (int)
           V_d:bolt shear demand in KN (float)
    Returns:
        shear demand in bolts
    """
    V = str(V)
    n_bolts = str(n_bolts)
    V_sb = str(V_sb)
    type = str(type)
    bolt_shear_demand = Math(inline=True)
    if type == 'Bearing Bolt':
        bolt_shear_demand.append(NoEscape(r'\begin{aligned} V_{sb} &= \frac{V_{u}}{\ n} \\'))
    else:
        bolt_shear_demand.append(NoEscape(r'\begin{aligned} V_{sf} &= \frac{V}{\ n} \\'))
    bolt_shear_demand.append(NoEscape(r'&=\frac{' + V + '}{' + n_bolts + r'} \\'))
    bolt_shear_demand.append(NoEscape(r'&= ' + V_sb + r'\end{aligned}'))
    return bolt_shear_demand


def bb_endplate_height_prov(beam_D, end_distance_provided, pitch_distance_provided, height_plate, bolt_row=None, type=None):
    beam_D = str(beam_D)
    height_plate = str(height_plate)
    end_distance_provided = str(end_distance_provided)
    pitch_distance_provided = str(pitch_distance_provided)
    bb_endplate_height_prov = Math(inline=True)

    if type == 'Flushed - Reversible Moment':
        bb_endplate_height_prov.append(NoEscape(r'\begin{aligned} h_{ep} &= D + 25 \\'))
        bb_endplate_height_prov.append(NoEscape(r' &= ' + beam_D + r'+ 25 \\'))
    elif type == 'Extended One Way - Irreversible Moment':
        if bolt_row <= 4:
            bb_endplate_height_prov.append(NoEscape(r'\begin{aligned} h_{ep} &= D + 12.5 + (2 \times e)\\'))
            bb_endplate_height_prov.append(NoEscape(r' &= ' + beam_D + r'+ 12.5 + (2 \times ' + end_distance_provided + r')\\'))
        else:  # 2 rows above tension flange which is maximum allowable
            bb_endplate_height_prov.append(NoEscape(r'\begin{aligned} h_{ep} &= D + 12.5 + (2 \times e)+ p\\'))
            bb_endplate_height_prov.append(
                NoEscape(r' &= ' + beam_D + r' + 12.5 + (2 \times ' + end_distance_provided + r')+ ' + pitch_distance_provided + r'\\'))
    else:
        if bolt_row < 8:  # 1 row outside tension and compressionflange
            bb_endplate_height_prov.append(NoEscape(r'\begin{aligned} h_{ep} &= D + (2 \times (2 \times e))\\'))
            bb_endplate_height_prov.append(NoEscape(r' &= ' + beam_D + r' + (2 \times (2 \times ' + end_distance_provided + r'))\\'))
        else:  # 2 rows outside tension and compression flange which is maximum allowable
            bb_endplate_height_prov.append(NoEscape(r'\begin{aligned} h_{ep} &= D + (2 \times (2 \times e))+(2 \times p)\\'))
            bb_endplate_height_prov.append(
                NoEscape(r'&= ' + beam_D + r' + (2 \times (2 \times ' + end_distance_provided + r'))+(2 \times ' + pitch_distance_provided + r'\\'))
    bb_endplate_height_prov.append(NoEscape(r'&= ' + height_plate + r'\end{aligned}'))
    return bb_endplate_height_prov


def bb_endplate_width_prov(B_ep, B):
    B = str(B)
    B_ep = str(B_ep)
    bb_endplate_width_prov = Math(inline=True)
    bb_endplate_width_prov.append(NoEscape(r'\begin{aligned} b_{ep} &= B + 25 \\'))
    bb_endplate_width_prov.append(NoEscape(r' &= ' + B + r' + 25 \\'))
    bb_endplate_width_prov.append(NoEscape(r' &= ' + B_ep + r'\end{aligned}'))
    return bb_endplate_width_prov


def stiffener_height_prov(b_ep, t_w, h_ep, D, h_sp, type=None):
    h_ep = str(h_ep)
    b_ep = str(b_ep)
    t_w = str(t_w)
    D = str(D)
    h_sp = str(h_sp)
    stiffener_height_prov = Math(inline=True)
    if type == 'Flushed - Reversible Moment':

        stiffener_height_prov.append(NoEscape(r'\begin{aligned} h_{st} &= b_{ep} - \frac{t}{2} \\'))
        stiffener_height_prov.append(NoEscape(r' &= '+b_ep+r' - \frac{'+t_w+r'}{2}\\'))

    else:
        if type == 'Extended Both Ways - Reversible Moment':
            stiffener_height_prov.append(NoEscape(r'\begin{aligned} h_{st} &= h_{ep} - \frac{D}{2} \\'))
            stiffener_height_prov.append(NoEscape(r' &= ' + h_ep + r' - \frac{' + D + r'}{2}\\'))
        else:
            stiffener_height_prov.append(NoEscape(r'\begin{aligned} h_{st} &= h_{ep} - D -12.5 \\'))
            stiffener_height_prov.append(NoEscape(r' &= '+h_ep+r' - '+D +r'-12.5 \\'))


    stiffener_height_prov.append(NoEscape(r' &= ' + h_sp + r'\end{aligned}'))
    return stiffener_height_prov


def stiffener_length_prov(h_sp, l_sp, type=None):
    h_sp = str(h_sp)
    l_sp = str(l_sp)
    stiffener_length_prov = Math(inline=True)
    if type == 'Flushed - Reversible Moment':

        stiffener_length_prov.append(NoEscape(r'\begin{aligned} l_{st} &= 2 * h_{st}  \\'))
        stiffener_length_prov.append(NoEscape(r'&= 2 * '+ h_sp +r' \\'))
    else:
        stiffener_length_prov.append(NoEscape(r'\begin{aligned} l_{st} &= \frac{h_{st}}{tan(30)}  \\'))
        stiffener_length_prov.append(NoEscape(r'&= \frac{'+h_sp+r'} {tan(30)}  \\'))

    stiffener_length_prov.append(NoEscape(r' &= ' + l_sp + r'\end{aligned}'))

    return stiffener_length_prov


def f_a_stress_due_to_axial_force(A_f, t_w, L_weld, f_a):
    """
    t_w = weld size of the weld (mm)
    A_f = Factored Axial load (N-mm)
    L_weld = weld_length_web (mm)
    :return:
    """
    A_f = str(A_f)
    t_w = str(t_w)
    L_weld = str(L_weld)
    f_a = str(f_a)
    f_a_stress_due_to_axial_force = Math(inline=True)

    f_a_stress_due_to_axial_force.append(NoEscape(r'\begin{aligned} f_a &= \frac{A_f \times 10^3}{0.7 \times t_w \times L_{weld}}\\'))
    f_a_stress_due_to_axial_force.append(NoEscape(r' &= \frac{'+A_f+r'\times 10^3}{0.7 \times '+t_w+r' \times '+L_weld+r'}\\'))
    f_a_stress_due_to_axial_force.append(NoEscape(r' &= '+f_a+r'\end{aligned}'))

    return f_a_stress_due_to_axial_force


def q_stress_due_to_shear_force(V, t_w, L_weld, q):
    """
    t_w = weld size of the weld (mm)
    V = Factored Shear load (N-mm)
    L_weld = weld_length_web (mm)
    :return:
    """
    V = str(V)
    t_w = str(t_w)
    L_weld = str(L_weld)
    q = str(q)
    q_stress_due_to_shear_force = Math(inline=True)

    q_stress_due_to_shear_force.append(NoEscape(r'\begin{aligned} q &= \frac{V \times 10^3}{0.7 \times t_w \times L_{weld}}\\'))
    q_stress_due_to_shear_force.append(NoEscape(r'&= \frac{'+V+ r' \times  10^3}{0.7 \times'+t_w+r' \times '+L_weld+r'}\\'))

    q_stress_due_to_shear_force.append(NoEscape(r' &= ' + q + r'\end{aligned}'))
    return q_stress_due_to_shear_force


def f_e_weld_stress_due_to_combined_load(f_a, f_e, q):
    """
    t_w = weld size of the weld (mm)
    V = Factored Shear load (N-mm)
    L_weld = weld_length_web (mm)
    :return:
    """
    f_a = str(f_a)
    f_e = str(f_e)
    q = str(q)

    f_e_weld_stress_due_to_combined_load = Math(inline=True)
    f_e_weld_stress_due_to_combined_load.append(NoEscape(r'\begin{aligned} f_e  &= \sqrt{f_a + (3 q ^ 2)}\\'))

    f_e_weld_stress_due_to_combined_load.append(NoEscape(r' &= \sqrt{('+f_a+r')  + (3 \times'+ q+r' ^ 2)}\\'))
    f_e_weld_stress_due_to_combined_load.append(NoEscape(r' &= ' + f_e+ r'\end{aligned}'))

    return f_e_weld_stress_due_to_combined_load


def weld_length_web_prov(beam_D, beam_tf, beam_r1, L_weld):
    beam_D = str(beam_D)
    beam_r1 = str(beam_r1)
    beam_tf = str(beam_tf)
    L_weld = str(L_weld)
    weld_length_web_prov = Math(inline=True)

    weld_length_web_prov.append(NoEscape(r'\begin{aligned} L_{weld} &= 2 \times (D - (2 \times T) - (2 \times R1) - 20)\\'))
    weld_length_web_prov.append(NoEscape(r'&= 2 * ('+beam_D+r' - (2 \times '+beam_tf+r') - (2 \times'+beam_r1+r') - 20)\\'))
    weld_length_web_prov.append(NoEscape(r' &= ' + L_weld+ r'\end{aligned}'))
    return weld_length_web_prov


def tension_critical_bolt_prov(M,t_ba, n_c,r_1,n_r, r_i ,n,type,r_3= 0):
    M= str(M)
    t_ba = str(t_ba)
    n_c = str(n_c)
    r_1 = str(r_1)
    n_r = str(n_r)
    r_i = str(r_i)
    r_3 = str(r_3)
    tension_critical_bolt_prov = Math(inline=True)

    if type =="flush" :
        tension_critical_bolt_prov.append(NoEscape(r'\begin{aligned} t_{ba} &= \frac{M}{n_c \times (r_1 + \displaystyle\sum_{i = 2} ^ {n_r} \frac{r_i ^2}{r_1}) }\\'))
        tension_critical_bolt_prov.append(NoEscape(r'&= \frac{'+M+'}{'+n_c+ r'\times ('+r_1+' + \displaystyle\sum_{i=2} ^ {'+n_r+r'} \frac{'+r_i+' ^2}{'+r_1+r'}) }\end{aligned}'))
    else:
        if n_r==3 :
            # multi = 2
            i=3
            i= str(i)
            # multi = str(multi)
            tension_critical_bolt_prov.append(NoEscape(r'\begin{aligned} t_{ba} &= \frac{M}{2 \times n_c \times (r_1 + \displaystyle\sum_{i} ^ {n_r} \frac{r_i ^2}{r_1}) }\\'))
            tension_critical_bolt_prov.append(NoEscape(r'&= \frac{' + M + r'}{2 \times' + n_c + r'\times (' + r_1 + ' + \displaystyle\sum_{i=' + i + '} ^ {' + n_r + r'} \frac{' + r_i + ' ^2}{' + r_1 + r'}) }\\'))
        elif n_r==4:
            # multi = 2
            i = 3
            i = str(i)
            # multi = str(multi)
            tension_critical_bolt_prov.append(NoEscape(r'\begin{aligned} t_{ba} &= \frac{M}{2 \times n_c \times (r_1 + \displaystyle\sum_{i} ^ {n_r} \frac{r_i ^2}{r_1}) }\\'))
            tension_critical_bolt_prov.append(NoEscape(r'&= \frac{' + M + r'}{2 \times' + n_c + r'\times(' + r_1 + ' + \displaystyle\sum_{i=' + i + '} ^ {' + n_r + r'} \frac{' + r_i + ' ^2}{' + r_1 + r'}) }\\'))
        elif n==5:

            multi = 4
            i = 3
            i = str(i)
            multi = str(multi)

            tension_critical_bolt_prov.append(NoEscape(r'\begin{aligned} t_{ba} &= \frac{M}{4 \times n_c \times (r_1 + \sum_{i} ^ {n_r} \frac{r_i ^2}{r_1}) }\\'))
            tension_critical_bolt_prov.append(NoEscape(r'&= \frac{' + M + r'}{4 \times' + n_c + r'\times (' + r_1 + ' + \sum_{i=' + i + '} ^ {' + n_r + r'} \frac{' + r_i + ' ^2}{' + r_1 + r'}) }\\'))

        elif n >= 6:
            # multi = 4
            i=6
            i = str(i)
            # multi = str(multi)
            r_3 =str(r_3)
            tension_critical_bolt_prov.append(NoEscape(r'\begin{aligned} t_{ba} &= \frac{M}{4 \times n_c \times (r_1 + \frac{r_3^2}{r_1} + \displaystyle\sum_{i} ^ {n_r} \frac{r_i ^2}{r_1}) }\\'))
            tension_critical_bolt_prov.append(NoEscape(r'&= \frac{' + M + r'}{4 \times' + n_c + r'\times (' + r_1 + r' + \frac{'+r_3+'^2}{'+r_1+'} +\displaystyle\sum_{i=' + i + '} ^ {' + n_r + r'} \frac{' + r_i + ' ^2}{' + r_1 + r'}) }\\'))
        else:
            # multi = 4
            i = 6
            i = str(i)
            # multi = str(multi)
            r_3 = str(r_3)
            tension_critical_bolt_prov.append(NoEscape(
                r'\begin{aligned} t_{ba} &= \frac{M}{4 \times n_c \times(r_1 + \frac{r_3^2}{r_1} + \displaystyle\sum_{i} ^ {n_r} \frac{r_i ^2}{r_1}) }\\'))
            tension_critical_bolt_prov.append(NoEscape(
                r'&= \frac{' + M + r'}{4 \times' + n_c + r'\times(' + r_1 + r' + \frac{' + r_3 + '^2}{' + r_1 + '} +\displaystyle\sum_{i=' + i + '} ^ {' + n_r + r'} \frac{' + r_i + ' ^2}{' + r_1 + r'}) }\\'))
    tension_critical_bolt_prov.append(NoEscape(r' &= ' + t_ba + r'\end{aligned}'))

    return tension_critical_bolt_prov

def req_para_end_plate(e, beam_r1,l_v,beam_tf,n_c, r_sum,b_e):
    e = str(e)
    beam_r1 = str(beam_r1)
    l_v = str(l_v)
    beam_tf = str(beam_tf)
    n_c = str(n_c)
    r_sum = str(r_sum)
    b_e = str(b_e)
    req_para_end_plate = Math(inline=True)
    req_para_end_plate.append(NoEscape(r'\begin{aligned} l_v &= e~-~ \frac{R_1}{2} \\'))
    req_para_end_plate.append(NoEscape(r'&= '+e+r'~-~ \frac{'+beam_r1+r'}{2} \\'))
    req_para_end_plate.append(NoEscape(r'&= ' + l_v + r' \\'))

    req_para_end_plate.append(NoEscape(r'b_e &= \frac{B}{n_c}\\'))
    req_para_end_plate.append(NoEscape(r'&= \frac{'+beam_tf+'}{'+n_c+r'}\\'))
    req_para_end_plate.append(NoEscape(r'&= '+ b_e + r' \\'))

    req_para_end_plate.append(NoEscape(r' r_i&= ' + r_sum + r'\end{aligned}'))
    return req_para_end_plate

def cl_10_4_6_friction_bolt_combined_shear_and_tension(V_sf, V_df, T_f, T_df, value):  # Todo:not done
    """
    Check for bolt subjected to combined shear and tension
    Args:
        V_sb - factored shear force acting on the bolt,
        V_db - design shear capacity,
        T_b - factored tensile force acting on the bolt,
        T_db - design tension capacity.
    Returns:
        combined shear and friction value
    Note:
        Reference:
        IS 800:2007,  cl 10.3.6
    """
    V_sf = str(V_sf)
    V_df = str(V_df)
    T_f = str(T_f)
    T_df = str(T_df)
    value = str(value)

    combined_capacity_eqn = Math(inline=True)
    combined_capacity_eqn.append(NoEscape(r'\begin{aligned}\bigg(\frac{V_{sf}}{V_{df}}\bigg)^2 + \bigg(\frac{T_{f}}{T_{df}}\bigg)^2  &\leq 1.0\\'))
    combined_capacity_eqn.append(NoEscape(r'\bigg(\frac{' + V_sf + '}{' + V_df + r'}\bigg)^2 + \bigg(\frac{' + T_f + '}{' + T_df + r'}\bigg)^2 &= '
                                          + value + r'\\'))
    combined_capacity_eqn.append(NoEscape(r'[Ref.~IS~800:2007,~Cl.~10.3.6]\end{aligned}'))

    return combined_capacity_eqn

def moment_ep(t_1,lv,Q,le,mp_plate): ## beam beam end plate
    t_1 =str(t_1)
    lv =str(lv)
    Q =str(Q)
    le =str(le)
    mp_plate =str(mp_plate)
    moment_ep_eqn = Math(inline=True)
    moment_ep_eqn.append(NoEscape(r'\begin{aligned} M_{ep} &=((t_1 \times lv) - (Q \times le))\\'))
    moment_ep_eqn.append(NoEscape(r'&= (('+t_1+ r' \times '+lv+') - ('+Q+ r'\times '+le+r'))\\'))
    moment_ep_eqn.append(NoEscape(r'&= ' + mp_plate + r'\end{aligned}'))

    return moment_ep_eqn

def weld_size_ep_web_req(load_shear,gamma_mw,weld_length_web,fu,weld_size_web):
    load_shear=str(load_shear)
    gamma_mw =str(gamma_mw)
    weld_length_web =str(weld_length_web)
    fu =str(fu)
    weld_size_web=str( weld_size_web)

    weld_size_ep_web_req_eqn = Math(inline=True)
    weld_size_ep_web_req_eqn.append(NoEscape(r'\begin{aligned} t_{ew} &= \frac{V_u \times   1000\times \sqrt(3) \times \gamma_{mw}}{(0.7 \times L_{weld} \times fu)}\\'))
    weld_size_ep_web_req_eqn.append( NoEscape(r' &= \frac{'+load_shear+r'  \times   1000\times \sqrt(3) \times '+gamma_mw+r'}{(0.7 \times '+weld_length_web+r'   \times    '+ fu+r')}\\'))
    weld_size_ep_web_req_eqn.append(NoEscape(r'&= ' + weld_size_web + r'\end{aligned}'))
    return weld_size_ep_web_req_eqn

def weld_size_ep_web_prov(weld_size_web1,weld_size_web,min_size):
    weld_size_web = str(weld_size_web)
    weld_size_web1 = str(weld_size_web1)
    min_size = str(min_size)
    weld_size_ep_web_prov_eqn = Math(inline=True)
    weld_size_ep_web_prov_eqn.append(NoEscape(r'\begin{aligned} t_w &= max(t_{ew},t_{wmin})\\'))
    weld_size_ep_web_prov_eqn.append(NoEscape(r'&= max('+weld_size_web1+','+min_size+r')\\'))
    weld_size_ep_web_prov_eqn.append(NoEscape(r'&= ' + weld_size_web + r'\end{aligned}'))
    return weld_size_ep_web_prov_eqn

def local_web_yielding(f_wc,k,t_fb,gamma_mo,column_tf , column_r1,column_fy,column_tw,P_bf):
    f_wc = str(f_wc)
    k = str(k)
    t_fb = str(t_fb)
    gamma_mo = str(gamma_mo)
    column_tf = str(column_tf)
    column_r1 = str(column_r1)
    column_fy = str(column_fy)
    column_tw = str(column_tw)
    P_bf = str(P_bf)

    local_web_yielding_eqn = Math(inline=True)
    local_web_yielding_eqn.append(NoEscape(r'\begin{aligned} P_{bf} &= \frac{f_{wc}(5k +t_{fb})}{\gamma_mo}\\'))

    local_web_yielding_eqn.append(NoEscape(r'k &= ('+column_tf+' +' +column_r1+r')\\'))
    local_web_yielding_eqn.append(NoEscape(r'k &= (' + k+ r')\\'))

    local_web_yielding_eqn.append(NoEscape(r' f_{wc} &= fy_c * t_c \\'))
    local_web_yielding_eqn.append(NoEscape(r' &= ('+column_fy +'*' +column_tw+r') \\'))
    local_web_yielding_eqn.append(NoEscape(r' &= (' + f_wc+ r') \\'))

    local_web_yielding_eqn.append(NoEscape(r' P_{bf}&= \frac{'+f_wc+'(5'+k+' +'+t_fb+')}{'+gamma_mo+r'}\\'))
    local_web_yielding_eqn.append(NoEscape(r' &= (' + P_bf+ r'\end{aligned}'))
    return local_web_yielding_eqn<|MERGE_RESOLUTION|>--- conflicted
+++ resolved
@@ -1185,13 +1185,6 @@
     else:
         bolt_bearing_eqn.append(NoEscape(r'&=' + str(bolt_bearing_capacity) + r'\\ \\'))
 
-<<<<<<< HEAD
-
-    # else:
-    #     bolt_bearing_eqn.append(NoEscape(r'&=' + str(bolt_bearing_capacity) + r' \\ \\'))
-
-=======
->>>>>>> 7368ee46
     bolt_bearing_eqn.append(NoEscape(r'[Ref.~&IS~800:2007,~Cl.~10.3.4] \end{aligned}'))
 
     return bolt_bearing_eqn
