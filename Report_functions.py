--- conflicted
+++ resolved
@@ -413,12 +413,7 @@
     min_plate_length_eqn.append(NoEscape(r'&=' + min_length + '\end{aligned}'))
     return min_plate_length_eqn
 
-<<<<<<< HEAD
-
-def min_flange_plate_length_req(min_pitch, min_end_dist,bolt_line,min_length,gap):
-=======
 def min_flange_plate_length_req(min_pitch, min_end_dist,bolt_line,min_length,gap,sec =None):
->>>>>>> ed309d2f
     min_pitch = str( min_pitch)
     min_end_dist = str(min_end_dist)
     bolt_line = str(bolt_line)
@@ -625,13 +620,8 @@
     tension_yield_eqn.append(NoEscape(r'&=' + T_dg + '\end{aligned}'))
     return tension_yield_eqn
 
-<<<<<<< HEAD
-
-def tension_rupture_bolted_prov(w_p, t_p, n_c, d_o, fu,gamma_m1,T_dn):
-=======
+
 def tension_rupture_bolted_prov(w_p, t_p, n_c, d_o, fu,gamma_m1,T_dn,multiple=1):
->>>>>>> ed309d2f
-
     w_p = str(w_p)
     t_p = str(t_p)
     n_c = str(n_c)
@@ -1010,12 +1000,7 @@
     app_moment_load_eqn.append(NoEscape(r'&=' + app_moment_load + r'\end{aligned}'))
     return  app_moment_load_eqn
 
-<<<<<<< HEAD
-
-def shear_rupture_prov_beam(h, t, n_r, d_o, fu,v_dn,gamma_m1):
-=======
 def shear_rupture_prov_beam(h, t, n_r, d_o, fu,v_dn,gamma_m1,multiple=1):
->>>>>>> ed309d2f
     h = str(h)
     t = str(t)
     n_r = str(n_r)
@@ -1421,8 +1406,7 @@
 
     return long_joint_bolted_eqn
 
-<<<<<<< HEAD
-=======
+
 def long_joint_welded_req():
     long_joint_bolted_eqn = Math(inline=True)
     long_joint_bolted_eqn.append(NoEscape(r'\begin{aligned} &if~l\geq 150 * t_t~then~V_{rd} = \beta_{l_w} * V_{db} \\'))
@@ -1500,9 +1484,6 @@
 
 
 
-
->>>>>>> ed309d2f
-
 def throat_req():
     throat_eqn = Math(inline=True)
     throat_eqn.append(NoEscape(r'\begin{aligned} t_t &\geq 3 \end{aligned}'))
@@ -1616,14 +1597,9 @@
     width_pt_chk_bolted_eqn.append(NoEscape(r'&= ' + innerwidth + r'\end{aligned}'))
     return width_pt_chk_bolted_eqn
 
-<<<<<<< HEAD
-
-def web_width_chk_bolt (pref,D,tk,R_1,webplatewidth,webclearance = None):
-
-=======
+
 def web_width_chk_bolt (pref,D,tk,T,R_1,webplatewidth,webclearance = None):
     T = str(T)
->>>>>>> ed309d2f
     tk = str(tk)
     R_1 = str(R_1)
     webplatewidth= str(webplatewidth)
