--- conflicted
+++ resolved
@@ -285,12 +285,9 @@
     tension_yield_eqn.append(NoEscape(r'&=' + T_dg + '\end{aligned}'))
     return tension_yield_eqn
 
-<<<<<<< HEAD
+
 def tension_rupture_bolted_prov(w_p, t_p, n_c, d_o, fu,gamma_m1,T_dn):
-=======
-
-def tension_rupture_prov(w_p, t_p, n_c, d_o, fu,gamma_m1,T_dn):
->>>>>>> aa7fff81
+
     w_p = str(w_p)
     t_p = str(t_p)
     n_c = str(n_c)
@@ -619,14 +616,14 @@
 
     return member_block_eqn
 
-def slenderness_limit():
+def slenderness_req():
 
     slenderlimit_eqn = Math(inline=True)
     slenderlimit_eqn.append(NoEscape(r'\begin{aligned}\frac{K * L}{r} &\leq 400\end{aligned}'))
 
     return slenderlimit_eqn
 
-def slenderness(K, L, r, slender):
+def slenderness_prov(K, L, r, slender):
     K = str(K)
     L = str(L)
     r = str(r)
@@ -638,13 +635,13 @@
 
     return slender_eqn
 
-def efficiency_limit():
+def efficiency_req():
     efflimit_eqn = Math(inline=True)
     efflimit_eqn.append(NoEscape(r'\begin{aligned} Efficiency &\leq 1 \end{aligned}'))
 
     return efflimit_eqn
 
-def efficiency(F, Td, eff):
+def efficiency_prov(F, Td, eff):
     F = str(F)
     Td = str(round(Td/1000,2))
     eff = str(eff)
@@ -654,7 +651,7 @@
 
     return eff_eqn
 
-def gusset_ht(beam_depth, clearance, height, mul = 1):
+def gusset_ht_prov(beam_depth, clearance, height, mul = 1):
     beam_depth = str(beam_depth)
     clearance = str(clearance)
     height = str(height)
@@ -667,7 +664,7 @@
     plate_ht_eqn.append(NoEscape(r'&= '  + height + r'\end{aligned}'))
     return plate_ht_eqn
 
-def gusset_lt_b(nc,p,e,length):
+def gusset_lt_b_prov(nc,p,e,length):
     nc = str(nc)
     p = str(p)
     e = str(e)
