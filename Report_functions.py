from builtins import str
import time
import math
from Common import *
from utils.common.is800_2007 import *
import os
# from utils.common import component
from pylatex import Document, Section, Subsection
from pylatex.utils import italic, bold
#import pdflatex
import sys
import datetime
#from PyQt5.QtCore import pyqtSlot,pyqtSignal, QObject


from pylatex import Document, Section, Subsection, Tabular, Tabularx,MultiColumn
from pylatex import Math, TikZ, Axis, Plot, Figure, Matrix, Alignat
from pylatex.utils import italic, NoEscape
#from pdflatex import PDFLaTeX
import os
from pylatex import Document, PageStyle, Head, MiniPage, Foot, LargeText, \
    MediumText, LineBreak, simple_page_number
from pylatex.utils import bold


def cl_10_2_2_min_spacing(d, parameter='pitch'):#Todo:write condition for pitch and gauge

    """
    Calculate the min pitch distance
    Args:
      d:Diameter of provided bolt in mm (float)
    Returns:
       Minimum pitch distance in mm (float)
    Note:
        Reference:
        IS 800:2007,  cl. 10.2.2

    """
    min_pitch = 2.5*d
    d = str(d)
    min_pitch = str(min_pitch)

    min_pitch_eqn = Math(inline=True)

    if parameter == 'pitch':
        min_pitch_eqn.append(NoEscape(r'\begin{aligned}p_{min}&= 2.5 ~ d\\'))
    elif parameter == 'gauge':
        min_pitch_eqn.append(NoEscape(r'\begin{aligned} g_{min}&= 2.5 ~ d\\'))
    else:
        min_pitch_eqn.append(NoEscape(r'\begin{aligned} p/g_{min}&= 2.5 ~ d\\'))
    min_pitch_eqn.append(NoEscape(r'&=2.5*' + d + r'\\&=' + min_pitch + r'\\'))
    min_pitch_eqn.append(NoEscape(r'[Ref~I&S~800:2007,~Cl.~10.2.2]\end{aligned}'))

    return min_pitch_eqn

<<<<<<< HEAD
def cl_10_2_3_1_max_spacing(t,parameter='pitch'):#TODO:write condition for pitch and gauge
=======
def cl_10_2_3_1_max_spacing(t,parameter=None):#TODO:write condition for pitch and gauge
>>>>>>> 1712c3a2
    """
     Calculate the maximum pitch distance
     Args:
         t: Thickness of thinner plate in mm (float)
     Returns:
           Max pitch in mm (float)
     Note:
            Reference:
            IS 800:2007,  cl. 10.2.3
    """
    t1 = str(t[0])
    t2 = str(t[1])
    max_pitch_1 = 32*min(t)
    max_pitch_2 = 300
    max_pitch = min(max_pitch_1,max_pitch_2)
    t = str(min(t))
    max_pitch = str(max_pitch)
    max_pitch_eqn = Math(inline=True)
    if parameter=='pitch':
        max_pitch_eqn.append(NoEscape(r'\begin{aligned}p_{max}&=\min(32~t,~300~mm)\\'))
    elif parameter == 'gauge':
        max_pitch_eqn.append(NoEscape(r'\begin{aligned}g_{max}&=\min(32~t,~300~mm)\\'))
    else:
<<<<<<< HEAD
        max_pitch_eqn.append(NoEscape(r'&=\min(32 *~' + t+ r',~ 300 ~mm)\\&='+max_pitch+r'\\'))
        max_pitch_eqn.append(NoEscape(r'Where,~t &= min('+t1+','+t2+r')\\'))
=======
        max_pitch_eqn.append(NoEscape(r'\begin{aligned}p/g_{max}&=\min(32~t,~300~mm)\\'))

    max_pitch_eqn.append(NoEscape(r'&=\min(32 *~' + t+ r',~ 300 ~mm)\\&='+max_pitch+r'\\'))
    max_pitch_eqn.append(NoEscape(r'Where,~t &= min('+t1+','+t2+r')\\'))
>>>>>>> 1712c3a2
    max_pitch_eqn.append(NoEscape(r'[Ref.~IS~&800:2007,~Cl.~10.2.3]\end{aligned}'))

    return max_pitch_eqn

def cl_10_2_4_2_min_edge_end_dist(d_0,edge_type='a - Sheared or hand flame cut', parameter='end_dist'):
    """
    Calculate minimum end and edge distance
    Args:
         d - Nominal diameter of fastener in mm (float)
         bolt_hole_type - Either 'Standard', 'Over-sized', 'Short Slot' or 'Long Slot' (str)
         edge_type - Either 'hand_flame_cut' or 'machine_flame_cut' (str)
         parameter - edge or end distance required to return the specific equation (str)
    Returns:
            Equation for minimum end and edge distance from the centre of any hole to the nearest edge of a plate in mm (float)
    Note:
        Reference:
        IS 800:2007, cl. 10.2.4.2
    """
    if edge_type == 'a - Sheared or hand flame cut':
        end_edge_multiplier = 1.7
    else:
        # TODO : bolt_hole_type == 'machine_flame_cut' is given in else
        end_edge_multiplier = 1.5

    min_end_edge_dist = round(end_edge_multiplier * d_0,2)

    d_0 = str(d_0)
    end_edge_multiplier = str(end_edge_multiplier)
    min_end_edge_dist = str(min_end_edge_dist)

    end_edge_eqn = Math(inline=True)
    if parameter == 'end_dist':
        end_edge_eqn.append(NoEscape(r'\begin{aligned}e_{min} &= ' + end_edge_multiplier + r'*~d_0 \\'))
    elif parameter == 'edge_dist':
        end_edge_eqn.append(NoEscape(r'\begin{aligned}e`_{min} &= ' + end_edge_multiplier + r'*~d_0 \\'))
    else:
        end_edge_eqn.append(NoEscape(r'\begin{aligned}e/e`_{min} &= ' + end_edge_multiplier + r'*~d_0 \\'))

    end_edge_eqn.append(NoEscape(r'&= ' + end_edge_multiplier + '~* ' + d_0 + r'\\'))
    end_edge_eqn.append(NoEscape(r'&=' + min_end_edge_dist + r'\\'))
    end_edge_eqn.append(NoEscape(r'[Ref.~IS~&800:2007,~Cl.~10.2.4.2]\end{aligned}'))
    return end_edge_eqn

def cl_10_2_4_3_max_edge_end_dist(t_fu_fy, corrosive_influences=False, parameter='end_dist'):
    """
    Calculate maximum end and edge distance(new)
     Args:

         t_fu_fy: Thickness of thinner plate in mm (float)
         corrosive_influences: Whether the members are exposed to corrosive influences or not (Boolean)

    Returns:
         Maximum edge distance to the nearest line of fasteners from an edge of any un-stiffened part in mm (float)

    Note:
            Reference:
            IS 800:2007, cl. 10.2.4.3
    """
    t_epsilon_considered = t_fu_fy[0][0] * math.sqrt(250 / float(t_fu_fy[0][2]))
    t_considered = t_fu_fy[0][0]
    t_min = t_considered
    for i in t_fu_fy:
        t = i[0]
        f_y = i[2]
        epsilon = math.sqrt(250 / f_y)
        if t * epsilon <= t_epsilon_considered:
            t_epsilon_considered = t * epsilon
            t_considered = t
        if t < t_min:
            t_min = t

    if corrosive_influences is True:
        max_edge_dist =  round(40.0 + 4 * t_min,2)
    else:
        max_edge_dist = round(12 * t_epsilon_considered,2)

    max_edge_dist = str(max_edge_dist)
    t1=str(t_fu_fy[0][0])
    t2=str(t_fu_fy[1][0])
    fy1 = str(t_fu_fy[0][2])
    fy2 = str(t_fu_fy[1][2])
    max_end_edge_eqn = Math(inline=True)
    if corrosive_influences is False:
        if parameter == 'end_dist':
            max_end_edge_eqn.append(NoEscape(r'\begin{aligned}e_{max} &= 12~ t~ \varepsilon&\\'))
        else: #'edge_dist'
            max_end_edge_eqn.append(NoEscape(r'\begin{aligned}e`_{max} &= 12~ t~ \varepsilon&\\'))
        max_end_edge_eqn.append(NoEscape(r'\varepsilon &= \sqrt{\frac{250}{f_y}}\\'))
        max_end_edge_eqn.append(NoEscape(r'e1 &= 12 ~*' + t1 + r'*\sqrt{\frac{250}{' + fy1 + r'}}\\'))
        max_end_edge_eqn.append(NoEscape(r'e2 &= 12 ~*' + t2 + r'*\sqrt{\frac{250}{' + fy2 + r'}}\\'))
        if parameter == 'end_dist':
            max_end_edge_eqn.append(NoEscape(r'e_{max}&=min(e1,e2)\\'))
        else: #'edge_dist'
            max_end_edge_eqn.append(NoEscape(r'e`_{max}&=min(e1,e2)\\'))
        max_end_edge_eqn.append(NoEscape(r' &=' + max_edge_dist + r'\\'))
        max_end_edge_eqn.append(NoEscape(r'[Ref.~IS&~800:2007,~Cl.~10.2.4.3]\end{aligned}'))

    else:
        if parameter == 'end_dist':
<<<<<<< HEAD
            max_end_edge_eqn.append(NoEscape(r'e_{max}&=40 + 4*t\\'))
=======
            max_end_edge_eqn.append(NoEscape(r'\begin{aligned}e_{max}&=40 + 4*t\\'))
>>>>>>> 1712c3a2
        else: #'edge_dist'
            max_end_edge_eqn.append(NoEscape(r'e`_{max}&=40 + 4*t\\'))
        max_end_edge_eqn.append(NoEscape(r'Where, t&= min(' + t1 +','+t2+r')\\'))
        if parameter == 'end_dist':
            max_end_edge_eqn.append(NoEscape(r'e_{max}&='+max_edge_dist+r'\\'))
        else: #'edge_dist'
            max_end_edge_eqn.append(NoEscape(r'e`_{max}&='+max_edge_dist+r'\\'))
        max_end_edge_eqn.append(NoEscape(r'[Ref.~IS&~800:2007,~Cl.~10.2.4.3]\end{aligned}'))


    return max_end_edge_eqn


def bolt_shear_prov(f_ub,n_n,a_nb,gamma_mb,bolt_shear_capacity):
    """
    Calculate bolt shearing capacity
    Args:
         f_ub: Ultimate tensile strength of the bolt in MPa (float)
         n_n: Number of shear planes with threads intercepting the shear plane (int)

         a_nb: Net Shear area of the bolt at threads in sq. mm  (float)

         gamma_mb: Partial safety factor =1.25 [Ref: Table 5, cl.5.4.1,IS 800:2007]
         bolt_shear_capacity: Bolt shear capacity in KN  (float)
    Returns:
            Shear capacity of bolt(provided ) in KN  (float)
    Note:
            Reference:
            IS 800:2007, cl. 10.3.3

    """
    f_ub = str(f_ub)
    n_n = str(n_n)
    a_nb = str(a_nb)
    gamma_mb= str(gamma_mb)
    bolt_shear_capacity=str(bolt_shear_capacity)
    bolt_shear_eqn = Math(inline=True)
    bolt_shear_eqn.append(NoEscape(r'\begin{aligned}V_{dsb} &= \frac{f_{ub} ~n_n~ A_{nb}}{1000*\sqrt{3} ~\gamma_{mb}}\\'))
    bolt_shear_eqn.append(NoEscape(r'&= \frac{'+f_ub+'*'+n_n+'*'+a_nb+'}{1000*\sqrt{3}~*~'+ gamma_mb+r'}\\'))
    bolt_shear_eqn.append(NoEscape(r'&= '+bolt_shear_capacity+r'\\'))
    bolt_shear_eqn.append(NoEscape(r'[Ref.&~IS~800:2007,~Cl.~10.3.3]\end{aligned}'))


    return bolt_shear_eqn

<<<<<<< HEAD
def end_plate_gauge(connection,e_min,s,t_w,T_w,R_r):
=======
def end_plate_gauge(connection,e_min,s,t_w,T_w,R_r,module='None'):
>>>>>>> 1712c3a2
    g1 = round(2*(e_min+s)+t_w,2)
    g2 = round(2*(e_min+R_r)+T_w,2)
    g_min = round(max(g1,g2),2)
    g1 = str(g1)
    g2 =str(g2)
    g_min=str(g_min)
    e_min=str(e_min)
    s=str(s)
    t_w=str(t_w)
    T_w = str(T_w)
    R_r = str(R_r)
    end_plate_gauge = Math(inline=True)
    if connection == VALUES_CONN_1[0]:
        end_plate_gauge.append(NoEscape(r'\begin{aligned}g_1 &= 2*(e`_{min}+s)+t_w\\'))
        end_plate_gauge.append(NoEscape(r'&= 2*(' + e_min + '+' + s + ')+' + t_w + r'\\'))
        end_plate_gauge.append(NoEscape(r'&=' + g1 + r'\\'))
        end_plate_gauge.append(NoEscape(r'g_2 &= 2*(e`_{min}+R_r)+T_w\\'))
        end_plate_gauge.append(NoEscape(r'&= 2*(' + e_min + '+' + R_r + ')+' + T_w + r'\\'))
        end_plate_gauge.append(NoEscape(r'&='+g2+r'\\'))
        end_plate_gauge.append(NoEscape(r'g_{min}&= max(g_1,g_2)\\'))
        end_plate_gauge.append(NoEscape(r'&='+g_min+r' \end{aligned}'))
    else:
        end_plate_gauge.append(NoEscape(r'\begin{aligned}g_{min} &= 2*(e`_{min}+s)+t_w\\'))
        end_plate_gauge.append(NoEscape(r'&= 2*(' + e_min + '+' + s + ')+' + t_w + r'\\'))
        end_plate_gauge.append(NoEscape(r'&=' + g1 + r' \end{aligned}'))

    return end_plate_gauge

def bolt_bearing_prov(k_b,d,conn_plates_t_fu_fy,gamma_mb,bolt_bearing_capacity):
    """
    Calculate bolt bearing capacity of bolt

    Args:
        k_b:  min(e/(3.0*d_0), p/(3.0*d_0)-0.25, f_ub/f_u, 1.0)
       
        d: Diameter of bolt in mm (float)
        conn_plates_t_fu_fy: Ultimate tensile strength of the plate in MPa (float)
        gamma_mb:Partial safety factor =1.25 [Ref: Table 5, cl.5.4.1,IS 800:2007]
        bolt_bearing_capacity: Bolt bearing capacity in KN (float)
    Returns:
            Bearing capacity of bolt(provided ) in KN  (float)
    Note:
            Reference:
            IS 800:2007, cl. 10.3.4
 
        
    """
    t_fu_prev = conn_plates_t_fu_fy[0][0] * conn_plates_t_fu_fy[0][1]
    t = conn_plates_t_fu_fy[0][0]
    f_u = conn_plates_t_fu_fy[0][1]
    for i in conn_plates_t_fu_fy:
        t_fu = i[0] * i[1]
        if t_fu <= t_fu_prev:
            t = i[0]
            f_u = i[1]
    k_b = str(k_b)
    d = str(d)
    t = str(t)
    f_u= str(f_u)
    gamma_mb=str(gamma_mb)
    bolt_bearing_capacity = str(bolt_bearing_capacity)
    bolt_bearing_eqn = Math(inline=True)
    bolt_bearing_eqn.append(NoEscape(r'\begin{aligned}V_{dpb} &= \frac{2.5~ k_b~ d~ t~ f_u}{1000*\gamma_{mb}}\\'))
    bolt_bearing_eqn.append(NoEscape(r'&= \frac{2.5~*'+ k_b+'*'+ d+'*'+t+'*'+f_u+'}{1000*'+gamma_mb+r'}\\'))
    bolt_bearing_eqn.append(NoEscape(r'&='+bolt_bearing_capacity+r'\\'))
    bolt_bearing_eqn.append(NoEscape(r'[Ref.~&IS~800:2007,~Cl.~10.3.4]\end{aligned}'))


    return bolt_bearing_eqn


def bolt_capacity_prov(bolt_shear_capacity,bolt_bearing_capacity,bolt_capacity):
    """
    Calculate bolt  capacity (min of bearing and shearing)

    Args:
         bolt_shear_capacity: Bolt shearing capacity in KN (float)
    
         bolt_bearing_capacity: Bolt bearing capacity in KN (float)
    
         bolt_capacity: Bolt  capacity (min of bearing and shearing) in KN (float)

    Returns:
            Capacity  of bolt (min of bearing and shearing) in KN (float)
    Note:
            Reference:
            IS 800:2007, cl. 10.3.2
 

    """
    bolt_shear_capacity = str(bolt_shear_capacity)
    bolt_bearing_capacity = str(bolt_bearing_capacity)
    bolt_capacity = str(bolt_capacity)
    bolt_capacity_eqn = Math(inline=True)
    bolt_capacity_eqn.append(NoEscape(r'\begin{aligned}V_{db} &= min~ (V_{dsb}, V_{dpb})\\'))
    bolt_capacity_eqn.append(NoEscape(r'&= min~ ('+bolt_shear_capacity+','+ bolt_bearing_capacity+r')\\'))
    bolt_capacity_eqn.append(NoEscape(r'&='+ bolt_capacity+r'\\'))
    bolt_capacity_eqn.append(NoEscape(r'[Ref.~&IS~800:2007,~Cl.~10.3.2]\end{aligned}'))


    return bolt_capacity_eqn


def cl_10_3_5_bearing_bolt_tension_resistance(f_ub, f_yb, A_sb, A_n, safety_factor_parameter=KEY_DP_WELD_FAB_FIELD):
    """
    Calculate design tensile strength of bearing bolt
    Args:
        f_ub - Ultimate tensile strength of the bolt in MPa (float)
        f_yb - Yield strength of the bolt in MPa (float)
        A_sb - Shank area of bolt in sq. mm  (float)
        A_n - Net tensile stress area of the bolts as per IS 1367 in sq. mm  (float)
    return:
        T_db - Design tensile strength of bearing bolt in N (float)
    Note:
        Reference:
        IS 800:2007,  cl 10.3.5
    """
    f_ub = str(f_ub)
    f_yb = str(f_yb)
    A_sb = str(A_sb)
    A_n = str(A_n)
    gamma_mb = IS800_2007.cl_5_4_1_Table_5['gamma_mb'][safety_factor_parameter]
    gamma_m0 = IS800_2007.cl_5_4_1_Table_5['gamma_m0']['yielding']
    tension_resistance = Math(inline=True)
    tension_resistance.append(NoEscape(r'\begin{aligned} T_{db} &= 0.90~f_{ub}~A_n < f_{yb}~A_{sb}~(\gamma_{mb}~/~\gamma_{m0}) \\'))
    tension_resistance.append(NoEscape(r'\begin &= 0.90~' + f_ub + '~ ' + A_n + '< ' + f_yb + '~ ' + A_sb + '~(' + gamma_mb + '~/~' + gamma_m0 + ''))
    tension_resistance.append(NoEscape(r'\begin &= 0.90~' + f_ub + '~ ' + A_n + ''))
    tension_resistance.append(NoEscape(r'&[Ref.~IS~&800:2007,~Cl.~10.3.5]\end{aligned}'))

    return tension_resistance


def cl_10_3_6_bearing_bolt_combined_shear_and_tension(V_sb, V_db, T_b, T_db, value):#Todo:not done
    """
    Check for bolt subjected to combined shear and tension
    Args:
        V_sb - factored shear force acting on the bolt,
        V_db - design shear capacity,
        T_b - factored tensile force acting on the bolt,
        T_db - design tension capacity.
    Returns:
        combined shear and friction value
    Note:
        Reference:
        IS 800:2007,  cl 10.3.6
    """
    V_sb = str(V_sb)
    V_db = str(V_db)
    T_b = str(T_b)
    T_db = str(T_db)
    value = str(value)

    combined_capacity_eqn = Math(inline=True)
    combined_capacity_eqn.append(NoEscape(r'\begin{aligned}\bigg(\frac{V_{sb}}{V_{db}}\bigg)^2 + \bigg(\frac{T_{b}}{T_{db}}\bigg)^2  \leq 1.0\\'))
    combined_capacity_eqn.append(NoEscape(r'\bigg(\frac{' + V_sb + '}{' + V_db + '}\bigg)^2 + \bigg(\frac{' + T_b + '}{' + T_db + '}\bigg)^2 = '
                                          + value + ''))
    combined_capacity_eqn.append(NoEscape(r'&[Ref.~IS~800:2007,~Cl.~10.3.6]&\end{aligned}'))

    return combined_capacity_eqn


def HSFG_bolt_capacity_prov(mu_f,n_e,K_h,fub,Anb,gamma_mf,capacity):
    """
    Calculate design shear strength of friction grip bolt as governed by slip
 
    Args:
         mu_f:Coefficient of friction (slip factor) as specified in Table 20 , IS 800:2007
           
         n_e:Number of  effective interfaces offering  frictional resistance to slip (int)
         K_h:1 for bolts in clearence holes and 0.85 for bolts in oversized holes
         fub: Ultimate tensile strength of the bolt in KN (float)
           
         Anb: Net area of bolt in mm square
         gamma_mf:Partial safety factor  [Ref: Table 5, cl.5.4.1,IS 800:2007]
         capacity: Design shear strength of friction grip bolt as governed by slip in N (float)

    Returns:
           Design shear strength of friction grip bolt as governed by slip in N (float)

    Note:
            Reference:
            IS 800:2007,  cl 10.4.3

    """
    mu_f = str(mu_f)
    n_e = str(n_e)
    K_h = str(K_h)
    fub = str(fub)
    Anb = str(Anb)
    gamma_mf = str(gamma_mf)
    capacity = str(capacity)

    HSFG_bolt_capacity_eqn = Math(inline=True)
    HSFG_bolt_capacity_eqn.append(NoEscape(r'\begin{aligned}V_{dsf} & = \frac{\mu_f~ n_e~  K_h~ F_o}{\gamma_{mf}}\\'))
    HSFG_bolt_capacity_eqn.append(NoEscape(r' Where&, F_o = 0.7 * f_{ub} A_{nb}\\'))
    HSFG_bolt_capacity_eqn.append(NoEscape(r'V_{dsf} & = \frac{'+ mu_f + '*' + n_e + '*' + K_h +'* 0.7 *' +fub+'*'+Anb +r'}{'+gamma_mf+r'}\\'))
    HSFG_bolt_capacity_eqn.append(NoEscape(r'& ='+capacity+r'\\'))
    HSFG_bolt_capacity_eqn.append(NoEscape(r'[Ref.~IS~&800:2007,~Cl.~10.4.3]\end{aligned}'))

    return HSFG_bolt_capacity_eqn

def get_trial_bolts(V_u, A_u,bolt_capacity,multiple=1,conn=None):

    """
    Calculate Total no. of bolts required for both side of web/ flange splices

    Args:
        V_u:Actual  shear force acting on the bolt(direct shear+ force due to eccentricity) in KN
        A_u: Axial force acting on the bolt in KN
        bolt_capacity: Capacity of  web/flange bolt  in KN
        multiple: 2 for web ,4 for flange  (int)
    Returns:
          Total no. of bolts required for both side of web/ flange splices
    """

    res_force = math.sqrt(V_u**2+ A_u**2)
    trial_bolts = multiple * math.ceil(res_force/bolt_capacity)
    V_u=str(V_u)
    A_u=str(A_u)
    bolt_capacity=str(bolt_capacity)
    trial_bolts=str(trial_bolts)
    trial_bolts_eqn = Math(inline=True)
    trial_bolts_eqn.append(NoEscape(r'\begin{aligned}R_{u} &= \sqrt{V_u^2+A_u^2}\\'))
    trial_bolts_eqn.append(NoEscape(r'n_{trial} &= R_u/ V_{bolt}\\'))
    if conn == "flange_web":
        trial_bolts_eqn.append(NoEscape(r'R_{u} &= \frac{2*\sqrt{' + V_u + r'^2+' + A_u + r'^2}}{' + bolt_capacity + r'}\\'))
    else:
        trial_bolts_eqn.append(NoEscape(r'R_{u} &= \frac{\sqrt{'+V_u+r'^2+'+A_u+r'^2}}{'+bolt_capacity+ r'}\\'))
    trial_bolts_eqn.append(NoEscape(r'&='+trial_bolts+ r'\end{aligned}'))
    return trial_bolts_eqn


def parameter_req_bolt_force(bolts_one_line,gauge,ymax,xmax,bolt_line,pitch,length_avail, conn=None):
    """
    Calculate xmax and ymax
    Args:
        bolts_one_line: No. of bolts in one row (float)
        gauge: Gauge distance in mm (float)
        ymax: Vertical distance of farthest bolt from center of rotation of bolt group in mm (float)
        xmax: :Horizontal distance of farthest bolt from center of rotation of bolt group in mm (float)
        bolt_line: No. of row of bolts (float)
        pitch: Pitch distance in mm (float)
        length_avail: Length available in mm  (float)
        conn:Connection type (str)
    Returns:
         xmax and ymax

    """

    bolts_one_line = str(bolts_one_line)
    ymax = str(ymax)
    xmax = str(xmax)
    gauge = str(gauge)
    pitch = str(pitch)
    bolt_line = str(bolt_line)
    length_avail = str(length_avail)

    parameter_req_bolt_force_eqn = Math(inline=True)
    parameter_req_bolt_force_eqn.append(NoEscape(r'\begin{aligned} l_n~~~ &= length~available \\'))
    if conn == 'fin':
        parameter_req_bolt_force_eqn.append(NoEscape(r' l_n~~~ &= p * (n_r - 1)\\'))
    elif conn == 'beam_beam':
        parameter_req_bolt_force_eqn.append(NoEscape(r' l_n~~~ &= g * (n_r - 1)\\'))
    elif conn== 'col_col':
        parameter_req_bolt_force_eqn.append(NoEscape(r' l_n~~~ &= g * (n_c - 1)\\'))
    parameter_req_bolt_force_eqn.append(NoEscape(r' &= '+gauge+r' * (' + bolts_one_line + r' - 1)\\'))
    parameter_req_bolt_force_eqn.append(NoEscape(r' & ='+length_avail+ r'\\'))

    parameter_req_bolt_force_eqn.append(NoEscape(r' y_{max} &= l_n / 2\\'))
    parameter_req_bolt_force_eqn.append(NoEscape(r' &= '+length_avail+ r' / 2 \\'))
    parameter_req_bolt_force_eqn.append(NoEscape(r' & =' + ymax + r'\\'))


    if conn == 'fin':
        parameter_req_bolt_force_eqn.append(NoEscape(r'x_{max} &= g * (n_c - 1)/2 \\'))
        parameter_req_bolt_force_eqn.append(NoEscape(r' &= '+pitch+r' * (\frac{'+bolt_line+ r'}{2} - 1) / 2 \\'))
    elif conn == 'col_col':
        parameter_req_bolt_force_eqn.append(NoEscape(r'x_{max} &= p * (\frac{n_r}{2} - 1) / 2 \\'))
        parameter_req_bolt_force_eqn.append(NoEscape(r' &= ' + pitch + r' * (\frac{' + bolt_line + r'}{2} - 1) / 2 \\'))
    else:
        parameter_req_bolt_force_eqn.append(NoEscape(r'x_{max} &= p * (\frac{n_c}{2} - 1) / 2 \\'))
        parameter_req_bolt_force_eqn.append(NoEscape(r' &= ' + pitch + r' * (\frac{' + bolt_line + r'}{2} - 1) / 2 \\'))


    parameter_req_bolt_force_eqn.append(NoEscape(r' & =' + xmax + r'\end{aligned}'))

    return parameter_req_bolt_force_eqn


def moment_demand_req_bolt_force(shear_load, web_moment,moment_demand,ecc):
    """
     Calculate moment demand on web section
     Args:
          shear_load: Factored shear force acting on member in KN (float)
          web_moment: Moment in web in KN-m (float)
          moment_demand: Moment demand by section in N-mm (float)
          ecc:Distance between bolt center line toface of connected supporting section in mm (float)
    Returns:
          Moment demand on  web section in N-mm (float)

    """

    ecc = str(ecc)
    web_moment = str(web_moment)
    moment_demand = str(moment_demand)
    shear_load = str(shear_load)
    loads_req_bolt_force_eqn = Math(inline=True)


    loads_req_bolt_force_eqn.append(NoEscape(r'\begin{aligned}  M_d &= (V_u * ecc + M_w)\\'))
    loads_req_bolt_force_eqn.append(NoEscape(r' &= \frac{('+shear_load+' * 10^3 *'+ecc+' + '+web_moment+r'*10^6)}{10^6}\\'))
    loads_req_bolt_force_eqn.append(NoEscape(r' & =' + moment_demand + r'\end{aligned}'))
    return loads_req_bolt_force_eqn

def design_capacity_of_end_plate(M_dp,b_eff,f_y,gamma_m0,t_p):
    """
    Calculate design capacity of end plate
    Args:
         M_dp:Design capacity of end plate in N-mm (float)
         b_eff:Effective width for load dispersion
         f_y:Yeild strength of  plate material in N/mm square (float)
         gamma_m0: IS800_2007.cl_5_4_1_Table_5["gamma_m0"]['yielding']  (float)
         t_p:Thickness of end plate
    Returns:
        design capacity of end plate

    """

    M_dp= str(M_dp)
    t_p = str(t_p)
    b_eff= str(b_eff)
    f_y= str(f_y)
    gamma_m0= str(gamma_m0)

    design_capacity_of_end_plate= Math(inline=True)

    design_capacity_of_end_plate.append(NoEscape(r'\begin{aligned}  M_{dp} & = { \frac{ b_{eff} *t_p^2 *f_y}{ 4*\gamma_{m0}}}\\'))

    design_capacity_of_end_plate.append(NoEscape(r'&={\frac{' + b_eff +r'*'+t_p+r'^2'+' *'+f_y + r'}{4*'+gamma_m0 + r'}}\\'))
    design_capacity_of_end_plate.append(NoEscape(r'&=' +M_dp  + r'\end{aligned}'))

    return design_capacity_of_end_plate

def Vres_bolts(bolts_one_line,ymax,xmax,bolt_line,axial_load ,moment_demand,r,vbv,tmv,tmh,abh,vres,shear_load,conn=None):
    """
    Calculte resultant shear load on each bolt
    Args:
         bolts_one_line: No. of bolts provided in one row (int)
         ymax: Vertical distance of farthest bolt from center of rotation of bolt group in mm (float)
         xmax:Horizontal   distance of farthest bolt from center of rotation of bolt group in mm (float)
         bolt_line: NO. of row of bolts (int)
         axial_load: Axial compressive force due to factored loads in KN (float)
         moment_demand:Moment demand on  web section in KN-mm (float)
         r: Distance of each bolt from center of rotation of each group in mm (float)
         vbv: Horizontal force acting on each bolt in KN (float)
         tmv:Vertical shear force acting on each bolt due to moment devloped by ecentricity in KN (float)
         tmh: Horizontal shear force acting on each bolt due to moment devloped by ecentricity in KN (float)
         abh: Vertical force acting on each bolt in KN (float)
         vres: Resultant sher load on  each bolt in KN (float)
         shear_load: Factored shear force acting on member in KN (float)
    Returns:
          Resultant shear load on bolt in KN (float)

    """


    bolts_one_line =str(bolts_one_line)
    ymax =str(ymax)
    xmax =str(xmax)
    bolt_line = str(bolt_line)

    r = str(r)
    moment_demand = str(moment_demand)
    axial_load =str(axial_load)
    shear_load = str(shear_load)
    vbv =str(vbv)
    tmv =str(tmv)
    tmh =str(tmh)
    abh =str(abh)
    vres = str(vres)
    Vres_bolts_eqn = Math(inline=True)
    if conn == "beam_beam":
        Vres_bolts_eqn.append(NoEscape(r'\begin{aligned} vbv~~ &= V_u / (n_r * (n_c/2))\\'))
        Vres_bolts_eqn.append(NoEscape(r' &= \frac{'+shear_load+ '}{ ('+bolts_one_line +'*('+ bolt_line+r'/2))}\\'))
    elif conn == "col_col":
        Vres_bolts_eqn.append(NoEscape(r'\begin{aligned} vbv~~ &= V_u / ((n_r/2) * n_c)\\'))
        Vres_bolts_eqn.append(NoEscape(r' &= \frac{' + shear_load + '}{ (' + bolts_one_line + '*(' + bolt_line + r'/2))}\\'))
    else:
        Vres_bolts_eqn.append(NoEscape(r'\begin{aligned} vbv~~ &= V_u / (n_r * n_c)\\'))
        Vres_bolts_eqn.append(NoEscape(r' &= \frac{' + shear_load + '}{ (' + bolts_one_line + '*' + bolt_line + r')}\\'))

    Vres_bolts_eqn.append(NoEscape(r' & =' + vbv + r'\\'))
    Vres_bolts_eqn.append(NoEscape(r'tmh~ &= \frac{M_d * y_{max} }{ \Sigma r_i^2} \\'))
    Vres_bolts_eqn.append(NoEscape(r' &= \frac{'+moment_demand+' *'+ ymax+'}{'+r+r'}\\'))
    Vres_bolts_eqn.append(NoEscape(r' & =' + tmh + r'\\'))

    Vres_bolts_eqn.append(NoEscape(r' tmv ~&= \frac{M_d * x_{max}}{\Sigma r_i^2}\\'))
    Vres_bolts_eqn.append(NoEscape(r'&= \frac{' +moment_demand+' * '+xmax+'}{'+r+ r'}\\'))
    Vres_bolts_eqn.append(NoEscape(r' & =' + tmv + r'\\'))
    if conn == "beam_beam":
        Vres_bolts_eqn.append(NoEscape(r' abh~ & = \frac{A_u }{(n_r * n_c/2)}\\'))
        Vres_bolts_eqn.append(NoEscape(r'  & =\frac{' + axial_load + '}{ (' + bolts_one_line + ' *(' + bolt_line + r'/2))}\\'))
    elif conn == "col_col":
        Vres_bolts_eqn.append(NoEscape(r' abh~ & = \frac{A_u }{((n_r/2) * n_c)}\\'))
        Vres_bolts_eqn.append(NoEscape(r'  & =\frac{' + axial_load + '}{ (' + bolts_one_line + ' *(' + bolt_line + r'/2))}\\'))
    else:
        Vres_bolts_eqn.append(NoEscape(r' abh~ & = \frac{A_u }{(n_r * n_c)}\\'))
        Vres_bolts_eqn.append(NoEscape(r'  & =\frac{' + axial_load + '}{ (' + bolts_one_line + ' *' + bolt_line + r')}\\'))

    Vres_bolts_eqn.append(NoEscape(r' & =' + abh + r'\\'))
    Vres_bolts_eqn.append(NoEscape(r' vres &=\sqrt{(vbv +tmv) ^ 2 + (tmh+abh) ^ 2}\\'))
    # Vres_bolts_eqn.append(NoEscape(r' vres &= \sqrt((vbv + tmv) ^ 2 + (tmh + abh) ^ 2)\\'))
    Vres_bolts_eqn.append(NoEscape(r'  &= \sqrt{('+vbv+' +'+ tmv+') ^2 + ('+tmh +'+'+ abh+r') ^ 2}\\'))
    Vres_bolts_eqn.append(NoEscape(r' & =' + vres +  r'\end{aligned}'))

    return Vres_bolts_eqn


def forces_in_web(Au,T,A,t,D,Zw,Mu,Z,Mw,Aw):
    """
    Calculate axial force in web and moment in web
    Args:
         Au: Gross area of web cover plate in mm^2 (float)
         T: Thickness of flaNGE in mm (float)
         A: Total area of smaller column in mm square (float)
         t: Thickness of web in mm (float)
         D: Depth of the column in mm (float)
         Zw: Section modules of web in mm^4 (float)
         Mu: Factored bending moment in N-mm (float)
         Z: Section modules of section in mm^4 (float)
         Mw:Moment in web in N-mm (float)
         Aw: Vertical compression force carried by web of the section
    Returns:
          Web axial force and moment in web
    """
    Au = str(Au)
    T = str(T)
    A = str(A)
    t = str(t)
    D = str(D)
    Zw = str(Zw)
    Mu = str(Mu)
    Z = str(Z)
    Mw = str(Mw)
    Aw = str(Aw)
    forcesinweb_eqn = Math(inline=True)

    forcesinweb_eqn.append(NoEscape(r'\begin{aligned}A_w &= Axial~ force~ in~ web  \\'))
    forcesinweb_eqn.append(NoEscape(r'  &= \frac{(D- 2*T)*t* Au }{A} \\'))
    forcesinweb_eqn.append(NoEscape(r'&= \frac{(' + D + '- 2*' + T + ')*' + t + '*' + Au + ' }{' + A + r'} \\'))
    forcesinweb_eqn.append(NoEscape(r'&=' + Aw + r'~ kN\\'))
    forcesinweb_eqn.append(NoEscape( r'M_w &= Moment ~in ~web  \\'))
    forcesinweb_eqn.append(NoEscape(r' &= \frac{Z_w * Mu}{Z} \\'))
    forcesinweb_eqn.append(NoEscape(r'&= \frac{' + Zw + ' * ' + Mu + '}{' + Z + r'} \\'))
    forcesinweb_eqn.append(NoEscape(r'&=' + Mw + r'~{kNm}\end{aligned}'))
    return forcesinweb_eqn


def forces_in_flange(Au, B,T,A,D,Mu,Mw,Mf,Af,ff):
    """
    Calculate forces in flange and flange moment
    Args:
         Au: Factored axial force in KN (float)
         B: Width of flange in mm (float)
         T: Thikness of flange in mm (float)
         A: Total area of smaller column in mm square (float)
         D: Depth of column in mm (float)
         Mu: Factored bending moment in KN-mm (float)
         Mw: Moment in web in KN-mm (float)
         Mf: Moment in flange in KN-mm (float)
         Af: Axial force in flange in KN (float)
         ff: Force in each cover plate due to moment in KN (float)
    Returns:
          Flange moment,force in each cover plate due to moment,Axial and flange force

    """
    Au =str(Au)
    B=str(B)
    T=str(T)
    A=str(A)
    D=str(D)
    Mu=str(Mu)
    Mw=str(Mw)
    Mf=str(Mf)
    Af=str(Af)
    ff = str(ff)
    forcesinflange_eqn= Math(inline=True)
    forcesinflange_eqn.append(NoEscape(r'\begin{aligned} A_f&= Axial~force~ in ~flange  \\'))
    forcesinflange_eqn.append(NoEscape(r'&= \frac{Au * B *T}{A} \\'))
    forcesinflange_eqn.append(NoEscape(r'&= \frac{' + Au + ' * ' + B + '*' + T + '}{' + A + r'} \\'))
    forcesinflange_eqn.append(NoEscape(r'&=' + Af + r'~ kN\\'))
    forcesinflange_eqn.append(NoEscape(r'M_f& =Moment~ in~ flange \\'))
    forcesinflange_eqn.append(NoEscape(r' & = Mu-M_w\\'))
    forcesinflange_eqn.append(NoEscape(r'&= ' + Mu + '-' + Mw + r'\\'))
    forcesinflange_eqn.append(NoEscape(r'&=' + Mf + r'~{kNm}\\'))
    forcesinflange_eqn.append(NoEscape(r' F_f& =flange~force  \\'))
    forcesinflange_eqn.append(NoEscape(r'& = \frac{M_f *10^3}{D-T} + A_f \\'))
    forcesinflange_eqn.append(NoEscape(r'&= \frac{' + Mf + '* 10^3}{' + D + '-' + T + '} +' + Af + r' \\'))
    forcesinflange_eqn.append(NoEscape(r'&=' + ff + r'~kN \end{aligned}'))

    return forcesinflange_eqn


def min_plate_ht_req(beam_depth,min_plate_ht):
    """
    Calculate min plate height required
    Args:
        beam_depth: Depth of section in mm (float)
        min_plate_ht:Min plate height required in mm (float)
    Returns:
          Min plate height required
    Note:
            Reference:
            INSDAG - Chapter 5, Section 5.2.3

    """
    beam_depth = str(beam_depth)
    min_plate_ht = str(round(min_plate_ht,2))
    min_plate_ht_eqn = Math(inline=True)
    min_plate_ht_eqn.append(NoEscape(r'\begin{aligned}&0.6 * d_b= 0.6 * '+ beam_depth + r'='+min_plate_ht+r'\\'))
    min_plate_ht_eqn.append(NoEscape(r'&[Ref.~ INSDAG-Chpt.5,~Sect. 5.2.3]\end{aligned}'))


    return min_plate_ht_eqn


def min_flange_plate_ht_req(beam_width,min_flange_plate_ht):## when only outside plate is considered
    """
    Calculate  Min flane plate height
    Args:
           beam_width: Width of section in mm (float)
           min_flange_plate_ht:Min flange plate height in mm (float)
    Returns:
           Required min flange plate height in mm (float)
    """
    beam_width = str(beam_width)
    min_flange_plate_ht = str(min_flange_plate_ht)
    min_flange_plate_ht_eqn = Math(inline=True)
    min_flange_plate_ht_eqn.append(NoEscape(r'\begin{aligned}min~flange~plate~ht &= beam~width\\'))
    min_flange_plate_ht_eqn.append(NoEscape(r'&='+min_flange_plate_ht+r'\end{aligned}'))

    return min_flange_plate_ht_eqn


def min_inner_flange_plate_ht_req(beam_width, web_thickness,root_radius,min_inner_flange_plate_ht): ## when inside and outside plate is considered #todo
    """
    Calculate minimum inner flange plate height
    Args:
        beam_width: Width of section in mm (float)
        web_thickness: Web thickness in mm (float)
        root_radius: Root radius in mm (float)
        min_inner_flange_plate_ht: Min inner flange plate height  in mm (float)
    Returns:
         Minimum inner flange plate height
    """
    beam_width = str(beam_width) ### same function used for max height
    min_inner_flange_plate_ht = str(min_inner_flange_plate_ht)
    web_thickness=str(web_thickness)
    root_radius=str(root_radius)
    min_inner_flange_plate_ht_eqn = Math(inline=True)
    min_inner_flange_plate_ht_eqn.append(NoEscape(r'\begin{aligned}&= \frac{B -t- (2*R1)}{2}\\'))
    min_inner_flange_plate_ht_eqn.append(NoEscape(r'&=\frac{'+beam_width+ r' -' +web_thickness+ r' - 2*'+ root_radius+r'}{2}\\'))
    min_inner_flange_plate_ht_eqn.append(NoEscape(r'&='+min_inner_flange_plate_ht+r'\end{aligned}'))

    return min_inner_flange_plate_ht_eqn


def max_plate_ht_req(connectivity,beam_depth, beam_f_t, beam_r_r, notch, max_plate_h):
    """
    Calculate maximum height for fin plate
    Args:
          connectivity:
          beam_depth:Section depth in mm (float)
          beam_f_t: Flange thickness in mm  (float)
          beam_r_r:Root radius in mm  (float)
          notch: Supported section notch height in mm  (float)
          max_plate_h: Fin plate of max height in mm  (float)
    Returns:
          Maximum height for Fin plate
    """
    beam_depth = str(beam_depth)
    beam_f_t = str(beam_f_t)
    beam_r_r = str(beam_r_r)
    max_plate_h = str(max_plate_h)
    notch = str(notch)
    max_plate_ht_eqn = Math(inline=True)
    if connectivity in VALUES_CONN_1:
        max_plate_ht_eqn.append(NoEscape(r'\begin{aligned} &d_b - 2 (t_{bf} + r_{b1} + gap)\\'))
        max_plate_ht_eqn.append(NoEscape(r'&='+beam_depth+ '- 2* (' + beam_f_t + '+' + beam_r_r +r'+ 10)\\'))
    else:
        max_plate_ht_eqn.append(NoEscape(r'\begin{aligned} &d_b - t_{bf} + r_{b1} - notch_h\\'))
        max_plate_ht_eqn.append(NoEscape(r'&=' + beam_depth + '-' + beam_f_t + '+' + beam_r_r + '-'+ notch+ r'\\'))
    max_plate_ht_eqn.append(NoEscape(r'&=' + max_plate_h + '\end{aligned}'))
    return max_plate_ht_eqn


def ep_min_plate_width_req(g,e_min,wp_min):

    g= str(g)
    e_min = str(e_min)
    wp_min = str(wp_min)
    ep_min_plate_w_eqn = Math(inline=True)
    ep_min_plate_w_eqn.append(NoEscape(r'\begin{aligned} w_{p_{min}} &= g` + e`_{min}*2 \\'))
    ep_min_plate_w_eqn.append(NoEscape(r'&='+ g +'+'+ e_min +r'*2\\'))
    ep_min_plate_w_eqn.append(NoEscape(r'&='+wp_min +r'\end{aligned}'))
    return ep_min_plate_w_eqn

def ep_max_plate_width_avail(conn,D,T_w,R_r,T_f,wp_max):
    conn = str(conn)
    D = str(D)
    T_w = str(T_w)
    R_r = str(R_r)
    T_f = str(T_f)
    wp_max = str(wp_max)
    ep_max_plate_w_eqn = Math(inline=True)
    if conn == VALUES_CONN_1[0]:
        ep_max_plate_w_eqn.append(NoEscape(r'\begin{aligned} w_{p_{max}} &= T_f \\'))
        ep_max_plate_w_eqn.append(NoEscape(r'&=' + wp_max + '\end{aligned}'))
    elif conn == VALUES_CONN_1[1]:
        ep_max_plate_w_eqn.append(NoEscape(r'\begin{aligned} w_{p_{max}} &= D - 2*T_f - 2*R_r \\'))
        ep_max_plate_w_eqn.append(NoEscape(r'&=' + D + '-2*' + T_f + '-2*' + R_r +  r'\\'))
        ep_max_plate_w_eqn.append(NoEscape(r'&=' + wp_max + '\end{aligned}'))
    else:
        ep_max_plate_w_eqn.append(NoEscape(r'\begin{aligned} N/A \end{aligned}\\'))
    return ep_max_plate_w_eqn

def end_plate_ht_req(D,e,h_p):
    """Calculate end plate height foe column end plate connection
    Args:
         D:section depth in mm (float)
         e: End distance in mm (float)
         h_p:End plate height in mm (float)
    Returns:
         End plate height
    """

    D = str(D)
    h_p = str(h_p)
    e = str(e)
    end_plate_ht_eqn = Math(inline=True)

    end_plate_ht_eqn.append(NoEscape(r'\begin{aligned} &D + 4*e \\'))
    end_plate_ht_eqn.append(NoEscape(r'&=' + D + '+' + ' 4*' + e + r'\\'))
    end_plate_ht_eqn.append(NoEscape(r'&=' + h_p + '\end{aligned}'))
    return end_plate_ht_eqn

def end_plate_thk_req(M_ep,b_eff,f_y,gamma_m0,t_p):
    """
    Calculate end plate thickness
     Args:
         M_ep:Moment acting on the end plate in N-mm (float)
         b_eff:Effective width for load dispersion
         f_y:Yeild strength of  plate material in N/mm square (float)
         gamma_m0: IS800_2007.cl_5_4_1_Table_5["gamma_m0"]['yielding']  (float)
         t_p:Thickness of end plate
    Returns:
        end plate thickness

    """

    M_ep= str(M_ep)
    t_p = str(t_p)
    b_eff= str(b_eff)
    f_y= str(f_y)
    gamma_m0= str(gamma_m0)

    end_plate_thk_eqn = Math(inline=True)

    end_plate_thk_eqn.append(NoEscape(r'\begin{aligned} t_p &= {\sqrt{\frac{ M_{ep}* 4*\gamma_{m0}}{ b_{eff}*f_y}}}\\'))

    end_plate_thk_eqn.append(NoEscape(r'&={\sqrt{\frac{' + M_ep +  '*4'+'*' +gamma_m0 + r'}{'+b_eff+ r'*' + f_y + r' }}}\\'))
    end_plate_thk_eqn.append(NoEscape(r'&=' + t_p + '\end{aligned}'))
    return end_plate_thk_eqn



def moment_acting_on_end_plate(M_ep,t_b,e):
    """  Calculate moment acting on the  end plate
    Args:
         M_ep:  moment acting on the  end plate in N-mm (float)
         b_eff:Effective width for load dispersion
         f_y:Yeild strength of  plate material in N/mm square (float)
         gamma_m0: IS800_2007.cl_5_4_1_Table_5["gamma_m0"]['yielding']  (float)
         t_p:Thickness of end plate
    Returns:
         moment acting on the end plate

    """

    M_ep= str(M_ep)
    t_b = str(t_b)
    e = str(e)

    # gamma_m0= str(gamma_m0)

    moment_acting_on_end_plate= Math(inline=True)

    moment_acting_on_end_plate.append(NoEscape(r'\begin{aligned}  M_{ep}&= Tension~ in~ Bolt * End~ dist\\'))
    moment_acting_on_end_plate.append(NoEscape(r'&= T_b * e\\'))

    moment_acting_on_end_plate.append(NoEscape(r'&=' + t_b +'*'+  e + r'\\'))
    moment_acting_on_end_plate.append(NoEscape(r'&=' +M_ep + '\end{aligned}'))
    return moment_acting_on_end_plate

def moment_acting_on_end_plate_flush(M_ep,t_b,e,tb_2):
    """  Calculate moment acting on the  end plate
    Args:
         M_ep:  moment acting on the  end plate in N-mm (float)
         b_eff:Effective width for load dispersion
         f_y:Yeild strength of  plate material in N/mm square (float)
         gamma_m0: IS800_2007.cl_5_4_1_Table_5["gamma_m0"]['yielding']  (float)
         t_p:Thickness of end plate
    Returns:
         moment acting on the end plate

    """

    M_ep= str(M_ep)
    t_b = str(t_b)
    tb_2 = str(tb_2)
    e = str(e)

    # gamma_m0= str(gamma_m0)

    moment_acting_on_end_plate= Math(inline=True)

    moment_acting_on_end_plate.append(NoEscape(r'\begin{aligned}  M_{ep}&= max (0.5 *Tension~ in~ First~ Bolt * End~ \\'))
    moment_acting_on_end_plate.append(NoEscape(r'& dist, Tension~ in~ Second~ Bolt * End~ dist)\\'))
    moment_acting_on_end_plate.append(NoEscape(r'&= max(0.5* T_b1 * e, T_b2 * e)\\'))

    moment_acting_on_end_plate.append(NoEscape(r'&= max(0.5 * ' + t_b +'*'+  e + ','+tb_2+'*'+e+r'\\'))
    moment_acting_on_end_plate.append(NoEscape(r'&=' +M_ep + '\end{aligned}'))
    return moment_acting_on_end_plate

def min_plate_length_req(min_pitch, min_end_dist,bolt_line,min_length):
    """
    Calculate minimum length of fin plate
     Args:

        min_pitch: minimum pitch distance in mm (float)
        min_end_dist: minimum end distance in mm (float)
        bolt_line: no. of rows of bolts in fin plate (int)
        min_length: minimum length of fin plate in  mm (float)
    Returns:
           minimum length of fin plate
    """

    min_pitch = str(min_pitch)
    min_end_dist = str(min_end_dist)
    bolt_line = str(bolt_line)
    min_length = str(min_length)
    min_plate_length_eqn = Math(inline=True)
    min_plate_length_eqn.append(NoEscape(r'\begin{aligned} &2*e_{min} + (n~c-1) * p_{min})\\'))
    min_plate_length_eqn.append(NoEscape(r'&=2*' + min_end_dist + '+(' + bolt_line + '-1) * ' + min_pitch + r'\\'))
    min_plate_length_eqn.append(NoEscape(r'&=' + min_length + '\end{aligned}'))
    return min_plate_length_eqn


def min_flange_plate_length_req(min_pitch, min_end_dist,bolt_line,min_length,gap,sec =None):

    """
    Calculate minimum flange plate length required
    Args:

        min_pitch:Min pitch distance of flange bolt in mm (float)
        min_end_dist: Min end distance of flange bolt in mm (float)
        bolt_line: No. of bolts provided in one line in mm (int)
        min_length: Flange plate of minimum lenght in mm (float)
        gap: Gap between flange plate in mm (float)
        sec: Beam or Column (str)
    Returns:
        minimum flange plate length required
    """

    min_pitch = str(min_pitch)
    min_end_dist = str(min_end_dist)
    bolt_line = str(bolt_line)
    min_length = str(min_length)
    gap = str(gap)
    min_flange_plate_length_eqn = Math(inline=True)
    if sec =="column":
        min_flange_plate_length_eqn.append(NoEscape(r'\begin{aligned} & 2[2*e_{min} + ({\frac{n_r}{2}}-1) * p_{min})]\\'))
        min_flange_plate_length_eqn.append(NoEscape(r'& +\frac{gap}{2}]\\'))
        min_flange_plate_length_eqn.append(NoEscape(r'&=2*[(2*' + min_end_dist +r' + (\frac{'+bolt_line+r'}{2}' + r'-1) * ' + min_pitch + r'\\'))
        min_flange_plate_length_eqn.append(NoEscape(r'&= + \frac{'+gap+r'}{2}]\\'))
        min_flange_plate_length_eqn.append(NoEscape(r'&=' + min_length + '\end{aligned}'))
    else:
        min_flange_plate_length_eqn.append(NoEscape(r'\begin{aligned} & 2[2*e_{min} + ({\frac{n_c}{2}}-1) * p_{min})]\\'))
        min_flange_plate_length_eqn.append(NoEscape(r'& +\frac{gap}{2}]\\'))
        min_flange_plate_length_eqn.append(NoEscape(r'&=2*[(2*' + min_end_dist + r' + (\frac{' + bolt_line + r'}{2}' + r'-1) * ' + min_pitch + r'\\'))
        min_flange_plate_length_eqn.append(NoEscape(r'&= + \frac{' + gap + r'}{2}]\\'))
        min_flange_plate_length_eqn.append(NoEscape(r'&=' + min_length + '\end{aligned}'))
    return min_flange_plate_length_eqn


def min_plate_thk_req(t_w):
    """
    Calculate min thickness of the fin plate
    Args:
        t_w:Web thickness in mm (float)
    Returns:
        min thickness of the fin plate
    """
    t_w = str(t_w)
    min_plate_thk_eqn = Math(inline=True)
    min_plate_thk_eqn.append(NoEscape(r'\begin{aligned} t_w='+t_w+'\end{aligned}'))
    return min_plate_thk_eqn


def shear_yield_prov(h,t, f_y, gamma, V_dg,multiple=1):
    """
    Calculate shear yielding capacity of  plate (provided)
    Args:
        h:  Plate ht in mm (float)
        t:  Plate thickness in mm (float)
        f_y:Yeild strength of  plate material in N/mm square (float)
        gamma: IS800_2007.cl_5_4_1_Table_5["gamma_m0"]['yielding']  (float)
        V_dg: Shear yeilding capacity of  plate in N (float)
        multiple:2 (int)
    Returns:
         Shear yielding capacity of  plate
     Note:
            Reference:
            IS 800:2007,  cl 10.4.3
    """

    h = str(h)
    t = str(t)
    f_y = str(f_y)
    gamma = str(gamma)

    V_dg = str(V_dg)

    multiple = str(multiple)
    shear_yield_eqn = Math(inline=True)
    shear_yield_eqn.append(NoEscape(r'\begin{aligned} V_{dy} &= \frac{A_v*f_y}{\sqrt{3}*\gamma_{mo}}\\'))
    shear_yield_eqn.append(NoEscape(r'&=\frac{'+multiple+'*'+h+'*'+t+'*'+f_y+'}{\sqrt{3}*'+gamma+r'}\\'))
    shear_yield_eqn.append(NoEscape(r'&=' + V_dg + r'\\'))
    shear_yield_eqn.append(NoEscape(r'[Ref.&IS ~800:2007,Cl. 10.4.3]\end{aligned}'))


    return shear_yield_eqn


def shear_rupture_prov(h, t, n_r, d_o, fu,v_dn,multiple =1):
    """
     Calculate shear rupture capacity of  plate (provided)
     Args:
          h: Height of  plate in mm (float)
          t:Thickness of  plate in mm (float)
          n_r:No of bolts provided in one line (float)
          d_o:Nominal diameter of bolt provide in plate in mm (float)
          fu: Ultimate strength of  plate material in N/mm square (float)
          v_dn: Shear rupture of plate in KN (float)
          multiple: 1 (int)
    Returns:
          shear rupture capacity of  plate
    Note:
        Reference:
                    AISC  Sect.J4
    """
    h = str(h)
    t = str(t)
    n_r = str(n_r)
    d_o = str(d_o)
    f_u = str(fu)
    v_dn = str(v_dn)
    multiple = str(multiple)
    shear_rup_eqn = Math(inline=True)
    shear_rup_eqn.append(NoEscape(r'\begin{aligned} V_{dn} &= \frac{0.75*A_{vn}*f_u}{\sqrt{3}*\gamma_{mo}}\\'))
    shear_rup_eqn.append(NoEscape(r'&='+multiple+ r'*('+h+'-('+n_r+'*'+d_o+'))*'+t+'*'+f_u+r'\\'))
    shear_rup_eqn.append(NoEscape(r'&=' + v_dn + r'\\'))
    shear_rup_eqn.append(NoEscape(r' [Ref.& AISC~~Sect.J4] \end{aligned}'))


    return shear_rup_eqn

def vres_cap_bolt_check(V_u, A_u,bolt_capacity,bolt_req,multiple=1,conn=None):
    """
    Calculate no. of bolts required for flange and web
    Args:

         V_u:Shear force  in KN (float)
         A_u:Axial force  in KN (float)
         bolt_capacity:Bolt capacity  in KN (float)
         bolt_req:no. of bolts required (int)
         multiple:1
         conn:
    Returns:
         no. of bolts required (int)
    """

    res_force = math.sqrt(V_u**2+ A_u**2)
    trial_bolts = multiple * math.ceil(res_force/bolt_req)
    V_u=str(V_u)
    A_u=str(A_u)
    bolt_req =str(bolt_req)
    bolt_capacity=str(bolt_capacity)
    trial_bolts=str(trial_bolts)
    trial_bolts_eqn = Math(inline=True)
    trial_bolts_eqn.append(NoEscape(r'\begin{aligned}R_{u} &= 2* \sqrt{V_u^2+A_u^2}\\'))
    trial_bolts_eqn.append(NoEscape(r' V_{res} &= R_u/ bolt_{req}\\'))
    if conn == "flange_web":
        trial_bolts_eqn.append(NoEscape(r' &= \frac{2*\sqrt{' + V_u + r'^2+' + A_u + r'^2}}{' + bolt_req + r'}\\'))
    else:
        trial_bolts_eqn.append(NoEscape(r' &= \frac{\sqrt{'+V_u+r'^2+'+A_u+r'^2}}{'+bolt_req+ r'}\\'))
    trial_bolts_eqn.append(NoEscape(r'&='+bolt_capacity+ r'\end{aligned}'))
    return trial_bolts_eqn

def section_classification(class_of_section=None):
    """
    Find class of the section
    Args:
         class_of_section:
    Returns:
    Note:
        Reference:
        [Ref: Table 2, cl. 3.7.2 and 3.7.4 IS 800:2007]

    """

    section_classification_eqn = Math(inline=True)
    if class_of_section == int(1):
        section_classification_eqn.append(NoEscape( r'\begin{aligned} &Plastic \\'))
        section_classification_eqn.append(NoEscape(r' &[Ref: Table ~2, Cl. 3.7.2~ and ~3.7.4 ~IS~ 800:2007]\end{aligned}'))
    elif class_of_section == int(2):
        section_classification_eqn.append(NoEscape( r'\begin{aligned} &Compact \\'))
        section_classification_eqn.append(NoEscape(r' &[Ref: Table ~2, Cl. 3.7.2 ~and ~3.7.4 ~IS ~800:2007]\end{aligned}'))
    else:
        section_classification_eqn.append(NoEscape( r'\begin{aligned} &Semi-Compact \\'))
        section_classification_eqn.append(NoEscape(r' &[Ref: Table ~2, Cl. 3.7.2 ~and~ 3.7.4 ~IS ~800:2007]\end{aligned}'))
    return section_classification_eqn


# def shear_Rupture_prov_weld(h, t,  fu,v_dn,gamma_mo):  #weld
#     h = str(h)
#     t = str(t)
#     gamma_mo =  str(gamma_mo)
#     f_u = str(fu)
#     v_dn = str(v_dn)
#
#     shear_rup_eqn = Math(inline=True)
#     shear_rup_eqn.append(NoEscape(r'\begin{aligned} V_{dn} &= \frac{0.9*A_{vn}*f_u}{\sqrt{3}*\gamma_{mo}}\\'))
#     shear_rup_eqn.append(NoEscape(r'&=(0.9*'+h+'*'+t+'*'+f_u+'}{\sqrt{3}*' +gamma_mo+ r'}\\'))
#     shear_rup_eqn.append(NoEscape(r'&=' + v_dn + '\end{aligned}'))
#     return shear_rup_eqn

# def shear_rupture_prov_beam(h, t, n_r, d_o, fu,v_dn):
#     h = str(h)
#     t = str(t)
#     n_r = str(n_r)
#     d_o = str(d_o)
#     f_u = str(fu)
#     v_dn = str(v_dn)
#     shear_rup_eqn = Math(inline=True)
#     shear_rup_eqn.append(NoEscape(r'\begin{aligned} V_{dn} &= \frac{0.9*A_{vn}*f_u}{\sqrt{3}*\gamma_{mo}}\\'))
#     shear_rup_eqn.append(NoEscape(r'&= 0.9 *(' + h + '-(' + n_r + '*' + d_o + '))*' + t + '*' + f_u + r'\\'))
#     shear_rup_eqn.append(NoEscape(r'&=' + v_dn + '\end{aligned}'))
#     return shear_rup_eqn
# def shear_capacity_prov(V_dy, V_dn, V_db):
#     V_d = min(V_dy,V_dn,V_db)
#     V_d = str(V_d)
#     V_dy = str(V_dy)
#     V_dn = str(V_dn)
#     V_db = str(V_db)
#     shear_capacity_eqn = Math(inline=True)
#     shear_capacity_eqn.append(NoEscape(r'\begin{aligned} V_d &= Min(V_{dy},V_{dn},V_{db})\\'))
#     shear_capacity_eqn.append(NoEscape(r'&= Min('+V_dy+','+V_dn+','+V_db+r')\\'))
#     shear_capacity_eqn.append(NoEscape(r'&='+V_d + '\end{aligned}'))
#     return shear_capacity_eqn

# def shear_Rupture_prov(h, t,  fu,v_dn):  #weld
#     h = str(h)
#     t = str(t)
#
#     f_u = str(fu)
#     v_dn = str(v_dn)
#
#     shear_rup_eqn = Math(inline=True)
#     shear_rup_eqn.append(NoEscape(r'\begin{aligned} V_{dn} &= \frac{0.9*A_{vn}*f_u}{\sqrt{3}*\gamma_{mo}}\\'))
#     shear_rup_eqn.append(NoEscape(r'&=(0.9*'+h+'*'+t+'*'+f_u+r'\\'))
#     shear_rup_eqn.append(NoEscape(r'&=' + v_dn + '\end{aligned}'))
#     return shear_rup_eqn


def tension_yield_prov(l,t, f_y, gamma, T_dg):
    """
    Calculate tension yieldung capacity of provided plate under axial tension
    Args:
         l: Height of  provided plate in mm (float)
         t: Thickness of  provided plate in mm (float)
         f_y: Yield stress of material
         gamma:Partial safety factor for failure in the tension by yielding
         T_dg: Tension yieldung capacity of provided plate under axial tension

    Returns:
          Tension yieldung capacity of provided plate under axial tension

    Note:
            Reference:
            IS 800:2007,  cl 6.2

    """


    l = str(l)
    t = str(t)
    f_y = str(f_y)
    gamma = str(gamma)
    T_dg = str(T_dg)
    tension_yield_eqn = Math(inline=True)

    tension_yield_eqn.append(NoEscape(r'\begin{aligned} T_{dg} &= \frac{Depth*t_p*f_y}{\gamma_{mo}}\\'))
    tension_yield_eqn.append(NoEscape(r'&=\frac{'+l+'*'+t+'*'+f_y+'}{'+gamma+r'}\\'))

    tension_yield_eqn.append(NoEscape(r'&=' + T_dg + r'\\'))
    tension_yield_eqn.append(NoEscape(r'[Ref&.~IS~800:2007,~Cl.~6.2]&\end{aligned}'))

    return tension_yield_eqn


def height_of_flange_cover_plate(B,sp,b_fp): #weld
    """
    Calculate height of falnge cover plate
    Args:
        B:Width of  flange section in mm (float)
        sp: Spacing between flange plate in mm (float)
        b_fp: Height of flange cover plate in mm (float)
    Returns:
          Height of flange cover plate in mm (float)
    """
    B = str(B)
    sp = str(sp)
    b_fp = str (b_fp)
    height_for_flange_cover_plate_eqn =Math(inline=True)

    height_for_flange_cover_plate_eqn.append(NoEscape(r'\begin{aligned} B_{fp} &= {B - 2*sp} \\'))
    height_for_flange_cover_plate_eqn.append(NoEscape(r'&= {' + B + ' - 2 * ' + sp + r'} \\'))

    height_for_flange_cover_plate_eqn.append(NoEscape(r'&=' + b_fp + r'\end{aligned}'))
    return height_for_flange_cover_plate_eqn


def height_of_web_cover_plate(D,sp,b_wp,T,R_1): #weld
    """
    Calculate height of web cover plate
    Args:
        D: Depth of the section in mm (float)
        sp: Space between web plate in mm (float)
        b_wp: Height of web cover plate in mm (float)
        T: Thickness of flange in mm (float)
        R_1: Root radius in mm (float)
    Returns:
         Height of web cover plate in mm (float)
    """
    D = str(D)
    sp = str(sp)
    b_wp = str (b_wp)
    R_1 = str(R_1)
    T= str(T)
    height_for_web_cover_plate_eqn =Math(inline=True)

    height_for_web_cover_plate_eqn.append(NoEscape(r'\begin{aligned} W_{wp} &= {D-2*T -(2 * R1)- 2*sp} \\'))
    height_for_web_cover_plate_eqn.append(NoEscape(r'&= {' + D + ' - 2 * ' +T+'- (2 *'+ R_1+')- 2 *'+ sp + r'} \\'))

    height_for_web_cover_plate_eqn.append(NoEscape(r'&=' + b_wp + '\end{aligned}'))
    return height_for_web_cover_plate_eqn


def inner_plate_height_weld(B,sp,t,r_1, b_ifp):#weld
    """
    Calculate inner flange plate height for beam welded
    Args:

        B:Width of flange in mm (float)
        sp: Spacing between flange plate in mm (float)
        t: Web thickness in mm (float)
        r_1: Root radius in mm (float)
        b_ifp: Height of inner flange plate in mm (float)
    Returns:
         Height of inner flange plate in mm (float)
    """
    B = str(B)
    sp = str(sp)
    t = str (t)
    r_1 = str(r_1)
    b_ifp = str(b_ifp)
    inner_plate_height_weld_eqn =Math(inline=True)
    inner_plate_height_weld_eqn.append(NoEscape(r'\begin{aligned} B_{ifp} &= \frac{B - 4*sp - t- 2*R1}{2} \\'))
    inner_plate_height_weld_eqn.append(NoEscape(r'&= \frac{'+B +'- 4*'+sp+'-' +t+ '- 2*'+r_1+r'} {2} \\'))
    inner_plate_height_weld_eqn.append(NoEscape(r'&=' + b_ifp + '\end{aligned}'))
    return inner_plate_height_weld_eqn


def plate_Length_req(l_w,t_w,g,l_fp,conn =None): #weld
    """
    Calculate minimum flange plate length
    Args:
       l_w: Weld length of flange in mm (float)
       t_w:Flange weld size in mm (float)
       g: Gap between flange plate in mm (float)
       l_fp: Minimum flange plate length in mm (float)
       conn: Flange or web (str)
    Returns:
          Minimum flange plate length  in mm (float)
    """
    l_w = str(l_w)
    t_w = str (t_w)
    g = str (g)
    l_fp = str(l_fp)
    min_plate_Length_eqn = Math(inline=True)
    if conn =="Flange":
        min_plate_Length_eqn.append(NoEscape(r'\begin{aligned} L_{fp} & = [2*(l_{w} + 2*t_w) + g]\\'))
        min_plate_Length_eqn.append(NoEscape(r'&= [2*('+ l_w +'+2*'+t_w+') +' + g+ r']\\'))
        min_plate_Length_eqn.append(NoEscape(r'&=' + l_fp + '\end{aligned}'))
    else:
        min_plate_Length_eqn.append(NoEscape(r'\begin{aligned} L_{wp} & = [2*(l_{w} + 2*t_w) + g]\\'))
        min_plate_Length_eqn.append(NoEscape(r'&= [2*(' + l_w + '+2*' + t_w + ') +' + g + r']\\'))
        min_plate_Length_eqn.append(NoEscape(r'&=' + l_fp + '\end{aligned}'))

    return min_plate_Length_eqn


def flange_weld_stress(F_f,l_eff,F_ws):
    """
    Calculate  stress in flange due to welding
    Args:
        F_f: Flange force in KN (float)
        l_eff: Effective weld length of flange in mm (float)
        F_ws: Flange weld stress in KN/mm (float)
    Returns:
         Stress in flange due to welding (float)

      Note:
            Reference:
            IS 800:2007, Cl. 10.5.9
    """
    l_eff = str(l_eff)
    F_ws = str(F_ws)
    F_f =str(F_f)
    flange_weld_stress_eqn = Math(inline=True)
    flange_weld_stress_eqn.append(NoEscape(r'\begin{aligned} Stress &= \frac{F_f*1000}{l_{eff}}}\\'))
    flange_weld_stress_eqn.append(NoEscape(r' &= \frac{' + F_f + '*1000}{' + l_eff + r'}\\'))
    flange_weld_stress_eqn.append(NoEscape(r'&= ' + F_ws + r'\\'))
    flange_weld_stress_eqn.append(NoEscape(r'[Ref.&~IS~800:2007,~Cl.~10.5.9]\end{aligned}'))

    return flange_weld_stress_eqn


def tension_yield_prov(l,t, f_y, gamma, T_dg,multiple =1):
    """
    Calculate tension yieldung capacity of provided plate under axial tension
    Args:
        l: Height of  provided plate in mm (float)
        t: Thickness of  provided plate in mm (float)
        f_y:Yield stress of material in N/mm square (float)
        gamma:Partial safety factor for failure in the tension by yielding (float)
        T_dg: Tension yieldung capacity of provided plate under axial tension in N (float)
        multiple:1  (int)
    Returns:
          Tension yieldung capacity of provided plate under axial tension

    Note:
            Reference:
            IS 800:2007,  cl 6.2


    """
    l = str(l)
    t = str(t)
    f_y = str(f_y)
    gamma = str(gamma)
    multiple = str(multiple)
    T_dg = str(T_dg)
    tension_yield_eqn = Math(inline=True)

    tension_yield_eqn.append(NoEscape(r'\begin{aligned} T_{dg} &= \frac{l*t*f_y}{\gamma_{mo}}\\'))
    tension_yield_eqn.append(NoEscape(r'&=\frac{'+multiple+'*'+l+'*'+t+'*'+f_y+'}{'+gamma+r'}\\'))

    tension_yield_eqn.append(NoEscape(r'&=' + T_dg +r'\\'))
    tension_yield_eqn.append(NoEscape(r'[Ref.&~IS~800:2007,~Cl.~6.2]\end{aligned}'))
    return tension_yield_eqn


def tension_rupture_bolted_prov(w_p, t_p, n_c, d_o, fu,gamma_m1,T_dn,multiple=1):
    """
    Calculate design in tension as governed by rupture of net
         cross-sectional area in case of bolted connection
    Args:
         w_p: Width of given section in mm (float)
         t_p: Thikness of given section in mm (float)
         n_c: No. of bolt holes in critical section (int)
         d_o: Diameter of bolt hole in mm (int)
         fu: Ultimate stress of material in N/mm square (float)
         gamma_m1:Partial safety factor for failure at ultimate stress  (float)
         T_dn: Rupture strength of net cross-sectional area in N (float)
         multiple: 1
    Returns:
         design in tension as governed by rupture of net cross-sectional area
    Note:
            Reference:
            IS 800:2007,  cl 6.3

    """

    w_p = str(w_p)
    t_p = str(t_p)
    n_c = str(n_c)
    d_o = str(d_o)
    f_u = str(fu)
    T_dn = str(T_dn)
    gamma_m1 = str(gamma_m1)
    multiple = str(multiple)
    Tensile_rup_eqnb = Math(inline=True)

    Tensile_rup_eqnb.append(NoEscape(r'\begin{aligned} T_{dn} &= \frac{0.9*A_{n}*f_u}{\gamma_{m1}}\\'))
    Tensile_rup_eqnb.append(NoEscape(r'&=\frac{'+multiple+'*0.9* ('+ w_p + '-' + n_c +'*'+ d_o + ')*' + t_p + '*' + f_u + r'}{' + gamma_m1 + r'}\\'))
    Tensile_rup_eqnb.append(NoEscape(r'&=' + T_dn + r'\\'))
    Tensile_rup_eqnb.append(NoEscape(r'[Ref&.~IS~800:2007,~Cl.~6.3]\end{aligned}'))


    return Tensile_rup_eqnb


def tension_rupture_welded_prov(w_p, t_p, fu,gamma_m1,T_dn,multiple =1):
    """
    Calculate design in tension as governed by rupture of net
         cross-sectional area in case of welded connection
    Args:
         w_p: Width of given section in mm (float)
         t_p: Thikness of given section in mm (float)
         fu: Ultimate stress of material in N/mm square (float)
         gamma_m1:Partial safety factor for failure at ultimate stress  (float)
         T_dn: rupture strength of net cross-sectional area in N (float)
         multiple: 1 (int)
    Returns:
          design in tension as governed by rupture of net cross-sectional area
    Note:
            Reference:
            IS 800:2007,  cl 6.3


    """
    w_p = str(w_p)
    t_p = str(t_p)
    f_u = str(fu)
    T_dn = str(T_dn)
    gamma_m1 = str(gamma_m1)
    multiple = str(multiple)
    T_dn = str(T_dn)
    gamma_m1 = str(gamma_m1)
    Tensile_rup_eqnw = Math(inline=True)
    Tensile_rup_eqnw.append(NoEscape(r'\begin{aligned} T_{dn} &= \frac{0.9*A_{n}*f_u}{\gamma_{m1}}\\'))
    # Tensile_rup_eqnw.append(NoEscape(r'&=\frac{0.9*'+w_p+'*'+t_p+'*'+f_u+'}{'+gamma_m1+r'}\\'))
    Tensile_rup_eqnw.append(NoEscape(r'&=\frac{' + multiple + '*0.9*' + w_p + '*' + t_p + '*' + f_u + '}{' + gamma_m1 + r'}\\'))
    Tensile_rup_eqnw.append(NoEscape(r'&=' + T_dn +r'\\'))
    Tensile_rup_eqnw.append(NoEscape(r'[Ref&.~IS~800:2007,~Cl.~6.3]\end{aligned}'))

    return Tensile_rup_eqnw


def tensile_capacity_prov(T_dg, T_dn, T_db =0.0):
    """
    Calculate Design strength of member
    Args:
         T_dg:Yeiding capacity of member
         T_dn: Rupture capacity of member
         T_db: Block shear capacity of member
    Returns:
          Design strength of member min of( Yeiding ,Rupture  and Block shear capacity)
    Note:
            Reference:
            IS 800:2007,  cl 6.1

    """

    tension_capacity_eqn = Math(inline=True)
    if T_db != 0.0:
        T_d = min(T_dg,T_dn,T_db)
        T_d = str(T_d)
        T_dg = str(T_dg)
        T_dn = str(T_dn)
        T_db = str(T_db)
        tension_capacity_eqn.append(NoEscape(r'\begin{aligned} T_d &= min(T_{dg},T_{dn},T_{db})\\'))
        tension_capacity_eqn.append(NoEscape(r'&= min(' + T_dg + ',' + T_dn + ',' + T_db + r')\\'))
    else:
        T_d = min(T_dg, T_dn)
        T_dg = str(T_dg)
        T_dn = str(T_dn)
        T_d = str(T_d)
        tension_capacity_eqn.append(NoEscape(r'\begin{aligned} T_d &= min(T_{dg},T_{dn})\\'))
        tension_capacity_eqn.append(NoEscape(r'&= min(' + T_dg + ',' + T_dn + r')\\'))
    tension_capacity_eqn.append(NoEscape(r'&='+ T_d + r'\\'))
    tension_capacity_eqn.append(NoEscape(r'[Ref&.~IS~800:2007,~Cl.~6.1]\end{aligned}'))



    return tension_capacity_eqn


def spacing (sp,t_w):

    """
    Calculate spacing
    Args:
        sp:Spacing required in mm (float)
        t_w:Size of weld in mm (float)
    Returns:
        Required spacing (float)
    """

    # sp = max(15,s+5)
    sp = str(sp)
    t_w = str(t_w)
    space_provided_eqn = Math(inline=True)
    space_provided_eqn.append(NoEscape(r'\begin{aligned} sp &= max(15,(t_w+5))\\'))
    space_provided_eqn.append(NoEscape(r'&= max(15,('+t_w+ r'+5))\\'))
    space_provided_eqn.append(NoEscape(r'&=' + sp + r'\end{aligned}'))
    return space_provided_eqn


def throat_thickness_req(t,t_t):
    """
     Calculate throat thickness of fillet weld
     Args:
         t: Thickness of thinner plate of element being welded  in mm (float)
         t_t: Throat thickness of fillet weld in mm (float)
    Returns:
         Required throat thickness of fillet weld in mm (float)
    Note:
            Reference:
            IS 800:2007,  cl 10.5.3.1

    """
    t_t <= .7*t
    t_t >= 3
    t = str(t)
    t_t = str(t_t)
    throat_thickness_eqn = Math(inline=True)
    throat_thickness_eqn.append(NoEscape(r'\begin{aligned} [t_t& <= .7*t ]; [t_t& = >= 3]\\'))
    throat_thickness_eqn.append(NoEscape(r'&='+ t_t+ r'\\'))
    throat_thickness_eqn.append(NoEscape(r'[Ref&.~IS~800:2007,~Cl.~10.5.3.1]\end{aligned}'))


    return throat_thickness_eqn


def height_of_inner_flange_cover_plate(b_fp,B,t_w,r_r,sp):
    """
    Calculate height of inner flange cover plate
    Args:
         b_fp: Height of inner flange cover plate in mm (float)
         B: Width of flange section in mm (float)
         t_w:Web thickness in mm (float)
         r_r:Root radius in mm (float)
         sp: Flange spacing in mm (float)
    Returns:
         Height of inner flange cover plate
    """
   # sp= max(15,s+5)
    b_fp =str(b_fp)
    B = str(B)
    t_w =str(t_w)
    r_r = str(r_r)
    sp = str(sp)
    #s = str(s)
    ht_inner_flange_cover_plate_eqn =  Math(inline=True)
    ht_inner_flange_cover_plate_eqn.append(NoEscape(r'\begin{aligned} b_fp &= \frac{B-t_w -2*r_r -4*sp}{2}\\'))
    ht_inner_flange_cover_plate_eqn.append(NoEscape(r'&= \frac{'+B+'-'+t_w+'-2' +'*'+r_r+' -4' + '*' +sp +r'}{2}\\'))
    ht_inner_flange_cover_plate_eqn.append(NoEscape(r'&= ' + b_fp+ r'\end{aligned}'))
    return  ht_inner_flange_cover_plate_eqn


def IR_prov(M,M_d,N,N_d,IR,type=None):

    """
    Calculate
    Args:
         M:Plate moment demand in KN-mm (float)
         M_d:Moment capacity of the section in KN-mm (float)
         N: Load axial force in KN (float)
         N_d:Tension capacity of the plate in KN (float)
         IR:
    Returns:

    Note:
            Reference:
            IS 800:2007,  cl 10.7


    """
    M = str(M)
    M_d = str(M_d)
    N = str(N)
    N_d = str(N_d)
    IR = str(IR)
    mom_axial_IR_eqn = Math(inline=True)

    if type == None:
        mom_axial_IR_eqn.append(NoEscape(r'\begin{aligned} &\frac{'+M+'}{'+M_d+r'}+\frac{'+N+'}{'+N_d+'}='+IR+r'\\'))
        mom_axial_IR_eqn.append(NoEscape(r'&[Ref.~IS~800:2007,~Cl.~10.7]\end{aligned}'))
    elif type == 'squared':
        mom_axial_IR_eqn.append(NoEscape(r'\begin{aligned} &(\frac{' + M + '}{' + M_d + r'})^2+(\frac{' + N + '}{' + N_d + '})^2=' + IR +r'\\'))
        mom_axial_IR_eqn.append(NoEscape(r'&[Ref.~IS~800:2007,~Cl.~10.7]\end{aligned}'))
    return mom_axial_IR_eqn


def IR_req(IR):
    """

    :param IR:
    :return:
    """
    IR = str(IR)
    IR_req_eqn = Math(inline=True)
    IR_req_eqn.append(NoEscape(r'\begin{aligned} \leq'+IR+'\end{aligned}'))
    return IR_req_eqn


def min_weld_size_req(conn_plates_weld,min_weld_size):
    """
    Calculate minimum size of fillet weld as per Table 21 of IS 800:2007
    Args:

        conn_plates_weld:Thickness of either plate element being welded in mm (float)
                             Thickness of other plate element being welded in mm (float)

         min_weld_size: Minimum size of first run or of a single run fillet weld in mm (float)

    Returns:
          minimum size of fillet weld
    Note:
            Reference:
            IS 800, Table 21 (Cl 10.5.2.3) : Minimum Size of First Run or of a Single Run Fillet Weld

    """

    t1 = str(conn_plates_weld[0])
    t2 = str(conn_plates_weld[1])
    tmax = str(max(conn_plates_weld))
    weld_min = str(min_weld_size)

    min_weld_size_eqn = Math(inline=True)
    min_weld_size_eqn.append(NoEscape(r'\begin{aligned} &Thickness~of~Thicker~part\\'))
    min_weld_size_eqn.append(NoEscape(r'\noindent &=max('+t1+','+t2+r')\\'))
    min_weld_size_eqn.append(NoEscape(r'&='+tmax+r'\\'))
    min_weld_size_eqn.append(NoEscape(r'&[Ref.IS~800:2007~Cl.10.5.2.3~Table ~21],\\'))
    min_weld_size_eqn.append(NoEscape(r' &s_{min}=' + weld_min + r'\\'))
    min_weld_size_eqn.append(NoEscape(r'& [Ref.~IS~800:2007,~Table ~21~ (Cl. 10.5.2.3)]\end{aligned}'))


    return min_weld_size_eqn


def min_weld_size_req_01(conn_plates_weld, red, min_weld_size):
    """
    Calculate minimum size of fillet weld,to avoid the
        risk of cracking in the absence of preheating
    Args:
        conn_plates_weld:Thickness of either plate element being welded in mm (float
        Thickness of other plate element being welded in mm (float)

        red:reduce the thickness of thicker part according to given size range
        min_weld_size:minimum size of the weld
    Returns:
        minimum size of the weld
    Note:
            Reference:
            IS 800, Table 21 (Cl 10.5.2.3) : Minimum Size of First Run or of a Single Run Fillet Weld


    """
    # t1 = str(conn_plates_weld[0])
    # t2 = str(conn_plates_weld[0])
    tmax = min(conn_plates_weld)
    tmin = int (tmax - red)
    tmin = str(tmin)
    tmax= str(int(tmax))
    weld_min = str(min_weld_size)

    min_weld_size_eqn = Math(inline=True)
    min_weld_size_eqn.append(NoEscape(r'\begin{aligned} & t_{w_{min}}~based~on~thinner~part\\'))
    min_weld_size_eqn.append(NoEscape(r'& ='+tmax+ '~or~' +tmin+ r'\\'))
    min_weld_size_eqn.append(NoEscape(r'& IS800:2007~cl.10.5.2.3~Table 21\\' ))
    min_weld_size_eqn.append(NoEscape(r'& s_{min}~based~on~thicker~part=' + weld_min + r'\\'))
    min_weld_size_eqn.append(NoEscape(r'& [Ref~IS~800:2007,Table ~21 ~(Cl 10.5.2.3)]\end{aligned}'))
    return min_weld_size_eqn


def max_weld_size_req(conn_plates_weld,max_weld_size):
    """
    Calculate maximum weld size of fillet weld
    Args:

        conn_plates_weld: Thickness of either plate element being welded in mm (float)
                            Thickness of other plate element being welded in mm (float)

         max_weld_size: Maximum weld size of fillet weld
    Returns:
          Maximum weld size of fillet weld
    Note:
            Reference:
            IS 800:2007,  cl 10.5.3.1


    """
    t1 = str(conn_plates_weld[0])
    t2 = str(conn_plates_weld[1])
    t_min = str(min(conn_plates_weld))
    weld_max = str(max_weld_size)

    max_weld_size_eqn = Math(inline=True)
    max_weld_size_eqn.append(NoEscape(r'\begin{aligned} & Thickness~of~Thinner~part\\'))
    max_weld_size_eqn.append(NoEscape(r'&=min('+t1+','+t2+r')='+t_min+r'\\'))
    max_weld_size_eqn.append(NoEscape(r'&s_{max} =' + weld_max + r'\\'))
    max_weld_size_eqn.append(NoEscape(r'&[Ref.~IS~800:2007,~Cl.~10.5.3.1]\end{aligned}'))

    return max_weld_size_eqn


def weld_strength_req(V,A,M,Ip_w,y_max,x_max,l_w,R_w):

    """
    Calculate resultant stress on weld
    Args:
        V:Factored shear force acting on the member in KN (float)
        A:Vertical compression force carried by web of the section in KN (float)

        M:Moment devloped by ecentricity in KN/mm(float)
        Ip_w:Polar moment inertia of the web group in mm^4 (float)
        y_max:Vertical distance of farthest point in weld group from shear center of the weld group in mm (float)
        x_max:Horizontal distance of farthest point in weld group from shear center of the weld group in mm (float)

        l_w:Required effective web weld length in mm (float)
        R_w:Resultant stress on the weld in KN/mm (float)
    Returns:
         Resultant stress on the weld
    Note:
            Reference:
            IS 800:2007,  cl 10.5.7.1.1


    """



    V_wv = str(round(V / l_w, 2))
    A_wh = str(round(A / l_w, 2))

    V = str(V)
    A = str(A)
    l_w = str(l_w)
    R_w = str(R_w)

    if M > 0.0:
        T_wh = str(round(M * y_max/Ip_w,2))
        T_wv = str(round(M * x_max/Ip_w,2))
        y_max = str(y_max)
        x_max = str(x_max)
        Ip_w = str(Ip_w)
        M = str(M)

        weld_stress_eqn = Math(inline=True)
        weld_stress_eqn.append(NoEscape(r'\begin{aligned} R_w&=\sqrt{(T_{wh}+A_{wh})^2 + (T_{wv}+V_{wv})^2}\\'))
        weld_stress_eqn.append(NoEscape(r'T_{wh}&=\frac{M*y_{max}}{I{pw}}=\frac{'+M+'*'+y_max+'}{'+Ip_w+r'}\\'))
        weld_stress_eqn.append(NoEscape(r'T_{wv}&=\frac{M*x_{max}}{I{pw}}=\frac{'+M+'*'+x_max+'}{'+Ip_w+r'}\\'))
        weld_stress_eqn.append(NoEscape(r'V_{wv}&=\frac{V}{l_w}=\frac{'+V+'}{'+l_w+r'}\\'))
        weld_stress_eqn.append(NoEscape(r'A_{wh}&=\frac{A}{l_w}=\frac{'+A+'}{'+l_w+r'}\\'))
        weld_stress_eqn.append(NoEscape(r'R_w&=\sqrt{('+T_wh+'+'+A_wh+r')^2 + ('+T_wv+'+'+V_wv+r')^2}\\'))
        weld_stress_eqn.append(NoEscape(r'&='+R_w+r'\\'))
        weld_stress_eqn.append(NoEscape(r'[Ref.&~IS~800:2007,~Cl.~10.5.7.1.1]\end{aligned}'))
    else:
        weld_stress_eqn = Math(inline=True)
        weld_stress_eqn.append(NoEscape(r'\begin{aligned} R_w&=\sqrt{(A_{wh})^2 + (V_{wv})^2}\\'))
        weld_stress_eqn.append(NoEscape(r'V_{wv}&=\frac{V}{l_w}=\frac{' + V + '}{' + l_w + r'}\\'))
        weld_stress_eqn.append(NoEscape(r'A_{wh}&=\frac{A}{l_w}=\frac{' + A + '}{' + l_w + r'}\\'))
        weld_stress_eqn.append(NoEscape(r'R_w&=\sqrt{('+A_wh + r')^2 + (' + V_wv + r')^2}\\'))
        weld_stress_eqn.append(NoEscape(r'&=' + R_w + r'\\'))
        weld_stress_eqn.append(NoEscape(r'[Ref.&~IS~800:2007,~Cl.~10.5.7.1.1]\end{aligned}'))

    return weld_stress_eqn


def weld_strength_stress(V_u,A_w,M_d,Ip_w,y_max,x_max,l_eff,R_w):
    """
    Calculate resultant stress on weld
    Args:
          V_u:factored shear force acting on the member in KN (float)
          A_w:vertical compression force carried by web of the section in KN (float)
          M_d:moment devloped by ecentricity in KN/mm(float)
          Ip_w:moment devloped by ecentricity in KN/mm(float)
          y_max:moment devloped by ecentricity in KN/mm(float)
          x_max:horizontal distance of farthest point in weld group from shear center of the weld group in mm (float)
          l_eff:required effective web weld length in mm (float)
          R_w:resultant stress on the weld in KN/mm (float)
    Returns:
          resultant stress on the weld
    Note:
            Reference:
            IS 800:2007,  cl 10.5.7.1.1



    """
    T_wh = str(round(M_d * y_max/Ip_w,2))
    T_wv = str(round(M_d * x_max/Ip_w,2))
    V_wv = str(round(V_u  /l_eff,2))
    A_wh = str(round(A_w/l_eff,2))

    V_u= str(V_u)
    A_w = str(A_w)
    M_d= str(M_d)
    Ip_w = str(Ip_w)
    y_max = str(y_max)
    x_max = str(x_max)
    l_eff = str(l_eff)
    R_w = str(R_w)
    weld_stress_eqn = Math(inline=True)
    weld_stress_eqn.append(NoEscape(r'\begin{aligned} R_w&=\sqrt{(T_{wh}+A_{wh})^2 + (T_{wv}+V_{wv})^2}\\'))
    weld_stress_eqn.append(NoEscape(r'T_{wh}&=\frac{M_d*y_{max}}{I{pw}}\\'))
    weld_stress_eqn.append(NoEscape(r'&=\frac{'+M_d+'*'+y_max+'}{'+Ip_w+r'}\\'))
    weld_stress_eqn.append(NoEscape(r'T_{wv}&=\frac{M_d* x_{max}}{I{pw}}\\'))
    weld_stress_eqn.append(NoEscape(r'&=\frac{'+M_d+'*'+x_max+'}{'+Ip_w+r'}\\'))
    weld_stress_eqn.append(NoEscape(r'V_{wv}&=\frac{V_u}{l_{eff}}\\ '))
    weld_stress_eqn.append(NoEscape(r'&=\frac{'+V_u+'}{'+l_eff+r'}\\'))
    weld_stress_eqn.append(NoEscape(r'A_{wh}&=\frac{A_u}{l_{eff}}\\'))
    weld_stress_eqn.append(NoEscape(r'&=\frac{'+A_w+'}{'+l_eff+r'}\\'))
    weld_stress_eqn.append(NoEscape(r'R_w&=\sqrt{('+T_wh+'+'+A_wh+r')^2 + ('+T_wv+'+'+V_wv+r')^2}\\'))
    weld_stress_eqn.append(NoEscape(r'&='+R_w+r'\\'))
    weld_stress_eqn.append(NoEscape(r'&[Ref.~IS~800:2007,~Cl.~10.5.7.1.1]\end{aligned}'))


    return weld_stress_eqn


def weld_strength_prov(conn_plates_weld_fu,gamma_mw,t_t,f_w):
    """
    Calculate the design strength of fillet weld
    Args:
         conn_plates_weld_fu:Ultimate stresses of weld and parent metal in MPa (list or tuple) in N/mm square(float)
         gamma_mw: 1.25(for shop weld);1.5(site weld)  (float)
         t_t:Throat thickness in mm (float)
         f_w:Design strength of fillet weld in N/mm (float)
    Returns:
        Design strength of fillet weld
    Note:
            Reference:
            IS 800:2007,  cl 10.5.7.1.1

    """

    f_u = str(min(conn_plates_weld_fu))
    t_t = str(t_t)
    gamma_mw = str(gamma_mw)
    f_w = str(f_w)
    weld_strength_eqn = Math(inline=True)
    weld_strength_eqn.append(NoEscape(r'\begin{aligned} f_w &=\frac{t_t*f_u}{\sqrt{3}*\gamma_{mw}}\\'))
    weld_strength_eqn.append(NoEscape(r'&=\frac{'+t_t+'*'+f_u+'}{\sqrt{3}*'+ gamma_mw+r'}\\'))
    weld_strength_eqn.append(NoEscape(r'&='+f_w+r'\\'))
    weld_strength_eqn.append(NoEscape(r'[Ref.&~IS~800:2007,~Cl.~10.5.7.1.1]\end{aligned}'))


    return weld_strength_eqn


def axial_capacity(area,fy, gamma_m0,axial_capacity): #todo anjali
    """
    Calculate axial capacity of member
    Args:
         area: Gross area of member in mm square (float)
         fy:Yeilding strength of material in N/mm square (float)
         gamma_m0: IS800_2007.cl_5_4_1_Table_5['gamma_m0']  (float)
         axial_capacity: Axial capacity of member in mm square (float)
    Returns:
        Axial capacity of member
    Note:
            Reference:
            IS 800:2007,  cl 10.7

    """
    area = str(area)
    fy=str(fy)
    gamma_m0=str(gamma_m0)
    axial_capacity = str(axial_capacity)
    axial_capacity_eqn = Math(inline=True)
    axial_capacity_eqn.append(NoEscape(r'\begin{aligned} A_c &=\frac{A*f_y}{\gamma_{m0} *10^3}\\'))
    axial_capacity_eqn.append(NoEscape(r'&=\frac{'+area+'*'+fy+'}{'+ gamma_m0+r'* 10^3}\\'))
    axial_capacity_eqn.append(NoEscape(r'&=' + axial_capacity + r'\\'))
    axial_capacity_eqn.append(NoEscape(r'[Ref&.~IS~800:2007,~Cl.~10.7]\end{aligned}'))
    return axial_capacity_eqn


def min_max_axial_capacity(axial_capacity,min_ac): #todo anjali
    """
    Calculate minimum and maximum axial capacity of member
    Args:
         axial_capacity: axial capacity of member in KN
         min_ac: minimum axial capacity of member in KN
    Returns:
          minimum axial capacity of member
    Note:
            Reference:
            IS 800:2007,  cl 10.7

    """
    min_ac = str(min_ac)
    axial_capacity = str(axial_capacity)
    min_ac_eqn = Math(inline=True)
    min_ac_eqn.append(NoEscape(r'\begin{aligned} Ac_{min} &= 0.3 * A_c\\'))
    min_ac_eqn.append(NoEscape(r'&= 0.3 *' + axial_capacity + r'\\'))
    min_ac_eqn.append(NoEscape(r'&=' + min_ac + r'\\'))
    min_ac_eqn.append(NoEscape(r'Ac_{max} &= Ac \\'))
    min_ac_eqn.append(NoEscape(r'&=' +axial_capacity+ r'\\'))
    min_ac_eqn.append(NoEscape(r'[Ref.&~IS~800:2007,~Cl.~10.7]\end{aligned}'))
    return min_ac_eqn


def ir_sum_bb_cc(Al, M , A_c ,M_c,IR_axial ,IR_moment ,sum_IR):
    """

    :param Al:
    :param M:
    :param A_c:
    :param M_c:
    :param IR_axial:
    :param IR_moment:
    :param sum_IR:
    :return:
    """
    IR_axial = str(IR_axial)
    IR_moment = str(IR_moment)
    Al = str(Al)
    M = str(M)
    A_c = str(A_c)
    M_c = str(M_c)
    sum_IR =str(sum_IR)
    ir_sum_bb_cc_eqn = Math(inline=True)
    ir_sum_bb_cc_eqn.append(NoEscape(r'\begin{aligned} IR ~axial~~~~&= A_l / A_c \\'))
    ir_sum_bb_cc_eqn.append(NoEscape(r'& ='+ Al +'/'+ A_c+r' \\'))
    ir_sum_bb_cc_eqn.append(NoEscape(r'& ='+ IR_axial +r' \\'))

    ir_sum_bb_cc_eqn.append(NoEscape(r'IR ~moment &= M / M_c \\'))
    ir_sum_bb_cc_eqn.append(NoEscape(r'& =' + M + '/' + M_c + r' \\'))
    ir_sum_bb_cc_eqn.append(NoEscape(r'& =' + IR_moment + r' \\'))

    ir_sum_bb_cc_eqn.append(NoEscape(r'IR ~sum~~~~~ &= IR ~axial + IR ~moment  \\'))
    ir_sum_bb_cc_eqn.append(NoEscape(r'&= '+ IR_axial +'+ '+IR_moment + r' \\'))
    ir_sum_bb_cc_eqn.append(NoEscape(r'& =' + sum_IR + r'\end{aligned}'))
    return ir_sum_bb_cc_eqn

def min_loads_required(conn):
    """

    :param conn:
    :return:
    """
    min_loads_required_eqn= Math(inline=True)
    min_loads_required_eqn.append(NoEscape(r'\begin{aligned}  &if~~ IR ~axial < 0.3 ~and~ IR ~moment < 0.5 \\'))
    min_loads_required_eqn.append(NoEscape(r' &~~~Ac_{min} = 0.3 * A_c\\'))
    min_loads_required_eqn.append(NoEscape(r' &~~~Mc_{min}= 0.5 * M_c\\'))
    if conn =="beam_beam":
        min_loads_required_eqn.append(NoEscape(r' &elif~~ sum ~IR <= 1.0 ~and~ IR ~moment < 0.5\\'))
        min_loads_required_eqn.append(NoEscape(r'&~~~if~~ (0.5 - IR ~moment) < (1 - sum ~IR)\\'))
        min_loads_required_eqn.append(NoEscape(r'&~~~~~~Mc_{min} = 0.5 * M_c\\'))
        min_loads_required_eqn.append(NoEscape(r'& ~~~else\\'))
        min_loads_required_eqn.append(NoEscape(r'&~~~~~~Mc_{min} = M + ((1 - sum ~IR) * M_c)\\'))
        min_loads_required_eqn.append(NoEscape(r'&~~~Ac_{min} = AL \\'))

        min_loads_required_eqn.append(NoEscape(r'&elif~~ sum ~IR <= 1.0~ and~ IR ~axial < 0.3\\'))
        min_loads_required_eqn.append(NoEscape(r'&~~~if~~ (0.3 - IR ~axial) < (1 -  sum ~IR)\\'))
        min_loads_required_eqn.append(NoEscape(r'&~~~~~~Ac_{min} = 0.3 * A_c\\'))
        min_loads_required_eqn.append(NoEscape(r'&~~~else~~\\'))
        min_loads_required_eqn.append(NoEscape(r'&~~~~~~Ac_{min} = AL + ((1 - sum ~IR) * A_c)\\'))
        min_loads_required_eqn.append(NoEscape(r'&~~~Mc_{min} = M \\'))
    else:
        min_loads_required_eqn.append(NoEscape(r'&elif~~ sum ~IR <= 1.0~ and~ IR ~axial < 0.3\\'))
        min_loads_required_eqn.append(NoEscape(r'&~~~if~~ (0.3 - IR ~axial) < (1 -  sum ~IR)\\'))
        min_loads_required_eqn.append(NoEscape(r'&~~~~~~Ac_{min} = 0.3 * A_c\\'))
        min_loads_required_eqn.append(NoEscape(r'&~~~else~~\\'))
        min_loads_required_eqn.append(NoEscape(r'&~~~~~~Ac_{min} = AL + ((1 - sum ~IR) * A_c)\\'))
        min_loads_required_eqn.append(NoEscape(r'&~~~Mc_{min} = M \\'))

        min_loads_required_eqn.append(NoEscape(r' &elif~~ sum ~IR <= 1.0 ~and~ IR ~moment < 0.5\\'))
        min_loads_required_eqn.append(NoEscape(r'&~~~if~~ (0.5 - IR ~moment) < (1 - sum ~IR)\\'))
        min_loads_required_eqn.append(NoEscape(r'&~~~~~~Mc_{min} = 0.5 * M_c\\'))
        min_loads_required_eqn.append(NoEscape(r'& ~~~else\\'))
        min_loads_required_eqn.append(NoEscape(r'&~~~~~~Mc_{min} = M + ((1 - sum ~IR) * M_c)\\'))
        min_loads_required_eqn.append(NoEscape(r'&~~~Ac_{min} = AL \\'))

    min_loads_required_eqn.append(NoEscape(r'&else~~\\'))
    min_loads_required_eqn.append(NoEscape(r'&~~~Ac_{min} = AL\\'))
    min_loads_required_eqn.append(NoEscape(r'&~~~Mc_{min} = M \\'))
    min_loads_required_eqn.append(NoEscape(r'&~Note:~AL=~User~Applied~Load\end{aligned}'))
    return min_loads_required_eqn

def min_loads_provided(min_ac,min_mc,conn):
    """

    :param min_ac:
    :param min_mc:
    :param conn:
    :return: minimum moment (kNm) and axial(kN)
     Note:
            Reference:
            IS 800:2007,  cl 10.7
    """
    min_ac = str(min_ac)
    min_mc = str(min_mc)

    if conn == "beam_beam":
        min_loads_provided_eqn = Math(inline=True)
        min_loads_provided_eqn.append(NoEscape(r'\begin{aligned} & Mc_{min} =' + min_mc + r'\\'))
        min_loads_provided_eqn.append(NoEscape(r'& Ac_{min} =' + min_ac + r'\\'))
        min_loads_provided_eqn.append(NoEscape(r'&[Ref.~IS~800:2007,~Cl.~10.7]\end{aligned}'))

        min_loads_provided_eqn
    else:
        min_loads_provided_eqn = Math(inline=True)
        min_loads_provided_eqn.append(NoEscape(r'\begin{aligned} & Ac_{min} =' + min_ac + r'\\'))
        min_loads_provided_eqn.append(NoEscape(r'& Mc_{min} =' + min_mc +  r'\\'))
        min_loads_provided_eqn.append(NoEscape(r'& [Ref.~IS~800:2007,~Cl.~10.7]\end{aligned}'))
    return min_loads_provided_eqn

def axial_capacity_req(axial_capacity,min_ac):
    """
    Calculate minimum  required axial capacity of member
    Args:
         axial_capacity:Axial capacity of member in KN
         min_ac: Minimum axial capacity of member in KN
    Returns:
         Minimum axial capacity of member in KN

    Note:
              Reference:
              IS 800:2007,  cl 10.7

    """

    min_ac = str(min_ac)
    axial_capacity = str(axial_capacity)
    ac_req_eqn = Math(inline=True)
    ac_req_eqn.append(NoEscape(r'\begin{aligned} Ac_{min} &= 0.3 * A_c\\'))
    ac_req_eqn.append(NoEscape(r'&= 0.3 *' + axial_capacity + r'\\'))
    ac_req_eqn.append(NoEscape(r'&=' + min_ac + r'\\'))
    ac_req_eqn.append(NoEscape(r'Ac_{max} &=' +axial_capacity +r'\\'))
    ac_req_eqn.append(NoEscape(r'[Ref.~IS~&800:2007,~Cl.~10.7]&\end{aligned}'))


    return ac_req_eqn


def prov_axial_load(axial_input,min_ac,app_axial_load,axial_capacity):
    """
    Calculate load axial force for column end plate
    Args:
         axial_input:Axial load in KN (float)
         min_ac:Minimum axial load in KN (float)
         app_axial_load:Factored axial load in KN (float)
    Returns:
        Factored axial load
    Note:
              Reference:
              IS 800:2007,  cl 10.7

    """


    min_ac = str(min_ac)
    axial_input = str(axial_input)
    app_axial_load = str(app_axial_load)

    axial_capacity = str(axial_capacity)
    prov_axial_load_eqn = Math(inline=True)
    # prov_axial_load_eqn.append(NoEscape(r'\begin{aligned} Ac_{min} &= 0.3 * A_c\\'))
    # prov_axial_load_eqn.append(NoEscape(r'&= 0.3 *' + axial_capacity + r'\\'))
    # prov_axial_load_eqn.append(NoEscape(r'&=' + min_ac + r'\\'))

    prov_axial_load_eqn.append(NoEscape(r'\begin{aligned} Au~~ &= max(A,Ac_{min} )\\'))
    prov_axial_load_eqn.append(NoEscape(r'&= max( ' + axial_input + ',' + min_ac + r')\\'))
    prov_axial_load_eqn.append(NoEscape(r'&=' + app_axial_load + r'\end{aligned}'))
    # prov_axial_load_eqn.append(NoEscape(r'&[Ref.~IS~800:2007,~Cl.~10.7]&\end{aligned}'))


    return prov_axial_load_eqn


def shear_capacity(h, t,f_y, gamma_m0,shear_capacity): # same as #todo anjali
    """
    Calculate factored design shear force in the section due to external actions
    Args:
         h:Height of the section
         t:Thickness of the section
         f_y: Yield strength of web
         gamma_m0:1.1 (partial safety factor against shear failure)
         shear_capacity:Factored design shear force
    Returns:
           Factored design shear force
    Note:
              Reference:
              IS 800:2007,  cl 8.4

    """

    h = str(h)
    t = str(t)
    f_y = str(f_y)
    gamma_m0 = str(gamma_m0)
    shear_capacity = str(shear_capacity)
    shear_capacity_eqn = Math(inline=True)
    shear_capacity_eqn.append(NoEscape(r'\begin{aligned} S_c &= \frac{0.6*A_v*f_y}{\sqrt{3}*\gamma_{mo} *10^3}\\'))
    shear_capacity_eqn.append(NoEscape(r'&=\frac{0.6*' + h + r'*' + t + r'*' + f_y + r'}{\sqrt{3}*' + gamma_m0 + r' *10^3}\\'))
    shear_capacity_eqn.append(NoEscape(r'&=' + shear_capacity + r'\\'))
    shear_capacity_eqn.append(NoEscape(r'[Ref&.~IS~800:2007,~Cl.~8.4]&\end{aligned}'))

    return shear_capacity_eqn


def min_max_shear_capacity(shear_capacity,min_sc): #todo anjali
    """
    Calculate minimum and maximum factored design shear force in the section due to external actions
    Args:

         shear_capacity:Factored design shear force
         min_sc:Minimum factored design shear force in the section due to external actions

    Returns:
        minimum and maximum factored design shear force in the section due to external actions
    Note:
              Reference:
              IS 800:2007,  cl 8.4

    """

    min_sc = str(min_sc)
    shear_capacity = str(shear_capacity)
    min_sc_eqn = Math(inline=True)

    min_sc_eqn.append(NoEscape(r'\begin{aligned} Vc_{min} &= 0.6 * S_c\\'))
    min_sc_eqn.append(NoEscape(r'&= 0.6 *' + shear_capacity +r'\\'))
    min_sc_eqn.append(NoEscape(r'&=' + min_sc + r'\\'))
    min_sc_eqn.append(NoEscape(r'Vc_{max} &= Sc \\'))
    min_sc_eqn.append(NoEscape(r'&=' +shear_capacity+ r'\\'))
    min_sc_eqn.append(NoEscape(r'&[Ref.~IS~800:2007,~Cl.~8.4]&\end{aligned}'))

    return min_sc_eqn

def prov_shear_load(shear_input,min_sc,app_shear_load,shear_capacity_1):
    """
    Calculate maximum shear force
    Args:

        shear_input factored input shear force
        min_sc:Minimum shear force
        app_shear_load:Maximum of factored input shear force and minimum shear force
    Returns:
        maximum shear force
    Note:
              Reference:
              IS 800:2007,  cl 10.7


    """

    min_sc = str(min_sc)
    shear_input = str(shear_input)
    app_shear_load = str(app_shear_load)
    shear_capacity_1 = str(shear_capacity_1)
    app_shear_load_eqn = Math(inline=True)
    app_shear_load_eqn.append(NoEscape(r'\begin{aligned} Vc_{min} &=  min(0.15 * S_c / 0.6, 40.0)\\'))
    app_shear_load_eqn.append(NoEscape(r'& =  min(0.15 *'+ shear_capacity_1 +r'/ 0.6, 40.0)\\'))
    app_shear_load_eqn.append(NoEscape(r'&=' + min_sc + r'\\'))
    app_shear_load_eqn.append(NoEscape(r'[Ref&.~IS~800:2007,~Cl.~10.7]\\'))
    app_shear_load_eqn.append(NoEscape(r' Vu~~ &= max(V,Vc_{min})\\'))
    app_shear_load_eqn.append(NoEscape(r'&=  max(' + shear_input + ',' + min_sc + r')\\'))
    app_shear_load_eqn.append(NoEscape(r'&=' + app_shear_load + r'\end{aligned}'))
    # app_shear_load_eqn.append(NoEscape(r'&[Ref.~IS~800:2007,~Cl.~8.4]&\end{aligned}'))


    return app_shear_load_eqn

def end_plate_moment_demand(connectivity,g,T_w,R_r,t_w,s,T_e,M):
    ecc1 = round(g/2-t_w/2-s,2)
    ecc2 = round(g/2-T_w/2-R_r,2)
    ecc = max(ecc1,ecc2)
    T_e = str(T_e)
    M = str(M)
    ecc1 = str(ecc1)
    ecc2 = str(ecc2)
    ecc = str(ecc)


    EP_Mom = Math(inline=True)
    EP_Mom.append(NoEscape(r'\begin{aligned}M &= T_e * ecc \\'))
    if connectivity == VALUES_CONN_1[0]:
        EP_Mom.append(NoEscape(r'ecc_1 &=\frac{g}{2}-\frac{t_w}{2}-s &='+ecc1+r'\\'))
        EP_Mom.append(NoEscape(r'ecc_2 &=\frac{g}{2}-\frac{T_w}{2}-R_r &=' + ecc2 + r'\\'))
        EP_Mom.append(NoEscape(r'&max(ecc_1,ecc_2) &='+ecc+r'\\'))
    else:
        EP_Mom.append(NoEscape(r'ecc &=\frac{g}{2}-\frac{t_w}{2}-s &=' + ecc1 + r'\\'))
    EP_Mom.append(NoEscape(r'M&='+T_e+'*'+ecc+'*10^{-3} &='+M+r'\end{aligned}'))
    return EP_Mom

def plastic_moment_capacty(beta_b, Z_p, f_y, gamma_m0 ,Pmc):  # same as #todo anjali
    """
    Calculate member design moment capacity
    Args:

          beta_b:1 for plastic and compact sections & Ze/Zp for semi compact section (int)
          Z_p:Plastic section modulus of cross section mm^3 (float)
          f_y:Yield stress of the material in N/mm square  (float)
          gamma_m0:partial safety factor (float)
          Pmc:Plastic moment capacity in  N-mm (float)
    Returns:
        Plastic moment capacity in  N-mm (float)

    Note:
              Reference:
              IS 800:2007,  cl 8.2.1.2

    """

    beta_b = str(beta_b)
    Z_p = str(Z_p)
    f_y = str(f_y)
    gamma_m0 =str(gamma_m0 )
    Pmc = str(Pmc)
    Pmc_eqn = Math(inline=True)
    Pmc_eqn.append(NoEscape(r'\begin{aligned} Pmc &= \frac{\beta_b * Z_p *fy}{\gamma_{mo} * 10^6}\\'))
    Pmc_eqn.append(NoEscape(r'&=\frac{' + beta_b + r'*' +Z_p + r'*' + f_y + r'}{' + gamma_m0 + r' * 10^6}\\'))
    Pmc_eqn.append(NoEscape(r'&=' + Pmc + r'\\'))
    Pmc_eqn.append(NoEscape(r'[Ref&.~IS~800:2007,~Cl.~8.2.1.2]\end{aligned}'))


    return Pmc_eqn


def moment_d_deformation_criteria(fy,Z_e,Mdc):  # todo priti#
    """
    Calculate moment deformation capacity
    Args:
         fy:Yield stress of the material in  N/mm square (float)
         Z_e:Elastic section modulus of cross section in  mm^3 (float)
         Mdc:Moment deformation capacity in  N-mm (float)
    Note:
              Reference:
              IS 800:2007,  cl 8.2.1.2
    Returns:
         moment deformation capacity
    """
    fy = str(fy)
    Z_e = str(Z_e)
    Mdc =str(Mdc)
    Mdc_eqn= Math(inline=True)
    Mdc_eqn.append(NoEscape(r'\begin{aligned} Mdc &= \frac{1.5 *Z_e *fy}{1.1* 10^6}\\'))
    Mdc_eqn.append(NoEscape(r'&= \frac{1.5 *'+Z_e + '*' +fy +r'}{1.1* 10^6}\\'))
    Mdc_eqn.append(NoEscape(r'&= ' + Mdc+ r'\\'))
    Mdc_eqn.append(NoEscape(r'[Ref.&~IS~800:2007,~Cl.~8.2.1.2]\end{aligned}'))
    return  Mdc_eqn


def moment_capacity (Pmc , Mdc, M_c):
    """
    Calculate moment capacity of the section
    Args:
         Pmc:Plastic moment capacity of the member in  N-mm (float)
         Mdc:Moment deformation capacity of the member in  N-mm (float)
         M_c: Moment capacity of the section in  N-mm (float)
    Returns:
         moment capacity of the section
    Note:
              Reference:
              IS 800:2007,  cl 8.2.1.2


    """
    Pmc = str(Pmc)
    Mdc =str(Mdc)
    M_c = str (M_c)
    M_c_eqn = Math(inline=True)
    M_c_eqn.append(NoEscape(r'\begin{aligned} M_c &= min(Pmc,Mdc)\\'))
    M_c_eqn.append(NoEscape(r'&=min('+Pmc+','+Mdc+ r')\\'))
    M_c_eqn.append(NoEscape(r'&=' + M_c + r'\\'))
    M_c_eqn.append(NoEscape(r'[Re&f.~IS~800:2007,~Cl.~8.2.1.2]\end{aligned}'))
    return M_c_eqn


def min_max_moment_capacity(moment_capacity,min_mc): #todo anjali
    """
    Calculate minimum and maximum moment capacity of the section
    Args:
         moment_capacity:Moment capacity of the section
         min_mc:Min moment capacity of the section
    Returns:
          Minimum and maximum moment capacity of the section
    Note:
              Reference:
              IS 800:2007,  cl 8.2.1.2

    """
    min_mc = str(min_mc)
    moment_capacity = str(moment_capacity)
    min_mc_eqn = Math(inline=True)
    min_mc_eqn.append(NoEscape(r'\begin{aligned} Mc_{min} &= 0.5 * M_c\\'))
    min_mc_eqn.append(NoEscape(r'&= 0.5 *' + moment_capacity +r'\\'))
    min_mc_eqn.append(NoEscape(r'&=' + min_mc + r'\\'))
    min_mc_eqn.append(NoEscape(r' Mc_{max} &= Mc \\'))
    min_mc_eqn.append(NoEscape(r'&=' +moment_capacity+ r'\\'))
    min_mc_eqn.append(NoEscape(r'&Ref.&~IS~800:2007,~Cl.~8.2.1.2]\end{aligned}'))


    return min_mc_eqn


def prov_moment_load(moment_input,min_mc,app_moment_load,moment_capacity):
    """
    Calculate max moment load of input moment and min moment of the section
    Args:

         moment_input:Factored input moment in KN (float)
         min_mc:Min moment of the section in KN (float)
         app_moment_load:Factored moment max of input moment and min moment of the section in KN (float)
    Returns:
         max moment load of input moment and min moment of the section
    Note:
              Reference:
              IS 800:2007,  cl 8.2.1.2

    """

    min_mc = str(min_mc)
    moment_input = str(moment_input)
    app_moment_load = str(app_moment_load)
    moment_capacity = str(moment_capacity)
    app_moment_load_eqn = Math(inline=True)
    # app_moment_load_eqn.append(NoEscape(r'\begin{aligned} Mc_{min} &= 0.5 * M_c\\'))
    # app_moment_load_eqn.append(NoEscape(r'&= 0.5 *' + moment_capacity + r'\\'))
    # app_moment_load_eqn.append(NoEscape(r'&=' + min_mc + r'\\'))
    app_moment_load_eqn.append(NoEscape(r' \begin{aligned} Mu &= max(M,Mc_{min} )\\'))
    app_moment_load_eqn.append(NoEscape(r'&= max(' + moment_input + r',' + min_mc + r')\\'))
    app_moment_load_eqn.append(NoEscape(r'&=' + app_moment_load + r'\\'))
    app_moment_load_eqn.append(NoEscape(r'[Re&f.~IS~800:2007,~Cl.~8.2.1.2]\end{aligned}'))
    return  app_moment_load_eqn


def shear_rupture_prov_beam(h, t, n_r, d_o, fu,v_dn,gamma_m1,multiple=1):
    """
    Calculate design strength in tension due to rupture of critical section in case of bolted connection
    Args:
         h:Height of the flange in mm (float)
         t:Thickness of the flange in mm (float)
         n_r:No. of bolts hole in critical section (int)
         d_o:Diameter of the bolt hole in mm (float)
         fu:Ultimate stress of the material N/ mm square (float)
         v_dn:Design strength due to ruoture in N (float)
         gamma_m1:Partial safety factor for failure at ultimate stress (float)
         multiple:1 (int)
    Returns:
          design strength in tension due to rupture of critical section in case of bolted connection


    Note:
              Reference:
              IS 800:2007,  cl 6.3

    """

    h = str(h)
    t = str(t)
    n_r = str(n_r)
    d_o = str(d_o)
    f_u = str(fu)
    v_dn = str(v_dn)

    gamma_m1 = str(gamma_m1)
    multiple = str(multiple)
    shear_rup_eqn = Math(inline=True)

    shear_rup_eqn.append(NoEscape(r'\begin{aligned} V_{dn} &= \frac{0.75*A_{vn}*f_u}{\sqrt{3}*\gamma_{m1}}\\'))
    shear_rup_eqn.append(NoEscape(r'&= \frac{'+ multiple+'*0.75 *('+h+'-('+n_r+'*'+d_o+'))*'+t+'*'+f_u+ '}{\sqrt{3}*'+gamma_m1+ r'}\\'))
    shear_rup_eqn.append(NoEscape(r'&=' + v_dn + r'\\'))
    shear_rup_eqn.append(NoEscape(r'[Ref&.~IS~800:2007,~Cl.~6.3]\end{aligned}'))
    return shear_rup_eqn


def shear_Rupture_prov_weld(h, t,fu,v_dn,gamma_m1,multiple =1):  #weld

    """
      Calculate design strength in tension due to rupture of critical section in case of welded connection
      Args:
           h:Height of the flange in mm (float)
           t:Thickness of the flange in mm (float)
           fu:Ultimate stress of the material N/ mm square (float)
           v_dn:Design strength due to ruoture in N (float)
           gamma_m1:Partial safety factor for failure at ultimate stress (float)
           multiple:1
      Returns:
          design strength in tension due to rupture of critical section in case of welded connection

      Note:
                Reference:
                IS 800:2007,  cl 6.3

      """

    h = str(h)
    t = str(t)
    gamma_m1 =  str(gamma_m1)
    f_u = str(fu)
    v_dn = str(v_dn)
    multiple = str(multiple)

    shear_rup_eqn = Math(inline=True)
    shear_rup_eqn.append(NoEscape(r'\begin{aligned} V_{dn} &= \frac{0.75*A_{vn}*f_u}{\sqrt{3}*\gamma_{m1}}\\'))
    shear_rup_eqn.append(NoEscape(r'&=\frac{'+ multiple+'*0.75*'+h+'*'+t+'*'+f_u+'}{\sqrt{3}*' +gamma_m1+ r'}\\'))
    shear_rup_eqn.append(NoEscape(r'&=' + v_dn + r'\\'))
    shear_rup_eqn.append(NoEscape(r'[Ref.&~IS~800:2007,~Cl.~6.3]\end{aligned}'))
    return shear_rup_eqn

def shear_capacity_prov(V_dy, V_dn, V_db=0.0):
    """
    Calculate shear capacity of member

    Args:
        V_dy: yielding capacity of plate
        V_dn: rupture capacity of plate
        V_db: block shear capacity of plate
    Returns:
         shear capacity of member
    Note:
              Reference:
              IS 800:2007,  cl 6.1

    """

    shear_capacity_eqn = Math(inline=True)
    if  V_db !=0.0:
         V_d = min(V_dy,V_dn,V_db)
         V_d = str(V_d)
         V_dy = str(V_dy)
         V_dn = str(V_dn)
         V_db = str(V_db)
         shear_capacity_eqn.append(NoEscape(r'\begin{aligned} V_d &= min(V_{dy},V_{dn},V_{db})\\'))
         shear_capacity_eqn.append(NoEscape(r'&= min('+V_dy+','+V_dn+','+V_db+r')\\'))
    else:
         V_d = min(V_dy, V_dn)
         V_d = str(V_d)
         V_dy = str(V_dy)
         V_dn = str(V_dn)
         shear_capacity_eqn.append(NoEscape(r'\begin{aligned} V_d &= min(V_{dy},V_{dn})\\'))
         shear_capacity_eqn.append(NoEscape(r'&= min(' + V_dy + ',' + V_dn + r')\\'))

    shear_capacity_eqn.append(NoEscape(r'&='+V_d + r'\\'))
    shear_capacity_eqn.append(NoEscape(r'[Ref&.~IS~800:2007,~Cl.~6.1]&\end{aligned}'))

    return shear_capacity_eqn


def shear_capacity_prov(V_dy, V_dn, V_db = 0.0):
    """
    Calculate shear capacity of member

    Args:
        V_dy: yielding capacity of plate
        V_dn: rupture capacity of plate
        V_db: block shear capacity of plate
    Returns:
         shear capacity of member
    Note:
              Reference:
              IS 800:2007,  cl 6.1

    """
    shear_capacity_eqn = Math(inline=True)
    if V_db != 0.0 and V_dn !=0.0:
        V_d = min(V_dy,V_dn,V_db)
        V_d = str(V_d)
        V_dy = str(V_dy)
        V_dn = str(V_dn)
        V_db = str(V_db)
        shear_capacity_eqn.append(NoEscape(r'\begin{aligned} V_d &= min(V_{dy},V_{dn},V_{db})\\'))
        shear_capacity_eqn.append(NoEscape(r'&= min('+V_dy+','+V_dn+','+V_db+r')\\'))

    elif V_db == 0.0 and V_dn == 0.0:
        V_d = V_dy
        V_d = str(V_d)
        V_dy = str(V_dy)
        shear_capacity_eqn.append(NoEscape(r'\begin{aligned} V_d &= V_{dy}\\'))
        # shear_capacity_eqn.append(NoEscape(r'&=' + V_dy + r'\\'))

    elif V_db == 0.0 and V_dn != 0.0:
        V_d = min(V_dy, V_dn)
        V_d = str(V_d)
        V_dy = str(V_dy)
        V_dn = str(V_dn)
        shear_capacity_eqn.append(NoEscape(r'\begin{aligned} V_d &= min(V_{dy},V_{dn})\\'))
        shear_capacity_eqn.append(NoEscape(r'&= min(' + V_dy + ',' + V_dn + r')\\'))
    elif V_db != 0.0 and V_dn == 0.0:
        V_d = min(V_dy, V_db)
        V_d = str(V_d)
        V_dy = str(V_dy)
        V_db = str(V_db)
        shear_capacity_eqn.append(NoEscape(r'\begin{aligned} V_d &= min(V_{dy},V_{db})\\'))
        shear_capacity_eqn.append(NoEscape(r'&= min(' + V_dy + ',' + V_db + r')\\'))

    shear_capacity_eqn.append(NoEscape(r'&='+V_d + r'\\'))
    shear_capacity_eqn.append(NoEscape(r'[Ref&.~IS~800:2007,~Cl.~6.1]\end{aligned}'))

    return shear_capacity_eqn


def get_pass_fail(required, provided,relation='greater'):

    if provided == 0 or required == 'N/A' or provided == 'N/A' or required == 0:
        return ''
    else:
        if relation == 'greater':
            if required > provided:
                return 'Pass'
            else:
                return 'Fail'
        elif relation == 'geq':
            if required >= provided:
                return 'Pass'
            else:
                return 'Fail'
        elif relation == 'leq':
            if required <= provided:
                return 'Pass'
            else:
                return 'Fail'
        else:
            if required < provided:
                return 'Pass'
            else:
                return 'Fail'


def get_pass_fail2(min, provided, max):
    """

    :param min:
    :param provided:
    :param max:
    :return:
    """
    min = float(min)
    provided = float(provided)
    max = float(max)
    if provided == 0:
        return 'N/A'
    else:
        if max >= provided and min <= provided:
            return 'Pass'
        else:
            return 'Fail'
        # elif relation == 'geq':


def min_prov_max(min, provided,max):
    """
    Calculate min and maximum axial capacity (provided)
    Args:
        min:0.3*tension yeilding caapcity of the section
        provided:resisting force
        max:tension yeilding caapcity of the section
    Returns:
        min and maximum axial capacity (provided)
    """
    min = float(min)
    provided = float(provided)
    max = float(max)
    if provided==0:
        return 'N/A'
    else:
        if max >= provided and min<=provided:
            return 'Pass'
        else:
            return 'Fail'


def member_yield_prov(Ag, fy, gamma_m0, member_yield,multiple = 1):
    """
    Calculate member yielding capacity of the member
    Args:
         Ag:Gross area of the section in mm square (float)
         fy:Yeilding strength of material in N/mm square (float)
         gamma_m0:partial safety factor for failure in tension by yeilding (float)
         member_yield:Member yeilding capacity in N (float)
         multiple:1 (int)
    Returns:
         member yielding capacity of the member
    Note:
              Reference:
              IS 800:2007,  cl 6.2

    """
    Ag = str(round(Ag,2))
    fy = str(fy)
    gamma_m0 = str(gamma_m0)
    multiple = str(multiple)
    member_yield = str(member_yield)
    member_yield_eqn = Math(inline=True)
    member_yield_eqn.append(NoEscape(r'\begin{aligned}T_{dg}~or~A_c&= \frac{'+ multiple + r' * A_g ~ f_y}{\gamma_{m0}}\\'))
    member_yield_eqn.append(NoEscape(r'&= \frac{'+ multiple + '*' + Ag + '*' + fy + '}{'+ gamma_m0 + r'}\\'))
    member_yield_eqn.append(NoEscape(r'&= ' + member_yield + r'\\'))
    member_yield_eqn.append(NoEscape(r'[Ref.~IS~800&:2007,~Cl.~6.2]\end{aligned}'))
    return member_yield_eqn


def member_rupture_prov(A_nc, A_go, F_u, F_y, L_c, w, b_s, t,gamma_m0,gamma_m1,beta,member_rup,multiple = 1):
    """
    Calculate design strength due to rupture of critical section
    Args:
          A_nc:Net area of connected leg in mm square (float)
          A_go:Gross area of outstanding leg in mm square (float)
          F_u:Ultimate stress of the material in N/mm square (float)
          F_y:Yield stess of the material in mm N/square (float)
          L_c:Length of the end connection in mm  (float)
          w:Outstanding leg width in mm  (float)
          b_s:Shear lag width in mm  (float)
          t:thickness of the leg in mm  (float)
          gamma_m0:partial safety factor for failure in tension by yeilding (float)
          gamma_m1:partial safety factor for failure at ultimate stress (float)
          beta:as per section 6.3.3 (float)
          member_rup:design strength due to rupture of critical section (float)
          multiple:1
    Returns:
           design strength due to rupture of critical section
    Note:
              Reference:
              IS 800:2007,  cl 6.3


    """
    w = str(w)
    t = str(t)
    fy = str(F_y)
    fu = str(F_u)
    b_s = str(b_s)
    L_c = str(L_c)
    A_nc = str(A_nc)
    A_go = str(A_go)
    gamma_m0 = str(gamma_m0)
    gamma_m1 = str(gamma_m1)
    beta = str(round(beta,2))
    member_rup = str(member_rup)
    multiple = str(multiple)
    member_rup_eqn = Math(inline=True)
    member_rup_eqn.append(NoEscape(r'\begin{aligned}\beta &= 1.4 - 0.076*\frac{w}{t}*\frac{f_{y}}{0.9*f_{u}}*\frac{b_s}{L_c}\\'))
    member_rup_eqn.append(NoEscape(r'&\leq\frac{0.9*f_{u}*\gamma_{m0}}{f_{y}*\gamma_{m1}} \geq 0.7 \\'))
    member_rup_eqn.append(NoEscape(r'&= 1.4 - 0.076*\frac{'+ w +'}{'+ t + r'}*\frac{'+ fy +'}{0.9*'+ fu + r'}*\frac{'+ b_s +'}{' + L_c + r' }\\'))
    member_rup_eqn.append(NoEscape(r'&\leq\frac{0.9* '+ fu + '*'+ gamma_m0 +'}{' +fy+'*'+gamma_m1 + r'} \geq 0.7 \\'))
    member_rup_eqn.append(NoEscape(r'&= '+ beta + r'\\'))
    member_rup_eqn.append(NoEscape(r'T_{dn} &= '+multiple+'*' r'(\frac{0.9*A_{nc}*f_{u}}{\gamma_{m1}} + \frac{\beta * A_{go} * f_{y}}{\gamma_{m0}})\\'))
    member_rup_eqn.append(NoEscape(r'&= '+multiple+ r'*(\frac{0.9* '+ A_nc +'*' + fu + '}{'+ gamma_m1 + r'} + \frac{' + beta + '*' + A_go + '*' + fy + '}{' + gamma_m0 + r'})\\'))
    member_rup_eqn.append(NoEscape(r'&= '+ member_rup + r'\\'))
    member_rup_eqn.append(NoEscape(r'[Ref.&~IS~800:2007,~Cl.~6.3]\end{aligned}'))
    return member_rup_eqn


def flange_weld_stress(F_f,l_eff,F_ws):
    """
    Calculate flange weld stress

    Args:

        F_f:flange force in KN (float)
        l_eff:available effective length in mm (float)
        F_ws:flange weld stress in N/mm (float)
    Returns:
        flange weld stress
    Note:
              Reference:
              IS 800:2007,  cl 10.5.9

    """
    F_f = str(F_f)
    l_eff = str(l_eff)
    F_ws = str(F_ws)
    flange_weld_stress_eqn = Math(inline=True)
    flange_weld_stress_eqn.append(NoEscape(r'\begin{aligned} Stress &= \frac{F_f*10^3}{l_{eff}}\\'))
    flange_weld_stress_eqn.append(NoEscape(r' &= \frac{'+F_f+'*10^3}{'+l_eff+ r'}\\'))
    flange_weld_stress_eqn.append(NoEscape(r'&= ' + F_ws+ r'\\'))
    flange_weld_stress_eqn.append(NoEscape(r'[Ref.&~IS~800:2007,~Cl.~10.5.9]\end{aligned}'))

    return flange_weld_stress_eqn


def blockshear_prov(Tdb,A_vg = None, A_vn = None, A_tg = None, A_tn = None, f_u = None, f_y = None ,gamma_m0 = None ,gamma_m1 = None,stress=None):
    """
    Calculate block shear strength of the plate or member

    Args:

        Tdb:block shear strength of the plate or member in N (float)
        A_vg:gross area of plate attached to web in shear along bolt line parallel to y axis in mm square (float)
        A_vn:net area of web cover plate attached to web in shear along bolt line parallel to y axis in mm square (float)
        A_tg:minimum gross area in tension along bolt line parallel to x-axis in mm square (float)
        A_tn:minimum net area in tension along bolt line perpendicular to shear load in mm square (float)
        f_u:ultimate stress of material in N/mm square (float)
        f_y:yield stress of material in N/mm square (float)
        gamma_m0:partial safety factor for failure in tension by yielding (float)
        gamma_m1:partial safety factor for failure at ultimate stress (float)
    Returns:
        block shear strength of the plate or member
    Note:
              Reference:
              IS 800:2007,  cl 6.4

    """

    Tdb = str(Tdb)
    A_vg = str(A_vg)
    A_vn = str(A_vn)
    A_tg = str(A_tg)
    A_tn = str(A_tn)
    f_y = str(f_y)
    f_u = str(f_u)
    gamma_m1 = str(gamma_m1)
    gamma_m0 = str(gamma_m0)

    member_block_eqn = Math(inline=True)


    if stress == "shear":
        member_block_eqn.append(NoEscape(r'\begin{aligned}V_{dbl1} &= \frac{A_{vg} f_{y}}{\sqrt{3} \gamma_{m0}} + \frac{0.9 A_{tn} f_{u}}{\gamma_{m1}}\\'))
        member_block_eqn.append(NoEscape(r'V_{dbl2} &= \frac{0.9*A_{vn} f_{u}}{\sqrt{3} \gamma_{m1}} + \frac{A_{tg} f_{y}}{\gamma_{m0}}\\'))
        member_block_eqn.append(NoEscape(r'V_{dbl} &= min(V_{db1}, V_{db2})= ' + Tdb +  r'\\'))
        member_block_eqn.append(NoEscape(r'[Ref&.~IS~800:2007,~Cl.~6.4]\end{aligned}'))
    else:
        member_block_eqn.append(NoEscape(r'\begin{aligned}T_{dbl1} &= \frac{A_{vg} f_{y}}{\sqrt{3} \gamma_{m0}} + \frac{0.9 A_{tn} f_{u}}{\gamma_{m1}}\\'))
        member_block_eqn.append(NoEscape(r'T_{dbl2} &= \frac{0.9*A_{vn} f_{u}}{\sqrt{3} \gamma_{m1}} + \frac{A_{tg} f_{y}}{\gamma_{m0}}\\'))
        member_block_eqn.append(NoEscape(r'T_{dbl} &= min(T_{db1}, T_{db2})= ' + Tdb + r'\\'))
        member_block_eqn.append(NoEscape(r'[Ref&.~IS~800:2007,~Cl.~6.4]\end{aligned}'))

    return member_block_eqn


def slenderness_req():
    """
    :return:
    """

    slenderlimit_eqn = Math(inline=True)
    slenderlimit_eqn.append(NoEscape(r'\begin{aligned}\frac{K * L}{r} &\leq 400\end{aligned}'))

    return slenderlimit_eqn


def slenderness_prov(K, L, r, slender):
    """
    Calculate effective selenderness ratio

    Args:

         K:Constant according to the end condition (float)
         L:Actual length of the section in mm (float)
         r:Radius of gyration  in mm (float)
         slender:  effective selenderness ratio (float)
    Returns:
        effective selenderness ratio
    Note:
              Reference:
              IS 800:2007,  cl 7.1.2

    """
    K = str(K)
    L = str(L)
    r = str(r)
    slender = str(slender)

    slender_eqn = Math(inline=True)
    slender_eqn.append(NoEscape(r'\begin{aligned}\frac{K * L}{r} &= \frac{'+K+'*'+L+'}{'+r+ r'}\\'))
    slender_eqn.append(NoEscape(r'&= ' + slender + r'\\'))
    slender_eqn.append(NoEscape(r'[Ref.~IS~&800:2007,~Cl.~7.1.2]\end{aligned}'))
    return slender_eqn


def efficiency_req():
    """

    :return:
    """
    efflimit_eqn = Math(inline=True)
    efflimit_eqn.append(NoEscape(r'\begin{aligned} Utilization~Ratio &\leq 1 \end{aligned}'))

    return efflimit_eqn


def efficiency_prov(F, Td, eff):
    """
    Calculate efficiency of the tension member(provided)

    Args:
         F:axial force on the member in KN (float)
         Td:tension capacity of the section in KN (float)
         eff:efficiency of the tension member  (float)
    Returns:
        efficiency of the tension member
    """
    F = str(F)
    Td = str(round(Td/1000,2))
    eff = str(eff)
    eff_eqn = Math(inline=True)
    eff_eqn.append(NoEscape(r'\begin{aligned} Utilization~Ratio &= \frac{F}{Td}&=\frac{'+F+'}{'+Td+r'}\\'))
    eff_eqn.append(NoEscape(r'&= ' + eff + r'\end{aligned}'))

    return eff_eqn


def gusset_ht_prov(beam_depth, clearance, height, mul = 1):
    """
    Calculate gusset plate height
    Args:
         beam_depth:Section depth in mm (float)
         clearance:clearence between gusset plates in mm (float)
         height:Height of the gusset plate in mm (float)
         mul:
    Returns:
         gusset plate height
    """
    beam_depth = str(beam_depth)
    clearance = str(clearance)
    height = str(height)
    mul = str(mul)
    plate_ht_eqn = Math(inline=True)
    plate_ht_eqn.append(
        NoEscape(r'\begin{aligned} H &= '+mul+ '* Depth + clearance 'r'\\'))
    plate_ht_eqn.append(
        NoEscape(r'&=('+mul+'*' + beam_depth + ')+' + clearance + r'\\'))
    plate_ht_eqn.append(NoEscape(r'&= '  + height + r'\end{aligned}'))
    return plate_ht_eqn


def gusset_lt_b_prov(nc,p,e,length):
    """
    Calculate length of the gusset plate in case of bolted connection

    Args:

        nc:No. of row of bolts (int)
        p: pitch distance of the gusset plate in mm (float)
        e:Edge distance of the gusset plate in mm (float)
        length:length of the gusset plate in mm (float)
    Returns:
        length of the gusset plate in case of bolted connection
    """
    nc = str(nc)
    p = str(p)
    e = str(e)
    length = str(length)
    length_htb_eqn = Math(inline=True)
    length_htb_eqn.append(
        NoEscape(r'\begin{aligned} L &= (nc -1) * p + 2 * e\\'))
    length_htb_eqn.append(
        NoEscape(r'&= ('+nc+'-1) *'+ p + '+ (2 *'+ e + r')\\'))
    length_htb_eqn.append(NoEscape(r'&= ' + length + r'\end{aligned}'))
    return length_htb_eqn


def gusset_lt_w_prov(weld,cls,length):
    """
    Calculate length of the gusset plate in case of welded connection

    Args:
          weld:weld length in mm (float)
          cls:clearance in mm (float)
          length:plate length in mm (float)
    Returns:
        length of the gusset plate in case of welded connection

    """
    weld = str(weld)
    cls = str(cls)
    length = str(length)
    length_htw_eqn = Math(inline=True)
    length_htw_eqn.append(
        NoEscape(r'\begin{aligned} L &= Flange weld + clearance 'r'\\'))
    length_htw_eqn.append(
        NoEscape(r'&= '+ weld + '+' + cls + r'\\'))
    length_htw_eqn.append(NoEscape(r'&= ' + length + r'\end{aligned}'))
    return length_htw_eqn


def long_joint_bolted_req():
    """
     Returns:
        Reduced bolt capacity  in KN (float)
    Note:
              Reference:
              IS 800:2007,  cl 10.3.3.1
    """
    long_joint_bolted_eqn = Math(inline=True)
    long_joint_bolted_eqn.append(NoEscape(r'\begin{aligned} &if~l\geq 15 * d~then~V_{rd} = \beta_{ij} * V_{db} \\'))
    long_joint_bolted_eqn.append(NoEscape(r'& if~l < 15 * d~then~V_{rd} = V_{db} \\'))
    long_joint_bolted_eqn.append(NoEscape(r'& where,\\'))
    long_joint_bolted_eqn.append(NoEscape(r'& l = ((nc~or~nr) - 1) * (p~or~g) \\'))
    long_joint_bolted_eqn.append(NoEscape(r'& \beta_{ij} = 1.075 - l/(200 * d) \\'))
    long_joint_bolted_eqn.append(NoEscape(r'& but~0.75\leq\beta_{ij}\leq1.0 \\'))
    long_joint_bolted_eqn.append(NoEscape(r'&[Ref.~IS~800:2007,~Cl.~10.3.3.1]\end{aligned}'))
    return long_joint_bolted_eqn


def long_joint_bolted_prov(nc,nr,p,g,d,Tc,Tr,direction=None):
    """
    Calculate reduced bolt capacity in case of long joint

    Args:
         nc:No. of row of bolts in one line (int)
         nr:No. of  bolts in one line (int)
         p:Pitch distance of the plate in mm (float)
         g:Gauge distance of the plate in mm (float)
         d:Diameter of the bolt in mm (float)
         Tc:Bolt capacity  in KN (float)
         Tr: Reduced bolt capacity  in KN (float)
    Returns:
        Reduced bolt capacity  in KN (float)
    Note:
              Reference:
              IS 800:2007,  cl 10.3.3.1

    """
    lc = (nc - 1) * p
    lr = (nr - 1) * g
    l = max(lc,lr)
    lt = 15 * d
    B = 1.075 - (l / (200 * d))
    Bi = round(B,2)
    nc= str(nc)
    nr= str(nr)
    g= str(g)
    p = str(p)
    d = str(d)
    Tc = str(Tc)
    Tr = str(Tr)
    if B<=0.75:
        B =0.75
    elif B>=1:
        B =1
    else:
        B=B
    B = str(round(B,2))
    Bi = str(Bi)
    lc_str = str(lc)
    lr_str = str(lr)
    l_str = str(l)
    lt_str = str(lt)
    long_joint_bolted_eqn = Math(inline=True)
    # long_joint_bolted_eqn.append(NoEscape(r'\begin{aligned} &if~l\leq 15 * d~then~V_{rd} = \beta_{ij} * V_{db} \\'))
    # long_joint_bolted_eqn.append(NoEscape(r'& where,\\'))

    if direction == 'n_r':
        long_joint_bolted_eqn.append(NoEscape(r'\begin{aligned} l&= (n_r - 1) * p \\'))
        long_joint_bolted_eqn.append(NoEscape(r' &= (' + nr + ' - 1) * ' + g + '=' + lr_str + r'\\'))
    else:
        long_joint_bolted_eqn.append(NoEscape(r'\begin{aligned} l&= ((n_c~or~n_r) - 1) * (p~or~g) \\'))
        long_joint_bolted_eqn.append(NoEscape(r' &= (' + nc + ' - 1) * ' + p + '=' + lc_str + r'\\'))
        long_joint_bolted_eqn.append(NoEscape(r' &= (' + nr + ' - 1) * ' + g + '=' + lr_str + r'\\'))
    long_joint_bolted_eqn.append(NoEscape(r' l&= ' + l_str + r'\\'))
    long_joint_bolted_eqn.append(NoEscape(r'& 15 * d = 15 * ' + d + ' = ' + lt_str + r' \\'))
    if l < (lt):
        long_joint_bolted_eqn.append(NoEscape(r'& since,~l < 15 * d~then~V_{rd} = V_{db} \\'))
        long_joint_bolted_eqn.append(NoEscape(r'& V_{rd} = '+Tc+r' \\'))
        long_joint_bolted_eqn.append(NoEscape(r'&[Ref.~IS~800:2007,~Cl.~10.3.3.1]\end{aligned}'))
    else:
        long_joint_bolted_eqn.append(NoEscape(r'& since,~l \geq 15 * d~then~V_{rd} = \beta_{ij} * V_{db} \\'))
        long_joint_bolted_eqn.append(NoEscape(r'& \beta_{ij} = 1.075 - '+ l_str +'/(200*'+d+') ='+Bi+r'\\'))
        long_joint_bolted_eqn.append(NoEscape(r'& V_{rd} = '+B+' * '+Tc+'='+Tr+ r' \\'))
        long_joint_bolted_eqn.append(NoEscape(r'&[Ref.~IS~800:2007,~Cl.~10.3.3.1]\end{aligned}'))


    return long_joint_bolted_eqn



def long_joint_bolted_beam(nc,nr,p,g,d,Tc,Tr,joint,end_dist,gap,edge_dist,web_thickness,root_radius,conn=None):
    """
    Calculate reduced bolt capacity in case of long joint

    Args:

        nc:No. of row of bolts in one line (int)
        nr:No. of  bolts in one line (int)
        p:Pitch distance of the plate in mm (float)
        g:Gauge distance of the plate in mm (float)
        d:Diameter of the bolt in mm (float)
        Tc:Bolt capacity  in KN (float)
        Tr: Reduced bolt capacity  in KN (float)
        joint:Flange or web (str)
        end_dist: flange plate end distance in mm (float)
        gap:gap between flange plate in mm (float)
        edge_dist: flane plate edge distance in mm (float)
        web_thickness: web thickness in mm (float)
        root_radius: root radius of the section in mm (float)
    Returns:
        reduced bolt capacity in case of long joint
    Note:
              Reference:
              IS 800:2007,  cl 10.3.3.1

    """

    if joint == 'web':
        lc = round(2*((nc/2 - 1) * p + end_dist) + gap ,2)
        lr = round((nr - 1) * g,2)
    else:
        lc = round(2*((nc/2 - 1) * p + end_dist) +gap ,2)
        lr = round(2*((nr/2 - 1) * g + edge_dist +root_radius ) + web_thickness ,2)

    l = round(max(lc,lr) ,2)

    lt = 15 * d
    B = 1.075 - (l / (200 * d))
    # Bi = round(B,2)
    nc= str(nc)
    nr= str(nr)
    g= str(g)
    p = str(p)
    d = str(d)
    Tc = str(Tc)
    Tr = str(Tr)
    if B<=0.75:
        B =0.75
    elif B>=1:
        B =1
    else:
        B=B
    B = round(B,2)
    Bi = str(B)
    lc_str = str(lc)
    lr_str = str(lr)
    l_str = str(l)
    lt_str = str(lt)
    end_dist =str(end_dist)

    edge_dist = str(edge_dist)
    web_thickness = str(web_thickness)
    gap =str(gap)
    root_radius =str(root_radius)
    long_joint_bolted_eqn = Math(inline=True)
    # long_joint_bolted_eqn.append(NoEscape(r'\begin{aligned} &if~l\leq 15 * d~then~V_{rd} = \beta_{ij} * V_{db} \\'))
    # long_joint_bolted_eqn.append(NoEscape(r'& where,\\'))
    if l < (lt):

        if joint == 'web':
            long_joint_bolted_eqn.append(NoEscape(r'\begin{aligned} l&= ((nc~or~nr) - 1) * (p~or~g) \\'))
            if conn =="beam_beam":
                long_joint_bolted_eqn.append(NoEscape( r' lr &= 2*((\frac{' + nc + '}{2} - 1) * ' + p + '+' + end_dist + ')+ ' + gap + r'\\&=' + lc_str + r'\\'))
                long_joint_bolted_eqn.append(NoEscape(r' lc &= (' + nr + ' - 1) * ' + g + '=' + lr_str + r'\\'))
            elif conn =="col_col":
                long_joint_bolted_eqn.append(NoEscape(r' lc &= 2*((\frac{' + nc + '}{2} - 1) * ' + p + '+' + end_dist + ')+ ' + gap + r'\\&=' + lc_str + r'\\'))
                long_joint_bolted_eqn.append(NoEscape(r' lr &= (' + nr + ' - 1) * ' + g + '=' + lr_str + r'\\'))
            else:
                long_joint_bolted_eqn.append(NoEscape(r' lc &= 2*((\frac{' + nc + '}{2} - 1) * ' + p + '+' + end_dist + ')+ ' + gap + r'\\&=' + lc_str + r'\\'))
                long_joint_bolted_eqn.append(NoEscape(r' lr &= (' + nr + ' - 1) * ' + g + '=' + lr_str + r'\\'))

            long_joint_bolted_eqn.append(NoEscape(r' l&= ' + l_str + r'\\'))
            long_joint_bolted_eqn.append(NoEscape(r'& 15 * d = 15 * '+d+' = '+lt_str +r' \\'))
            long_joint_bolted_eqn.append(NoEscape(r'& since,~l < 15 * d~\\&then~V_{rd} = V_{db} \\'))
            long_joint_bolted_eqn.append(NoEscape(r'& V_{rd} = '+Tc+r' \\'))
            long_joint_bolted_eqn.append(NoEscape(r'&[Ref.~IS~800:2007,~Cl.~10.3.3.1]\end{aligned}'))
        else:
            long_joint_bolted_eqn.append(NoEscape(r'\begin{aligned} l~&= ((nc~or~nr) - 1) * (p~or~g) \\'))
            if conn == "beam_beam":
                long_joint_bolted_eqn.append(NoEscape(r' lr&= 2*((\frac{' + nc + '}{2} - 1) * ' + p + '+' + end_dist + ')+ ' + gap + r'\\&=' + lc_str + r'\\'))
                long_joint_bolted_eqn.append(NoEscape(r' lc&= 2*((\frac{' + nr + '}{2} - 1) * ' + g + '+' + edge_dist + r'\\& +' + root_radius + ')+ ' + web_thickness + '=' + lr_str + r'\\'))
            elif conn == "col_col":
                long_joint_bolted_eqn.append(NoEscape(r' lc&= 2*((\frac{' + nc + '}{2} - 1) * ' + p + '+' + end_dist + ')+ ' + gap + r'\\&=' + lc_str + r'\\'))
                long_joint_bolted_eqn.append(NoEscape(r' lr&= 2*((\frac{' + nr + '}{2} - 1) * ' + g + '+' + edge_dist + r'\\& +' + root_radius + ')+ ' + web_thickness + '=' + lr_str + r'\\'))
            else:
                long_joint_bolted_eqn.append(NoEscape( r' lc&= 2*((\frac{' + nc + '}{2} - 1) * ' + p + '+' + end_dist + ')+ ' + gap + r'\\&=' + lc_str + r'\\'))
                long_joint_bolted_eqn.append(NoEscape(r' lr&= 2*((\frac{' + nr + '}{2} - 1) * ' + g + '+' + edge_dist + r'\\& +' + root_radius + ')+ ' + web_thickness + '=' + lr_str + r'\\'))

            long_joint_bolted_eqn.append(NoEscape(r' l~&= ' + l_str + r'\\'))
            long_joint_bolted_eqn.append(NoEscape(r'& 15 * d = 15 * ' + d + ' = ' + lt_str + r' \\'))
            long_joint_bolted_eqn.append(NoEscape(r'& since,~l < 15 * d~ \\& then~V_{rd} = V_{db} \\'))
            long_joint_bolted_eqn.append(NoEscape(r'& V_{rd} = ' + Tc + r' \\'))
            long_joint_bolted_eqn.append(NoEscape(r'&[Ref.~IS~800:2007,~Cl.~10.3.3.1]\end{aligned}'))
    else:
        if joint == 'web':
            long_joint_bolted_eqn.append(NoEscape(r'\begin{aligned} l&= ((nc~or~nr) - 1) * (p~or~g) \\'))
            if conn == "beam_beam":
                long_joint_bolted_eqn.append(NoEscape(r' lr&= 2*((\frac{' + nc + '}{2} - 1) * ' + p + '+' + end_dist + ')+ ' + gap + r'\\&=' + lc_str + r'\\'))
                long_joint_bolted_eqn.append(NoEscape(r' lc&= (' + nr + ' - 1) * ' + g + '=' + lr_str + r'\\'))
            elif conn == "col_col":
                long_joint_bolted_eqn.append(NoEscape(r' lc&= 2*((\frac{' + nc + '}{2} - 1) * ' + p + '+' + end_dist + ')+ ' + gap + r'\\&=' + lc_str + r'\\'))
                long_joint_bolted_eqn.append(NoEscape(r' lr&= (' + nr + ' - 1) * ' + g + '=' + lr_str + r'\\'))
            else:
                long_joint_bolted_eqn.append(NoEscape(r' lc&= 2*((\frac{' + nc + '}{2} - 1) * ' + p + '+' + end_dist + ')+ ' + gap + r'\\&=' + lc_str + r'\\'))
                long_joint_bolted_eqn.append(NoEscape(r' lr&= (' + nr + ' - 1) * ' + g + '=' + lr_str + r'\\'))

            long_joint_bolted_eqn.append(NoEscape(r' l&= ' + l_str + r'\\'))
            long_joint_bolted_eqn.append(NoEscape(r'& 15 * d = 15 * ' + d + ' = ' + lt_str + r' \\'))
            long_joint_bolted_eqn.append(NoEscape(r'&since,~l \geq 15 * d~ \\&then~V_{rd} = \beta_{ij} * V_{db} \\'))
            long_joint_bolted_eqn.append(NoEscape(r'\beta_{ij} &= 1.075 - '+ l_str +'/(200*'+d+r') \\&='+Bi+r'\\'))
            long_joint_bolted_eqn.append(NoEscape(r'V_{rd} &= '+Bi+' * '+Tc+'='+Tr+ r' \\'))
            long_joint_bolted_eqn.append(NoEscape(r'[Ref.&~IS~800:2007,~Cl.~10.3.3.1]&\end{aligned}'))
        else:
            long_joint_bolted_eqn.append(NoEscape(r'\begin{aligned} l~&= ((nc~or~nr) - 1) * (p~or~g) \\'))
            if conn == "beam_beam":
                long_joint_bolted_eqn.append(NoEscape(r' lr&= 2*((\frac{' + nc + '}{2} - 1) * ' + p + '+' + end_dist + ')+ ' + gap + r'\\&=' + lc_str + r'\\'))
                long_joint_bolted_eqn.append(NoEscape(r' lc&= 2*((\frac{' + nr + '}{2} - 1) * ' + g + '+' + edge_dist +r'\\& +'+root_radius+')+ ' + web_thickness + '=' + lr_str + r'\\'))
            elif conn == "col_col":
                long_joint_bolted_eqn.append(NoEscape(r' lc&= 2*((\frac{' + nc + '}{2} - 1) * ' + p + '+' + end_dist + ')+ ' + gap + r'\\&=' + lc_str + r'\\'))
                long_joint_bolted_eqn.append(NoEscape(r' lr&= 2*((\frac{' + nr + '}{2} - 1) * ' + g + '+' + edge_dist + r'\\& +' + root_radius + ')+ ' + web_thickness + '=' + lr_str + r'\\'))
            else:
                long_joint_bolted_eqn.append(NoEscape(r' lc&= 2*((\frac{' + nc + '}{2} - 1) * ' + p + '+' + end_dist + ')+ ' + gap + r'\\&=' + lc_str + r'\\'))
                long_joint_bolted_eqn.append(NoEscape( r' lr&= 2*((\frac{' + nr + '}{2} - 1) * ' + g + '+' + edge_dist + r'\\& +' + root_radius + ')+ ' + web_thickness + '=' + lr_str + r'\\'))

            long_joint_bolted_eqn.append(NoEscape(r' l~&= ' + l_str + r'\\'))
            long_joint_bolted_eqn.append(NoEscape(r'&15 * d = 15 * ' + d + ' = ' + lt_str + r' \\'))
            long_joint_bolted_eqn.append(NoEscape(r'&since,~l \geq 15 * d~\\ &then~V_{rd} = \beta_{ij} * V_{db} \\'))
            long_joint_bolted_eqn.append(NoEscape(r'\beta_{ij} &= 1.075 - '+ l_str +'/(200*'+d+ r')\\& ='+Bi+r'\\'))
            long_joint_bolted_eqn.append(NoEscape(r' V_{rd}& = '+Bi+' * '+Tc+'='+Tr+ r' \\'))
            long_joint_bolted_eqn.append(NoEscape(r'[Ref.&~IS~800:2007,~Cl.~10.3.3.1]&\end{aligned}'))
    return long_joint_bolted_eqn


def long_joint_welded_req():

    long_joint_bolted_eqn = Math(inline=True)
    long_joint_bolted_eqn.append(NoEscape(r'\begin{aligned} &if~l\geq 150 * t_t~then~V_{rd} = \beta_{l_w} * V_{db} \\'))
    long_joint_bolted_eqn.append(NoEscape(r'& if~l < 150 * t_t~then~V_{rd} = V_{db} \\'))
    long_joint_bolted_eqn.append(NoEscape(r'& where,\\'))
    long_joint_bolted_eqn.append(NoEscape(r'&  l ~= pt.length ~ or ~ pt.height \\'))
    long_joint_bolted_eqn.append(NoEscape(r'& \beta_{l_w} = 1.2 - \frac{(0.2*l )}{(150*t_t)}  \\'))
    long_joint_bolted_eqn.append(NoEscape(r'& but~0.6\leq\beta_{l_w}\leq1.0 \\'))
    long_joint_bolted_eqn.append(NoEscape(r'&[Ref.~IS~800:2007,~Cl.~10.5.7.3]&\end{aligned}'))
    return long_joint_bolted_eqn


def long_joint_welded_beam_prov(plate_height,l_w,t_w,gap,t_t,Tc,Tr):
    """
    Calculate Reduced flange weld strength  in case of long joint

    Args:
         plate_height:flange plate height in mm (float)
         l_w:available long flane length in mm (float)
         t_w:flange weld size in mm (float)
         gap:flange plate gap  in mm (float)
         t_t:flange weld throat thickness in mm (float)
         Tc:flange weld strength in KN (float)
         Tr:reduced flange weld strength in KN/mm (float)
    Returns:
        reduced flange weld strength in KN/mm (float)
    Note:
              Reference:
              IS 800:2007,  cl 10.5.7.3

    """
    ll = round(2*(l_w +(2*t_w)) +gap,2)
    lh = plate_height
    l = round(max(ll,lh) ,2)
    lt = 150 * t_t
    B = 1.2 - ((0.2 * l) / (150 * t_t))
    if B <= 0.6:
        B = 0.6
    elif B >= 1:
        B = 1
    else:
        B = B
    Bi = str(round(B, 2))
    t_t= str(t_t)
    # l =str(l)
    l_str= str(l)
    # lt = str(lt)
    lt_str = str(lt)

    # B = str(round(B, 2))
    # Bi = str(Bi)
    t_t= str(t_t)
    ll_str =str(ll)
    lh_str= str(lh)
    plate_height =str(plate_height)
    Tc = str(Tc)
    Tr = str(Tr)
    l_w  = str(l_w )

    t_w = str(t_w)
    l_w = str(l_w)
    gap = str(gap)
    long_joint_welded_beam_prov = Math(inline=True)
    # if conn =="web":
    if l < lt:
        long_joint_welded_beam_prov.append(NoEscape(r'\begin{aligned} l ~&= pt.length ~ or ~ pt.height \\'))
        long_joint_welded_beam_prov.append(NoEscape(r' l_l &= 2('+l_w +'+(2*'+t_w+'))+'+gap+r' \\'))
        long_joint_welded_beam_prov.append(NoEscape(r' &='+ ll_str+ r' \\'))
        long_joint_welded_beam_prov.append(NoEscape(r'l_h& =' +lh_str+r' \\'))
        long_joint_welded_beam_prov.append(NoEscape(r' l~&= ' + l_str + r'\\'))
        long_joint_welded_beam_prov.append(NoEscape(r'& 150 * t_t =150 * '+t_t+' = '+lt_str +r' \\'))
        long_joint_welded_beam_prov.append(NoEscape(r'& since,~l < 150 * t_t~\\&then~V_{rd} = V_{db} \\'))
        long_joint_welded_beam_prov.append(NoEscape(r' V_{rd} &= ' + Tc +r' \\'))
        long_joint_welded_beam_prov.append(NoEscape(r'[Ref.~&IS~800:2007,~Cl.~10.5.7.3]&\end{aligned}'))
    else:
        long_joint_welded_beam_prov.append(NoEscape(r'\begin{aligned} l~&= pt.length ~or ~pt.height \\'))
        long_joint_welded_beam_prov.append(NoEscape(r' l_l &= 2(' + l_w + '+(2*' + t_w + '))+' + gap + r' \\'))
        long_joint_welded_beam_prov.append(NoEscape(r' &=' + ll_str + r' \\'))
        long_joint_welded_beam_prov.append(NoEscape(r' l_h& =' + lh_str + r' \\'))
        long_joint_welded_beam_prov.append(NoEscape(r' l~&= ' + l_str + r'\\'))
        long_joint_welded_beam_prov.append(NoEscape(r'& 150 * t_t =150 * ' + t_t + ' = ' + lt_str + r' \\'))
        long_joint_welded_beam_prov.append(NoEscape(r'&since,~l \geq 150 * t_t~ \\&then~V_{rd} = \beta_{lw} * V_{db} \\'))
        long_joint_welded_beam_prov.append(NoEscape(r'\beta_{l_w}& = 1.2 - (0.2*' + l_str + ')/(150*' + t_t+ r')\\& =' + Bi + r'\\'))
        long_joint_welded_beam_prov.append(NoEscape(r' V_{rd}& = ' + Bi + ' * ' + Tc + '=' + Tr + r' \\'))
        long_joint_welded_beam_prov.append(NoEscape(r'[Ref.&~IS~800:2007,~Cl.~10.5.7.3]\end{aligned}'))

    return long_joint_welded_beam_prov


def long_joint_welded_prov(h,l,t_t,ws,wsr,direction=None):
    """
    Calculate Reduced flange weld strength  in case of long joint (welded connection)

    Args:

         h: plate height in mm (float)
         l: plate length in mm (float)
         t_t: weld throat thickness  in mm (float)
         ws: weld strength  in KN (float)
         wsr:reduced weld strength  in KN (float)
    Returns:
        reduced weld strength
    Note:
              Reference:
              IS 800:2007,  cl 10.5.7.3

    """
    lj = max(h,l)
    lt = 150 * t_t
    B = 1.2 - ((0.2 * lj) / (150 * t_t))
    if B <= 0.6:
        B = 0.6
    elif B >= 1:
        B = 1
    else:
        B = B
    Bi = str(round(B, 2))
    t_t= str(t_t)
    lt_str = str(lt)
    h = str(h)
    l = str(l)
    ws = str(ws)
    wsr = str(wsr)
    ljs= str(lj)

    long_joint_welded_prov = Math(inline=True)
    # if conn =="web":

    if direction=='height':
        long_joint_welded_prov.append(NoEscape(r'\begin{aligned} l_w ~&= h\\'))
        long_joint_welded_prov.append(NoEscape(r' &='+ h+r'\\'))
    else:
        long_joint_welded_prov.append(NoEscape(r'\begin{aligned} l ~&= pt.length ~ or ~ pt.height \\'))
        long_joint_welded_prov.append(NoEscape(r' l_l &= max(' + h + ',' + l + r') \\'))
        long_joint_welded_prov.append(NoEscape(r' &=' + ljs + r' \\'))
    long_joint_welded_prov.append(NoEscape(r'& 150 * t_t =150 * ' + t_t + ' = ' + lt_str + r' \\'))
    if lj < lt:
        long_joint_welded_prov.append(NoEscape(r'& since,~l < 150 * t_t~\\&then~f_{wrd} = f_{w} \\'))
        long_joint_welded_prov.append(NoEscape(r' f_{wrd} &= ' + ws + r' \\'))
        long_joint_welded_prov.append(NoEscape(r'[Ref.~&IS~800:2007,~Cl.~10.5.7.3]\end{aligned}'))
    else:
        long_joint_welded_prov.append(NoEscape(r'&since,~l \geq 150 * t_t~ \\&then~V_{rd} = \beta_{lw} * V_{db} \\'))
        long_joint_welded_prov.append(NoEscape(r'\beta_{l_w}& = 1.2 - (0.2*' + lj + ')/(150*' + t_t+ r')\\& =' + Bi + r'\\'))
        long_joint_welded_prov.append(NoEscape(r' f_{wrd}& = ' + Bi + ' * ' + ws + '=' + wsr + r' \\'))
        long_joint_welded_prov.append(NoEscape(r'[Ref.~&IS~800:2007,~Cl.~10.5.7.3]\end{aligned}'))

    return long_joint_welded_prov


def throat_req():
    """
    Note:
              Reference:
              IS 800:2007,  cl 10.5.3.1
    """
    throat_eqn = Math(inline=True)
    throat_eqn.append(NoEscape(r'\begin{aligned} t_t &\geq 3 \\'))
    throat_eqn.append(NoEscape(r'&[Ref.~IS~800:2007,~Cl.~10.5.3.1]&\end{aligned}'))

    return throat_eqn


def throat_prov(tw,f):
    """
    Calculate effective throat thickness of fillet weld for stress calculation

    Args:
         tw:Fillet weld size in mm (float)
         f:Constant depending upon the angle between  fusion faces  (float)
    Returns:
        Throat thickness in mm (float)
    Note:
              Reference:
              IS 800:2007,  cl 10.5.3.1

    """
    tt = tw * f
    t_t= max(tt,3)
    tw = str(round(tw,2))
    f= str(round(f,2))
    tt = str(round(tt,2))
    t_t = str(round(t_t,2))

    throat_eqn = Math(inline=True)
    throat_eqn.append(NoEscape(r'\begin{aligned} t_t & = '+ f+'* t_w 'r'\\'))
    throat_eqn.append(NoEscape(r'& = ' + f + '*'+ tw +r'\\'))
    throat_eqn.append(NoEscape(r't_t & = ' + t_t + r'\\'))
    throat_eqn.append(NoEscape(r'[Ref.&~IS~800:2007,~Cl.~10.5.3.1]\end{aligned}'))
    return throat_eqn


def eff_len_prov(l_eff, b_fp, t_w, l_w,con= None):
    """
    Calculate required flange length

    Args:
        l_eff:required flange length in mm (float)
        b_fp:flange plate height in mm (float)
        t_w:flange weld size in mm (float)
        l_w:flange weld length in mm (float)
        con:flange or web (str)
    Returns:
         required flange length
    """
    l_eff = str(l_eff)
    l_w = str(l_w)
    b_fp = str(b_fp)
    t_w = str(t_w)
    eff_len_eqn = Math(inline=True)
    if con == "Flange":
        eff_len_eqn.append(NoEscape(r'\begin{aligned} l_{eff} &= (2*l_w) + B_{fp} - 2*t_w\\'))
        eff_len_eqn.append(NoEscape(r'&= (2*' + l_w + ') +' + b_fp + ' - 2*' + t_w + r'\\'))
        eff_len_eqn.append(NoEscape(r'& = ' + l_eff + r'\end{aligned}'))
    else:
        eff_len_eqn.append(NoEscape(r'\begin{aligned} l_{eff} &= (2*l_w) + W_{wp} - 2*t_w\\'))
        eff_len_eqn.append(NoEscape(r'&= (2*' + l_w + ') +' + b_fp + ' - 2*' + t_w + r'\\'))
        eff_len_eqn.append(NoEscape(r'& = ' + l_eff + r'\end{aligned}'))

    return eff_len_eqn


def eff_len_prov_out_in(l_eff, b_fp,b_ifp, t_w, l_w):
    """
    Calculate effective length provided on outside

    Args:
           l_eff:required length of flange in mm (float)
           b_fp:flange plate height in mm (float)
           b_ifp:flange plate inner height in mm (float)
           t_w:flange weld size in mm (float)
           l_w:flange weld length in mm (float)
    Returns:
          effective length provided on outside
    """
    l_eff = str(l_eff)
    l_w = str(l_w)
    b_fp = str(b_fp)
    b_ifp = str(b_ifp)
    t_w = str(t_w)
    eff_len_prov_out_in_eqn = Math(inline=True)
    eff_len_prov_out_in_eqn.append(NoEscape(r'\begin{aligned} l_{eff} &= (6*l_w) + B_{fp} + (2 * B_{ifp})- 6*t_w\\'))
    eff_len_prov_out_in_eqn.append(NoEscape(r'&= (6*' + l_w + ') +' + b_fp + '+ 2*' +b_ifp + '- 6*' + t_w + r'\\'))
    eff_len_prov_out_in_eqn.append(NoEscape(r'& = ' + l_eff + r'\end{aligned}'))

    return eff_len_prov_out_in_eqn


def eff_len_req(F_f, l_eff_req, F_wd):
    """
    Calculate effective weld length required

    Args:
           F_f:flange force in KN (float)
           l_eff_req:effective weld length required in KN (float)
           F_wd:flange weld stress in KN/mm (float)
    Returns:
         effective weld length required in mm (float)

    """
    F_f = str(F_f)
    l_eff_req = str(l_eff_req)
    F_wd = str(F_wd)
    flange_weld_stress_eqn = Math(inline=True)
    flange_weld_stress_eqn.append(NoEscape(r'\begin{aligned} l_{eff}_{req} &= \frac{F_f*10^3}{F_{wd}}\\'))
    flange_weld_stress_eqn.append(NoEscape(r' &= \frac{' + F_f + '*10^3}{' + F_wd + r'}\\'))
    flange_weld_stress_eqn.append(NoEscape(r'&= ' + l_eff_req + r'\end{aligned}'))

    return flange_weld_stress_eqn


def plate_area_req(crs_area, flange_web_area):
    """
    Calculate plate area required

    Args:
         crs_area:cross sectional area of plate in mm square (float)
         flange_web_area:combined area of flange and web in mm square (float)
    Returns:
         plate area required
     Note:
         [Ref: cl.8.6.3.2 IS 800:2007]
    """

    crs_area = str(crs_area)
    flange_web_area = str(flange_web_area)

    plate_crs_sec_area_eqn =Math(inline=True)
    plate_crs_sec_area_eqn.append(NoEscape(r'\begin{aligned} &pt.area >= \\&connected~member~area * 1.05\\'))
    # plate_crs_sec_area_eqn.append(NoEscape(r'& = '+crs_area+ r' * 1.05 \\'))
    plate_crs_sec_area_eqn.append(NoEscape(r' &= ' + flange_web_area  +  r'\\'))
    plate_crs_sec_area_eqn.append(NoEscape(r' &[Ref: Cl.8.6.3.2 ~IS ~800:2007]\end{aligned}'))
    return plate_crs_sec_area_eqn


def width_pt_chk(B,t,r_1,pref):
    """
    Check the plate width

    Args:
          B:flange width in mm (float)
          t:web thickness in mm  (float)
          r_1:root radius in mm  (float)
          pref:"Outside" or "Outside +Inside" (str)
    Returns:
         the plate width
    """
    if pref == "Outside":
        outerwidth = round(B  - (2 * 21) ,2)
        outerwidth = str(outerwidth)
    else:
        innerwidth = round((B -t - (2*r_1)-(4*21))/2 ,2)
        innerwidth = str(innerwidth)

    B = str(B)
    t = str(t)
    r_1 = str(r_1)
    Innerwidth_pt_chk_eqn = Math(inline=True)
    if pref == "Outside":
        Innerwidth_pt_chk_eqn.append(NoEscape(r'\begin{aligned} B_{fp} &= B-(2*21)\\'))
        Innerwidth_pt_chk_eqn.append(NoEscape(r'&=' + B + r'-(2*21)\\'))
        Innerwidth_pt_chk_eqn.append(NoEscape(r'&= ' + outerwidth +r'\end{aligned}'))
    else:
        Innerwidth_pt_chk_eqn.append(NoEscape(r'\begin{aligned} B_{ifp} &= \frac{B-t-(2*R1)-(4 * 21)}{2}\\'))
        Innerwidth_pt_chk_eqn.append(NoEscape(r'&=\frac{'+B+'-'+t+'-(2*'+r_1+r')-(4 * 21)}{2}\\'))
        Innerwidth_pt_chk_eqn.append(NoEscape(r'&= ' + innerwidth + r'\end{aligned}'))
    return Innerwidth_pt_chk_eqn


def width_pt_chk_bolted(B,t,r_1):
    """
    Check the width of plate (bolted connection)

    Args:
           B:flange width
           t:web thickness
           r_1:root radius
    Returns:
          width of plate
    """
    innerwidth =round((B -t - (2*r_1))/2 ,2)
    B = str(B)
    t = str(t)
    r_1 = str(r_1)
    innerwidth = str(innerwidth)
    width_pt_chk_bolted_eqn = Math(inline=True)

    width_pt_chk_bolted_eqn.append(NoEscape(r'\begin{aligned} B_{fp} &= \frac{B-t-(2*R1)}{2}\\'))
    width_pt_chk_bolted_eqn.append(NoEscape(r'&=\frac{' + B + '-' + t + '-(2*' + r_1 + r')}{2}\\'))
    width_pt_chk_bolted_eqn.append(NoEscape(r'&= ' + innerwidth + r'\end{aligned}'))
    return width_pt_chk_bolted_eqn


def web_width_chk_bolt (pref,D,tk,T,R_1,webplatewidth,webclearance = None):
    """
    Calculate web plate width

    Args:
          pref:prefference (outside or outside+inside) (str)
          D:Section depth in mm (float)
          tk:flange plate thickness (provided) in mm (float)
          T:flange thickness in mm (float)
          R_1: root radius in mm (float)
          webplatewidth: web width in mm (float)
          webclearance: web clearance in mm (float)
    Returns:
          web plate width
    """
    T = str(T)
    tk = str(tk)
    R_1 = str(R_1)
    webplatewidth= str(webplatewidth)
    webclearance =str(webclearance)
    web_width_chk_bolt_eqn = Math(inline=True)
    if pref =="Outside":
        D = str(D)
        web_width_chk_bolt_eqn.append(NoEscape(r'\begin{aligned} W_{wp} &= D - (2 * T) - (2 * R1)\\'))
        web_width_chk_bolt_eqn.append(NoEscape(r' &= '+D+' - (2 * '+T+') - (2 *'+ R_1+r')\\'))
        web_width_chk_bolt_eqn.append(NoEscape(r' &=' + webplatewidth +  r'\end{aligned}'))
    else :

        if D > 600.00:
            web_width_chk_bolt_eqn.append(NoEscape(r'\begin{aligned} C~~ &= max((R1, t_{ifp}) + 25) \\'))
            web_width_chk_bolt_eqn.append(NoEscape(r'&= max(('+R_1+',' +tk+r') + 25) \\'))
            web_width_chk_bolt_eqn.append(NoEscape(r'&= ' + webclearance + r' \\'))

        else:
            web_width_chk_bolt_eqn.append(NoEscape(r'\begin{aligned} C~~ &= max((R1, t_{ifp}) + 10) \\'))
            web_width_chk_bolt_eqn.append(NoEscape(r'&= max((' + R_1 + ',' +tk + r') +10) \\'))
            web_width_chk_bolt_eqn.append(NoEscape(r'&= ' + webclearance + r' \\'))
        D = str(D)
        web_width_chk_bolt_eqn.append(NoEscape(r' W_{wp} &= D - (2 * T) - (2 * C)\\'))
        web_width_chk_bolt_eqn.append(NoEscape(r' &= ' + D + ' - (2 * ' + T + ') - (2 *' + webclearance + r')\\'))
        web_width_chk_bolt_eqn.append(NoEscape(r' &='+webplatewidth + r'\end{aligned}'))

    return web_width_chk_bolt_eqn


def web_width_chk_weld (D,tk,R_1,webplatewidth):
    """
    Calculate web plate height in case of beam_beam welded connection

     Args:
         D:Section depth in mm (float)
         tk:flange thickness in mm (float)
         R_1:root radius of the section in mm (float)
         webplatewidth:web plate height in mm (float)
    Returns:
         web plate height
    """
    tk = str(tk)
    R_1 = str(R_1)
    D = str(D)
    webplatewidth = str(webplatewidth)
    web_width_chk_weld_eqn = Math(inline=True)
    web_width_chk_weld_eqn.append(NoEscape(r'\begin{aligned} W_{wp} &= D - (2 * T) - (2 * R1)- (2*21)\\'))
    web_width_chk_weld_eqn.append(NoEscape(r' &= ' + D + ' - (2 * ' + tk + ') - (2 *' + R_1 + r')- (2*21)\\'))
    web_width_chk_weld_eqn.append(NoEscape(r' &=' + webplatewidth + r'\end{aligned}'))
    return web_width_chk_weld_eqn


def web_width_min (D,min_req_width):
    """
    Calculate minimum web plate height

    Args:
         D:Section depth in mm (float)
         min_req_width:minimum web plate height in mm (float)
    Returns:
         minimum web plate height
     Note:
           [Ref: INSDAG - Chapter 5, Sect. 5.2.3]
    """
    D = str(D)
    min_req_width = str(min_req_width)
    web_width_min_eqn = Math(inline=True)
    web_width_min_eqn.append(NoEscape(r'\begin{aligned}  &= 0.6 *D\\'))
    web_width_min_eqn.append(NoEscape(r' &= 0.6 *'+D+r'\\'))
    web_width_min_eqn.append(NoEscape(r' &= ' + min_req_width+ r'\\'))
    web_width_min_eqn.append(NoEscape(r' &[Ref:INSDAG-Chp~ 5,\\&Sect.5.2.3]\end{aligned}'))
    return web_width_min_eqn

def flange_plate_area_prov(B,pref,y,outerwidth,fp_area,t,r_1,innerwidth =None):
    """
    Calculate flange plate area

    Args:
         B:Width of the section in mm (float)
         pref:Outside or OUtside +inside (str)
         y:flange thickness in mm (float)
         outerwidth:over width in mm (float)
         fp_area:flange plate area in mm square (float)
         t:web thickness in mm (float)
         r_1:root radius in mm (float)
         innerwidth:Innerwidth in mm (float)
    Returns:
         flange plate area
    """

    outerwidth = str(outerwidth)
    B = str(B)
    fp_area = str(fp_area)
    t = str(t)
    r_1 = str(r_1)
    innerwidth = str(innerwidth)
    y = str(y)
    flangeplate_crs_sec_area_eqn = Math(inline=True)

    if pref == "Outside":
        flangeplate_crs_sec_area_eqn.append(NoEscape(r'\begin{aligned} B_{fp} &= B - (2 * 21)\\'))
        flangeplate_crs_sec_area_eqn.append(NoEscape(r'&= '+B+r' - (2 * 21)\\'))
        flangeplate_crs_sec_area_eqn.append(NoEscape(r'&= ' + outerwidth + r' \\'))
        flangeplate_crs_sec_area_eqn.append(NoEscape(r' pt.area &= '+y+' * '+outerwidth+r'\\'))
        flangeplate_crs_sec_area_eqn.append(NoEscape(r'&= '+fp_area+r'\end{aligned}'))
    else:
        flangeplate_crs_sec_area_eqn.append(NoEscape(r'\begin{aligned} B_{fp} &= B-(2*21)\\'))
        flangeplate_crs_sec_area_eqn.append(NoEscape(r'&='+B+ r'-(2*21)\\'))
        flangeplate_crs_sec_area_eqn.append(NoEscape(r'&= ' + outerwidth + r' \\'))
        flangeplate_crs_sec_area_eqn.append(NoEscape(r'B_{ifp}&= \frac{B-t-(2*R1)-(4 * 21)}{2}\\'))
        flangeplate_crs_sec_area_eqn.append(NoEscape(r'&=\frac{'+B+'-'+t+'-(2*'+r_1+r')-(4 * 21)}{2}\\'))
        flangeplate_crs_sec_area_eqn.append(NoEscape(r'&= ' + innerwidth + r' \\'))
        flangeplate_crs_sec_area_eqn.append(NoEscape(r' pt.area &=('+outerwidth+'+(2*'+innerwidth+'))*'+y+r'\\'))
        flangeplate_crs_sec_area_eqn.append(NoEscape(r'&= ' + fp_area + r'\end{aligned}'))


    return flangeplate_crs_sec_area_eqn


def plate_recheck_area_weld(outerwidth,innerwidth=None,f_tp=None,t_wp=None,conn=None,pref=None):
    """
    Re-check plate area

    Args:
          flange_plate_area: area of the flange plate in mm square (float)
          web_plate_area:area of the web plate in mm square (float)
          outerwidth: flange plate height in mm  (float)
          innerwidth: flange plate Innerheight  in mm  (float)
          f_tp: flange plate thickness provided  in mm  (float)
          t_wp:None
          conn:"flange" or "web" (str)
          pref: "Outside+Inside" or "outside" (str)
    Returns:
          plate area
    """

    if conn == "flange":
        if pref =="Outside":
            flange_plate_area = (outerwidth * f_tp)

        else:
            flange_plate_area = (outerwidth + (2 * innerwidth)) * f_tp
            # flange_plate_area = str(flange_plate_area)
    else :
        web_plate_area = (2 * outerwidth * t_wp)
        # web_plate_area = str(web_plate_area)
    outerwidth = str(outerwidth)
    innerwidth = str(innerwidth)
    f_tp= str(f_tp)
    t_wp = str(t_wp)
    # flange_plate_area  = str(flange_plate_area)
    # web_plate_area  = str(web_plate_area)
    plate_recheck_area_weld_eqn = Math(inline=True)
    if conn == "flange":
        if pref =="Outside":
            flange_plate_area = str(flange_plate_area)
            plate_recheck_area_weld_eqn.append(NoEscape(r'\begin{aligned}  pt.area &=B_{fp} *  t_{ifp}\\'))
            plate_recheck_area_weld_eqn.append(NoEscape(r' &='+outerwidth+'*'+f_tp+r'\\'))
            plate_recheck_area_weld_eqn.append(NoEscape(r'&= ' + flange_plate_area + r'\end{aligned}'))
        else:
            flange_plate_area = str(flange_plate_area)
            plate_recheck_area_weld_eqn.append(NoEscape(r'\begin{aligned}  pt.area &=(B_{fp} +(2* B_{ifp}))*  t_{ifp}  \\'))
            plate_recheck_area_weld_eqn.append(NoEscape(r' &=(' + outerwidth + '+(2*' + innerwidth + '))*' + f_tp + r'\\'))
            plate_recheck_area_weld_eqn.append(NoEscape(r'&= ' + flange_plate_area +r'\end{aligned}'))
    else:
        web_plate_area  = str(web_plate_area)
        plate_recheck_area_weld_eqn.append(NoEscape(r'\begin{aligned}  pt.area &=2*W_{wp} * t_{wp}  \\'))
        plate_recheck_area_weld_eqn.append(NoEscape(r' &=2*' + outerwidth +' *' + t_wp + r'\\'))
        plate_recheck_area_weld_eqn.append(NoEscape(r'&= ' + web_plate_area + r'\end{aligned}'))
    return plate_recheck_area_weld_eqn

def flange_plate_area_prov_bolt(B,pref,y,outerwidth,fp_area,t,r_1,innerwidth =None):
    """
     Calculate the flange plate area for column-column bolted connection

     Args:

          B:flange width of the section in mm (float)
          pref:outside or (outside +inside) (string)
          y: web thickness in mm (float)
          outerwidth: outerwidth of flange width in mm (float)
          fp_area:area of flange plate in mm square (float)
          t: flange thickness in mm (float)
          r_1:root radius of the section in mm (float)
          innerwidth:innerwidth of flange plate in mm (float)
     Returns:
          flange plate area
    """
    outerwidth = str(outerwidth)
    B = str(B)
    fp_area = str(fp_area)
    t = str(t)
    r_1 = str(r_1)
    innerwidth = str(innerwidth)
    y = str(y)
    flangeplate_crs_sec_area_bolt_eqn = Math(inline=True)
    if pref == "Outside":

        flangeplate_crs_sec_area_bolt_eqn.append(NoEscape(r'\begin{aligned} B_{fp} &= B\\'))
        flangeplate_crs_sec_area_bolt_eqn.append(NoEscape(r'&= ' + outerwidth +r'\\'))

        flangeplate_crs_sec_area_bolt_eqn.append(NoEscape(r' pt.area &= ' + y + ' * ' + outerwidth + r'\\'))
        flangeplate_crs_sec_area_bolt_eqn.append(NoEscape(r'&= ' + fp_area + r'\end{aligned}'))
    else:

        flangeplate_crs_sec_area_bolt_eqn.append(NoEscape(r'\begin{aligned} B_{fp} &= B\\'))
        flangeplate_crs_sec_area_bolt_eqn.append(NoEscape(r'&= ' + outerwidth + r' \\'))
        flangeplate_crs_sec_area_bolt_eqn.append(NoEscape(r'B_{ifp} &= \frac{B-t-(2*R1)}{2}\\'))
        flangeplate_crs_sec_area_bolt_eqn.append(NoEscape(r'&=\frac{' + B + '-' + t + '-(2*' + r_1 + r')}{2}\\'))
        flangeplate_crs_sec_area_bolt_eqn.append(NoEscape(r'&= ' + innerwidth + r' \\'))
        flangeplate_crs_sec_area_bolt_eqn.append(NoEscape(r' pt.area &=(' + outerwidth + '+(2*' + innerwidth + '))*' + y + r'\\'))
        flangeplate_crs_sec_area_bolt_eqn.append(NoEscape(r'&= ' + fp_area + r'\end{aligned}'))

    return flangeplate_crs_sec_area_bolt_eqn

def web_plate_area_prov(D, y, webwidth, wp_area, T, r_1):
    """
    Calculate   area of provided plate for web in case of welded connection

    Args:
           D:section depth in mm (float)
           y:thickness of web in mm (float)
           webwidth:width of web section  in mm (float)
           wp_area:  area of provided plate for web in mm square (float)
           T: flange thickness  in mm (float)
           r_1:  section root radius in mm (float)

    Returns:
          area of provided plate for web
    """
    D = str(D)
    T = str(T)
    r_1 = str(r_1)
    webwidth = str(webwidth)
    wp_area =str(wp_area)
    y =str(y)

    web_plate_area_prov = Math(inline=True)
    # web_plate_area_prov.append(NoEscape(r'\begin{aligned} W_{wp}&= D-(2*T)-(2*R1)-(2*21)\\'))
    # web_plate_area_prov.append(NoEscape(r'&='+D+'-(2*'+T+')-(2*'+r_1+r')-(2*21)\\'))
    # web_plate_area_prov.append(NoEscape(r'&= ' + webwidth + r' \\'))
    web_plate_area_prov.append(NoEscape(r'\begin{aligned} pt.area &= t_{wp}*2* W_{wp}\\'))
    web_plate_area_prov.append(NoEscape(r'  &= ' + y + '*2* ' + webwidth + r'\\'))
    web_plate_area_prov.append(NoEscape(r'&= ' + wp_area + r'\end{aligned}'))
    return web_plate_area_prov


def tension_in_bolt_due_to_axial_load_n_moment(P,n,M,y_max,y_sqr,T_b):
    """
    Calculate tension in bolt due to axial load n moment

    Args:
          P: external axial load in KN (float)
          n: no. of bolts (int)
          M:external moment in KN-mm (float)
          y_max:vertical distance of farthest bolt from center of flange in mm (float)
          y_sqr: distance of each bolt from center of flange in mm square (float)
          T_b: tension in bolt due to axial load n moment in KN (float)
    Returns:
          tension in bolt due to axial load n moment
    """
    P= str(P)
    n = str(n)
    M = str(M)
    y_max =str(y_max)
    y_sqr = str(y_sqr)
    T_b = str (T_b)
    tension_in_bolt_due_to_axial_load_n_moment  = Math(inline=True)
    tension_in_bolt_due_to_axial_load_n_moment.append(NoEscape(r'\begin{aligned} T_b &= \frac{P}{\ n} + \frac{M * y_{max}}{\ y_{sqr}}\\'))
    tension_in_bolt_due_to_axial_load_n_moment.append(NoEscape(r'&=\frac{' +P + '* 10^3}{' + n + r'} + \frac{' +M + '* 10^6*' +  y_max+ r'}{' + y_sqr + r'}\\'))
    tension_in_bolt_due_to_axial_load_n_moment.append(NoEscape(r'&= ' + T_b + r'\end{aligned}'))
    return tension_in_bolt_due_to_axial_load_n_moment

def force_in_bolt_due_to_load(P,n,T_ba,load='tension'):
    P= str(P)
    n = str(n)
    T_ba = str (T_ba)
    tension_in_bolt_due_to_axial_load_n_moment  = Math(inline=True)
    if load == 'tension':
        tension_in_bolt_due_to_axial_load_n_moment.append(NoEscape(r'\begin{aligned} T_{ba} &= \frac{P}{\ n}\\'))
        tension_in_bolt_due_to_axial_load_n_moment.append(NoEscape(r'&=\frac{' +P + '}{' + n + r'}\\'))
    else:
        tension_in_bolt_due_to_axial_load_n_moment.append(NoEscape(r'\begin{aligned} V_{bv} &= \frac{V}{\ n}\\'))
        tension_in_bolt_due_to_axial_load_n_moment.append(NoEscape(r'&=\frac{' + P + '}{' + n + r'}\\'))
    tension_in_bolt_due_to_axial_load_n_moment.append(NoEscape(r'&= ' + T_ba + r'\end{aligned}'))
    return tension_in_bolt_due_to_axial_load_n_moment

def tension_in_bolt_due_to_prying(T_e, l_v, f_o, b_e, t, f_y, end_dist, pre_tensioned, beta,Q,l_e,eta=1.5):
    # beta = 2
    # if pre_tensioned == 'Pretensioned':
    #     beta = 1
    # print(pre_tensioned)
    # l_e = min(end_dist, 1.1 * t * math.sqrt(beta * f_o / f_y))
    # if (T_e - ((beta * eta * f_o * b_e * t ** 4) / (27 * l_e * l_v ** 2))) <= 0:
    #     Q = 0.0
    # else:
    #     Q = (l_v / 2 / l_e) * (T_e - ((beta * eta * f_o * b_e * t ** 4) / (27 * l_e * l_v ** 2)))
    # return Q
    T_e = str(T_e)
    l_v = str(l_v)
    f_o = str(f_o)
    b_e = str(b_e)
    t= str(t)
    f_y = str(f_y)
    l_e = str(l_e)
    end_dist = str(end_dist)
    pre_tensioned = str(pre_tensioned)
    beta = str(beta)
    eta = str(eta)
    tension_in_bolt_due_to_prying = Math(inline=True)
    tension_in_bolt_due_to_prying.append(NoEscape(r'\begin{aligned} Q &= \frac{l_v}{2*l_e} * [T_e - \frac{\beta * \eta * f_o * b_e * t^4}{27 * l_e * l_v^2}]\\'))
    tension_in_bolt_due_to_prying.append(NoEscape(r'Q &\geq 0\\'))
    if pre_tensioned == 'Pretensioned':
        tension_in_bolt_due_to_prying.append(NoEscape(r'\beta &= 1 (pre-tensioned) \\'))
    else:
        tension_in_bolt_due_to_prying.append(NoEscape(r'\beta &= 2 (Not pre-tensioned) \\'))
    tension_in_bolt_due_to_prying.append(NoEscape(r'l_e &= min(e, 1.1*t*\sqrt{\frac{\beta *f_o}{f_y}}) \\'))
    tension_in_bolt_due_to_prying.append(NoEscape(r'l_e &= min('+end_dist+', 1.1*'+t+r'*\sqrt{\frac{'+beta+'*'+f_o+r'}{'+f_y+r'}}) \\'))
    tension_in_bolt_due_to_prying.append(
        NoEscape(r'Q &=\frac{'+l_v+'}{2*'+l_e+r'}*\\'))
    tension_in_bolt_due_to_prying.append(NoEscape(r'&[' + T_e + r'- \frac{'+beta+' *' + eta + '*' + f_o + '*' + b_e +r'*'+ t+r'^4}{27 *'+ l_e+ '*'+ l_v+r'^2}]\\'))
    if Q <= 0.0:
        tension_in_bolt_due_to_prying.append(NoEscape(r'Q &= 0.0 \end{aligned}'))
    else:
        Q = str(Q)
        tension_in_bolt_due_to_prying.append(NoEscape(r'Q &= ' + Q + r'\end{aligned}'))
    return tension_in_bolt_due_to_prying

def total_bolt_tension_force(T_ba,Q,T_b):
    T_ba = str(T_ba)
    Q = str(Q)
    T_b = str(T_b)
    total_tension_in_bolt = Math(inline = True)
    total_tension_in_bolt.append(NoEscape(r'\begin{aligned} T_b &= T_{ba} + Q\\'))
    total_tension_in_bolt.append(NoEscape(r'&=' + T_ba +'+'+ Q + r'\\'))
    total_tension_in_bolt.append(NoEscape(r'&='+ T_b + r'\end{aligned}'))
    return total_tension_in_bolt

def moment_cap(beta,m_d,f_y,gamma_m0,m_fd,mom_cap):
    """
     Calculate  moment capacity of the column when (class_of_section == 1 or self.class_of_section == 2)

     Args:
             beta: value according to the class of section
             m_d: bending moment acting on the column
             f_y: yield strength of material
             gamma_m0: partial safety factor
             m_fd:factored bending moment acting on the column
             mom_cap: moment capacity of the column
    Returns:
             moment capacity of the column
    """
    #todo reference
    beta= str(beta)
    m_d= str(m_d)
    f_y= str(f_y)
    gamma_m0 = str(gamma_m0)
    m_fd = str(m_fd)
    mom_cap = str(mom_cap)
    moment_cap =Math(inline=True)

    moment_cap.append(NoEscape(r'\begin{aligned} M_{c} &=  m_d - \beta(m_d -m_{fd})  \\'))
    moment_cap.append(NoEscape(r'&= ' + m_d + r'-' + beta + r'('+m_d+r'-'+m_fd+r') \\'))
    moment_cap.append(NoEscape(r'&= ' + mom_cap + r'\end{aligned}'))
    return moment_cap

def moment_CAP( m_d, f_y, gamma_m0, Z_e, mom_cap):
    """
    Calculate  moment capacity of the column
    Args:
             beta: value according to the class of section
             m_d: bending moment acting on the column
             f_y: yield strength of material
             gamma_m0: partial safety factor
             m_fd:factored bending moment acting on the column
             mom_cap: moment capacity of the column
    Returns:
             moment capacity of the column
     Note:
             [Ref: cl.8.2.1.2 IS 800:2007]
    """

    m_d = str(m_d)
    f_y = str(f_y)
    gamma_m0 = str(gamma_m0)
    Z_e = str(Z_e)
    mom_cap = str(mom_cap)
    moment_cap = Math(inline=True)

    moment_cap.append(NoEscape(r'\begin{aligned} mom_cap &=  \frac{Z_e*f_y}{\ gamma_m0}  \\'))
    moment_cap.append(NoEscape(r'&= \frac{' + Z_e + '*'+f_y+ r'}{' +gamma_m0+r'} \\'))
    moment_cap.append(NoEscape(r'&= ' + mom_cap +r'} \\'))
    moment_cap.append(NoEscape(r'[Ref: &Cl.8.2.1.2~ IS ~800:2007] \end{aligned}'))

    return moment_CAP

def no_of_bolts_along_web(D,T_f,e,p,n_bw):
    """
    Calculate no. of bolts along web

    Args:
        D: section depth in mm  (float)
        T_f:flange thickness in mm  (float)
        e: end distance in mm  (float)
        p:pitch distance in mm  (float)
        n_bw: no. of bolts along web (int)
    Returns:
         no. of bolts along web
    """

    D = str(D)
    e= str(e)
    p = str(p)
    T_f = str(T_f)
    n_bw = str(n_bw)
    no_of_bolts_along_web = Math(inline=True)
    no_of_bolts_along_web.append(NoEscape(r'\begin{aligned} n_{bw} &= 2 * ( \frac{D -(2*T_f) -(2*e)}{\ p}  + 1 )\\'))
    no_of_bolts_along_web.append(NoEscape(r'&= 2 * (\frac{' + D + ' -(2*'+T_f +')-(2*'+e + r')}{' + p + r'} +1 ) \\'))
    no_of_bolts_along_web.append(NoEscape(r'&= ' + n_bw + r'\end{aligned}'))
    return no_of_bolts_along_web

def no_of_bolts_along_flange(b,T_w,e,p,n_bf):
    """
    Calculate no of bolts along flange

    Args:
          b:flange width in mm  (float)
          T_w:web thickness in mm  (float)
          e: end distance in mm  (float)
          p: pitch distance in mm  (float)
          n_bf: no. of bolts along flange (int)
    Returns:
          no. of bolts along flange
    """
    b = str(b)
    e= str(e)
    p = str(p)
    T_w = str(T_w)
    n_bf = str(n_bf)
    no_of_bolts_along_flange = Math(inline=True)
    no_of_bolts_along_flange.append(NoEscape(r'\begin{aligned} n_{bf} &= 2 * ( \frac{b/2 -(T_w / 2) -(2*e)}{\ p}  + 1 )\\'))
    no_of_bolts_along_flange.append(NoEscape(r'&= 2 * (\frac{' + b + '/2 -(0.5*'+T_w +')-(2*'+e + r')}{' + p + r'} +1 )\\'))
    no_of_bolts_along_flange.append(NoEscape(r'&= ' + n_bf + r'\end{aligned}'))
    return no_of_bolts_along_flange


def shear_force_in_bolts_near_web(V,n_wb,V_sb):
    """
    Calculate shear force in each bolts near web

    Args:
           V: factored shear load in KN (float)
           n_wb: no. of bolts in web (int)
           V_sb:shear force in each bolts near web in KN (float)
    Returns:
        shear force in bolts near web
    """
    V = str(V)
    n_wb = str(n_wb)
    V_sb = str(V_sb)
    shear_force_in_bolts_near_web = Math(inline=True)
    shear_force_in_bolts_near_web.append(NoEscape(r'\begin{aligned} V_{sb} &= \frac{V}{\ n_{wb}} \\'))
    shear_force_in_bolts_near_web.append(NoEscape(r'&=\frac{' + V + '}{' + n_wb + r'} \\'))
    shear_force_in_bolts_near_web.append(NoEscape(r'&= ' + V_sb + r'\end{aligned}'))
    return shear_force_in_bolts_near_web

def tension_capacity_of_bolt(f_ub,A_nb,T_db,gamma_mf):
     """
     Calculate tensile capacity of bolt

     Args:
         f_ub: ultimate strength of bolt in N/mm square (float)
         A_nb: net area of plate in mm square (float)
         T_db: tension capacity of bolt  in N (float)
     Returns:
          tensile capacity of bolt
    Note:
          [Ref: cl.10.3.5 IS 800:2007]
     """

     f_ub= str(f_ub)
     A_nb= str(A_nb)
     T_db= str(T_db)
     gamma_mf = str(gamma_mf)
     tension_capacity_of_bolt =  Math(inline=True)
     tension_capacity_of_bolt.append(NoEscape(r'\begin{aligned} T_{db} &= \frac{0.9*A_{nb}*f_{ub}}{\gamma_{mf}}\\'))
     tension_capacity_of_bolt.append(NoEscape(r'&=\frac{0.9*'+A_nb+ r'*'+f_ub+ '}{'+ gamma_mf+r'}\\'))
     tension_capacity_of_bolt.append(NoEscape(r'&= ' + T_db+ r'\\'))
     tension_capacity_of_bolt.append(NoEscape(r'[Ref&: Cl.10.3.5 IS 800:2007]\end{aligned}'))

     return  tension_capacity_of_bolt



def web_plate_area_prov_bolt(D, y, webwidth, wp_area, T, r_1):
    """
    Calculate   area of provided plate for web

    Args:
          D:section depth in mm (float)
          y:thickness of web in mm (float)
          webwidth:width of web section  in mm (float)
          wp_area:  area of provided plate for web in mm square (float)
          T: flange thickness  in mm (float)
          r_1: root radius in mm (float)
    Returns:
         area of provided plate for web
    """
    D = str(D)
    T = str(T)
    r_1 = str(r_1)
    webwidth = str(webwidth)
    wp_area = str(wp_area)
    y = str(y)

    web_plate_area_prov = Math(inline=True)
    # web_plate_area_prov.append(NoEscape( W_{wp}&= D-(2*T)-(2*R1)\\'))
    # web_plate_area_prov.append(NoEscape(r'&=' + D + '-(2*' + T + ')-(2*' + r_1 + r')\\'))
    # web_plate_area_prov.append(NoEscape(r'&= ' + webwidth + r' \\'))
    web_plate_area_prov.append(NoEscape(r'\begin{aligned}pt.area &= t_{wp} *2*  W_{wp} \\'))
    web_plate_area_prov.append(NoEscape(r'&= ' + y + '*2* ' + webwidth + r'\\'))
    web_plate_area_prov.append(NoEscape(r'&= ' + wp_area + r'\end{aligned}'))
    return web_plate_area_prov



    # def eff_len_prov(l):

#     l =str(l)
#     eff_len_eqn = Math(inline=True)
#     eff_len_eqn.append(NoEscape(r'\begin{aligned} l_w &='+l+ r' \end{aligned}'))
#
#     return eff_len_eqn
#
# def diameter_prov(d):
#     d = str(d)
#     diameter_eqn = Math(inline=True)
#     diameter_eqn.append(NoEscape(r'\begin{aligned} d &=' + d + r' \end{aligned}'))
#
#     return diameter_eqn
#
# def diahole_prov(d0):
#     d0 = str(d0)
#     diahole_eqn = Math(inline=True)
#     diahole_eqn.append(NoEscape(r'\begin{aligned} d &=' + d0 + r' \end{aligned}'))




def display_prov(v,t, ref = None):
    """
    Calculate bolt diameter provided for column end plate

    Args:
          v:Value of diamter which is provided in mm (float)
          t:"d" in mm (float)
          ref:None
    Returns:
          bolt diameter provided for column end plate

    """

    v = str(v)
    display_eqn = Math(inline=True)
    if ref is not None:
        display_eqn.append(NoEscape(r'\begin{aligned} '+t+' &=' + v + '~('+ref+r')\end{aligned}'))
    else:
        display_eqn.append(NoEscape(r'\begin{aligned} ' + t + ' &=' + v + r'\end{aligned}'))
    return display_eqn

def display_l(t, ref = None , cl = None ):

    t = t.replace(" ","~")
    displayl_eqn = Math(inline=True)
    if ref is not None:
        ref = ref.replace(" ", "~")
        cl = cl.replace(" ", "~")
        displayl_eqn.append(NoEscape(r'&\begin{aligned}'+ t + r'\\'))
        displayl_eqn.append(NoEscape(r'&' + ref + r'\\'))
        displayl_eqn.append(NoEscape(r'' + cl + r'\end{aligned}'))

    else:
        displayl_eqn.append(NoEscape(r'\begin{aligned} '+ t + r'\end{aligned}'))
    return displayl_eqn


def gamma(v,t):
    """
    Calculate gamma value

    Args:
        v:value of the gamma (float)
        t:subscript (str)
    Returns:
        gamma value
    """

    v = str(v)
    gamma = Math(inline=True)
    gamma.append(NoEscape(r'\begin{aligned}\gamma_{' + t + '}&=' + v + r'\end{aligned}'))

    return gamma



def kb_prov(e, p, d, fub, fu):
    """
    Calculate kb provided to find bearing capacity of bolt
    Args:
        e:End distance of the fastener along bearing direction in mm (float)
        p:Pitch distance of the fastener along bearing direction in mm (float)
        d: diameter of the bolt in mm (float)
        fub: Ultimate tensile strength of the bolt in MPa (float)
        fu:Ultimate tensile strength of the plate in MPa (float)

    Returns:
         kb  to find bearing capacity of bolt
    Note:
            Reference:
            IS 800:2007,  cl 10.3.4

    """


    kb1 = round((e / (3.0 * d)),2)
    kb2 = round((p / (3.0 * d)-0.25),2)
    kb3 = round(( fub / fu),2)
    kb4 = 1.0
    kb_1 = min(kb1,kb2,kb3,kb4)
    kb_2 = min(kb1,kb3,kb4)
    pitch = p
    e = str(e)
    p = str(p)
    d = str(d)
    fub = str(fub)
    fu = str(fu)
    kb1 = str(kb1)
    kb2 = str(kb2)
    kb3 = str(kb3)
    kb4 = str(kb4)
    kb_1 = str(kb_1)
    kb_2 = str(kb_2)
    kb_eqn = Math(inline=True)
    if pitch != 0 :
        kb_eqn.append(NoEscape(r'\begin{aligned} k_b & = min(\frac{e}{3*d_0},\frac{p}{3*d_0}-0.25,\frac{f_{ub}}{f_u},1.0)\\' ))
        kb_eqn.append(NoEscape(r'& = min(\frac{'+e+'}{3*'+d+r'},\frac{'+p+'}{3*'+d+r'}-0.25,\frac{'+fub+'}{'+fu+r'},1.0)\\'))
        kb_eqn.append(NoEscape(r'& = min('+kb1+','+kb2+','+kb3+','+kb4+r')\\'))
        kb_eqn.append(NoEscape(r'& = '+kb_1+r'\\'))
        kb_eqn.append(NoEscape(r'[Ref&.~IS~800:2007,~Cl.~10.3.4]\end{aligned}'))

    else:
        kb_eqn.append(NoEscape(r'\begin{aligned} k_b & = min(\frac{e}{3*d_0},\frac{f_{ub}}{f_u},1.0)\\'))
        kb_eqn.append(NoEscape(r'& = min(\frac{' + e + '}{3*' + d + r'},\frac{' + fub + '}{' + fu + r'},1.0)\\'))
        kb_eqn.append(NoEscape(r'& = min(' + kb1 + ',' + kb3 + ',' + kb4 + r')\\'))
        kb_eqn.append(NoEscape(r'& = ' + kb_2 + r'\\'))
        kb_eqn.append(NoEscape(r'[Ref&~IS~800:2007,~Cl.~10.3.4]\end{aligned}'))

    return kb_eqn


def depth_req(e, g, row, sec =None):
    """
    Calculate depth required for web spacing check

    Args:
        e:edge distance for web plate in mm (float)
        g:gauge distance for web plate in mm (float)
        row: row (float)
        sec:coulmn or beam (str)
    Returns:
        depth required for web spacing check
    """

    d = 2*e + (row-1)*g
    depth = d
    depth = str(depth)
    e = str(e)
    g = str(g)
    row = str(row)

    depth_eqn = Math(inline=True)
    if sec == "C":
        depth_eqn.append(NoEscape(r'\begin{aligned} depth & = 2 * e + (rl -1) * g \\'))
        depth_eqn.append(NoEscape(r'& = 2 * '+e+'+('+row+'-1)*'+g+r' \\'))
        depth_eqn.append(NoEscape(r'& = ' + depth + r'\end{aligned}'))
    elif sec == "column":
        depth_eqn.append(NoEscape(r'\begin{aligned} depth & = 2 * e + (c_l -1) * g\\'))
        depth_eqn.append(NoEscape(r'& = 2 * ' + e + '+(' + row + '-1)*' + g +  r'\\'))
        depth_eqn.append(NoEscape(r'& = ' + depth + r'\end{aligned}'))
    elif sec =="beam":
        depth_eqn.append(NoEscape(r'\begin{aligned} depth & = 2 * e + (r_l -1) * g\\'))
        depth_eqn.append(NoEscape(r'& = 2 * ' + e + '+(' + row + '-1)*' + g + r'\\'))
        depth_eqn.append(NoEscape(r'& = ' + depth + r'\end{aligned}'))
    else:
        depth_eqn.append(NoEscape(r'\begin{aligned} depth & = 2 * e + (r_l -1) * g\\'))
        depth_eqn.append(NoEscape(r'& = 2 * ' + e + '+(' + row + '-1)*' + g + r'\\'))
        depth_eqn.append(NoEscape(r'& = ' + depth + r'\end{aligned}'))

    return depth_eqn


    # slender = (float(K) * float(L)) / float(r)
    #
    # self.slenderness = round(slender, 2)
    #
    #
    # doc.generate_pdf('report_functions', clean_tex=False)


# geometry_options = {"top": "2in", "bottom": "1in", "left": "0.6in", "right": "0.6in", "headsep": "0.8in"}
# doc = Document(geometry_options=geometry_options, indent=False)
# report_bolt_shear_check(doc)
##################3
# Duplicate functions
###############
# def cl_10_2_3_1_max_spacing(t, parameter='pitch'):
#     """
#     maximum spacing between two adjacent fasteners as per cl.10.2.3.1, IS 800:2007
#     Args:
#         t: thickness of the thinner plate (int)
#
#     Returns:
#         equation for the maximum spacing between two adjacent fasteners which is minimum of (32*t, 300mm)
#     """
#     t = str(t)
#     max_spacing = min(32 * t, 300)
#     max_spacing = str(max_spacing)
#
#     max_spacing_eqn = Math(inline=True)
#     if parameter == 'pitch':
#         max_spacing_eqn.append(NoEscape(r'\begin{aligned}Pitch~Distance~_{max} = min~(32 ~ t, ~300~mm)\\'))
#     else:
#         max_spacing_eqn.append(NoEscape(r'\begin{aligned}Gauge~Distance~_{max} = min~(32 ~ t, ~300~mm)\\'))
#     max_spacing_eqn.append(NoEscape(r'= min (&32*' + t + r', 300~mm)&=' + max_spacing +  r'\\'))
#     max_spacing_eqn.append(NoEscape(r'[Ref.Cl.10.2.3.1,& IS 800:2007] \end{aligned}'))
#
#     return max_spacing_eqn

# def cl_10_2_4_3_max_edge_dist_old(plate_thicknesses, f_y, corrosive_influences=False, parameter='end_dist'):
#     """
#     Calculate maximum end and edge distance
#     Args:
#          plate_thicknesses - List of thicknesses in mm of outer plates (list or tuple)
#          f_y - Yield strength of plate material in MPa (float)
#          corrosive_influences - Whether the members are exposed to corrosive influences or not (Boolean)
#     Returns:
#         Maximum end and edge distance to the nearest line of fasteners from an edge of any un-stiffened part in mm (float)
#     Note:
#         Reference:
#         IS 800:2007, cl. 10.2.4.3
#     """
#     t = min(plate_thicknesses)
#     epsilon = math.sqrt(250 / f_y)
#
#     if corrosive_influences is True:
#         max_end_edge_dist = 40.0 + 4 * t
#     else:
#         max_end_edge_dist = 12 * t * epsilon
#
#     t = str(t)
#     epsilon = str(epsilon)
#     max_end_edge_dist = str(max_end_edge_dist)
#
#     end_edge_eqn = Math(inline=True)
#     if corrosive_influences is False and parameter == 'end_dist':
#         end_edge_eqn.append(NoEscape(r'\begin{aligned}End~Distance~_{max} = 12~t~\epsilon~-when~members~are~not~exposed~to~corrosive~influences\\'))
#         end_edge_eqn.append(NoEscape(r'\begin = 12' + t + '~' + epsilon + '\\'))
#     else:  # corrosive_influences is True and parameter is 'end_dist'
#         end_edge_eqn.append(NoEscape(r'\begin{aligned}End~Distance~_{max} = 40~mm~+~4~t~-when~members~are~exposed~to~corrosive~influences\\'))
#         end_edge_eqn.append(NoEscape(r'\begin = 40~mm~+~4~' + t + '\\'))
#
#     if corrosive_influences is False and parameter == 'edge_dist':
#         end_edge_eqn.append(NoEscape(r'\begin{aligned}Edge~Distance~_{max} = 12~t~\epsilon~-when~members~are~not~exposed~to~corrosive~influences\\'))
#         end_edge_eqn.append(NoEscape(r'\begin = 12' + t + '~' + epsilon + '\\'))
#     else:  # corrosive_influences is True and parameter is 'edge_dist'
#         end_edge_eqn.append(NoEscape(r'\begin{aligned}Edge~Distance~_{max} = 40~mm~+~4~t~-when~members~are~exposed~to~corrosive~influences\\'))
#         end_edge_eqn.append(NoEscape(r'\begin = 40~mm~+~4~' + t + '\\'))
#
#     end_edge_eqn.append(NoEscape(r'\begin = ' + max_end_edge_dist + ''))
#     end_edge_eqn.append(NoEscape(r'&[Ref.~IS~800:2007,~Cl.~10.2.4.3]&\end{aligned}'))
#     return end_edge_eqn

# def cl_10_2_2_min_spacing(d, parameter='pitch'):#Todo:not done
#     """
#     minimum spacing between two adjacent fasteners as per cl.10.2.2, IS 800:2007
#     Args:
#         d: diameter of the fastener (int)
#
#     Returns:
#         equation for the minimum spacing between two adjacent fasteners which is 2.5 * diameter of the fastener
#     """
#     d = str(d)
#     min_spacing = 2.5 * d
#     min_spacing = str(min_spacing)
#
#     min_spacing_eqn = Math(inline=True)
#     if parameter == 'pitch':
#         min_spacing_eqn.append(NoEscape(r'\begin{aligned}Pitch~Distance~_{min} = 2.5 ~ d\\'))
#     else:
#         min_spacing_eqn.append(NoEscape(r'\begin{aligned}Gauge~Distance~_{min} = 2.5 ~ d\\'))
#     min_spacing_eqn.append(NoEscape(r'= &2.5*' + d + r'&=' + min_spacing + r'\\'))
#     min_spacing_eqn.append(NoEscape(r'&[Ref.Cl.10.2.2.2, IS 800:2007] &\end{aligned}'))
#     return min_spacing_eqn
#
# def max_edge_end(f_y,t):
#     """
#     Calculate maximum end and edge distance
#
#
#     Args:
#            f_y:Yield strength of plate material in MPa (float)
#
#            t:Thickness of thinner plate in mm (float)
#
#     Returns:
#             Maximum edge distance to the nearest line of fasteners from an edge of any un-stiffened part in mm (float)
#     Note:
#             Reference:
#             IS 800:2007, cl. 10.2.4.3
#
#     """
#
#     epsilon = round(math.sqrt(250/f_y),2)
#     max_edge_dist = round(12*t*epsilon,2)
#     max_edge_dist = str(max_edge_dist)
#     t = str(t)
#     f_y = str(f_y)
#
#     max_end_edge_eqn = Math(inline=True)
#     max_end_edge_eqn.append(NoEscape(r'\begin{aligned}e/e`_{max} &= 12~ t~ \varepsilon&\\'))
#     max_end_edge_eqn.append(NoEscape(r'\varepsilon &= \sqrt{\frac{250}{f_y}}\\'))
#     max_end_edge_eqn.append(NoEscape(r'e/e`_{max}&=12 ~*'+ t + r'*\sqrt{\frac{250}{'+f_y+r'}}\\ &='+max_edge_dist+r'\\'))
#     max_end_edge_eqn.append(NoEscape(r'[Ref.~IS~&800:2007,~Cl.~10.2.4.3]\end{aligned}'))
#
#
#     return max_end_edge_eqn<|MERGE_RESOLUTION|>--- conflicted
+++ resolved
@@ -53,11 +53,7 @@
 
     return min_pitch_eqn
 
-<<<<<<< HEAD
-def cl_10_2_3_1_max_spacing(t,parameter='pitch'):#TODO:write condition for pitch and gauge
-=======
 def cl_10_2_3_1_max_spacing(t,parameter=None):#TODO:write condition for pitch and gauge
->>>>>>> 1712c3a2
     """
      Calculate the maximum pitch distance
      Args:
@@ -81,15 +77,10 @@
     elif parameter == 'gauge':
         max_pitch_eqn.append(NoEscape(r'\begin{aligned}g_{max}&=\min(32~t,~300~mm)\\'))
     else:
-<<<<<<< HEAD
-        max_pitch_eqn.append(NoEscape(r'&=\min(32 *~' + t+ r',~ 300 ~mm)\\&='+max_pitch+r'\\'))
-        max_pitch_eqn.append(NoEscape(r'Where,~t &= min('+t1+','+t2+r')\\'))
-=======
         max_pitch_eqn.append(NoEscape(r'\begin{aligned}p/g_{max}&=\min(32~t,~300~mm)\\'))
 
     max_pitch_eqn.append(NoEscape(r'&=\min(32 *~' + t+ r',~ 300 ~mm)\\&='+max_pitch+r'\\'))
     max_pitch_eqn.append(NoEscape(r'Where,~t &= min('+t1+','+t2+r')\\'))
->>>>>>> 1712c3a2
     max_pitch_eqn.append(NoEscape(r'[Ref.~IS~&800:2007,~Cl.~10.2.3]\end{aligned}'))
 
     return max_pitch_eqn
@@ -189,11 +180,7 @@
 
     else:
         if parameter == 'end_dist':
-<<<<<<< HEAD
-            max_end_edge_eqn.append(NoEscape(r'e_{max}&=40 + 4*t\\'))
-=======
             max_end_edge_eqn.append(NoEscape(r'\begin{aligned}e_{max}&=40 + 4*t\\'))
->>>>>>> 1712c3a2
         else: #'edge_dist'
             max_end_edge_eqn.append(NoEscape(r'e`_{max}&=40 + 4*t\\'))
         max_end_edge_eqn.append(NoEscape(r'Where, t&= min(' + t1 +','+t2+r')\\'))
@@ -239,11 +226,7 @@
 
     return bolt_shear_eqn
 
-<<<<<<< HEAD
-def end_plate_gauge(connection,e_min,s,t_w,T_w,R_r):
-=======
 def end_plate_gauge(connection,e_min,s,t_w,T_w,R_r,module='None'):
->>>>>>> 1712c3a2
     g1 = round(2*(e_min+s)+t_w,2)
     g2 = round(2*(e_min+R_r)+T_w,2)
     g_min = round(max(g1,g2),2)
