from design_type.connection.connection import Connection
# from Common import *
import sqlite3
import logging
from PyQt5.QtCore import QFile, pyqtSignal, QTextStream, Qt, QIODevice
from PyQt5.QtWidgets import QMainWindow, QDialog, QFontDialog, QApplication, QFileDialog, QColorDialog
import sys
from gui.ui_template import Ui_ModuleWindow
from utils.common.component import Bolt
from design_report.reportGenerator_latex import CreateLatex

PATH_TO_DATABASE = "ResourceFiles/Database/Intg_osdag.sqlite"

def connectdb(table_name, call_type="dropdown"):
    """
        Function to fetch designation values from respective Tables.
         """

    # @author: Amir
    conn = sqlite3.connect(PATH_TO_DATABASE)
    lst = []
    if table_name == "Angles":
        cursor = conn.execute("SELECT Designation FROM Angles")

    elif table_name == "Channels":
        cursor = conn.execute("SELECT Designation FROM Channels")

    elif table_name == "Beams":
        cursor = conn.execute("SELECT Designation FROM Beams")

    elif table_name == "Bolt":
        cursor = conn.execute("SELECT Diameter_of_bolt FROM Bolt")

    elif table_name == "Material":
        cursor = conn.execute("SELECT Grade FROM Material")

    else:
        cursor = conn.execute("SELECT Designation FROM Columns")
    rows = cursor.fetchall()

    for row in rows:
        lst.append(row)

    final_lst = tuple_to_str(lst, call_type)
    return final_lst

def tuple_to_str(tl, call_type):
    if call_type is "dropdown":
        arr = ['Select Section']
    else:
        arr = []
    for v in tl:
        val = ''.join(v)
        arr.append(val)
    return arr

def tuple_to_str_popup(tl):

    # @author: Amir

    arr = []
    for v in tl:
        val = ''.join(v)
        arr.append(val)
    return arr
def connectdb1():
    """
    Function to fetch diameter values from Bolt Table
     """
    # @author: Amir

    lst = []
    conn = sqlite3.connect(PATH_TO_DATABASE)
    cursor = conn.execute("SELECT Bolt_diameter FROM Bolt")
    rows = cursor.fetchall()
    for row in rows:
        lst.append(row)
    l2 = tuple_to_str_popup(lst)
    return l2

######### Just FOR Documentation ########
KEY_DISP_GUSSET = 'Gusset Connection'

KEY_MODULE = 'Module'
TYPE_MODULE = 'Window Title'

KEY_IMAGE = 'Image'

DISP_TITLE_CM = 'Connecting members'

KEY_MEMBER_COUNT = 'Member.Count'
KEY_DISP_MEMBER_COUNT = 'Member Count'
VALUES_MEM_COUNT = ['1','2','3','4','5','6','7']

KEY_SEC_PROFILE = 'Member.Profile'
KEY_DISP_SEC_PROFILE = 'Section Profile'
VALUES_SEC_PROFILE = ['Angles', 'Channels']

KEY_SECSIZE = 'Member.Designation'
KEY_DISP_SECSIZE = 'Section Size*'
VALUES_SECSIZE = ['All', 'Customized']

KEY_MATERIAL = 'Member.Material'
KEY_DISP_MATERIAL = 'Material *'
VALUES_MATERIAL = connectdb("Material")

DISP_TITLE_LOADS = 'Factored load'
KEY_AXIAL = 'Load.Axial'
KEY_DISP_AXIAL = 'Axial (kN) *'
VALUES_AXIAL = ['Minimum','Customized']

# Key for storing Diameter sub-key of Bolt
DISP_TITLE_BOLT = 'Bolt'
KEY_D = 'Bolt.Diameter'
KEY_DISP_D = 'Diameter(mm)*'
VALUES_D = ['All', 'Customized']

# Key for storing Type sub-key of Bolt
KEY_TYP = 'Bolt.Type'
KEY_DISP_TYP = 'Type *'
TYP_BEARING = "Bearing Bolt"
TYP_FRICTION_GRIP = "Friction Grip Bolt"
VALUES_TYP = ['Select Type', TYP_FRICTION_GRIP, TYP_BEARING]
VALUES_TYP_1 = ['Friction Grip Bolt']
VALUES_TYP_2 = ['Bearing Bolt']

# Key for storing Grade sub-key of Bolt
KEY_GRD = 'Bolt.Grade'
KEY_DISP_GRD = 'Grade *'
VALUES_GRD = ['All', 'Customized']
VALUES_GRD_CUSTOMIZED = ['3.6', '4.6', '4.8', '5.6', '5.8', '6.8', '8.8', '9.8', '10.9', '12.9']


DISP_TITLE_PLATE = 'Plate'
KEY_PLATETHK = 'Plate.Thickness'
VALUES_PLATETHK = ['All', 'Customized']
VALUES_PLATETHK_CUSTOMIZED = ['3', '4', '5', '6', '8', '10', '12', '14', '16', '18', '20', '22', '24', '26', '28', '30']

# Keys for design_pref
KEY_SUPTNGSEC_DESIGNATION = 'Supporting_Section.Designation'
KEY_DISP_SUPTNGSEC_DESIGNATION = 'Designation'
KEY_DISP_MECH_PROP = 'Mechanical Properties'
KEY_SUPTNGSEC_FU = 'Supporting_Section.Ultimate_Strength'
KEY_DISP_SUPTNGSEC_FU = 'Ultimate strength, fu (MPa)'
KEY_SUPTNGSEC_FY = 'Supporting_Section.Yield_Strength'
KEY_DISP_SUPTNGSEC_FY = 'Yield Strength , fy (MPa)'
KEY_PLATE_MATERIAL = 'Plate.Material'
KEY_PLATE_FU = 'Plate.Ultimate_Strength'
KEY_DISP_PLATE_FU = 'Ultimate strength, fu (MPa)'
KEY_PLATE_FY = 'Plate.Yield_Strength'
KEY_DISP_PLATE_FY = 'Yield Strength , fy (MPa)'


TYPE_COMBOBOX = 'ComboBox'
TYPE_TEXTBOX = 'TextBox'
TYPE_TITLE = 'Title'
TYPE_LABEL = 'Label'
TYPE_IMAGE = 'Image'
TYPE_IMAGE_COMPRESSION = 'Image_compression'
TYPE_COMBOBOX_CUSTOMIZED = 'ComboBox_Customized'
TYPE_OUT_BUTTON = 'Output_dock_Button'
TYPE_BREAK = 'Break'
TYPE_ENTER = 'Enter'
TYPE_TEXT_BROWSER = 'TextBrowser'
TYPE_NOTE = 'Note'
TYPE_TAB_1 = "TYPE_TAB_1"
TYPE_TAB_2 = "TYPE_TAB_2"


class OurLog(logging.Handler):

    def __init__(self, key):
        logging.Handler.__init__(self)
        self.key = key
        # self.key.setText("<h1>Welcome to Osdag</h1>")

    def handle(self, record):
        msg = self.format(record)
        if record.levelname == 'WARNING':
            msg = "<span style='color: yellow;'>"+ msg +"</span>"
        elif record.levelname == 'ERROR':
            msg = "<span style='color: red;'>"+ msg +"</span>"
        elif record.levelname == 'INFO':
            msg = "<span style='color: green;'>" + msg + "</span>"
        self.key.append(msg)
        # self.key.append(record.levelname)

class GussetConnection(Connection):

    def __init__(self):
        super(GussetConnection, self).__init__()

    def set_osdaglogger(key):

        """
        Function to set Logger for FinPlate Module
        """

        # @author Arsil Zunzunia
        global logger
        logger = logging.getLogger('osdag')

        logger.setLevel(logging.DEBUG)
        handler = logging.StreamHandler()
        formatter = logging.Formatter(fmt='%(asctime)s - %(name)s - %(levelname)s - %(message)s', datefmt='%H:%M:%S')
        handler.setFormatter(formatter)
        logger.addHandler(handler)

        handler = logging.FileHandler('logging_text.log')
        formatter = logging.Formatter(fmt='%(asctime)s - %(name)s - %(levelname)s - %(message)s', datefmt='%H:%M:%S')
        handler.setFormatter(formatter)
        logger.addHandler(handler)

        handler = OurLog(key)
        formatter = logging.Formatter(fmt='%(asctime)s - %(name)s - %(levelname)s - %(message)s', datefmt='%H:%M:%S')
        handler.setFormatter(formatter)
        logger.addHandler(handler)

    def module_name(self):
        return KEY_DISP_GUSSET

    def input_values(self):

        '''
        Fuction to return a list of tuples to be displayed as the UI.(Input Dock)
        '''
        # @author: Amir, Umair
        self.module = KEY_DISP_GUSSET

        options_list = []

        t16 = (KEY_MODULE, KEY_DISP_GUSSET, TYPE_MODULE, None, None)
        options_list.append(t16)

        t1 = (None, DISP_TITLE_CM, TYPE_TITLE, None, None)
        options_list.append(t1)

        t2 = (KEY_MEMBER_COUNT, KEY_DISP_MEMBER_COUNT, TYPE_COMBOBOX, None, VALUES_MEM_COUNT)
        options_list.append(t2)

        t3 = (KEY_IMAGE, None, TYPE_IMAGE, None, "./ResourceFiles/images/sample_gusset.png")
        options_list.append(t3)

        t4 = (KEY_SEC_PROFILE, KEY_DISP_SEC_PROFILE, TYPE_COMBOBOX, None, VALUES_SEC_PROFILE)
        options_list.append(t4)

        t4 = (KEY_SECSIZE, KEY_DISP_SECSIZE, TYPE_COMBOBOX_CUSTOMIZED, None, VALUES_SECSIZE)
        options_list.append(t4)

        t5 = (KEY_MATERIAL, KEY_DISP_MATERIAL, TYPE_COMBOBOX, None, VALUES_MATERIAL)
        options_list.append(t5)

        t6 = (None, DISP_TITLE_LOADS, TYPE_TITLE, None, None)
        options_list.append(t6)

        t8 = (KEY_AXIAL, KEY_DISP_AXIAL, TYPE_TEXTBOX, None, VALUES_AXIAL)
        options_list.append(t8)

        t9 = (None, DISP_TITLE_BOLT, TYPE_TITLE, None, None)
        options_list.append(t9)

        t10 = (KEY_D, KEY_DISP_D, TYPE_COMBOBOX_CUSTOMIZED, None, VALUES_D)
        options_list.append(t10)


        return options_list

    def customized_input(self):

        list1 = []
        t1 = (KEY_SECSIZE, self.fn_profile_section)
        list1.append(t1)
        t3 = (KEY_D, self.diam_bolt_customized)
        list1.append(t3)
        return list1

    def fn_profile_section(self):

        "Function to populate combobox based on the section type selected"

        # print(self,"2")
        if self == 'Beams':
            return connectdb("Beams", call_type="popup")
        elif self == 'Columns':
            return connectdb("Columns", call_type= "popup")
        elif self in ['Angles', 'Back to Back Angles', 'Star Angles']:
            return connectdb("Angles", call_type= "popup")
        elif self in ['Channels', 'Back to Back Channels']:
            return connectdb("Channels", call_type= "popup")

    @staticmethod
    def diam_bolt_customized():
        c = connectdb1()
        return c

    def input_value_changed(self):

        lst = []

        t2 = (KEY_SEC_PROFILE, KEY_SECSIZE, TYPE_COMBOBOX_CUSTOMIZED, self.fn_profile_section)
        lst.append(t2)

        return lst

    def func_for_validation(self, design_dictionary):
        all_errors = []
        self.design_status = False
        option_list = self.input_values(self)
        for option in option_list:
            if option[2] == TYPE_TEXTBOX:
                if design_dictionary[option[0]] == '':
                    all_errors.append('Please input '+option[1])
            # Since all COMBO BOX have default value except material, we can check only for Material.
            if option[0] == KEY_MATERIAL:
                val = option[4]
                if design_dictionary[option[0]] == val[0]:
                    all_errors.append('Please input '+option[1])
            elif option[2] == TYPE_COMBOBOX_CUSTOMIZED:
                if design_dictionary[option[0]] == []:
                    all_errors.append('Please input '+option[1])

        if all_errors == []:
            self.set_input_values(self, design_dictionary)
        else:
            return all_errors

<<<<<<< HEAD
    def tab_list(self):
        tabs = []

        t1 = ("Column", TYPE_TAB_1, self.tab_column_section)
        tabs.append(t1)

        t7 = ("Connector", TYPE_TAB_2, self.connector_values)
        tabs.append(t7)

        return tabs

    @staticmethod
    def tab_column_section():
        supporting_section = []
        t1 = (KEY_SUPTNGSEC_DESIGNATION, KEY_DISP_SUPTNGSEC_DESIGNATION, TYPE_TEXTBOX, None)
        supporting_section.append(t1)

        t2 = (None, KEY_DISP_MECH_PROP, TYPE_TITLE, None)
        supporting_section.append(t2)

        t3 = (KEY_SUPTNGSEC_FU, KEY_DISP_SUPTNGSEC_FU, TYPE_TEXTBOX, None)
        supporting_section.append(t3)

        return supporting_section

    @staticmethod
    def connector_values():
        connector = []

        material = connectdb("Material", call_type="popup")
        material.append('Custom')
        t1 = (KEY_PLATE_MATERIAL, KEY_DISP_MATERIAL, TYPE_COMBOBOX, material)
        connector.append(t1)

        t2 = (KEY_PLATE_FU, KEY_DISP_PLATE_FU, TYPE_TEXTBOX, None)
        connector.append(t2)

        t3 = (KEY_PLATE_FY, KEY_DISP_PLATE_FY, TYPE_TEXTBOX, None)
        connector.append(t3)

        return connector
=======
    def set_input_values(self, design_dictionary):
        self.section = design_dictionary[KEY_SECSIZE][0]
        self.membercount = design_dictionary[KEY_MEMBER_COUNT]
        self.load = design_dictionary[KEY_AXIAL]
        self.bolt = Bolt(grade=[8.8], diameter=design_dictionary[KEY_D],
                         bolt_type='Bearing Bolt',
                         material_grade=design_dictionary[KEY_MATERIAL])
        self.bolt_details = {
            'diameter':self.bolt.bolt_diameter[0],
            'grade': 8.8,
            'number of bolts': 4}

    def save_design(self,popup_summary):

        self.report_input = \
            {KEY_MODULE: self.module,
             'Num of Members':self.membercount,
             'Load': self.load,
             KEY_DISP_D: str(self.bolt.bolt_diameter),
             KEY_DISP_GRD: str(self.bolt.bolt_grade),
             KEY_DISP_TYP: self.bolt.bolt_type}

        self.report_check = []

        t1 = ('SubSection', 'Bolt Design Checks','|p{4cm}|p{5cm}|p{5.5cm}|p{1.5cm}|')
        self.report_check.append(t1)

        if self.bolt.bolt_type == TYP_BEARING:
            t1 = ('Bolt Shear Capacity', '', '50', '')
            self.report_check.append(t1)
            t2 = ('Bolt Bearing Capacity', '', '40', '')
            self.report_check.append(t2)
            t3 = ('Bolt capacity', '35','40','Pass')
            self.report_check.append(t3)
        else:

            t4 = ('Bolt slip capacity', '60','70','Pass')
            self.report_check.append(t4)


        Disp_3D_image = "/ResourceFiles/images/3d.png"
        rel_path = str(sys.path[0])
        rel_path = rel_path.replace("\\", "/")

        fname_no_ext = popup_summary['filename']
        CreateLatex.save_latex(CreateLatex(), self.report_input, self.report_check, popup_summary, fname_no_ext,
                               rel_path, Disp_3D_image)

>>>>>>> f4708086


class MainController(QMainWindow):
    closed = pyqtSignal()

    def __init__(self, Ui_ModuleWindow, main):
        super(MainController,self).__init__()
        QMainWindow.__init__(self)
        self.ui = Ui_ModuleWindow()
        self.ui.setupUi(self, main, '')


if __name__ == '__main__':
    app = QApplication(sys.argv)
    window = MainController(Ui_ModuleWindow,GussetConnection)
    window.show()
    try:
        sys.exit(app.exec_())
    except:
        print("ERROR")<|MERGE_RESOLUTION|>--- conflicted
+++ resolved
@@ -324,7 +324,6 @@
         else:
             return all_errors
 
-<<<<<<< HEAD
     def tab_list(self):
         tabs = []
 
@@ -366,7 +365,7 @@
         connector.append(t3)
 
         return connector
-=======
+
     def set_input_values(self, design_dictionary):
         self.section = design_dictionary[KEY_SECSIZE][0]
         self.membercount = design_dictionary[KEY_MEMBER_COUNT]
@@ -415,9 +414,6 @@
         CreateLatex.save_latex(CreateLatex(), self.report_input, self.report_check, popup_summary, fname_no_ext,
                                rel_path, Disp_3D_image)
 
->>>>>>> f4708086
-
-
 class MainController(QMainWindow):
     closed = pyqtSignal()
 
