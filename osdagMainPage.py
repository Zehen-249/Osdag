--- conflicted
+++ resolved
@@ -303,11 +303,7 @@
                                    ],
                 'Compression Member': [('Columns with known support conditions', 'ResourceFiles/images/CompressionMembers_ColumnsInFrames', 'Column_Design'),
                                        # ('Beam-Column Design', 'ResourceFiles/images/BC_CF-BW-Flush.png', 'Beam_Column_Design'),
-<<<<<<< HEAD
-                                       ('Struts in Trusses', 'ResourceFiles/images/bolted_ten.png', 'Strut_Design'),
-=======
                                        ('Struts in Trusses', 'ResourceFiles/images/strut.jpg', 'Strut_Design'),
->>>>>>> 76433c06
                                        self.show_compression_module,
                                        ],
                 'Flexural Member' : [
