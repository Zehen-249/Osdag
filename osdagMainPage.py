'''
    INSTRUCTIONS TO USE OSDAG MAIN PAGE TEMPLATE(OsdagMainWindow):
----------------------------------------------------------------------------------------------------
    Note: This code is designed to handle a 3 level structure, e.g. ,

..................................................................................................................
.                            Modules (Main Dictionary)                                                           .
.        _______________________|______________________________________________________..........                .    ((LEVEL 1))
.        |               |          |            |                    |               |                          .
.    Module_1        Module_2    Module_3     Module_4             Module_5     Module_6         (Keys of Main Dictionary)
........|..............|............|...........|....................|...............|............................
        |              |            |           |                    |               |
        |              |            |           |                    |               |
        |              |            | [List/Tuple of Module Variants]|               |
        |              |            |                                |               |
        |              |    [List/Tuple of Module Variants]          |               |
        |      (UNDER DEVELOPMENT)                             (UNDER DEVELOPMENT)   |
........|............................................................................|............................
.   ____|________________________________.....               ________________________|______......     (Sub Dictionaries)
.   |                   |               |                    |              |              |                     .     ((LEVEL 2))
.   Submodule_1    Submodule_2    Submodule_3           Submodule_1    Submodule_2    Submodule_3     (Keys of Sub Dictionaries)
.       |               |               |                |                  |              |                     .
........|...............|...............|................|..................|..............|......................
        |               |               |                |                  |              |
        |               |               |                |                  |              |
        |               |               |                |                  |              |
        |               |      (UNDER DEVELOPMENT)       |                  |              |
        |               |                  [List/Tuple of Module Variants]  |              |
        |  [List/Tuple of Module Variants]                                  |  [List/Tuple of Module Variants]
        |                                                                   |
........|...................................................................|.....................................
.   ____|________________________________.....               _______________|_______________......     (Sub-Sub Dictionaries)
.   |                   |               |                    |              |              |                     .     ((LEVEL 3))
. Sub-Submodule_1  Sub-Submodule_2  Sub-Submodule_3  Sub-Submodule_1  Sub-Submodule_2  Sub-Submodule_3 (Keys of Sub-Sub Dictionaries)
.       |               |               |                    |                  |              |                 .
........|...............|...............|....................|..................|..............|..................
        |               |               |                    |                  |              |
        |    (UNDER DEVELOPMENT)        |     [List/Tuple of Module Variants]  |    [List/Tuple of Module Variants]
        |                   [List/Tuple of Module Variants]     [List/Tuple of Module Variants]
[List/Tuple of Module Variants]


The Rules/Steps to use the template are(OsdagMainWindow):
-----------------------------------------------------------------------------
1) The data for the template structuring will go into a variable called self.Modules .

2) self.Modules must be a dictionary with keys as the name of modules in string format (LEVEL 1: Left Panel Buttons).

3) The values to these keys can be a dictionary(Modules), a List/Tuple(Module Variants) or self.Under_Development :
        (i) If the value is a dictionary then it should contain keys as modules in string format and for values
            read RULE 4 . (LEVEL 2: Tab for each module)
       (ii) If the value is a List/Tuple then it should contain sub-lists/sub-tuples informing about the module variants :
                    (a) The module variants as sub-list/sub-tuple will have 3 values, Module_Name, Image_Path and Object_Name .
                    (b) The List/Tuple can have several sub-lists/sub-tuples but the last element should be a method,
                        which connects to the start button on the module variants' page and help launch a certain module.
      (iii) If the value is self.Under_Development then that module/module variant is marked as UNDER DEVELOPMENT.

4) In case of RULE 3(i) if value of any sub-module key is a dictionary then that dictionary will follow the RULE 3
   all over again and the values of the keys can be a dictionary(Sub-Modules), a List/Tuple(Sub-Module Variants) or
   self.Under_Development:
        (i) If the value is a dictionary then it should contain keys as sub-modules in string format and for values
            read RULE 5 . (LEVEL 3 Sub Tab for each tab)
       (ii) If the value is a List/Tuple then it should contain sub-lists/sub-tuples informing about the module variants :
                    (a) The module variants as sub-list/sub-tuple will have 3 values, Module_Name, Image_Path and Object_Name .
                    (b) The List/Tuple can have several sub-lists/sub-tuples but the last element should be a method,
                        which connects to the start button on the module variants' page and help launch a certain module.
      (iii) If the value is self.Under_Development then that module/module variant is marked as UNDER DEVELOPMENT.

5) In case of RULE 4(i) if the value of any sub-module key is a dictionary then that dictionary will have keys as sub-sub-module
   and the values can either be a List/Tuple(Sub-Sub-Module Variants) or self.Under_Development but not another dictionary:
        (i) If the value is a List/Tuple then it should contain sub-lists/sub-tuples informing about the module variants :
                    (a) The module variants as sub-list/sub-tuple will have 3 values, Module_Name, Image_Path and Object_Name .
                    (b) The List/Tuple can have several sub-lists/sub-tuples but the last element should be a method,
                        which connects to the start button on the module variants' page and help launch a certain module.
       (ii) If the value is self.Under_Development then that module/module variant is marked as UNDER DEVELOPMENT.

6) Object_Name, the third value in the sub-lists/sub-tuples, is used to tie to the Radiobuttons on each page thus making it easier to locate them. This is further used
   in the methods to search the Radiobutton using it for the respective modules to be launched .

7) Any further Levels will result in an error .
'''

import os
from pathlib import Path
import re
from PyQt5.QtWidgets import QMessageBox,QApplication, QDialog, QMainWindow
import urllib.request
from update_version_check import Update
#from Thread import timer
from get_DPI_scale import scale

############################ Pre-Build Database Updation/Creation #################
sqlpath = Path('ResourceFiles/Database/Intg_osdag.sql')
sqlitepath = Path('ResourceFiles/Database/Intg_osdag.sqlite')

if sqlpath.exists():
    if not sqlitepath.exists():
        cmd = 'sqlite3 ' + str(sqlitepath) + ' < ' + str(sqlpath)
        os.system(cmd)
        sqlpath.touch()
        print('Database Created')

    elif sqlitepath.stat().st_size == 0 or sqlitepath.stat().st_mtime < sqlpath.stat().st_mtime - 1:
        try:
            sqlitenewpath = Path('ResourceFiles/Database/Intg_osdag_new.sqlite')
            cmd = 'sqlite3 ' + str(sqlitenewpath) + ' < ' + str(sqlpath)
            error = os.system(cmd)
            print(error)
            # if error != 0:
            #      raise Exception('SQL to SQLite conversion error 1')
            # if sqlitenewpath.stat().st_size == 0:
            #      raise Exception('SQL to SQLite conversion error 2')
            os.remove(sqlitepath)
            sqlitenewpath.rename(sqlitepath)
            sqlpath.touch()
            print('Database Updated', sqlpath.stat().st_mtime, sqlitepath.stat().st_mtime)
        except Exception as e:
            sqlitenewpath.unlink()
            print('Error: ', e)
#########################################################################################

from PyQt5.QtCore import pyqtSlot,pyqtSignal, QObject, Qt,QSize, QFile, QTextStream, QCoreApplication
from PyQt5.QtWidgets import QMainWindow, QDialog,QMessageBox, QFileDialog, QApplication, QWidget, QLabel, QGridLayout, QVBoxLayout, QTabWidget, QRadioButton, QButtonGroup, QSizePolicy
from PyQt5.QtGui import QIcon
from PyQt5 import QtWidgets, QtCore, QtGui
from PyQt5 import uic
import math
import sys
from gui.ui_tutorial import Ui_Tutorial
from gui.ui_aboutosdag import Ui_AboutOsdag
from gui.ui_ask_question import Ui_AskQuestion
from gui.ui_design_summary import Ui_DesignReport
from gui.LeftPanel_Button import Ui_LPButton
from gui.Submodule_Page import Ui_Submodule_Page
from gui.ui_OsdagMainPage import Ui_MainWindow
from gui.ExceptionDialog import CriticalExceptionDialog
# from design_type.connection.fin_plate_connection import design_report_show
# from design_type.connection.fin_plate_connection import DesignReportDialog
from design_type.connection.fin_plate_connection import FinPlateConnection
from design_type.connection.cleat_angle_connection import CleatAngleConnection
from design_type.connection.seated_angle_connection import SeatedAngleConnection
from design_type.connection.end_plate_connection import EndPlateConnection
from design_type.connection.base_plate_connection import BasePlateConnection

from design_type.connection.beam_cover_plate import BeamCoverPlate
from design_type.connection.beam_cover_plate_weld import BeamCoverPlateWeld
from design_type.connection.column_cover_plate_weld import ColumnCoverPlateWeld
from design_type.connection.beam_column_end_plate import BeamColumnEndPlate
from design_type.tension_member.tension_bolted import Tension_bolted
from design_type.tension_member.tension_welded import Tension_welded
from design_type.connection.beam_end_plate import BeamEndPlate
from design_type.connection.column_cover_plate import ColumnCoverPlate
from design_type.connection.column_end_plate import ColumnEndPlate
from design_type.compression_member.compression import Compression
#from design_type.tension_member.tension import Tension
# from cad.cad_common import call_3DBeam
import APP_CRASH.Appcrash.api as appcrash
import configparser
import os.path
import subprocess
from gui.ui_template import Ui_ModuleWindow
import io
import traceback
import time

class MyTutorials(QDialog):
    def __init__(self, parent=None):
        QDialog.__init__(self, parent)
        self.ui = Ui_Tutorial()
        self.ui.setupUi(self)
        self.osdagmainwindow = parent


class MyAboutOsdag(QDialog):
    def __init__(self, parent=None):
        QDialog.__init__(self, parent)
        self.ui = Ui_AboutOsdag()
        self.ui.setupUi(self)
        self.osdagmainwindow = parent

class MyAskQuestion(QDialog):
    def __init__(self, parent=None):
        QDialog.__init__(self, parent)
        self.ui = Ui_AskQuestion()
        self.ui.setupUi(self)
        self.osdagmainwindow = parent

class New_Tab_Widget(QTabWidget):           # Empty Custom Tab Widget
    def __init__(self):
        super().__init__()
        #self.setTabShape(QTabWidget.Triangular)


class Submodule_Page(QWidget):             # Module Varaints' page with a GridLayout and a Start Button
    def __init__(self):
        super().__init__()
        self.ui=Ui_Submodule_Page()
        self.ui.setupUi(self)

class Submodule_Widget(QWidget):            # Module Variant widget with a Name, RadioButton and an Image
    def __init__(self,Iterative,parent):
        super().__init__()
        Module_Name,Image_Path,Object_Name=Iterative
        layout=QVBoxLayout()
        self.setLayout(layout)
        label=QLabel(Module_Name)
        layout.addWidget(label)
        self.rdbtn=QRadioButton()
        self.rdbtn.setObjectName(Object_Name)
        self.rdbtn.setIcon(QIcon(Image_Path))
<<<<<<< HEAD
        self.rdbtn.setIconSize(QSize(scale*500, scale*500))
=======
        self.rdbtn.setIconSize(QSize(scale*300, scale*300))
>>>>>>> 2cd2f666
        layout.addWidget(self.rdbtn)
        self.setStyleSheet(
                    '''
                        QLabel{
                            font-family: "Arial", Helvetica, sans-serif;
                            font-size: 12pt;
                            font-weight: bold;
                              }
                    '''
                )
        self.setSizePolicy(QSizePolicy(QSizePolicy.Fixed, QSizePolicy.Fixed))

class ModulePage(QWidget):              # Empty Page with a layout
    def __init__(self):
        super().__init__()
        self.layout=QGridLayout()
        self.setLayout(self.layout)
        self.layout.setContentsMargins(0,0,0,0)

class LeftPanelButton(QWidget):          # Custom Button widget for the Left Panel
    def __init__(self,text):
        super().__init__()
        self.ui=Ui_LPButton()
        self.ui.setupUi(self,scale)
        self.ui.LP_Button.setText(text)  #LP_Button is the QPushButton widget inside the LeftPanelButton Widget


class OsdagMainWindow(QMainWindow):
    def __init__(self):
        super().__init__()
        resolution = QtWidgets.QDesktopWidget().screenGeometry()
        width = resolution.width()
        height = resolution.height()

        self.ui=Ui_MainWindow()
        self.ui.setupUi(self)
        self.ui.switch.toggled.connect(self.change_theme)
        self.ui.comboBox_help.currentIndexChanged.connect(self.selection_change)
        self.ui.myStackedWidget.currentChanged.connect(self.current_changed)
        self.Under_Development='UNDER DEVELOPMENT'
        self.Modules={
                'Connection' : {
                                'Shear Connection' : [
                                    ('Fin Plate','ResourceFiles/images/finplate.png','Fin_Plate'),
                                    ('Cleat Angle','ResourceFiles/images/cleatAngle.png','Cleat_Angle'),
                                    ('End Plate','ResourceFiles/images/endplate.png','End_Plate'),
                                    ('Seated Angle','ResourceFiles/images/seatedAngle1.png','Seated_Angle'),
                                    self.show_shear_connection,
                                                    ],
                                'Moment Connection' :{
                                                    'Beam to Beam' :[
                                                                ('Cover Plate Bolted','ResourceFiles/images/coverplate.png','B2B_Cover_Plate_Bolted'),
                                                                ('Cover Plate Welded','ResourceFiles/images/coverplate.png','B2B_Cover_Plate_Welded'),
                                                                ('End Plate Connection','ResourceFiles/images/endplate.png','B2B_End_Plate_Connection'),
                                                                self.show_moment_connection,
                                                                    ],
                                                    'Beam to Column': [
                                                                ('Beam Column End Plate', 'ResourceFiles/images/extendedbothways.png','BC_End_Plate'),
                                                                self.show_moment_connection_bc
                                                                    ],
                                                    'Column to Column' :[
                                                                ('Cover Plate Bolted','ResourceFiles/images/cccoverplatebolted.png','C2C_Cover_Plate_Bolted'),
                                                                ('Cover Plate Welded','ResourceFiles/images/cccoverplatewelded.png','C2C_Cover_Plate_Welded'),
                                                                ('End Plate Connection','ResourceFiles/images/ccep_flush.png','C2C_End_Plate_Connection'),
                                                                self.show_moment_connection_cc,
                                                                    ],
                                                    'PEB' : self.Under_Development,
                                                    },
                                'Base Plate':[
                                        ('Base Plate', 'ResourceFiles/images/BasePlate.jpeg', 'Base_Plate'),
                                        self.show_base_plate,
                                            ],
                                'Truss Connection' : self.Under_Development,
                                },
                'Tension Member' : [
                            ('Bolted','ResourceFiles/images/bolted_ten.png','Tension_Bolted'),
                            ('Welded','ResourceFiles/images/welded_ten.png','Tension_Welded'),
                            self.show_tension_module,
                                   ],
                'Compression Member' : [
                            ('Bolted','ResourceFiles/images/beam_column_endplate.png','Compression_Bolted'),
                            ('Welded','ResourceFiles/images/finplate.png','Compression_Welded'),
                            self.show_compression_module,
                                       ],
                'Flexural Member' : self.Under_Development,
                'Beam-Column' : self.Under_Development,
                'Plate Girder' : self.Under_Development,
                'Truss' : self.Under_Development,
                '2D Frame' : self.Under_Development,
                '3D Frame' : self.Under_Development,
                'Group Design' : self.Under_Development,
                }

####################################### UI Formation ################################
        for ModuleName in self.Modules:                      #Level 1 dictionary handling
            Button= LeftPanelButton(ModuleName)
            self.ButtonConnection(Button,list(self.Modules.keys()),ModuleName)
            self.ui.verticalLayout.addWidget(Button)
            if(type(self.Modules[ModuleName])==dict):        #level 2 dictionary handling
                Page= ModulePage()
                self.ui.myStackedWidget.addWidget(Page)
                Current_Module=self.Modules[ModuleName]
                Tab_Widget=New_Tab_Widget()
                Page.layout.addWidget(Tab_Widget)
                for Submodule in Current_Module:
                    if(type(Current_Module[Submodule])==dict):          #Level 3 dictionary handling
                        New_Tab=ModulePage()
                        Tab_Widget.addTab(New_Tab,Submodule)
                        Sub_Page= ModulePage()
                        New_Tab.layout.addWidget(Sub_Page)
                        Current_SubModule=Current_Module[Submodule]
                        Sub_Tab_Widget=New_Tab_Widget()
                        Sub_Page.layout.addWidget(Sub_Tab_Widget)

                        for Sub_Sub_Module in Current_SubModule:
                            if(type(Current_SubModule[Sub_Sub_Module]) in [list,tuple]):        # Final List/tuple Handling
                                New_Sub_Tab=Submodule_Page()
                                Sub_Tab_Widget.addTab(New_Sub_Tab,Sub_Sub_Module)
                                group=QButtonGroup(QWidget(Page))
                                row,col=0,0
                                n=math.floor((len(Current_SubModule[Sub_Sub_Module])-2)/2)

                                for Selection in Current_SubModule[Sub_Sub_Module][:-1]:
                                    widget=Submodule_Widget(Selection,New_Sub_Tab)
                                    group.addButton(widget.rdbtn)
                                    New_Sub_Tab.ui.gridLayout.addWidget(widget,row,col)

                                    if(col==n and len(Current_SubModule[Sub_Sub_Module])!=3):
                                        row+=1
                                        col=0

                                    else:
                                        col+=1
                                New_Sub_Tab.ui.StartButton.clicked.connect(Current_SubModule[Sub_Sub_Module][-1])

                            elif(Current_SubModule[Sub_Sub_Module]==self.Under_Development):   # Final Under Development Handling
                                Sub_Tab_Widget.addTab(self.UnderDevelopmentModule(),Sub_Sub_Module)

                            else:
                                raise ValueError

                    elif(type(Current_Module[Submodule]) in [list,tuple]):      #Level 3 list/tuple handling
                        New_Tab=Submodule_Page()
                        Tab_Widget.addTab(New_Tab,Submodule)
                        group=QButtonGroup(QWidget(Page))
                        row,col=0,0
                        n=math.floor((len(Current_Module[Submodule])-2)/2)

                        for Selection in Current_Module[Submodule][:-1]:
                            widget=Submodule_Widget(Selection,New_Tab)
                            group.addButton(widget.rdbtn)
                            New_Tab.ui.gridLayout.addWidget(widget,row,col)

                            if(col==n and len(Current_Module[Submodule])!=3):
                                row+=1
                                col=0

                            else:
                                col+=1
                        New_Tab.ui.StartButton.clicked.connect(Current_Module[Submodule][-1])

                    elif(Current_Module[Submodule]==self.Under_Development):       #Level 3 Under Development handling
                        Tab_Widget.addTab(self.UnderDevelopmentModule(),Submodule)

                    else:
                        raise ValueError

            elif(type(self.Modules[ModuleName]) in [list,tuple]):            # Level 2 list/tuple handling
                Page= Submodule_Page()
                self.ui.myStackedWidget.addWidget(Page)
                group=QButtonGroup(QWidget(Page))
                row,col=0,0
                n=math.floor((len(self.Modules[ModuleName])-2)/2)

                for Selection in self.Modules[ModuleName][:-1]:
                    widget=Submodule_Widget(Selection,Page)
                    group.addButton(widget.rdbtn)
                    Page.ui.gridLayout.addWidget(widget,row,col)

                    if(col==n and len(self.Modules[ModuleName])!=3):
                        row+=1
                        col=0

                    else:
                        col+=1
                Page.ui.StartButton.clicked.connect(self.Modules[ModuleName][-1])

            elif(self.Modules[ModuleName]==self.Under_Development):           #Level 2 Under Development handling
                self.ui.myStackedWidget.addWidget(self.UnderDevelopmentModule())

            else:
                raise ValueError

        self.resize(width * (0.85), height * (0.75))
        self.center()
        self.show()

    def center(self):
        frameGm = self.frameGeometry()
        screen = QtWidgets.QApplication.desktop().screenNumber(QtWidgets.QApplication.desktop().cursor().pos())
        centerPoint = QtWidgets.QApplication.desktop().screenGeometry(screen).center()
        frameGm.moveCenter(centerPoint)
        self.move(frameGm.topLeft())

    @pyqtSlot(int)
    def current_changed(self, index):
        l = list(self.Modules.keys())
        items = list(self.ui.verticalLayout.itemAt(i) for i in range(self.ui.verticalLayout.count()))
        for item in range(len(items)):
            if item == index-1:
                items[item].widget().ui.LP_Button.setStyleSheet('''

                background-color: qradialgradient(cx: 0.5, cy: 0.5, radius: 2, fx: 0.5, fy: 1, stop: 0 rgba(130, 36, 38,190), stop: 0.2 rgb(171, 39, 42), stop: 0.4 rgba(255,30,30,32));

                ''')
            else:
                items[item].widget().ui.LP_Button.setStyleSheet(";")

################################ UI Methods ###############################################

    def closeEvent(self, event):
        try:
            sqlitepath = Path('ResourceFiles/Database/Intg_osdag.sqlite')
            sqlpath = Path('ResourceFiles/Database/Intg_osdag.sql')
            precisionscript = 'ResourceFiles/Database/precision.awk'
            if sqlitepath.exists() and (
                    not sqlpath.exists() or sqlpath.stat().st_size == 0 or sqlpath.stat().st_mtime < sqlitepath.stat().st_mtime - 1):
                sqlnewpath = Path('ResourceFiles/Database/Intg_osdag_new.sql')
                cmd = 'sqlite3 ' + str(sqlitepath) + ' .dump | gawk -f ' + precisionscript + ' > ' + str(sqlnewpath)
                error = os.system(cmd)
                # if error != 0:
                #      raise Exception('SQLite conversion to SQL error 1')
                # if sqlnewpath.stat().st_size == 0:
                #      raise Exception('SQLite conversion to SQL error 2')
                os.remove(sqlpath)
                sqlnewpath.rename(sqlpath)
                sqlitepath.touch()
                print('DUMP updated')
        except Exception as e:
            sqlnewpath.unlink()
            print('Error: ', e)

    def selection_change(self):
        loc = self.ui.comboBox_help.currentText()
        if loc == "Design Examples":
            self.design_examples()
        elif loc == "Video Tutorials":
            self.open_tutorials()
        elif loc == "About Osdag":
            self.about_osdag()
        elif loc == "Ask Us a Question":
            self.ask_question()
        elif loc == "Check for Update":
            update_class = Update()
            msg = update_class.notifi()
            QMessageBox.information(self, 'Info',msg)
        # elif loc == "FAQ":
        #     pass


    def select_workspace_folder(self):
        # This function prompts the user to select the workspace folder and returns the name of the workspace folder
        config = configparser.ConfigParser()
        config.read_file(open(r'Osdag.config'))
        desktop_path = config.get("desktop_path", "path1")
        folder = QFileDialog.getExistingDirectory(self, "Select Workspace Folder (Don't use spaces in the folder name)", desktop_path)
        return folder

    @staticmethod
    def UnderDevelopmentModule():
        Page= ModulePage()
        label=QLabel('This Module is Currently Under Development')
        Page.layout.addWidget(label)
        label.setAlignment(Qt.AlignCenter)
        Page.setStyleSheet(
            '''
                QLabel{
                    font-family: "Times New Roman", Times, serif;
                    font-size: 30px;
                }
            '''
        )
        return Page

    def ButtonConnection(self,Button,Modules,ModuleName):
        Button.ui.LP_Button.clicked.connect(lambda : self.ui.myStackedWidget.setCurrentIndex(Modules.index(ModuleName)+1))

#################################### Module Launchers ##########################################

    @pyqtSlot()
    def show_shear_connection(self):
        if self.findChild(QRadioButton,'Fin_Plate').isChecked():
            self.hide()
            self.ui2 = Ui_ModuleWindow(FinPlateConnection, ' ')
            self.ui2.show()
            self.ui2.closed.connect(self.show)
        elif self.findChild(QRadioButton,'Cleat_Angle').isChecked():
            self.hide()
            self.ui2 = Ui_ModuleWindow(CleatAngleConnection, ' ')
            self.ui2.show()
            self.ui2.closed.connect(self.show)
        elif self.findChild(QRadioButton,'Seated_Angle').isChecked():
            self.hide()
            self.ui2 = Ui_ModuleWindow( SeatedAngleConnection, ' ')
            self.ui2.show()
            self.ui2.closed.connect(self.show)
        elif self.findChild(QRadioButton,'End_Plate').isChecked():
            self.hide()
            self.ui2 = Ui_ModuleWindow(EndPlateConnection, ' ')
            self.ui2.show()
            self.ui2.closed.connect(self.show)
        else:
            QMessageBox.about(self, "INFO", "Please select appropriate connection")

    def show_moment_connection(self):
        if self.findChild(QRadioButton,'B2B_Cover_Plate_Bolted').isChecked():
            self.hide()
            self.ui2 = Ui_ModuleWindow(BeamCoverPlate, ' ')
            self.ui2.show()
            self.ui2.closed.connect(self.show)
        elif self.findChild(QRadioButton,'B2B_Cover_Plate_Welded').isChecked():
            self.hide()
            self.ui2 = Ui_ModuleWindow(BeamCoverPlateWeld, ' ')
            self.ui2.show()
            self.ui2.closed.connect(self.show)
        elif self.findChild(QRadioButton,'B2B_End_Plate_Connection').isChecked():
            self.hide()
            self.ui2 = Ui_ModuleWindow(BeamEndPlate,' ')
            self.ui2.show()
            self.ui2.closed.connect(self.show)

    def show_moment_connection_bc(self):
        if self.findChild(QRadioButton,'BC_End_Plate').isChecked():
            self.hide()
            self.ui2 = Ui_ModuleWindow( BeamColumnEndPlate, ' ')
            self.ui2.show()
            self.ui2.closed.connect(self.show)
    def show_base_plate(self):
        if self.findChild(QRadioButton, 'Base_Plate').isChecked():
            self.hide()
            self.ui2 = Ui_ModuleWindow(BasePlateConnection, ' ')
            self.ui2.show()
            self.ui2.closed.connect(self.show)

    def show_moment_connection_cc(self):
        if self.findChild(QRadioButton,'C2C_Cover_Plate_Bolted').isChecked() :
            self.hide()
            self.ui2 = Ui_ModuleWindow(ColumnCoverPlate, ' ')
            self.ui2.show()
            self.ui2.closed.connect(self.show)
        elif self.findChild(QRadioButton,'C2C_Cover_Plate_Welded').isChecked():
            self.hide()
            self.ui2 = Ui_ModuleWindow(ColumnCoverPlateWeld, ' ')
            self.ui2.show()
            self.ui2.closed.connect(self.show)

        elif self.findChild(QRadioButton,'C2C_End_Plate_Connection').isChecked():
            self.hide()
            self.ui2 = Ui_ModuleWindow(ColumnEndPlate, ' ')
            self.ui2.show()
            self.ui2.closed.connect(self.show)

    def show_compression_module(self):
        # folder = self.select_workspace_folder()
        # folder = str(folder)
        # if not os.path.exists(folder):
        #     if folder == '':
        #         pass
        #     else:
        #         os.mkdir(folder, 0o755)
        #
        # root_path = folder
        # images_html_folder = ['images_html']
        # flag = True
        # for create_folder in images_html_folder:
        #     if root_path == '':
        #         flag = False
        #         return flag
        #     else:
        #         try:
        #             os.mkdir(os.path.join(root_path, create_folder))
        #         except OSError:
        #             shutil.rmtree(os.path.join(folder, create_folder))
        #             os.mkdir(os.path.join(root_path, create_folder))
        if self.findChild(QRadioButton,'Compression_Bolted').isChecked():
            self.hide()
            self.ui2 = Ui_ModuleWindow(Compression, ' ')
            self.ui2.show()
            self.ui2.closed.connect(self.show)

        elif self.findChild(QRadioButton,'Compression_Welded').isChecked():
            self.hide()
            self.ui2 = Ui_ModuleWindow(Compression, ' ')
            self.ui2.show()
            self.ui2.closed.connect(self.show)

    def show_tension_module(self):
        # folder = self.select_workspace_folder()
        # folder = str(folder)
        # if not os.path.exists(folder):
        #     if folder == '':
        #         pass
        #     else:
        #         os.mkdir(folder, 0o755)
        #
        # root_path = folder
        # images_html_folder = ['images_html']
        # flag = True
        # for create_folder in images_html_folder:
        #     if root_path == '':
        #         flag = False
        #         return flag
        #     else:
        #         try:
        #             os.mkdir(os.path.join(root_path, create_folder))
        #         except OSError:
        #             shutil.rmtree(os.path.join(folder, create_folder))
        #             os.mkdir(os.path.join(root_path, create_folder))

        if self.findChild(QRadioButton,'Tension_Bolted').isChecked():
            self.hide()
            self.ui2 = Ui_ModuleWindow(Tension_bolted, ' ')
            self.ui2.show()
            self.ui2.closed.connect(self.show)

        elif self.findChild(QRadioButton,'Tension_Welded').isChecked():
            self.hide()
            self.ui2 = Ui_ModuleWindow(Tension_welded, ' ')
            self.ui2.show()
            self.ui2.closed.connect(self.show)

################################# Help Actions ############################################

    def about_osdag(self):
        dialog = MyAboutOsdag(self)
        dialog.show()

    def open_osdag(self):
         self.about_osdag()

    def tutorials(self):
        dialog = MyTutorials(self)
        dialog.show()

    def open_tutorials(self):
        self.tutorials()

    def ask_question(self):
        dialog = MyAskQuestion(self)
        dialog.show()

    def open_question(self):
        self.ask_question()

    def design_examples(self):
        root_path = os.path.join('ResourceFiles', 'design_example', '_build', 'html')
        for html_file in os.listdir(root_path):
            # if html_file.startswith('index'):
            print(os.path.splitext(html_file)[1])
            if os.path.splitext(html_file)[1] == '.html':
               if sys.platform == ("win32" or "win64"):
                   os.startfile(os.path.join(root_path, html_file))
               else:
                   opener ="open" if sys.platform == "darwin" else "xdg-open"
                   subprocess.call([opener, "%s/%s" % (root_path, html_file)])

    def change_theme(self):
        state = self.ui.switch.isChecked()
        toggle_stylesheet(state)

# class SystemTrayIcon(QtWidgets.QSystemTrayIcon):
#
#     def __init__(self, icon, parent=None):
#         QtWidgets.QSystemTrayIcon.__init__(self, icon, parent)
#         self.parent = parent
#         menu = QtWidgets.QMenu(self.parent)
#         self.setContextMenu(menu)
#         menu.addAction("Exit", self.exit)
#
#
#     def exit(self):
#         QCoreApplication.exit()

######################### UpDateNotifi ################

# class Update(QMainWindow):
#     def __init__(self, old_version):
#         super().__init__()
#         self.old_version=old_version
#     def notifi(self):
#         try:
#             url = "https://anshulsingh-py.github.io/test/version.txt"
#             file = urllib.request.urlopen(url)
#             for line in file:
#                 decoded_line = line.decode("utf-8")
#             new_version = decoded_line.split("=")[1]
#             if int(new_version) > self.old_version:
#                 print("update")
#                 msg = QMessageBox.information(self, 'Update available','<a href=https://google.com>Click to downlaod<a/>')
#         except:
#             print("No internet connection")

def toggle_stylesheet(state):
    app = QApplication.instance()
    if app is None:
        raise RuntimeError("No Qt Application found.")
    if state:
        path = 'darkstyle.qss'
    else:
        path = 'light.qss'
    theme_path = os.path.join(os.path.dirname(__file__), 'themes', path)
    file = QFile(theme_path)
    file.open(QFile.ReadOnly | QFile.Text)
    stream = QTextStream(file)
    app.setStyleSheet(stream.readAll())

def hook_exception(exc_type, exc_value, tracebackobj):

    instance = QApplication.instance()
    # KeyboardInterrupt is a special case.
    # We don't raise the error dialog when it occurs.
    if issubclass(exc_type, KeyboardInterrupt):
        if instance:
            instance.closeAllWindows()
        return

    separator = '-' * 80
    notice = \
        """An unhandled exception occurred. Please report the problem\n""" \
        """using the error reporting dialog or raise the issue to {}.\n""" \
        """\n\nError information:\n""".format('github.com/osdag-admin/Osdag')
    time_string = time.strftime("%Y-%m-%d, %H:%M:%S")

    tbinfofile = io.StringIO()
    traceback.print_tb(tracebackobj, None, tbinfofile)
    tbinfofile.seek(0)
    tbinfo = tbinfofile.read()
    errmsg = '%s: \n%s' % (str(exc_type), str(exc_value))

    sections = [separator, time_string, separator, errmsg, separator, tbinfo]
    msg = '\n'.join(sections)
    error_box.text_edit.setText(str(notice) + str(msg))
    error_box.titlebar.save_log.clicked.connect(save_log(str(notice)+str(msg)))
    error_box.titlebar.report_issue.clicked.connect(send_crash_report)

    error_box.setWindowModality(QtCore.Qt.ApplicationModal)
    if not error_box.exec_():
        instance.quit()

def save_log(log):
    def save_():
        file_type = "log (*.log)"
        filename, _ = QFileDialog.getSaveFileName(QFileDialog(), "Save File As", '', file_type)
        if filename:
            with open(filename,'w') as file:
                file.write(log)
            QMessageBox.information(QMessageBox(), "Information", "Log saved successfully.")
    return save_

def get_system_info():
    return 'OS: %s\nPython: %r' % (sys.platform, sys.version_info)

def get_application_log():
    return error_box.text_edit.toPlainText()

def send_crash_report():
    appcrash.get_application_log = get_application_log
    appcrash.get_system_information = get_system_info
    appcrash.show_report_dialog()

class SystemTrayIcon(QtWidgets.QSystemTrayIcon):

    def __init__(self, icon, parent=None):
        QtWidgets.QSystemTrayIcon.__init__(self, icon, parent)
        self.parent = parent
        menu = QtWidgets.QMenu(self.parent)
        self.setContextMenu(menu)
        menu.addAction("Exit", self.exit)


    def exit(self):
        QCoreApplication.exit()




if __name__ == '__main__':

    # app = QApplication(sys.argv)
    # screen = app.screens()[0]
    # dpi = screen.physicalDotsPerInch()
    # scale = round(dpi/140.0,1)
    #
    # print('scale', dpi, scale,scale*300)
    path = os.path.join(os.path.dirname(__file__), 'themes', 'light.qss')
    file = QFile(path)
    file.open(QFile.ReadOnly | QFile.Text)
    stream = QTextStream(file)
    app = QApplication(sys.argv)
    app.setStyleSheet(stream.readAll())
    app.setStyle('Fusion')

    # path = os.path.join(os.path.dirname(__file__), 'ResourceFiles', 'images', 'Osdag.png')
    window = OsdagMainWindow()
    # trayIcon = SystemTrayIcon(QtGui.QIcon(path), window)

    ############################     Exception Dialog and Error Reporting  ###################

    error_box = CriticalExceptionDialog()

    GITHUB_OWNER = 'osdag-admin'    # username of the github account where crash report is to be submitted
    GITHUB_REPO = 'Osdag'       # repo name
    EMAIL = 'your.email@provider.com'  # Email address of developers

    appcrash.install_backend(appcrash.backends.GithubBackend(GITHUB_OWNER, GITHUB_REPO))
    appcrash.install_backend(appcrash.backends.EmailBackend(EMAIL, 'Osdag'))

    #my_settings = QtCore.QSettings('FOSSEE','osdag')
    #appcrash.set_qsettings(my_settings)
    '''
    If you want to save your github username and password across each sessions, so that you dont have to enter it each time you report an issue .
    Simply uncomment above two line. To use QSetings we need to give an organisation name and the application name(Compulsory).

    As an example 'FOSSEE' is organisation name and 'osdag' is the application name in the above QSettings. Feel free to change it accordingly, but try to keep it fix
    don't change it frequently.

    '''

    ############################     Exception Dialog and Error Reporting  ###################

    # trayIcon.show()

    try:
        # window.notification2()
        #update = Update(0)
        #update.notifi()

        sys.excepthook = hook_exception
        QCoreApplication.exit(app.exec_()) # to properly close the Qt Application use QCoreApplication instead of sys
    except BaseException as e:
        print("ERROR", e)<|MERGE_RESOLUTION|>--- conflicted
+++ resolved
@@ -208,11 +208,9 @@
         self.rdbtn=QRadioButton()
         self.rdbtn.setObjectName(Object_Name)
         self.rdbtn.setIcon(QIcon(Image_Path))
-<<<<<<< HEAD
+
         self.rdbtn.setIconSize(QSize(scale*500, scale*500))
-=======
-        self.rdbtn.setIconSize(QSize(scale*300, scale*300))
->>>>>>> 2cd2f666
+
         layout.addWidget(self.rdbtn)
         self.setStyleSheet(
                     '''
