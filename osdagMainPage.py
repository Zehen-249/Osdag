'''
    INSTRUCTIONS TO USE OSDAG MAIN PAGE TEMPLATE(OsdagMainWindow):
----------------------------------------------------------------------------------------------------
    Note: This code is designed to handle a 3 level structure, e.g. ,

..................................................................................................................
.                            Modules (Main Dictionary)                                                           .
.        _______________________|______________________________________________________..........                .    ((LEVEL 1))
.        |               |          |            |                    |               |                          .
.    Module_1        Module_2    Module_3     Module_4             Module_5     Module_6         (Keys of Main Dictionary)
........|..............|............|...........|....................|...............|............................
        |              |            |           |                    |               |
        |              |            |           |                    |               |
        |              |            | [List/Tuple of Module Variants]|               |
        |              |            |                                |               |
        |              |    [List/Tuple of Module Variants]          |               |
        |      (UNDER DEVELOPMENT)                             (UNDER DEVELOPMENT)   |
........|............................................................................|............................
.   ____|________________________________.....               ________________________|______......     (Sub Dictionaries)
.   |                   |               |                    |              |              |                     .     ((LEVEL 2))
.   Submodule_1    Submodule_2    Submodule_3           Submodule_1    Submodule_2    Submodule_3     (Keys of Sub Dictionaries)
.       |               |               |                |                  |              |                     .
........|...............|...............|................|..................|..............|......................
        |               |               |                |                  |              |
        |               |               |                |                  |              |
        |               |               |                |                  |              |
        |               |      (UNDER DEVELOPMENT)       |                  |              |
        |               |                  [List/Tuple of Module Variants]  |              |
        |  [List/Tuple of Module Variants]                                  |  [List/Tuple of Module Variants]
        |                                                                   |
........|...................................................................|.....................................
.   ____|________________________________.....               _______________|_______________......     (Sub-Sub Dictionaries)
.   |                   |               |                    |              |              |                     .     ((LEVEL 3))
. Sub-Submodule_1  Sub-Submodule_2  Sub-Submodule_3  Sub-Submodule_1  Sub-Submodule_2  Sub-Submodule_3 (Keys of Sub-Sub Dictionaries)
.       |               |               |                    |                  |              |                 .
........|...............|...............|....................|..................|..............|..................
        |               |               |                    |                  |              |
        |    (UNDER DEVELOPMENT)        |     [List/Tuple of Module Variants]  |    [List/Tuple of Module Variants]
        |                   [List/Tuple of Module Variants]     [List/Tuple of Module Variants]
[List/Tuple of Module Variants]


The Rules/Steps to use the template are(OsdagMainWindow):
-----------------------------------------------------------------------------
1) The data for the template structuring will go into a variable called self.Modules .

2) self.Modules must be a dictionary with keys as the name of modules in string format (LEVEL 1: Left Panel Buttons).

3) The values to these keys can be a dictionary(Modules), a List/Tuple(Module Variants) or self.Under_Development :
        (i) If the value is a dictionary then it should contain keys as modules in string format and for values
            read RULE 4 . (LEVEL 2: Tab for each module)
       (ii) If the value is a List/Tuple then it should contain sub-lists/sub-tuples informing about the module variants :
                    (a) The module variants as sub-list/sub-tuple will have 3 values, Module_Name, Image_Path and Object_Name .
                    (b) The List/Tuple can have several sub-lists/sub-tuples but the last element should be a method,
                        which connects to the start button on the module variants' page and help launch a certain module.
      (iii) If the value is self.Under_Development then that module/module variant is marked as UNDER DEVELOPMENT.

4) In case of RULE 3(i) if value of any sub-module key is a dictionary then that dictionary will follow the RULE 3
   all over again and the values of the keys can be a dictionary(Sub-Modules), a List/Tuple(Sub-Module Variants) or
   self.Under_Development:
        (i) If the value is a dictionary then it should contain keys as sub-modules in string format and for values
            read RULE 5 . (LEVEL 3 Sub Tab for each tab)
       (ii) If the value is a List/Tuple then it should contain sub-lists/sub-tuples informing about the module variants :
                    (a) The module variants as sub-list/sub-tuple will have 3 values, Module_Name, Image_Path and Object_Name .
                    (b) The List/Tuple can have several sub-lists/sub-tuples but the last element should be a method,
                        which connects to the start button on the module variants' page and help launch a certain module.
      (iii) If the value is self.Under_Development then that module/module variant is marked as UNDER DEVELOPMENT.

5) In case of RULE 4(i) if the value of any sub-module key is a dictionary then that dictionary will have keys as sub-sub-module
   and the values can either be a List/Tuple(Sub-Sub-Module Variants) or self.Under_Development but not another dictionary:
        (i) If the value is a List/Tuple then it should contain sub-lists/sub-tuples informing about the module variants :
                    (a) The module variants as sub-list/sub-tuple will have 3 values, Module_Name, Image_Path and Object_Name .
                    (b) The List/Tuple can have several sub-lists/sub-tuples but the last element should be a method,
                        which connects to the start button on the module variants' page and help launch a certain module.
       (ii) If the value is self.Under_Development then that module/module variant is marked as UNDER DEVELOPMENT.

6) Object_Name, the third value in the sub-lists/sub-tuples, is used to tie to the Radiobuttons on each page thus making it easier to locate them. This is further used
   in the methods to search the Radiobutton using it for the respective modules to be launched .

7) Any further Levels will result in an error .
'''

import os
from pathlib import Path
from PyQt5.QtWidgets import QMessageBox,QApplication, QDialog, QMainWindow
import urllib.request
from update import Update
#from Thread import timer


############################ Pre-Build Database Updation/Creation #################
sqlpath = Path('ResourceFiles/Database/Intg_osdag.sql')
sqlitepath = Path('ResourceFiles/Database/Intg_osdag.sqlite')

if sqlpath.exists():
    if not sqlitepath.exists():
        cmd = 'sqlite3 ' + str(sqlitepath) + ' < ' + str(sqlpath)
        os.system(cmd)
        sqlpath.touch()
        print('Database Created')

    elif sqlitepath.stat().st_size == 0 or sqlitepath.stat().st_mtime < sqlpath.stat().st_mtime - 1:
        try:
            sqlitenewpath = Path('ResourceFiles/Database/Intg_osdag_new.sqlite')
            cmd = 'sqlite3 ' + str(sqlitenewpath) + ' < ' + str(sqlpath)
            error = os.system(cmd)
            print(error)
            # if error != 0:
            #      raise Exception('SQL to SQLite conversion error 1')
            # if sqlitenewpath.stat().st_size == 0:
            #      raise Exception('SQL to SQLite conversion error 2')
            os.remove(sqlitepath)
            sqlitenewpath.rename(sqlitepath)
            sqlpath.touch()
            print('Database Updated', sqlpath.stat().st_mtime, sqlitepath.stat().st_mtime)
        except Exception as e:
            sqlitenewpath.unlink()
            print('Error: ', e)
#########################################################################################

from PyQt5.QtCore import pyqtSlot,pyqtSignal, QObject, Qt,QSize, QFile, QTextStream, QCoreApplication
from PyQt5.QtWidgets import QMainWindow, QDialog,QMessageBox, QFileDialog, QApplication, QWidget, QLabel, QGridLayout, QVBoxLayout, QTabWidget, QRadioButton, QButtonGroup, QSizePolicy
from PyQt5.QtGui import QIcon
from PyQt5 import QtWidgets, QtCore, QtGui
from PyQt5 import uic
import math
import sys
from gui.ui_tutorial import Ui_Tutorial
from gui.ui_aboutosdag import Ui_AboutOsdag
from gui.ui_ask_question import Ui_AskQuestion
from gui.ui_design_summary import Ui_DesignReport
from gui.LeftPanel_Button import Ui_LPButton
from gui.Submodule_Page import Ui_Submodule_Page
from gui.ui_OsdagMainPage import Ui_MainWindow
from gui.ExceptionDialog import CriticalExceptionDialog
# from design_type.connection.fin_plate_connection import design_report_show
# from design_type.connection.fin_plate_connection import DesignReportDialog
from design_type.connection.fin_plate_connection import FinPlateConnection
from design_type.connection.cleat_angle_connection import CleatAngleConnection
from design_type.connection.seated_angle_connection import SeatedAngleConnection
from design_type.connection.end_plate_connection import EndPlateConnection
from design_type.connection.base_plate_connection import BasePlateConnection

from design_type.connection.beam_cover_plate import BeamCoverPlate
from design_type.connection.beam_cover_plate_weld import BeamCoverPlateWeld
from design_type.connection.column_cover_plate_weld import ColumnCoverPlateWeld
from design_type.connection.beam_column_end_plate import BeamColumnEndPlate
from design_type.tension_member.tension_bolted import Tension_bolted
from design_type.tension_member.tension_welded import Tension_welded
from design_type.connection.beam_end_plate import BeamEndPlate
from design_type.connection.column_cover_plate import ColumnCoverPlate
from design_type.connection.column_end_plate import ColumnEndPlate
from design_type.compression_member.compression import Compression
#from design_type.tension_member.tension import Tension
# from cad.cad_common import call_3DBeam
import APP_CRASH.Appcrash.api as appcrash
import configparser
import os.path
import subprocess
from gui.ui_template import Ui_ModuleWindow
import io
import traceback
import time

class MyTutorials(QDialog):
    def __init__(self, parent=None):
        QDialog.__init__(self, parent)
        self.ui = Ui_Tutorial()
        self.ui.setupUi(self)
        self.osdagmainwindow = parent


class MyAboutOsdag(QDialog):
    def __init__(self, parent=None):
        QDialog.__init__(self, parent)
        self.ui = Ui_AboutOsdag()
        self.ui.setupUi(self)
        self.osdagmainwindow = parent

class MyAskQuestion(QDialog):
    def __init__(self, parent=None):
        QDialog.__init__(self, parent)
        self.ui = Ui_AskQuestion()
        self.ui.setupUi(self)
        self.osdagmainwindow = parent

class New_Tab_Widget(QTabWidget):           # Empty Custom Tab Widget
    def __init__(self):
        super().__init__()
        #self.setTabShape(QTabWidget.Triangular)


class Submodule_Page(QWidget):             # Module Varaints' page with a GridLayout and a Start Button
    def __init__(self):
        super().__init__()
        self.ui=Ui_Submodule_Page()
        self.ui.setupUi(self)

class Submodule_Widget(QWidget):            # Module Variant widget with a Name, RadioButton and an Image
    def __init__(self,Iterative,parent):
        super().__init__()
        Module_Name,Image_Path,Object_Name=Iterative
        layout=QVBoxLayout()
        self.setLayout(layout)
        label=QLabel(Module_Name)
        layout.addWidget(label)
        self.rdbtn=QRadioButton()
        self.rdbtn.setObjectName(Object_Name)
        self.rdbtn.setIcon(QIcon(Image_Path))
        self.rdbtn.setIconSize(QSize(300,300))
        layout.addWidget(self.rdbtn)
        self.setStyleSheet(
                    '''
                        QLabel{
                            font-family: "Arial", Helvetica, sans-serif;
                            font-size: 20px;
                            font-weight: bold;
                              }
                    '''
                )
        self.setSizePolicy(QSizePolicy(QSizePolicy.Fixed, QSizePolicy.Fixed))

class ModulePage(QWidget):              # Empty Page with a layout
    def __init__(self):
        super().__init__()
        self.layout=QGridLayout()
        self.setLayout(self.layout)
        self.layout.setContentsMargins(0,0,0,0)

class LeftPanelButton(QWidget):          # Custom Button widget for the Left Panel
    def __init__(self,text):
        super().__init__()
        self.ui=Ui_LPButton()
        self.ui.setupUi(self)
        self.ui.LP_Button.setText(text)  #LP_Button is the QPushButton widget inside the LeftPanelButton Widget
class OsdagMainWindow(QMainWindow):
    def __init__(self):
        super().__init__()
        self.ui=Ui_MainWindow()
        self.ui.setupUi(self)
        self.ui.switch.toggled.connect(self.change_theme)
        self.ui.comboBox_help.currentIndexChanged.connect(self.selection_change)
        self.ui.myStackedWidget.currentChanged.connect(self.current_changed)
        self.Under_Development='UNDER DEVELOPMENT'
        self.Modules={
                'Connection' : {
                                'Shear Connection' : [
                                    ('Fin Plate','ResourceFiles/images/finplate.png','Fin_Plate'),
                                    ('Cleat Angle','ResourceFiles/images/cleatAngle.png','Cleat_Angle'),
                                    ('End Plate','ResourceFiles/images/endplate.png','End_Plate'),
                                    ('Seated Angle','ResourceFiles/images/seatedAngle1.png','Seated_Angle'),
                                    self.show_shear_connection,
                                                    ],
                                'Moment Connection' :{
                                                    'Beam to Beam' :[
                                                                ('Cover Plate Bolted','ResourceFiles/images/coverplate.png','B2B_Cover_Plate_Bolted'),
                                                                ('Cover Plate Welded','ResourceFiles/images/coverplate.png','B2B_Cover_Plate_Welded'),
                                                                ('End Plate Connection','ResourceFiles/images/endplate.png','B2B_End_Plate_Connection'),
                                                                self.show_moment_connection,
                                                                    ],
                                                    'Beam to Column': [
                                                                ('Beam Column End Plate', 'ResourceFiles/images/extendedbothways.png','BC_End_Plate'),
                                                                self.show_moment_connection_bc
                                                                    ],
                                                    'Column to Column' :[
                                                                ('Cover Plate Bolted','ResourceFiles/images/coverplate.png','C2C_Cover_Plate_Bolted'),
                                                                ('Cover Plate Welded','ResourceFiles/images/coverplate.png','C2C_Cover_Plate_Welded'),
                                                                ('End Plate Connection','ResourceFiles/images/ccep_flush.png','C2C_End_Plate_Connection'),
                                                                self.show_moment_connection_cc,
                                                                    ],
                                                    'PEB' : self.Under_Development,
                                                    },
                                'Base Plate':[
                                        ('Base Plate', 'ResourceFiles/images/BasePlate.jpeg', 'Base_Plate'),
                                        self.show_base_plate,
                                            ],
                                'Truss Connection' : self.Under_Development,
                                },
                'Tension Member' : [
                            ('Bolted','ResourceFiles/images/bolted_ten.png','Tension_Bolted'),
                            ('Welded','ResourceFiles/images/welded_ten.png','Tension_Welded'),
                            self.show_tension_module,
                                   ],
                'Compression Member' : [
                            ('Bolted','ResourceFiles/images/beam_column_endplate.png','Compression_Bolted'),
                            ('Welded','ResourceFiles/images/finplate.png','Compression_Welded'),
                            self.show_compression_module,
                                       ],
                'Flexural Member' : self.Under_Development,
                'Beam-Column' : self.Under_Development,
                'Plate Girder' : self.Under_Development,
                'Truss' : self.Under_Development,
                '2D Frame' : self.Under_Development,
                '3D Frame' : self.Under_Development,
                'Group Design' : self.Under_Development,
                }

####################################### UI Formation ################################
        for ModuleName in self.Modules:                      #Level 1 dictionary handling
            Button= LeftPanelButton(ModuleName)
            self.ButtonConnection(Button,list(self.Modules.keys()),ModuleName)
            self.ui.verticalLayout.addWidget(Button)
            if(type(self.Modules[ModuleName])==dict):        #level 2 dictionary handling
                Page= ModulePage()
                self.ui.myStackedWidget.addWidget(Page)
                Current_Module=self.Modules[ModuleName]
                Tab_Widget=New_Tab_Widget()
                Page.layout.addWidget(Tab_Widget)
                for Submodule in Current_Module:
                    if(type(Current_Module[Submodule])==dict):          #Level 3 dictionary handling
                        New_Tab=ModulePage()
                        Tab_Widget.addTab(New_Tab,Submodule)
                        Sub_Page= ModulePage()
                        New_Tab.layout.addWidget(Sub_Page)
                        Current_SubModule=Current_Module[Submodule]
                        Sub_Tab_Widget=New_Tab_Widget()
                        Sub_Page.layout.addWidget(Sub_Tab_Widget)

                        for Sub_Sub_Module in Current_SubModule:
                            if(type(Current_SubModule[Sub_Sub_Module]) in [list,tuple]):        # Final List/tuple Handling
                                New_Sub_Tab=Submodule_Page()
                                Sub_Tab_Widget.addTab(New_Sub_Tab,Sub_Sub_Module)
                                group=QButtonGroup(QWidget(Page))
                                row,col=0,0
                                n=math.floor((len(Current_SubModule[Sub_Sub_Module])-2)/2)

                                for Selection in Current_SubModule[Sub_Sub_Module][:-1]:
                                    widget=Submodule_Widget(Selection,New_Sub_Tab)
                                    group.addButton(widget.rdbtn)
                                    New_Sub_Tab.ui.gridLayout.addWidget(widget,row,col)

                                    if(col==n and len(Current_SubModule[Sub_Sub_Module])!=3):
                                        row+=1
                                        col=0

                                    else:
                                        col+=1
                                New_Sub_Tab.ui.StartButton.clicked.connect(Current_SubModule[Sub_Sub_Module][-1])

                            elif(Current_SubModule[Sub_Sub_Module]==self.Under_Development):   # Final Under Development Handling
                                Sub_Tab_Widget.addTab(self.UnderDevelopmentModule(),Sub_Sub_Module)

                            else:
                                raise ValueError

                    elif(type(Current_Module[Submodule]) in [list,tuple]):      #Level 3 list/tuple handling
                        New_Tab=Submodule_Page()
                        Tab_Widget.addTab(New_Tab,Submodule)
                        group=QButtonGroup(QWidget(Page))
                        row,col=0,0
                        n=math.floor((len(Current_Module[Submodule])-2)/2)

                        for Selection in Current_Module[Submodule][:-1]:
                            widget=Submodule_Widget(Selection,New_Tab)
                            group.addButton(widget.rdbtn)
                            New_Tab.ui.gridLayout.addWidget(widget,row,col)

                            if(col==n and len(Current_Module[Submodule])!=3):
                                row+=1
                                col=0

                            else:
                                col+=1
                        New_Tab.ui.StartButton.clicked.connect(Current_Module[Submodule][-1])

                    elif(Current_Module[Submodule]==self.Under_Development):       #Level 3 Under Development handling
                        Tab_Widget.addTab(self.UnderDevelopmentModule(),Submodule)

                    else:
                        raise ValueError

            elif(type(self.Modules[ModuleName]) in [list,tuple]):            # Level 2 list/tuple handling
                Page= Submodule_Page()
                self.ui.myStackedWidget.addWidget(Page)
                group=QButtonGroup(QWidget(Page))
                row,col=0,0
                n=math.floor((len(self.Modules[ModuleName])-2)/2)

                for Selection in self.Modules[ModuleName][:-1]:
                    widget=Submodule_Widget(Selection,Page)
                    group.addButton(widget.rdbtn)
                    Page.ui.gridLayout.addWidget(widget,row,col)

                    if(col==n and len(self.Modules[ModuleName])!=3):
                        row+=1
                        col=0

                    else:
                        col+=1
                Page.ui.StartButton.clicked.connect(self.Modules[ModuleName][-1])

            elif(self.Modules[ModuleName]==self.Under_Development):           #Level 2 Under Development handling
                self.ui.myStackedWidget.addWidget(self.UnderDevelopmentModule())

            else:
                raise ValueError
        self.showMaximized()


    @pyqtSlot(int)
    def current_changed(self, index):
        l = list(self.Modules.keys())
        items = list(self.ui.verticalLayout.itemAt(i) for i in range(self.ui.verticalLayout.count()))
        for item in range(len(items)):
            if item == index-1:
                items[item].widget().ui.LP_Button.setStyleSheet('''

                background-color: qradialgradient(cx: 0.5, cy: 0.5, radius: 2, fx: 0.5, fy: 1, stop: 0 rgba(130, 36, 38,190), stop: 0.2 rgb(171, 39, 42), stop: 0.4 rgba(255,30,30,32));

                ''')
            else:
                items[item].widget().ui.LP_Button.setStyleSheet(";")

################################ UI Methods ###############################################

    def closeEvent(self, event):
        try:
            sqlitepath = Path('ResourceFiles/Database/Intg_osdag.sqlite')
            sqlpath = Path('ResourceFiles/Database/Intg_osdag.sql')
            precisionscript = 'ResourceFiles/Database/precision.awk'
            if sqlitepath.exists() and (
                    not sqlpath.exists() or sqlpath.stat().st_size == 0 or sqlpath.stat().st_mtime < sqlitepath.stat().st_mtime - 1):
                sqlnewpath = Path('ResourceFiles/Database/Intg_osdag_new.sql')
                cmd = 'sqlite3 ' + str(sqlitepath) + ' .dump | gawk -f ' + precisionscript + ' > ' + str(sqlnewpath)
                error = os.system(cmd)
                # if error != 0:
                #      raise Exception('SQLite conversion to SQL error 1')
                # if sqlnewpath.stat().st_size == 0:
                #      raise Exception('SQLite conversion to SQL error 2')
                os.remove(sqlpath)
                sqlnewpath.rename(sqlpath)
                sqlitepath.touch()
                print('DUMP updated')
        except Exception as e:
            sqlnewpath.unlink()
            print('Error: ', e)

    def selection_change(self):
        loc = self.ui.comboBox_help.currentText()
        if loc == "Design Examples":
            self.design_examples()
        elif loc == "Video Tutorials":
            self.open_tutorials()
        elif loc == "About Osdag":
            self.about_osdag()
        elif loc == "Ask Us a Question":
            self.ask_question()
        elif loc == "Check for Update":
            self.notification()
        # elif loc == "FAQ":
        #     pass

    def notification(self):
        check=Update(0)
        print(check.notifi())
        if check.notifi()==True:
            msg = QMessageBox.information(self, 'Update available',
                                          '<a href=\"https://imatrixhosting.in/deepthi/\">Click to downlaod<a/>')
        elif check.notifi()=="no internet":
            msg= QMessageBox.information(self, 'Error', 'No Internet Connection')
        else:
            msg = QMessageBox.information(self, 'Update', 'No Update Available')

    def notification2(self):
        check=Update(0)
        if check.notifi()==True:
            msg = QMessageBox.information(self, 'Update available',
                                          '<a href=\"https://imatrixhosting.in/deepthi/\">Click to downlaod<a/>')


    def select_workspace_folder(self):
        # This function prompts the user to select the workspace folder and returns the name of the workspace folder
        config = configparser.ConfigParser()
        config.read_file(open(r'Osdag.config'))
        desktop_path = config.get("desktop_path", "path1")
        folder = QFileDialog.getExistingDirectory(self, "Select Workspace Folder (Don't use spaces in the folder name)", desktop_path)
        return folder

    @staticmethod
    def UnderDevelopmentModule():
        Page= ModulePage()
        label=QLabel('This Module is Currently Under Devopment')
        Page.layout.addWidget(label)
        label.setAlignment(Qt.AlignCenter)
        Page.setStyleSheet(
            '''
                QLabel{
                    font-family: "Times New Roman", Times, serif;
                    font-size: 30px;
                }
            '''
        )
        return Page

    def ButtonConnection(self,Button,Modules,ModuleName):
        Button.ui.LP_Button.clicked.connect(lambda : self.ui.myStackedWidget.setCurrentIndex(Modules.index(ModuleName)+1))

#################################### Module Launchers ##########################################

    @pyqtSlot()
    def show_shear_connection(self):
        if self.findChild(QRadioButton,'Fin_Plate').isChecked():
            self.hide()
            self.ui2 = Ui_ModuleWindow(FinPlateConnection, ' ')
            #self.ui2.center()
            self.ui2.show()
            self.ui2.closed.connect(self.show)
        elif self.findChild(QRadioButton,'Cleat_Angle').isChecked():
            self.hide()
            self.ui2 = Ui_ModuleWindow(CleatAngleConnection, ' ')
            self.ui2.show()
            self.ui2.closed.connect(self.show)
        elif self.findChild(QRadioButton,'Seated_Angle').isChecked():
            self.hide()
            self.ui2 = Ui_ModuleWindow( SeatedAngleConnection, ' ')
            self.ui2.show()
            self.ui2.closed.connect(self.show)
        elif self.findChild(QRadioButton,'End_Plate').isChecked():
            self.hide()
            self.ui2 = Ui_ModuleWindow(EndPlateConnection, ' ')
            self.ui2.show()
            self.ui2.closed.connect(self.show)
        else:
            QMessageBox.about(self, "INFO", "Please select appropriate connection")

    def show_moment_connection(self):
        if self.findChild(QRadioButton,'B2B_Cover_Plate_Bolted').isChecked():
            self.hide()
            self.ui2 = Ui_ModuleWindow(BeamCoverPlate, ' ')
            self.ui2.show()
            self.ui2.closed.connect(self.show)
        elif self.findChild(QRadioButton,'B2B_Cover_Plate_Welded').isChecked():
            self.hide()
            self.ui2 = Ui_ModuleWindow(BeamCoverPlateWeld, ' ')
            self.ui2.show()
            self.ui2.closed.connect(self.show)
        elif self.findChild(QRadioButton,'B2B_End_Plate_Connection').isChecked():
            self.hide()
            self.ui2 = Ui_ModuleWindow(BeamEndPlate,' ')
            self.ui2.show()
            self.ui2.closed.connect(self.show)

    def show_moment_connection_bc(self):
        if self.findChild(QRadioButton,'BC_End_Plate').isChecked():
            self.hide()
            self.ui2 = Ui_ModuleWindow( BeamColumnEndPlate, ' ')
            self.ui2.show()
            self.ui2.closed.connect(self.show)
    def show_base_plate(self):
        if self.findChild(QRadioButton, 'Base_Plate').isChecked():
            self.hide()
            self.ui2 = Ui_ModuleWindow(BasePlateConnection, ' ')
            self.ui2.show()
            self.ui2.closed.connect(self.show)

    def show_moment_connection_cc(self):
        if self.findChild(QRadioButton,'C2C_Cover_Plate_Bolted').isChecked() :
            self.hide()
            self.ui2 = Ui_ModuleWindow(ColumnCoverPlate, ' ')
            self.ui2.show()
            self.ui2.closed.connect(self.show)
        elif self.findChild(QRadioButton,'C2C_Cover_Plate_Welded').isChecked():
            self.hide()
            self.ui2 = Ui_ModuleWindow(ColumnCoverPlateWeld, ' ')
            self.ui2.show()
            self.ui2.closed.connect(self.show)

        elif self.findChild(QRadioButton,'C2C_End_Plate_Connection').isChecked():
            self.hide()
            self.ui2 = Ui_ModuleWindow(ColumnEndPlate, ' ')
            self.ui2.show()
            self.ui2.closed.connect(self.show)

    def show_compression_module(self):
        # folder = self.select_workspace_folder()
        # folder = str(folder)
        # if not os.path.exists(folder):
        #     if folder == '':
        #         pass
        #     else:
        #         os.mkdir(folder, 0o755)
        #
        # root_path = folder
        # images_html_folder = ['images_html']
        # flag = True
        # for create_folder in images_html_folder:
        #     if root_path == '':
        #         flag = False
        #         return flag
        #     else:
        #         try:
        #             os.mkdir(os.path.join(root_path, create_folder))
        #         except OSError:
        #             shutil.rmtree(os.path.join(folder, create_folder))
        #             os.mkdir(os.path.join(root_path, create_folder))
        if self.findChild(QRadioButton,'Compression_Bolted').isChecked():
            self.hide()
            self.ui2 = Ui_ModuleWindow(Compression, ' ')
            self.ui2.show()
            self.ui2.closed.connect(self.show)

        elif self.findChild(QRadioButton,'Compression_Welded').isChecked():
            self.hide()
            self.ui2 = Ui_ModuleWindow(Compression, ' ')
            self.ui2.show()
            self.ui2.closed.connect(self.show)

    def show_tension_module(self):
        # folder = self.select_workspace_folder()
        # folder = str(folder)
        # if not os.path.exists(folder):
        #     if folder == '':
        #         pass
        #     else:
        #         os.mkdir(folder, 0o755)
        #
        # root_path = folder
        # images_html_folder = ['images_html']
        # flag = True
        # for create_folder in images_html_folder:
        #     if root_path == '':
        #         flag = False
        #         return flag
        #     else:
        #         try:
        #             os.mkdir(os.path.join(root_path, create_folder))
        #         except OSError:
        #             shutil.rmtree(os.path.join(folder, create_folder))
        #             os.mkdir(os.path.join(root_path, create_folder))

        if self.findChild(QRadioButton,'Tension_Bolted').isChecked():
            self.hide()
            self.ui2 = Ui_ModuleWindow(Tension_bolted, ' ')
            self.ui2.show()
            self.ui2.closed.connect(self.show)

        elif self.findChild(QRadioButton,'Tension_Welded').isChecked():
            self.hide()
            self.ui2 = Ui_ModuleWindow(Tension_welded, ' ')
            self.ui2.show()
            self.ui2.closed.connect(self.show)

################################# Help Actions ############################################

    def about_osdag(self):
        dialog = MyAboutOsdag(self)
        dialog.show()

    def open_osdag(self):
         self.about_osdag()

    def tutorials(self):
        dialog = MyTutorials(self)
        dialog.show()

    def open_tutorials(self):
        self.tutorials()

    def ask_question(self):
        dialog = MyAskQuestion(self)
        dialog.show()

    def open_question(self):
        self.ask_question()

    def design_examples(self):
        root_path = os.path.join('ResourceFiles', 'design_example', '_build', 'html')
        for html_file in os.listdir(root_path):
            # if html_file.startswith('index'):
            print(os.path.splitext(html_file)[1])
            if os.path.splitext(html_file)[1] == '.html':
               if sys.platform == ("win32" or "win64"):
                   os.startfile(os.path.join(root_path, html_file))
               else:
                   opener ="open" if sys.platform == "darwin" else "xdg-open"
                   subprocess.call([opener, "%s/%s" % (root_path, html_file)])

    def change_theme(self):
        state = self.ui.switch.isChecked()
        toggle_stylesheet(state)

class SystemTrayIcon(QtWidgets.QSystemTrayIcon):

    def __init__(self, icon, parent=None):
        QtWidgets.QSystemTrayIcon.__init__(self, icon, parent)
        self.parent = parent
        menu = QtWidgets.QMenu(self.parent)
        self.setContextMenu(menu)
        menu.addAction("Exit", self.exit)


    def exit(self):
        QCoreApplication.exit()

<<<<<<< HEAD
######################### UpDateNotifi ################

class Update(QMainWindow):
    def __init__(self, old_version):
        super().__init__()
        self.old_version=old_version
    def notifi(self):
        try:
            url = "https://anshulsingh-py.github.io/test/version.txt"
            file = urllib.request.urlopen(url)
            for line in file:
                decoded_line = line.decode("utf-8")
            new_version = decoded_line.split("=")[1]
            if int(new_version) > self.old_version:
                print("update")
                msg = QMessageBox.information(self, 'Update available','<a href=https://google.com>Click to downlaod<a/>')
        except:
            print("No internet connection")

def toggle_stylesheet(state):
    app = QApplication.instance()
    if app is None:
        raise RuntimeError("No Qt Application found.")
    if state:
        path = 'darkstyle.qss'
    else:
        path = 'light.qss'
    theme_path = os.path.join(os.path.dirname(__file__), 'themes', path)
    file = QFile(theme_path)
    file.open(QFile.ReadOnly | QFile.Text)
    stream = QTextStream(file)
    app.setStyleSheet(stream.readAll())

def hook_exception(exc_type, exc_value, tracebackobj):

    instance = QApplication.instance()
    # KeyboardInterrupt is a special case.
    # We don't raise the error dialog when it occurs.
    if issubclass(exc_type, KeyboardInterrupt):
        if instance:
            instance.closeAllWindows()
        return

    separator = '-' * 80
    notice = \
        """An unhandled exception occurred. Please report the problem\n""" \
        """using the error reporting dialog or raise the issue to {}.\n""" \
        """\n\nError information:\n""".format('github.com/osdag-admin/Osdag')
    time_string = time.strftime("%Y-%m-%d, %H:%M:%S")

    tbinfofile = io.StringIO()
    traceback.print_tb(tracebackobj, None, tbinfofile)
    tbinfofile.seek(0)
    tbinfo = tbinfofile.read()
    errmsg = '%s: \n%s' % (str(exc_type), str(exc_value))

    sections = [separator, time_string, separator, errmsg, separator, tbinfo]
    msg = '\n'.join(sections)
    error_box.text_edit.setText(str(notice) + str(msg))
    error_box.titlebar.save_log.clicked.connect(save_log(str(notice)+str(msg)))
    error_box.titlebar.report_issue.clicked.connect(send_crash_report)

    error_box.setWindowModality(QtCore.Qt.ApplicationModal)
    if not error_box.exec_():
        instance.quit()

def save_log(log):
    def save_():
        file_type = "log (*.log)"
        filename, _ = QFileDialog.getSaveFileName(QFileDialog(), "Save File As", '', file_type)
        if filename:
            with open(filename,'w') as file:
                file.write(log)
            QMessageBox.information(QMessageBox(), "Information", "Log saved successfully.")
    return save_

def get_system_info():
    return 'OS: %s\nPython: %r' % (sys.platform, sys.version_info)

def get_application_log():
    return error_box.text_edit.toPlainText()

def send_crash_report():
    appcrash.get_application_log = get_application_log
    appcrash.get_system_information = get_system_info
    appcrash.show_report_dialog()
=======
>>>>>>> 7638c84c

class SystemTrayIcon(QtWidgets.QSystemTrayIcon):

    def __init__(self, icon, parent=None):
        QtWidgets.QSystemTrayIcon.__init__(self, icon, parent)
        self.parent = parent
        menu = QtWidgets.QMenu(self.parent)
        self.setContextMenu(menu)
        menu.addAction("Exit", self.exit)


    def exit(self):
        QCoreApplication.exit()

######################### UpDateNotifi ################

class Update(QMainWindow):
    def __init__(self, old_version):
        super().__init__()
        self.old_version=old_version
    def notifi(self):
        try:
            url = "https://anshulsingh-py.github.io/test/version.txt"
            file = urllib.request.urlopen(url)
            for line in file:
                decoded_line = line.decode("utf-8")
            new_version = decoded_line.split("=")[1]
            if int(new_version) > self.old_version:
                print("update")
                msg = QMessageBox.information(self, 'Update available','<a href=https://google.com>Click to downlaod<a/>')
        except:
            print("No internet connection")


if __name__ == '__main__':

    app = QApplication(sys.argv)
    path = os.path.join(os.path.dirname(__file__), 'themes', 'light.qss')
    file = QFile(path)
    file.open(QFile.ReadOnly | QFile.Text)
    stream = QTextStream(file)
    app.setStyleSheet(stream.readAll())
    app.setStyle('Fusion')

    path = os.path.join(os.path.dirname(__file__), 'ResourceFiles', 'images', 'Osdag.png')
    window = OsdagMainWindow()
    trayIcon = SystemTrayIcon(QtGui.QIcon(path), window)

    ############################     Exception Dialog and Error Reporting  ###################

    error_box = CriticalExceptionDialog()

    GITHUB_OWNER = 'osdag-admin'    # username of the github account where crash report is to be submitted
    GITHUB_REPO = 'Osdag'       # repo name
    EMAIL = 'your.email@provider.com'  # Email address of developers

    appcrash.install_backend(appcrash.backends.GithubBackend(GITHUB_OWNER, GITHUB_REPO))
    appcrash.install_backend(appcrash.backends.EmailBackend(EMAIL, 'Osdag'))

    #my_settings = QtCore.QSettings('FOSSEE','osdag')
    #appcrash.set_qsettings(my_settings)
    '''
    If you want to save your github username and password across each sessions, so that you dont have to enter it each time you report an issue .
    Simply uncomment above two line. To use QSetings we need to give an organisation name and the application name(Compulsory).

    As an example 'FOSSEE' is organisation name and 'osdag' is the application name in the above QSettings. Feel free to change it accordingly, but try to keep it fix
    don't change it frequently.

    '''

    ############################     Exception Dialog and Error Reporting  ###################

    trayIcon.show()

    try:
<<<<<<< HEAD
        #update = Update(0)
        #update.notifi()
        sys.excepthook = hook_exception
=======
        # window.notification2()
>>>>>>> 7638c84c
        QCoreApplication.exit(app.exec_()) # to properly close the Qt Application use QCoreApplication instead of sys
    except BaseException as e:
        print("ERROR", e)<|MERGE_RESOLUTION|>--- conflicted
+++ resolved
@@ -692,7 +692,6 @@
     def exit(self):
         QCoreApplication.exit()
 
-<<<<<<< HEAD
 ######################### UpDateNotifi ################
 
 class Update(QMainWindow):
@@ -779,8 +778,7 @@
     appcrash.get_application_log = get_application_log
     appcrash.get_system_information = get_system_info
     appcrash.show_report_dialog()
-=======
->>>>>>> 7638c84c
+
 
 class SystemTrayIcon(QtWidgets.QSystemTrayIcon):
 
@@ -856,13 +854,10 @@
     trayIcon.show()
 
     try:
-<<<<<<< HEAD
         #update = Update(0)
         #update.notifi()
-        sys.excepthook = hook_exception
-=======
+        #sys.excepthook = hook_exception
         # window.notification2()
->>>>>>> 7638c84c
         QCoreApplication.exit(app.exec_()) # to properly close the Qt Application use QCoreApplication instead of sys
     except BaseException as e:
         print("ERROR", e)