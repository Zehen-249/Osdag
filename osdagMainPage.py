--- conflicted
+++ resolved
@@ -9,17 +9,11 @@
 from Connections.Shear.Finplate.finPlateMain import launchFinPlateController
 from Connections.Shear.cleatAngle.cleatAngleMain import launchCleatAngleController
 from Connections.Shear.Endplate.endPlateMain import launchEndPlateController
-<<<<<<< HEAD
 from Connections.Shear.SeatedAngle.seat_angle_main import launchSeatedAngleController
-
-# from os.path import expanduser                       #enters in home folder
-=======
->>>>>>> 19f1bf46
 import os.path
 
 
 class OsdagMainWindow(QtGui.QMainWindow):
-
     def __init__(self):
         QtGui.QMainWindow.__init__(self)
         self.ui = Ui_MainWindow()
@@ -27,7 +21,8 @@
         listItems = {'Osdagpage': 0, 'connectionpage': 1, 'tensionpage': 2, 'compressionpage': 3, 'flexuralpage': 4}
 
         self.ui.myStackedWidget.setCurrentIndex(listItems['Osdagpage'])
-        self.ui.btn_connection.clicked.connect(lambda: self.changePage(listItems['connectionpage'], listItems['Osdagpage']))
+        self.ui.btn_connection.clicked.connect(
+            lambda: self.changePage(listItems['connectionpage'], listItems['Osdagpage']))
         self.ui.myListWidget.currentItemChanged.connect(self.changePage)
         self.ui.btn_start.clicked.connect(self.showConnection)
         self.ui.btn_beamCol.clicked.connect(self.unavailable)
@@ -65,7 +60,8 @@
 
     def showConnection(self):
 
-        folder = str(QtGui.QFileDialog.getSaveFileName(self, "Select Workspace Directory", "../../Osdag_Workspace", "File folder"))
+        folder = str(QtGui.QFileDialog.getSaveFileName(self, "Select Workspace Directory", "../../Osdag_Workspace",
+                                                       "File folder"))
         if not os.path.exists(folder):
             os.makedirs(folder, 0755)
 
@@ -88,15 +84,10 @@
             # QtGui.QMessageBox.about(self,"INFO","End plate connection design is coming soon!")
 
         elif self.ui.rdbtn_seat.isChecked():
-<<<<<<< HEAD
             launchSeatedAngleController(self, folder)
             self.ui.myStackedWidget.setCurrentIndex(0)
             # QtGui.QMessageBox.about(self,"INFO","Seated connection design is coming soon!")
-        
-=======
-            QtGui.QMessageBox.about(self, "INFO", "Seated connection design is coming soon!")
 
->>>>>>> 19f1bf46
         else:
             QtGui.QMessageBox.about(self, "INFO", "Please select appropriate connection")
 
