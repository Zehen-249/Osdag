--- conflicted
+++ resolved
@@ -1825,31 +1825,13 @@
         #              KEY_DISP_TOP: "Top",
         #              KEY_DISP_SIDE: "Side"}
 
-<<<<<<< HEAD
-        #config = configparser.ConfigParser()
-        #config.read_file(open(r'Osdag.config'))
-        #desktop_path = config.get("desktop_path", "path1")
-        #print("desk:", desktop_path)
-=======
->>>>>>> fc10f915
+
         print(sys.path[0])
         rel_path = str(sys.path[0])
         rel_path = rel_path.replace("\\", "/")
 
-<<<<<<< HEAD
         fname_no_ext = popup_summary['filename']
-=======
-        file_type = "PDF (*.pdf)"
-        filename = QFileDialog.getSaveFileName(QFileDialog(), "Save File As",
-                                               os.path.join(str(' '), "untitled.pdf"), file_type)
-        print(filename, "hhhhhhhhhhhhhhhhhhhhhhhhhhh")
-        print(self.plate.thickness_provided, self.thick)
-        # filename = os.path.join(str(folder), "images_html", "TexReport")
-        file_name = str(filename)
-        print(file_name, "hhhhhhhhhhhhhhhhhhhhhhhhhhh")
-        fname_no_ext = filename[0].split(".")[0]
-        print(fname_no_ext, "hhhhhhhhhhhhhhhhhhhhhhhhhhh")
->>>>>>> fc10f915
+
         CreateLatex.save_latex(CreateLatex(), self.report_input, self.report_check, popup_summary, fname_no_ext,
                                rel_path, Disp_3D_image)
 #     def save_design(self,ui,popup_summary):
