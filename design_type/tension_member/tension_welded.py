# from gui.ui_summary_popup import Ui_Dialog
from design_report.reportGenerator_latex import CreateLatex
from Report_functions import *
from utils.common.component import *
# from cad.common_logic import CommonDesignLogic
from Common import *
from utils.common.load import Load
from design_type.member import Member
import logging

from design_type.main import Main


class Tension_welded(Member):

    def __init__(self):
        super(Tension_welded, self).__init__()


        self.design_status = False

    ###############################################
    # Design Preference Functions Start
    ###############################################

    def tab_list(self):
        """

        :return: This function returns the list of tuples. Each tuple will create a tab in design preferences, in the
        order they are appended. Format of the Tuple is:
        [Tab Title, Type of Tab, function for tab content)
        Tab Title : Text which is displayed as Title of Tab,
        Type of Tab: There are Three types of tab layouts.
            Type_TAB_1: This have "Add", "Clear", "Download xlsx file" "Import xlsx file"
            TYPE_TAB_2: This contains a Text box for side note.
            TYPE_TAB_3: This is plain layout
        function for tab content: All the values like labels, input widgets can be passed as list of tuples,
        which will be displayed in chosen tab layout

        """
        tabs = []

        t1 = (DISP_TITLE_ANGLE, TYPE_TAB_1, self.tab_angle_section)
        tabs.append(t1)

        t2 = (DISP_TITLE_CHANNEL, TYPE_TAB_1, self.tab_channel_section)
        tabs.append(t2)

        t6 = ("Connector", TYPE_TAB_2, self.plate_connector_values)
        tabs.append(t6)

        t3 = ("Weld", TYPE_TAB_2, self.weld_values)
        tabs.append(t3)

        t4 = ("Detailing", TYPE_TAB_2, self.detailing_values)
        tabs.append(t4)

        t5 = ("Design", TYPE_TAB_2, self.design_values)
        tabs.append(t5)

        return tabs

    def tab_value_changed(self):
        """

        :return: This function is used to update the values of the keys in design preferences,
         which are dependent on other inputs.
         It returns list of tuple which contains, tab name, keys whose values will be changed,
         function to change the values and arguments for the function.

         [Tab Name, [Argument list], [list of keys to be updated], input widget type of keys, change_function]

         Here Argument list should have only one element.
         Changing of this element,(either changing index or text depending on widget type),
         will update the list of keys (this can be more than one).

         """
        change_tab = []

        t1 = (DISP_TITLE_ANGLE, [KEY_SEC_MATERIAL], [KEY_SEC_FU, KEY_SEC_FY], TYPE_TEXTBOX, self.get_fu_fy_section)
        change_tab.append(t1)

        t2 = (DISP_TITLE_CHANNEL, [KEY_SEC_MATERIAL], [KEY_SEC_FU, KEY_SEC_FY], TYPE_TEXTBOX, self.get_fu_fy_section)
        change_tab.append(t2)

        t3 = ("Connector", [KEY_CONNECTOR_MATERIAL], [KEY_CONNECTOR_FU, KEY_CONNECTOR_FY_20, KEY_CONNECTOR_FY_20_40,
                                                      KEY_CONNECTOR_FY_40], TYPE_TEXTBOX, self.get_fu_fy)
        change_tab.append(t3)

        t5 = (DISP_TITLE_ANGLE, ['Label_1', 'Label_3'],
              ['Label_7', 'Label_8', 'Label_9', 'Label_10', 'Label_11', 'Label_12', 'Label_13', 'Label_14',
               'Label_15',
               'Label_16', 'Label_17', 'Label_18', 'Label_19', 'Label_20', 'Label_21', 'Label_22'],
              TYPE_TEXTBOX, self.get_Angle_sec_properties)
        change_tab.append(t5)

        t6 = (DISP_TITLE_ANGLE, [KEY_SECSIZE, KEY_SEC_MATERIAL],
              [KEY_SECSIZE_SELECTED, KEY_SEC_FY, KEY_SEC_FU, 'Label_1', 'Label_3', 'Label_4', 'Label_5', 'Label_7',
               'Label_8', 'Label_9',
               'Label_10', 'Label_11', 'Label_12', 'Label_13', 'Label_14', 'Label_15', 'Label_16', 'Label_17',
               'Label_18',
               'Label_19', 'Label_20', 'Label_21', 'Label_22', 'Label_23'], TYPE_TEXTBOX,
              self.get_new_angle_section_properties)
        change_tab.append(t6)

        t5 = (DISP_TITLE_CHANNEL, ['Label_1', 'Label_2', 'Label_3', 'Label_13'],
              ['Label_9', 'Label_10', 'Label_11', 'Label_12', 'Label_15', 'Label_16', 'Label_17',
               'Label_19', 'Label_20', 'Label_21', 'Label_22'], TYPE_TEXTBOX, self.get_Channel_sec_properties)
        change_tab.append(t5)

        t6 = (DISP_TITLE_CHANNEL, [KEY_SECSIZE, KEY_SEC_MATERIAL],
              [KEY_SECSIZE_SELECTED, KEY_SEC_FY, KEY_SEC_FU, 'Label_1', 'Label_2', 'Label_3', 'Label_13',
               'Label_14', 'Label_4', 'Label_5',
               'Label_9', 'Label_10', 'Label_11', 'Label_12', 'Label_15', 'Label_16', 'Label_17',
               'Label_19', 'Label_20', 'Label_21',
               'Label_22', 'Label_23'], TYPE_TEXTBOX, self.get_new_channel_section_properties)
        change_tab.append(t6)

        return change_tab

    def input_dictionary_design_pref(self):
        """

        :return: This function is used to choose values of design preferences to be saved to design dictionary.

         It returns list of tuple which contains, tab name, input widget type of keys, keys whose values to be saved,

         [(Tab Name, input widget type of keys, [List of keys to be saved])]

         """
        design_input = []

        t2 = (DISP_TITLE_ANGLE, TYPE_COMBOBOX, [KEY_SEC_MATERIAL])
        design_input.append(t2)

        t2 = (DISP_TITLE_CHANNEL, TYPE_COMBOBOX, [KEY_SEC_MATERIAL])
        design_input.append(t2)

        # t3 = ("Bolt", TYPE_COMBOBOX, [KEY_DP_BOLT_TYPE, KEY_DP_BOLT_HOLE_TYPE, KEY_DP_BOLT_SLIP_FACTOR])
        # design_input.append(t3)
        #
        # t3 = ("Bolt", TYPE_TEXTBOX, [KEY_DP_BOLT_MATERIAL_G_O])
        # design_input.append(t3)

        t4 = ("Weld", TYPE_COMBOBOX, [KEY_DP_WELD_FAB])
        design_input.append(t4)

        t4 = ("Weld", TYPE_TEXTBOX, [KEY_DP_WELD_MATERIAL_G_O])
        design_input.append(t4)
        #
        t5 = ("Detailing", TYPE_TEXTBOX, [KEY_DP_DETAILING_GAP])
        design_input.append(t5)

        t6 = ("Design", TYPE_COMBOBOX, [KEY_DP_DESIGN_METHOD])
        design_input.append(t6)

        t7 = ("Connector", TYPE_COMBOBOX, [KEY_CONNECTOR_MATERIAL])
        design_input.append(t7)
        #
        return design_input

    def input_dictionary_without_design_pref(self):
        """

        :return: Returns list of tuples which have the design preference keys to be stored if user does not open
        design preference (since deisgn preference values are saved on click of 'save' this function is necessary'

        ([Key need to get default values, list of design prefernce values, source of key])

        TODO: list of design preference values are sufficient in this function
         since whole of input dock design dictionary is being passed anyway in ui template
        """
        design_input = []
        t1 = (KEY_MATERIAL, [KEY_SEC_MATERIAL], 'Input Dock')
        design_input.append(t1)

        t2 = (None, [KEY_DP_WELD_FAB, KEY_DP_WELD_MATERIAL_G_O, KEY_DP_DETAILING_GAP,
                     KEY_DP_DESIGN_METHOD, KEY_CONNECTOR_MATERIAL], '')
        design_input.append(t2)

        return design_input

    def refresh_input_dock(self):
        """

         :return: This function returns list of tuples which has keys that needs to be updated,
          on changing Keys in design preference (ex: adding a new section to database should reflect in input dock)

          [(Tab Name,  Input Dock Key, Input Dock Key type, design preference key, Master key, Value, Database Table Name)]
         """

        add_buttons = []

        t2 = (DISP_TITLE_ANGLE, KEY_SECSIZE, TYPE_COMBOBOX, KEY_SECSIZE_SELECTED, None, None, "Angles")
        add_buttons.append(t2)

        t2 = (DISP_TITLE_CHANNEL, KEY_SECSIZE, TYPE_COMBOBOX, KEY_SECSIZE_SELECTED, None, None, "Channels")
        add_buttons.append(t2)

        return add_buttons

    ####################################
    # Design Preference Functions End
    ####################################

    def set_osdaglogger(key):

        """
        Function to set Logger for Tension Module
        """

        # @author Arsil Zunzunia
        global logger
        logger = logging.getLogger('osdag')

        logger.setLevel(logging.DEBUG)
        handler = logging.StreamHandler()
        formatter = logging.Formatter(fmt='%(asctime)s - %(name)s - %(levelname)s - %(message)s', datefmt='%H:%M:%S')

        handler.setFormatter(formatter)
        logger.addHandler(handler)
        handler = logging.FileHandler('logging_text.log')

        formatter = logging.Formatter(fmt='%(asctime)s - %(name)s - %(levelname)s - %(message)s', datefmt='%H:%M:%S')
        handler.setFormatter(formatter)
        logger.addHandler(handler)

        if key is not None:
            handler = OurLog(key)
            formatter = logging.Formatter(fmt='%(asctime)s - %(name)s - %(levelname)s - %(message)s', datefmt='%H:%M:%S')
            handler.setFormatter(formatter)
            logger.addHandler(handler)

    def module_name(self):

        """
        Function to call the module name
        """
        return KEY_DISP_TENSION_WELDED

    def customized_input(self):

        "Function to populate combobox based on the option selected"


        c_lst = []

        t1 = (KEY_SECSIZE, self.fn_profile_section)
        c_lst.append(t1)
        # t2 = (KEY_GRD, self.grdval_customized)
        # c_lst.append(t2)
        # t3 = (KEY_D, self.diam_bolt_customized)
        # c_lst.append(t3)
        # t4 = (KEY_PLATETHK, self.plate_thick_customized)
        # c_lst.append(t4)
        # t5 = (KEY_SEC_PROFILE, self.fn_conn_type)
        # c_lst.append(t5)

        return c_lst

    def fn_profile_section(self):

        "Function to populate combobox based on the section type selected"
        conn = self[0]
        if conn == 'Beams':
            return connectdb("Beams", call_type="popup")
        elif conn == 'Columns':
            return connectdb("Columns", call_type= "popup")
        elif conn in ['Angles', 'Back to Back Angles', 'Star Angles']:
            return connectdb("Angles", call_type= "popup")
        elif conn in ['Channels', 'Back to Back Channels']:
            return connectdb("Channels", call_type= "popup")

    def input_value_changed(self):

        lst = []

        t1 = ([KEY_SEC_PROFILE], KEY_LOCATION, TYPE_COMBOBOX, self.fn_conn_type)
        lst.append(t1)

        t2 = ([KEY_SEC_PROFILE], KEY_SECSIZE, TYPE_COMBOBOX_CUSTOMIZED, self.fn_profile_section)
        lst.append(t2)

        t3 = ([KEY_SEC_PROFILE], KEY_IMAGE, TYPE_IMAGE, self.fn_conn_image)
        lst.append(t3)

        return lst

    def fn_conn_type(self):
        "Function to populate section size based on the type of section "

        profile = self[0]
        if profile in ['Angles', 'Back to Back Angles', 'Star Angles']:
            return VALUES_LOCATION_1
        elif profile in ["Channels", "Back to Back Channels"]:
            return VALUES_LOCATION_2

    def fn_conn_image(self):

        "Function to populate section size based on the type of section "
        img = self[0]
        if img == VALUES_SEC_PROFILE_2[0]:
            return VALUES_IMG_TENSIONWELDED[0]
        elif img ==VALUES_SEC_PROFILE_2[1]:
            return VALUES_IMG_TENSIONWELDED[1]
        elif img ==VALUES_SEC_PROFILE_2[2]:
            return VALUES_IMG_TENSIONWELDED[2]
        elif img ==VALUES_SEC_PROFILE_2[3]:
            return VALUES_IMG_TENSIONWELDED[3]
        else:
            return VALUES_IMG_TENSIONWELDED[4]

    def get_3d_components(self):
        components = []
        return components

    def input_values(self):

        '''
        Fuction to return a list of tuples to be displayed as the UI.(Input Dock)
        '''

        # @author: Amir, Umair
        self.module = KEY_DISP_TENSION_WELDED
        self.mainmodule = 'Member'
        self.connection = "Welded"

        options_list = []

        t16 = (KEY_MODULE, KEY_DISP_TENSION_WELDED, TYPE_MODULE, None, True, 'No Validator')
        options_list.append(t16)

        t1 = (None, DISP_TITLE_CM, TYPE_TITLE, None, True, 'No Validator')
        options_list.append(t1)

        t2 = (KEY_SEC_PROFILE, KEY_DISP_SEC_PROFILE, TYPE_COMBOBOX, VALUES_SEC_PROFILE_2, True, 'No Validator')
        options_list.append(t2)

<<<<<<< HEAD
        t15 = (KEY_IMAGE, None, TYPE_IMAGE, None,VALUES_IMG_TENSIONWELDED[0] , True, 'No Validator')
=======
        t15 = (KEY_IMAGE, None, TYPE_IMAGE, "./ResourceFiles/images/fin_cf_bw.png", True, 'No Validator')
>>>>>>> 665ff10c
        options_list.append(t15)

        t3 = (KEY_LOCATION, KEY_DISP_LOCATION, TYPE_COMBOBOX, VALUES_LOCATION_1, True, 'No Validator')
        options_list.append(t3)

        t4 = (KEY_SECSIZE, KEY_DISP_SECSIZE, TYPE_COMBOBOX_CUSTOMIZED, ['All','Customized'], True, 'No Validator')
        options_list.append(t4)

        t5 = (KEY_MATERIAL, KEY_DISP_MATERIAL, TYPE_COMBOBOX, VALUES_MATERIAL, True, 'No Validator')
        options_list.append(t5)

        t5 = (KEY_LENGTH, KEY_DISP_LENGTH, TYPE_TEXTBOX, None, True, 'No Validator')
        options_list.append(t5)

        t6 = (None, DISP_TITLE_FSL, TYPE_TITLE, None, True, 'No Validator')
        options_list.append(t6)

        t7 = (KEY_AXIAL, KEY_DISP_AXIAL, TYPE_TEXTBOX, None, True, 'No Validator')
        options_list.append(t7)

        return options_list

    def spacing(self, status):

        spacing = []

        t9 = (KEY_OUT_PITCH, KEY_OUT_DISP_PITCH, TYPE_TEXTBOX, self.plate.pitch_provided if status else '')
        spacing.append(t9)

        t10 = (KEY_OUT_END_DIST, KEY_OUT_DISP_END_DIST, TYPE_TEXTBOX, self.plate.end_dist_provided if status else '')
        spacing.append(t10)

        t11 = (KEY_OUT_GAUGE, KEY_OUT_DISP_GAUGE, TYPE_TEXTBOX, self.plate.gauge_provided if status else '')
        spacing.append(t11)

        t12 = (KEY_OUT_EDGE_DIST, KEY_OUT_DISP_EDGE_DIST, TYPE_TEXTBOX, self.plate.edge_dist_provided if status else '')
        spacing.append(t12)

        return spacing

    def output_values(self, flag):
        '''
        Fuction to return a list of tuples to be displayed as the UI.(Output Dock)
        '''

        # @author: Umair

        out_list = []

        t1 = (None, DISP_TITLE_TENSION_SECTION, TYPE_TITLE, None, True)
        out_list.append(t1)

        t2 = (KEY_DESIGNATION, KEY_DISP_DESIGNATION, TYPE_TEXTBOX,
              self.section_size_1.designation if flag else '', True)
        out_list.append(t2)

        t3 = (KEY_TENSION_YIELDCAPACITY, KEY_DISP_TENSION_YIELDCAPACITY, TYPE_TEXTBOX, round((self.section_size_1.tension_yielding_capacity/1000),2) if flag else '', True)
        out_list.append(t3)

        t4 = (KEY_TENSION_RUPTURECAPACITY, KEY_DISP_TENSION_RUPTURECAPACITY, TYPE_TEXTBOX,
              round((self.section_size_1.tension_rupture_capacity/1000),2) if flag else '', True)
        out_list.append(t4)

        t5 = (KEY_TENSION_BLOCKSHEARCAPACITY, KEY_DISP_TENSION_BLOCKSHEARCAPACITY, TYPE_TEXTBOX,
              round((self.section_size_1.block_shear_capacity_axial/1000),2) if flag else '', True)
        out_list.append(t5)

        t6 = (KEY_TENSION_CAPACITY, KEY_DISP_TENSION_CAPACITY, TYPE_TEXTBOX,
              round((self.section_size_1.tension_capacity/1000),2) if flag else '', True)
        out_list.append(t6)

        t6 = (KEY_SLENDER, KEY_DISP_SLENDER, TYPE_TEXTBOX,
              self.section_size_1.slenderness if flag else '', True)
        out_list.append(t6)

        t7 = (KEY_EFFICIENCY, KEY_DISP_EFFICIENCY, TYPE_TEXTBOX,
               self.efficiency if flag else '', True)
        out_list.append(t7)

        t8 = (None, DISP_TITLE_END_CONNECTION, TYPE_TITLE, None, True)
        out_list.append(t8)

        t8 = (None, DISP_TITLE_WELD_DETAILS, TYPE_TITLE, None, True)
        out_list.append(t8)

        t9 = (KEY_OUT_WELD_SIZE, KEY_OUT_DISP_WELD_SIZE, TYPE_TEXTBOX, self.weld.size if flag else '', True)
        out_list.append(t9)

        t10 = (KEY_OUT_WELD_STRENGTH, KEY_OUT_DISP_WELD_STRENGTH, TYPE_TEXTBOX, round(self.weld.strength,2) if flag else '', True)
        out_list.append(t10)

        t11 = (KEY_OUT_WELD_STRESS, KEY_OUT_DISP_WELD_STRESS, TYPE_TEXTBOX, round(self.weld.stress,2) if flag else '', True)
        out_list.append(t11)

# <<<<<<< HEAD
#         # t5 = (KEY_OUT_WELD_LENGTH, KEY_OUT_DISP_WELD_LENGTH, TYPE_TEXTBOX, round(self.weld.length,0) if flag else '')
#         # out_list.append(t5)
#
#         t13 = (KEY_OUT_WELD_LENGTH_EFF, KEY_OUT_DISP_WELD_LENGTH_EFF, TYPE_TEXTBOX, int(round(self.weld.length,0)) if flag else '')
# =======
#         t5 = (KEY_OUT_WELD_LENGTH, KEY_OUT_DISP_WELD_LENGTH, TYPE_TEXTBOX, self.weld.length if flag else '', True)
#         out_list.append(t5)

        t13 = (KEY_OUT_WELD_LENGTH_EFF, KEY_OUT_DISP_WELD_LENGTH_EFF, TYPE_TEXTBOX, int(round(self.weld.length,0)) if flag else '', True)

        out_list.append(t13)

        t18 = (None, DISP_TITLE_GUSSET_PLATE, TYPE_TITLE, None, True)
        out_list.append(t18)


        t19 = (KEY_OUT_PLATETHK, KEY_OUT_DISP_PLATETHK, TYPE_TEXTBOX, int(round(self.plate.thickness_provided,0)) if flag else '', True)
        out_list.append(t19)

        t20 = (KEY_OUT_PLATE_HEIGHT, KEY_OUT_DISP_PLATE_MIN_HEIGHT, TYPE_TEXTBOX, int(round(self.plate.height,0)) if flag else '', True)
        out_list.append(t20)

        t21 = (KEY_OUT_PLATE_LENGTH, KEY_OUT_DISP_PLATE_MIN_LENGTH, TYPE_TEXTBOX,int(round(self.plate.length,0)) if flag else '', True)

        out_list.append(t21)

        t21 = (KEY_OUT_PLATE_CAPACITY, KEY_DISP_TENSION_CAPACITY, TYPE_TEXTBOX,
               (round(self.plate_tension_capacity / 1000, 2)) if flag else '', True)

        out_list.append(t21)

        t18 = (None, DISP_TITLE_INTERMITTENT, TYPE_TITLE, None, True)
        out_list.append(t18)

        t8 = (None, DISP_TITLE_CONN_DETAILS , TYPE_TITLE, None, True)
        out_list.append(t8)

        t21 = (KEY_OUT_INTERCONNECTION, KEY_OUT_DISP_INTERCONNECTION, TYPE_TEXTBOX,
               int(round(self.inter_conn, 0)) if flag else '', True)
        out_list.append(t21)

        t21 = (KEY_OUT_INTERSPACING, KEY_OUT_DISP_INTERSPACING, TYPE_TEXTBOX,
               (round(self.inter_memb_length, 2)) if flag else '', True)
        out_list.append(t21)

        t8 = (None, DISP_TITLE_WELD_DETAILS, TYPE_TITLE, None, True)
        out_list.append(t8)

        t9 = (KEY_OUT_INTER_WELD_SIZE, KEY_OUT_DISP_INTER_WELD_SIZE, TYPE_TEXTBOX, self.inter_weld_size if flag else '', True)
        out_list.append(t9)

        t18 = (None, DISP_TITLE_PLATED, TYPE_TITLE, None, True)
        out_list.append(t18)

        t20 = (KEY_OUT_INTER_PLATE_HEIGHT, KEY_OUT_DISP_INTER_PLATE_HEIGHT, TYPE_TEXTBOX,
               int(round(self.inter_plate_height, 0)) if flag else '', True)
        out_list.append(t20)

        t21 = (KEY_OUT_INTER_PLATE_LENGTH, KEY_OUT_DISP_INTER_PLATE_LENGTH, TYPE_TEXTBOX,
               int(round(self.inter_plate_length, 0)) if flag else '', True)
        out_list.append(t21)

        return out_list

    # def loadDesign_inputs(self, window, op_list, data, new):
    #     fileName, _ = QFileDialog.getOpenFileName(window, "Open Design", os.path.join(str(' '), ''), "InputFiles(*.osi)")
    #     if not fileName:
    #         return
    #     try:
    #         in_file = str(fileName)
    #         with open(in_file, 'r') as fileObject:
    #             uiObj = yaml.load(fileObject)
    #         module = uiObj[KEY_MODULE]
    #
    #         if module == KEY_DISP_FINPLATE:
    #             self.setDictToUserInputs(window, uiObj, op_list, data, new)
    #         else:
    #             QMessageBox.information(window, "Information",
    #                                 "Please load the appropriate Input")
    #
    #             return
    #     except IOError:
    #         QMessageBox.information(window, "Unable to open file",
    #                                 "There was an error opening \"%s\"" % fileName)
    #         return
    #
    #     # Function for loading inputs from a file to Ui
    #
    # '''
    # @author: Umair
    # '''
    #
    # def setDictToUserInputs(self, uiObj, op_list, data, new):
    #     for op in op_list:
    #         key_str = op[0]
    #         key = self.dockWidgetContents.findChild(QtWidgets.QWidget, key_str)
    #         if op[2] == TYPE_COMBOBOX:
    #             index = key.findText(uiObj[key_str], QtCore.Qt.MatchFixedString)
    #             if index >= 0:
    #                 key.setCurrentIndex(index)
    #         elif op[2] == TYPE_TEXTBOX:
    #             key.setText(uiObj[key_str])
    #         elif op[2] == TYPE_COMBOBOX_CUSTOMIZED:
    #             for n in new:
    #                 if n[0] == key_str:
    #                     if uiObj[key_str] != n[1]():
    #                         data[key_str + "_customized"] = uiObj[key_str]
    #                         key.setCurrentIndex(1)
    #                     else:
    #                         pass
    #         else:
    #             pass

    # def func_for_validation(self, window, design_dictionary):
    #     self.design_status = False
    #     flag = False
    #     flag1 = False
    #     option_list = self.input_values(self)
    #     missing_fields_list = []
    #     for option in option_list:
    #         if option[2] == TYPE_TEXTBOX:
    #             if design_dictionary[option[0]] == '':
    #                 missing_fields_list.append(option[1])
    #         elif option[2] == TYPE_COMBOBOX and option[0] != KEY_CONN:
    #             val = option[4]
    #             if design_dictionary[option[0]] == val[0]:
    #                 missing_fields_list.append(option[1])
    #         elif option[2] == TYPE_COMBOBOX_CUSTOMIZED:
    #             if design_dictionary[option[0]] == []:
    #                 missing_fields_list.append(option[1])
    #         # elif option[2] == TYPE_MODULE:
    #         #     if design_dictionary[option[0]] == "Fin Plate":
    #
    #     # if design_dictionary[KEY_CONN] == 'Beam-Beam':
    #     #     primary = design_dictionary[KEY_SUPTNGSEC]
    #     #     secondary = design_dictionary[KEY_SUPTDSEC]
    #     #     conn = sqlite3.connect(PATH_TO_DATABASE)
    #     #     cursor = conn.execute("SELECT D FROM BEAMS WHERE Designation = ( ? ) ", (primary,))
    #     #     lst = []
    #     #     rows = cursor.fetchall()
    #     #     for row in rows:
    #     #         lst.append(row)
    #     #     p_val = lst[0][0]
    #     #     cursor2 = conn.execute("SELECT D FROM BEAMS WHERE Designation = ( ? )", (secondary,))
    #     #     lst1 = []
    #     #     rows1 = cursor2.fetchall()
    #     #     for row1 in rows1:
    #     #         lst1.append(row1)
    #     #     s_val = lst1[0][0]
    #     #     if p_val <= s_val:
    #     #         QMessageBox.about(window, 'Information',
    #     #                           "Secondary beam depth is higher than clear depth of primary beam web "
    #     #                           "(No provision in Osdag till now)")
    #     #     else:
    #     #         flag1 = True
    #     # else:
    #     #     flag1 = True
    #
    #     if len(missing_fields_list) > 0:
    #         QMessageBox.information(window, "Information",
    #                                 self.generate_missing_fields_error_string(self, missing_fields_list))
    #         # flag = False
    #     else:
    #         flag = True
    #
    #     if flag and flag1:
    #         self.set_input_values(self, design_dictionary)
    #     else:
    #         pass

    def func_for_validation(self, design_dictionary):

        all_errors = []
        "check valid inputs and empty inputs in input dock"

        self.design_status = False

        flag = False
        flag1 = False
        flag2 = False
        option_list = self.input_values(self)
        missing_fields_list = []
        for option in option_list:
            if option[2] == TYPE_TEXTBOX:
                if design_dictionary[option[0]] == '':
                    missing_fields_list.append(option[1])
            elif option[2] == TYPE_COMBOBOX and option[0] not in [KEY_SEC_PROFILE, KEY_LOCATION, KEY_END1, KEY_END2]:
                val = option[3]
                if design_dictionary[option[0]] == val[0]:
                    missing_fields_list.append(option[1])

            if option[2] == TYPE_TEXTBOX and option[0] == KEY_LENGTH:
                # val = option[4]
                # print(design_dictionary[option[0]], "jhvhj")
                if float(design_dictionary[option[0]]) <= 0.0:
                    error = "Value can't be equal or less than zero"
                    all_errors.append(error)
                else:
                    flag1 = True

            if option[2] == TYPE_TEXTBOX and option[0] == KEY_AXIAL:

                if float(design_dictionary[option[0]]) <= 0.0:
                    error = "Value can't be equal or less than zero"
                    all_errors.append(error)
                else:
                    flag2 = True

        if len(missing_fields_list) > 0:
            error = self.generate_missing_fields_error_string(self, missing_fields_list)
            all_errors.append(error)
            # flag = False
        else:
            flag = True
        print(all_errors, "ysdgh")
        print(flag, flag1, flag2)
        if flag and flag1 and flag2:
            self.set_input_values(self, design_dictionary)
            # print(design_dictionary)
        else:
            return all_errors



    def generate_missing_fields_error_string(self, missing_fields_list):
        """
        Args:
            missing_fields_list: list of fields that are not selected or entered
        Returns:
            error string that has to be displayed
        """
        # The base string which should be displayed
        information = "Please input the following required field"
        if len(missing_fields_list) > 1:
            # Adds 's' to the above sentence if there are multiple missing input fields
            information += "s"
        information += ": "
        # Loops through the list of the missing fields and adds each field to the above sentence with a comma

        for item in missing_fields_list:
            information = information + item + ", "

        # Removes the last comma
        information = information[:-2]
        information += "."

        return information

    def warn_text(self):

        """
        Function to give logger warning when any old value is selected from Column and Beams table.
        """

        # @author Arsil Zunzunia
        global logger
        red_list = red_list_function()
        if self.supported_section.designation in red_list or self.supporting_section.designation in red_list:
            logger.warning(
                " : You are using a section (in red color) that is not available in latest version of IS 808")
            logger.info(
                " : You are using a section (in red color) that is not available in latest version of IS 808")

    def set_input_values(self, design_dictionary):

        "initialisation of components required to design a tension member along with connection"

        super(Tension_welded,self).set_input_values(self, design_dictionary)
        self.module = design_dictionary[KEY_MODULE]
        self.sizelist = design_dictionary[KEY_SECSIZE]
        self.sec_profile = design_dictionary[KEY_SEC_PROFILE]
        self.loc = design_dictionary[KEY_LOCATION]
        self.plate_thickness = [3,4,6,8,10,12,14,16,20,22,24,25,26,28,30,32,36,40,45,50,56,63,80]
        self.main_material = design_dictionary[KEY_MATERIAL]
        self.material = design_dictionary[KEY_SEC_MATERIAL]

        # print(self.sizelist)
        self.length = float(design_dictionary[KEY_LENGTH])
        # print(self.bolt)
        self.load = Load(shear_force=None, axial_force=design_dictionary.get(KEY_AXIAL))
        self.efficiency = 0.0
        self.K = 1

        self.plate = Plate(thickness=self.plate_thickness,
                           material_grade=design_dictionary[KEY_CONNECTOR_MATERIAL])
        self.weld = Weld(material_g_o=design_dictionary[KEY_DP_WELD_MATERIAL_G_O],
                         fabrication=design_dictionary[KEY_DP_WELD_FAB])

        print("input values are set. Doing preliminary member checks")
        # self.i = 0

        self.member_design_status = False
        self.max_limit_status_1 = False
        self.max_limit_status_2 = False
        self.weld_design_status = False
        self.thick_design_status = False
        self.plate_design_status = False
        self.initial_member_capacity(self,design_dictionary)


    def select_section(self, design_dictionary, selectedsize):

        "selecting components class based on the section passed "


        if design_dictionary[KEY_SEC_PROFILE] in ['Angles', 'Back to Back Angles', 'Star Angles']:
            self.section_size = Angle(designation=selectedsize, material_grade=design_dictionary[KEY_SEC_MATERIAL])
        elif design_dictionary[KEY_SEC_PROFILE] in ['Channels', 'Back to Back Channels']:
            self.section_size = Channel(designation=selectedsize, material_grade=design_dictionary[KEY_SEC_MATERIAL])
        else:
            pass

        return self.section_size

    def max_section(self, design_dictionary, sizelist):

        "selecting components class based on the section passed "
        sec_area = {}
        sec_gyr = {}
        for section in sizelist:
            if design_dictionary[KEY_SEC_PROFILE] in ['Angles']:
                self.section = Angle(designation=section, material_grade=design_dictionary[KEY_SEC_MATERIAL])
                self.section.min_rad_gyration_calc(key=design_dictionary[KEY_SEC_PROFILE],
                                                   subkey=design_dictionary[KEY_LOCATION], mom_inertia_y=0.0,
                                                   mom_inertia_z=0.0, rad_y=self.section.rad_of_gy_y,
                                                   rad_z=self.section.rad_of_gy_z,
                                                   rad_u=self.section.rad_of_gy_u,
                                                   rad_v=self.section.rad_of_gy_v,
                                                   area=self.section.area, Cg_1=0.0, Cg_2=0.0,
                                                   thickness=0.0)
                sec_gyr[self.section.designation] = self.section.min_radius_gyration

            elif design_dictionary[KEY_SEC_PROFILE] in ['Back to Back Angles', 'Star Angles']:
                self.section = Angle(designation=section, material_grade=design_dictionary[KEY_SEC_MATERIAL])
                self.section.min_rad_gyration_calc(key=design_dictionary[KEY_SEC_PROFILE],
                                                   subkey=design_dictionary[KEY_LOCATION],
                                                   mom_inertia_y=self.section.mom_inertia_y,
                                                   mom_inertia_z=self.section.mom_inertia_z,
                                                   rad_y=self.section.rad_of_gy_y,
                                                   rad_z=self.section.rad_of_gy_z, rad_u=self.section.rad_of_gy_u,
                                                   rad_v=self.section.rad_of_gy_v,
                                                   area=self.section.area, Cg_1=self.section.Cy, Cg_2=self.section.Cz,
                                                   thickness=0.0)
                sec_gyr[self.section.designation] = self.section.min_radius_gyration

            else:
                self.section = Channel(designation=section, material_grade=design_dictionary[KEY_SEC_MATERIAL])
                self.section.min_rad_gyration_calc(key=design_dictionary[KEY_SEC_PROFILE],
                                                   subkey=design_dictionary[KEY_LOCATION],
                                                   mom_inertia_y=self.section.mom_inertia_y,
                                                   mom_inertia_z=self.section.mom_inertia_z,
                                                   rad_y=self.section.rad_of_gy_y, rad_z=self.section.rad_of_gy_z,
                                                   area=self.section.area, Cg_1=self.section.Cy, Cg_2=0.0,
                                                   thickness=0.0)
                sec_gyr[self.section.designation] = self.section.min_radius_gyration

            sec_area[self.section.designation] = self.section.area

        print(sec_gyr)
        if len(sec_area) >= 2:
            self.max_area = max(sec_area, key=sec_area.get)
        else:
            self.max_area = self.section.designation

        if len(sec_gyr) >= 2:
            self.max_gyr = max(sec_gyr, key=sec_gyr.get)
        else:
            self.max_gyr = self.section.designation

        return self.max_area, self.max_gyr

    def max_force_length(self, section):

        "calculated max force and length based on the maximum section size avaialble for diff section type"

        if self.sec_profile == 'Angles':
            # print (Angle)
            self.section_size_max = Angle(designation=section, material_grade=self.material)
            self.section_size_max.tension_member_yielding(A_g=(self.section_size_max.area),
                                                          F_y=self.section_size_max.fy)
            self.max_member_force = self.section_size_max.tension_yielding_capacity
            self.section_size_max.min_rad_gyration_calc(key=self.sec_profile,
                                                        subkey=self.loc, mom_inertia_y=0.0,
                                                        mom_inertia_z=0.0, rad_y=self.section_size_max.rad_of_gy_y,
                                                        rad_z=self.section_size_max.rad_of_gy_z,
                                                        rad_u=self.section_size_max.rad_of_gy_u,
                                                        rad_v=self.section_size_max.rad_of_gy_v,
                                                        area=self.section_size_max.area, Cg_1=0.0, Cg_2=0.0,
                                                        thickness=0.0)
            self.max_length = 400 * self.section_size_max.min_radius_gyration

        elif self.sec_profile in ['Back to Back Angles', 'Star Angles']:
            self.section_size_max = Angle(designation=section, material_grade=self.material)
            self.section_size_max.tension_member_yielding(A_g=(2 * self.section_size_max.area),
                                                          F_y=self.section_size_max.fy)
            # self.max_member_force = self.section_size_max.tension_yielding_capacity * 2
            self.section_size_max.min_rad_gyration_calc(key=self.sec_profile,
                                                        subkey=self.loc,
                                                        mom_inertia_y=self.section_size_max.mom_inertia_y,
                                                        mom_inertia_z=self.section_size_max.mom_inertia_z,
                                                        rad_y=self.section_size_max.rad_of_gy_y,
                                                        rad_z=self.section_size_max.rad_of_gy_z,
                                                        rad_u=self.section_size_max.rad_of_gy_u,
                                                        rad_v=self.section_size_max.rad_of_gy_v,
                                                        area=self.section_size_max.area, Cg_1=self.section_size_max.Cy,
                                                        Cg_2=self.section_size_max.Cz,
                                                        thickness=0.0)
            self.max_length = 400 * self.section_size_max.min_radius_gyration

        elif self.sec_profile == 'Channels':
            self.section_size_max = Channel(designation=section, material_grade=self.material)
            self.section_size_max.tension_member_yielding(A_g=(self.section_size_max.area),
                                                          F_y=self.section_size_max.fy)
            self.max_member_force = self.section_size_max.tension_yielding_capacity
            self.section_size_max.min_rad_gyration_calc(key=self.sec_profile,
                                                        subkey=self.loc,
                                                        mom_inertia_y=self.section_size_max.mom_inertia_y,
                                                        mom_inertia_z=self.section_size_max.mom_inertia_z,
                                                        rad_y=self.section_size_max.rad_of_gy_y,
                                                        rad_z=self.section_size_max.rad_of_gy_z,
                                                        area=self.section_size_max.area, Cg_1=self.section_size_max.Cy,
                                                        Cg_2=0.0, thickness=0.0)
            self.max_length = 400 * self.section_size_max.min_radius_gyration

        elif self.sec_profile == 'Back to Back Channels':
            self.section_size_max = Channel(designation=section, material_grade=self.material)
            self.section_size_max.tension_member_yielding(A_g=(2 * self.section_size_max.area),
                                                          F_y=self.section_size_max.fy)
            # self.max_member_force = 2 * self.section_size_max.tension_yielding_capacity
            self.section_size_max.min_rad_gyration_calc(key=self.sec_profile,
                                                        subkey=self.loc,
                                                        mom_inertia_y=self.section_size_max.mom_inertia_y,
                                                        mom_inertia_z=self.section_size_max.mom_inertia_z,
                                                        rad_y=self.section_size_max.rad_of_gy_y,
                                                        rad_z=self.section_size_max.rad_of_gy_z,
                                                        area=self.section_size_max.area, Cg_1=self.section_size_max.Cy,
                                                        Cg_2=0.0, thickness=0.0)
            self.max_length = 400 * self.section_size_max.min_radius_gyration
        self.section_size_max.design_check_for_slenderness(K=self.K, L=self.length,
                                                           r=self.section_size_max.min_radius_gyration)

        return self.section_size_max.tension_yielding_capacity, self.max_length, self.section_size_max.slenderness, self.section_size_max.min_radius_gyration

    def initial_member_capacity(self,design_dictionary,previous_size = None):

        "selection of member based on the yield capacity"
        min_yield = 0

        self.max_section(self, design_dictionary, self.sizelist)
        # print(area,gyr,"hgsvfsg")
        # self.max_size = self.select_section(self, design_dictionary, max)

        [self.force1, self.len1, self.slen1, self.gyr1] = self.max_force_length(self, self.max_area)
        [self.force2, self.len2, self.slen2, self.gyr2] = self.max_force_length(self, self.max_gyr)

        "Loop checking each member from sizelist based on yield capacity"
        if (previous_size) == None:
            pass
        else:
            for i in previous_size:
                self.sizelist.remove(i)

        for selectedsize in self.sizelist:
            # print(self.sizelist)
            self.section_size = self.select_section(self,design_dictionary,selectedsize)
            # print(self.section_size)

            if design_dictionary[KEY_SEC_PROFILE] =='Angles' or design_dictionary[KEY_SEC_PROFILE] =='Channels':
                self.cross_area = self.section_size.area

            else:
                self.cross_area = self.section_size.area * 2

            "excluding previous section size which failed in rupture and selecting higher section based on the cross section area "

            # if previous_size != None:
            #     self.section_size_prev = self.select_section(self, design_dictionary, previous_size)
            #     if design_dictionary[KEY_SEC_PROFILE] in ['Channels','Angles']:
            #         self.cross_area_prev = self.section_size_prev.area
            #     elif design_dictionary[KEY_SEC_PROFILE] in ['Back to Back Channels','Star Angles','Back to Back Angles']:
            #         self.cross_area_prev = self.section_size_prev.area * 2
            #     else:
            #         pass
            # else:
            #     self.cross_area_prev = 0
            #
            # if self.cross_area > self.cross_area_prev or previous_size == None:
            self.section_size.tension_member_yielding(A_g = self.cross_area , F_y =self.section_size.fy)
            self.K = 1.0
            if design_dictionary[KEY_SEC_PROFILE] in ['Angles','Star Angles','Back to Back Angles']:
                self.section_size.min_rad_gyration_calc(key=design_dictionary[KEY_SEC_PROFILE],subkey = design_dictionary[KEY_LOCATION],
                                                            mom_inertia_y=self.section_size.mom_inertia_y,
                                                            mom_inertia_z=self.section_size.mom_inertia_z,
                                                        rad_y=self.section_size.rad_of_gy_y,rad_z=self.section_size.rad_of_gy_z, rad_u =self.section_size.rad_of_gy_u, rad_v=self.section_size.rad_of_gy_v,
                                                            area=self.section_size.area,
                                                            Cg_1=self.section_size.Cy, Cg_2=self.section_size.Cz,thickness=0.0)
            else:
                self.section_size.min_rad_gyration_calc(key=design_dictionary[KEY_SEC_PROFILE],
                                                        subkey=design_dictionary[KEY_LOCATION],
                                                        mom_inertia_y=self.section_size.mom_inertia_y,
                                                        mom_inertia_z=self.section_size.mom_inertia_z,
                                                        rad_y=self.section_size.rad_of_gy_y,
                                                        rad_z=self.section_size.rad_of_gy_z,
                                                        area=self.section_size.area,
                                                        Cg_1=self.section_size.Cy, Cg_2=0,
                                                        thickness=0.0)

            self.section_size.design_check_for_slenderness(K=self.K, L=design_dictionary[KEY_LENGTH],r=self.section_size.min_radius_gyration)
                # print(self.section_size.tension_yielding_capacity)

            "condition for yield and slenderness check "

            if (self.section_size.tension_yielding_capacity >=self.load.axial_force *1000) and self.section_size.slenderness < 400:
                min_yield_current = self.section_size.tension_yielding_capacity
                self.member_design_status = True
                if min_yield == 0:
                    min_yield = min_yield_current
                    self.section_size_1 = self.select_section(self, design_dictionary, selectedsize)
                    self.section_size_1.tension_member_yielding(A_g=self.cross_area, F_y=self.section_size.fy)

                    if design_dictionary[KEY_SEC_PROFILE] in ['Angles', 'Star Angles', 'Back to Back Angles']:
                        self.section_size_1.min_rad_gyration_calc(key=design_dictionary[KEY_SEC_PROFILE],subkey = design_dictionary[KEY_LOCATION],
                                                                mom_inertia_y=self.section_size_1.mom_inertia_y,
                                                                mom_inertia_z=self.section_size_1.mom_inertia_z,
                                                                  rad_y=self.section_size_1.rad_of_gy_y,rad_z= self.section_size_1.rad_of_gy_z,rad_u=self.section_size_1.rad_of_gy_u,rad_v= self.section_size_1.rad_of_gy_v,
                                                                area=self.section_size_1.area,
                                                                Cg_1=self.section_size_1.Cy, Cg_2=self.section_size_1.Cz, thickness=0.0)
                    else:
                        self.section_size.min_rad_gyration_calc(key=design_dictionary[KEY_SEC_PROFILE],
                                                                subkey=design_dictionary[KEY_LOCATION],
                                                                mom_inertia_y=self.section_size.mom_inertia_y,
                                                                mom_inertia_z=self.section_size.mom_inertia_z,
                                                                rad_y=self.section_size.rad_of_gy_y,
                                                                rad_z=self.section_size.rad_of_gy_z,
                                                                area=self.section_size.area,
                                                                Cg_1=self.section_size.Cy, Cg_2=0,
                                                                thickness=0.0)

                    self.section_size_1.design_check_for_slenderness(K=self.K, L=design_dictionary[KEY_LENGTH],
                                                               r=self.section_size_1.min_radius_gyration)

                elif min_yield_current < min_yield:
                    min_yield = min_yield_current
                    self.section_size_1 = self.select_section(self, design_dictionary, selectedsize)
                    self.section_size_1.tension_member_yielding(A_g=self.cross_area, F_y=self.section_size.fy)
                    if design_dictionary[KEY_SEC_PROFILE] in ['Angles', 'Star Angles', 'Back to Back Angles']:
                        self.section_size_1.min_rad_gyration_calc(key=design_dictionary[KEY_SEC_PROFILE],
                                                                  subkey=design_dictionary[KEY_LOCATION],
                                                                  mom_inertia_y=self.section_size_1.mom_inertia_y,
                                                                  mom_inertia_z=self.section_size_1.mom_inertia_z,
                                                                  rad_y=self.section_size_1.rad_of_gy_y,
                                                                  rad_z=self.section_size_1.rad_of_gy_z,
                                                                  rad_u=self.section_size_1.rad_of_gy_u,
                                                                  rad_v=self.section_size_1.rad_of_gy_v,
                                                                  area=self.section_size_1.area,
                                                                  Cg_1=self.section_size_1.Cy,
                                                                  Cg_2=self.section_size_1.Cz, thickness=0.0)
                    else:
                        self.section_size.min_rad_gyration_calc(key=design_dictionary[KEY_SEC_PROFILE],
                                                                subkey=design_dictionary[KEY_LOCATION],
                                                                mom_inertia_y=self.section_size.mom_inertia_y,
                                                                mom_inertia_z=self.section_size.mom_inertia_z,
                                                                rad_y=self.section_size.rad_of_gy_y,
                                                                rad_z=self.section_size.rad_of_gy_z,
                                                                area=self.section_size.area,
                                                                Cg_1=self.section_size.Cy, Cg_2=0,
                                                                thickness=0.0)
                self.section_size_1.design_check_for_slenderness(K=self.K, L=design_dictionary[KEY_LENGTH],
                                                                 r=self.section_size_1.min_radius_gyration)

                # print(self.section_size_1.slenderness)
                "condition to limit loop based on max force derived from max available size"


            elif (self.load.axial_force * 1000 > self.force1):
                self.max_limit_status_1 = True
                # self.design_status = False
                logger.error(" : Tension force exceeds tension capacity for maximum available member size.")
                # logger.error(": Design is not safe. \n ")
                # logger.debug(" :=========End Of design===========")
                break

                "condition to limit loop based on max length derived from max available size"


            elif self.length > self.len2:
                self.max_limit_status_2 = True
                # self.design_status = False
                logger.error(" : Length exceeds maximum allowable length for maximum available member size .")
                # logger.error(": Design is not safe. \n ")
                # logger.debug(" :=========End Of design===========")
                break

            else:
                pass


        if self.member_design_status == False and self.max_limit_status_1 != True and self.max_limit_status_2 != True:
            logger.error(" : Member depth can't accomodate minimum avaialble bolt diameter.")
            logger.error(" : Reduce the bolt size or increase the member size")
            # logger.error(": Design is not safe. \n ")
            # logger.debug(" :=========End Of design===========")

        if self.member_design_status == True:
            print("pass")
            self.design_status = True
            self.initial_plate_check(self, design_dictionary)
        else:
            # print(self.member_design_status,"hxfv")
            self.design_status = False
            logger.error(": Design is not safe. \n ")
            logger.debug(" :=========End Of design===========")

    def initial_plate_check(self, design_dictionary):

        "Initialisation of plate thickness based on yield strength to determine weld size"
        self.res_force = max((self.load.axial_force*1000),(0.3*self.section_size_1.tension_yielding_capacity))

        if design_dictionary[KEY_SEC_PROFILE] in ["Channels", 'Back to Back Channels']:
            self.thick = self.section_size_1.web_thickness
        else:
            self.thick = self.section_size_1.thickness
        self.thickness_possible = [i for i in self.plate.thickness if i >= self.thick]
        # self.plate_thick_weld = self.thickness_possible[-1]

        for self.plate.thickness_provided in self.thickness_possible:
            if design_dictionary[KEY_SEC_PROFILE] in ["Channels", 'Back to Back Channels']:
                self.plate.tension_yielding(length=self.section_size_1.depth, thickness=self.plate.thickness_provided,
                                            fy=self.plate.fy)
                self.net_area = self.section_size_1.depth * self.plate.thickness_provided

            elif design_dictionary[KEY_SEC_PROFILE] == "Star Angles" and design_dictionary[KEY_LOCATION] == 'Long Leg' :
                self.plate.tension_yielding(length=2*self.section_size_1.max_leg, thickness=self.plate.thickness_provided,
                                            fy=self.plate.fy)
                self.net_area = 2*self.section_size_1.max_leg * self.plate.thickness_provided

            elif design_dictionary[KEY_SEC_PROFILE] == "Star Angles" and design_dictionary[KEY_LOCATION] == 'Short Leg' :
                self.plate.tension_yielding(length=2*self.section_size_1.min_leg, thickness=self.plate.thickness_provided,
                                            fy=self.plate.fy)
                self.net_area = 2*self.section_size_1.min_leg * self.plate.thickness_provided


            else:
                if design_dictionary[KEY_LOCATION] == 'Long Leg':
                    self.plate.tension_yielding(length=self.section_size_1.max_leg,
                                                thickness=self.plate.thickness_provided, fy=self.plate.fy)
                    self.net_area = self.section_size_1.max_leg * self.plate.thickness_provided
                else:
                    self.plate.tension_yielding(length=self.section_size_1.min_leg,
                                                thickness=self.plate.thickness_provided, fy=self.plate.fy)
                    self.net_area = self.section_size_1.min_leg * self.plate.thickness_provided

            self.plate.tension_rupture(A_n=self.net_area, F_u=self.plate.fu)

            tension_capacity = min (self.plate.tension_yielding_capacity,self.plate.tension_rupture_capacity)

            if tension_capacity > self.res_force:
                break

        if design_dictionary[KEY_SEC_PROFILE] in ["Channels", 'Back to Back Channels',"Star Angles"]:
            max_tension_yield = 400*self.plate.fy*80/1.1
        else:
            max_tension_yield = 200*self.plate.fy*80/1.1

        "Increasing sectionsize to suffice the plate requirement"

        if tension_capacity >=self.res_force:
            print(self.plate.thickness_provided)
            self.thick_design_status = True
            self.design_status = True
            self.select_weld(self, design_dictionary)

        else:
            if tension_capacity < max_tension_yield and self.res_force < max_tension_yield:
                # self.initial_member_capacity(self, design_dictionary, previous_size=self.section_size_1.designation)
                if len(self.sizelist) >= 2:
                    print("recheck")
                    size = self.section_size_1.designation
                    self.previous_size.append(size)
                    print(self.previous_size)
                    self.initial_member_capacity(self, design_dictionary, self.previous_size)
                else:
                    self.design_status = False
                    logger.error("Plate thickness is not sufficient.")
                    logger.error(" : Tension force exceeds tension capacity of maximum available plate thickness.")
                    logger.error(": Design is not safe. \n ")
                    logger.debug(" :=========End Of design===========")
            else:
                self.design_status = False
                logger.error("Plate thickness is not sufficient.")
                logger.error(" : Tension force exceeds tension capacity of maximum available plate thickness.")
                logger.error(": Design is not safe. \n ")
                logger.debug(" :=========End Of design===========")

    def select_weld(self,design_dictionary):

        "Selection of weld size based on the initial thickness considered"

        # self.res_force = self.load.axial_force*1000
        self.web_weld_status = True
        if design_dictionary[KEY_SEC_PROFILE] in ["Channels", 'Back to Back Channels']:
            self.thick = self.section_size_1.web_thickness
            self.thick_1 = self.section_size_1.flange_thickness
        else:
            self.thick = self.section_size_1.thickness

        self.weld.weld_size(plate_thickness = self.plate.thickness_provided, member_thickness= self.thick , edge_type= "Rolled")

        self.get_weld_strength(self,connecting_fu= [self.section_size_1.fu,self.plate.fu,self.weld.fu], weld_fabrication = self.weld.fabrication , t_weld = self.weld.size, force = (self.res_force))

        self.weld_plate_length(self, design_dictionary)
        self.weld.get_weld_stress(weld_shear=0,weld_axial=self.res_force, l_weld=self.weld.length)
        # print(self.plate.length, self.weld.throat, "xfsf")
        if self.plate.length > (150 * self.weld.throat) and design_dictionary[KEY_SEC_PROFILE] in ["Channels", 'Back to Back Channels']:
            logger.info(" To avoid Long Joint Limit, weld is provided only on the flanges.")
            self.web_weld_status = False
            self.weld.weld_size(plate_thickness=self.plate.thickness_provided, member_thickness=self.thick_1,edge_type="Rolled")
            self.get_weld_strength(self, connecting_fu=[self.section_size_1.fu, self.plate.fu, self.weld.fu],
                                   weld_fabrication=self.weld.fabrication, t_weld=self.weld.size,
                                   force=(self.res_force))
            self.weld_plate_length(self, design_dictionary,"web_weld")
            self.weld.get_weld_stress(weld_shear=0,weld_axial=self.res_force, l_weld=self.weld.length)

        # "Check for long joint"
        # if self.plate.length > (150 * self.weld.throat):
        #     logger.info(" Length of Joint is more than Long Joint Limit. Hence not possible.")
        #     logger.error(": Design is not safe. \n ")
        #     logger.debug(" :=========End Of design===========")

        while self.plate.length > (150 * self.weld.throat):

            Btw = IS800_2007.cl_10_5_7_3_weld_long_joint(self.plate.length, self.weld.throat)

            self.weld.strength = Btw * self.weld.strength
            # self.weld.effective = (self.load.axial_force * 1000 / self.weld.strength)
            self.weld.get_weld_stress(weld_shear=0,weld_axial = self.res_force, l_weld = self.weld.length)

            if self.weld.strength> self.weld.stress:
                self.weld_plate_length(self, design_dictionary)
                break
            else:
                self.weld.effective = round_up((self.res_force/self.weld.strength),100,1)
                self.weld_plate_length(self, design_dictionary)

        # if self.weld.strength < self.weld.stress and Btw <= 0.6:
        #     previous_size = self.section_size_1.designation
        #     self.initial_member_capacity(self, design_dictionary, previous_size)
        # else:
        #     pass
        if self.weld.strength > self.weld.stress:
            self.weld_design_status = True
            self.design_status = True
            self.member_check(self, design_dictionary)
        else:
            self.design_status = False
            logger.error(": The member failes in long joint \n ")
            logger.error(": Design is not safe.\n ")
            logger.debug(" :=========End Of design===========")


    def get_weld_strength(self,connecting_fu, weld_fabrication, t_weld, force, weld_angle = 90):

        "Function to calculate weld strength, effective weld length and throat thickness"

        f_wd = IS800_2007.cl_10_5_7_1_1_fillet_weld_design_stress(connecting_fu, weld_fabrication)
        throat_tk = IS800_2007.cl_10_5_3_2_fillet_weld_effective_throat_thickness(t_weld, weld_angle)
        self.Kt = throat_tk/t_weld
        weld_strength = f_wd * throat_tk
        L_eff = round_up((force/weld_strength),5,100)
        self.weld.strength =  weld_strength
        self.weld.effective = L_eff
        self.weld.throat = throat_tk

    def weld_plate_length (self,design_dictionary, web = None):

        "Function to calculate weld length, plate length and plate height"

        if design_dictionary[KEY_SEC_PROFILE] == "Channels":
            if web == None:
                self.web_weld = self.section_size_1.depth - 2 * self.weld.size
            else:
                self.web_weld = 0.0
            self.flange_weld = round_up(((self.weld.effective - self.web_weld ) / 2), 1, 50)
            self.weld.length = (self.web_weld + 2 * self.flange_weld)

        elif design_dictionary[KEY_SEC_PROFILE] == 'Back to Back Channels':
            if web == None:
                self.web_weld = 2 * (self.section_size_1.depth - 2 * self.weld.size)
            else:
                self.web_weld = 0.0
            self.flange_weld = round_up(((self.weld.effective - self.web_weld ) / 4), 1, 50)
            self.weld.length = (self.web_weld + 4 * self.flange_weld)

        elif design_dictionary[KEY_SEC_PROFILE] in ["Star Angles", "Back to Back Angles"] and design_dictionary[
            KEY_LOCATION] == "Long Leg":

            if web == None:
                self.web_weld = 2 * (self.section_size_1.max_leg - 2 * self.weld.size)
            else:
                self.web_weld = 0.0
            length_weld = self.section_size_1.angle_weld_length(self.weld.strength,self.web_weld,self.res_force,self.section_size_1.Cy,self.section_size_1.max_leg )
            self.flange_weld = round_up((length_weld), 1, 50)
            self.weld.length = (self.web_weld + 4 * self.flange_weld)

        elif design_dictionary[KEY_SEC_PROFILE] in ["Star Angles", "Back to Back Angles"] and design_dictionary[
            KEY_LOCATION] == "Short Leg":
            if web == None:
                self.web_weld = 2 * (self.section_size_1.min_leg - 2 * self.weld.size)
            else:
                self.web_weld = 0.0
            length_weld = self.section_size_1.angle_weld_length(self.weld.strength,self.web_weld,self.res_force,self.section_size_1.Cz,self.section_size_1.min_leg )
            self.flange_weld = round_up((length_weld), 1, 50)
            self.weld.length = (self.web_weld + 4 * self.flange_weld)

        elif design_dictionary[KEY_SEC_PROFILE] == "Angles" and design_dictionary[KEY_LOCATION] == "Long Leg":
            if web == None:
                self.web_weld = (self.section_size_1.max_leg - 2 * self.weld.size)
            else:
                self.web_weld = 0.0
            length_weld = self.section_size_1.angle_weld_length(self.weld.strength,self.web_weld,self.res_force,self.section_size_1.Cy,self.section_size_1.min_leg )
            self.flange_weld = round_up((length_weld), 1, 50)
            self.weld.length = (self.web_weld + 2 * self.flange_weld)

        else:
            if web == None:
                self.web_weld = (self.section_size_1.min_leg - 2 * self.weld.size)
            else:
                self.web_weld = 0.0
            length_weld = self.section_size_1.angle_weld_length(self.weld.strength,self.web_weld,self.res_force,self.section_size_1.Cz,self.section_size_1.min_leg )
            self.flange_weld = round_up((length_weld), 1, 50)
            self.weld.length = (self.web_weld + 2 * self.flange_weld)


        self.plate.length = self.flange_weld + max((4 * self.weld.size),30)
        if design_dictionary[KEY_SEC_PROFILE] == "Star Angles" and design_dictionary[KEY_LOCATION] == "Long Leg":
            self.plate.height = 2 * self.section_size_1.max_leg + max((4 * self.weld.size),30)
        elif design_dictionary[KEY_SEC_PROFILE] == "Star Angles" and design_dictionary[KEY_LOCATION] == "Short Leg":
            self.plate.height = 2 * self.section_size_1.min_leg + max((4 * self.weld.size),30)
        elif design_dictionary[KEY_SEC_PROFILE] in ["Back to Back Angles", "Angles"] and design_dictionary[KEY_LOCATION] == "Short Leg":
            self.plate.height =  self.section_size_1.min_leg + max((4 * self.weld.size),30)
        elif design_dictionary[KEY_SEC_PROFILE] in ["Back to Back Angles","Angles"] and design_dictionary[KEY_LOCATION] == "Long Leg":
            self.plate.height = self.section_size_1.max_leg + max((4 * self.weld.size),30)
        else:
            self.plate.height = self.section_size_1.depth + max((4 * self.weld.size),30)


    def member_check(self,design_dictionary):

        "Checking selected section for rupture"

        if design_dictionary[KEY_LOCATION] == 'Long Leg':
            w = self.section_size_1.min_leg
            shear_lag = w
            L_c = (self.plate.length - max((2 * self.weld.size),15))
            A_go = self.section_size_1.min_leg * self.section_size_1.thickness
            A_nc = ((self.section_size_1.max_leg- self.section_size_1.thickness) * self.section_size_1.thickness)
            t = self.section_size_1.thickness

        elif design_dictionary[KEY_LOCATION] == 'Short Leg':
            w = self.section_size_1.max_leg
            shear_lag = w
            L_c = (self.plate.length - max((2 * self.weld.size),15))
            A_go = self.section_size_1.max_leg * self.section_size_1.thickness
            A_nc = ((self.section_size_1.min_leg - self.section_size_1.thickness) * self.section_size_1.thickness)
            t = self.section_size_1.thickness

        elif design_dictionary[KEY_SEC_PROFILE] in ["Channels", 'Back to Back Channels']:
            w = self.section_size_1.flange_width
            shear_lag = w
            L_c = (self.plate.length - max((2 * self.weld.size),15))
            A_go = self.section_size_1.flange_width * self.section_size_1.flange_thickness*2
            A_nc = ((self.section_size_1.depth - 2*self.section_size_1.flange_thickness) * self.section_size_1.web_thickness)
            t = self.section_size_1.web_thickness

        self.section_size_1.tension_member_design_due_to_rupture_of_critical_section( A_nc = A_nc , A_go = A_go, F_u = self.section_size_1.fu, F_y = self.section_size_1.fy, L_c = L_c, w = w, b_s = shear_lag, t = t)

        if design_dictionary[KEY_SEC_PROFILE] in ["Back to Back Angles", "Star Angles", "Back to Back Channels"]:
            self.section_size_1.tension_rupture_capacity = 2 * self.section_size_1.tension_rupture_capacity
        elif design_dictionary[KEY_SEC_PROFILE] in ["Angles","Channels"]:
            self.section_size_1.tension_rupture_capacity = self.section_size_1.tension_rupture_capacity
        else:
            pass

        self.w = round((w), 2)
        self.A_go = round((A_go), 2)
        self.A_nc = round((A_nc), 2)
        self.t = round((t), 2)
        self.L_c = round((L_c), 2)
        self.b_s = round((shear_lag), 2)

        # self.section_size_1.tension_blockshear_area_input (A_vg = A_vg, A_vn = A_vn, A_tg = A_tg, A_tn = A_tn, f_u = self.section_size_1.fu, f_y = self.section_size_1.fy)

        self.section_size_1.design_check_for_slenderness(K = self.K, L = design_dictionary[KEY_LENGTH], r = self.section_size_1.min_radius_gyration)
        self.section_size_1.tension_capacity = min (self.section_size_1.tension_yielding_capacity, self.section_size_1.tension_rupture_capacity)

        self.member_recheck(self, design_dictionary)

    def member_recheck(self,design_dictionary):

        "Comparing applied force and tension capacity and if falsed, it return to initial member selection which selects member of higher area"

        # if self.section_size_1.slenderness < 400:
        #     self.design_status = True
        # else:
        #     self.design_status = False

        if self.section_size_1.tension_capacity >= self.load.axial_force * 1000:
            self.design_status = True

            self.efficiency = round((self.load.axial_force*1000 / self.section_size_1.tension_capacity), 2)
            self.get_plate_thickness(self,design_dictionary)

        else:
            print("recheck")
            # previous_size = self.section_size_1.designation
            # self.initial_member_capacity(self, design_dictionary, previous_size)
            if len(self.sizelist)>=2:
                print("recheck")
                size = self.section_size_1.designation
                self.previous_size.append(size)
                print(self.previous_size)
                self.initial_member_capacity(self, design_dictionary, self.previous_size)
            else:
                self.design_status = False
                logger.error(" : Tension force exceeds tension capacity for maximum available member size.")
                logger.error(": Design is not safe. \n ")
                logger.debug(" :=========End Of design===========")

    def get_plate_thickness(self,design_dictionary):

        "Calculate plate thickness based on the tension capacity from the available list of plate thickness"

        self.plate_last = self.plate.thickness[-1]

        self.thickness_possible = [i for i in self.plate.thickness if i >= self.thick]
        self.plate_thick_weld = self.thickness_possible[-1]

        for self.plate.thickness_provided in self.thickness_possible:
            if design_dictionary[KEY_SEC_PROFILE] in ["Channels", 'Back to Back Channels']:
                self.plate.tension_yielding(length = (self.plate.height - max((4 * self.weld.size),30)), thickness = self.plate.thickness_provided, fy = self.plate.fy)
                self.net_area = (self.plate.height - max((4 * self.weld.size),30)) * self.plate.thickness_provided

            else:
                if design_dictionary[KEY_LOCATION] == 'Long Leg':
                    self.plate.tension_yielding(length = (self.plate.height - max((4 * self.weld.size),30)), thickness = self.plate.thickness_provided, fy = self.plate.fy)
                    self.net_area = (self.plate.height - max((4 * self.weld.size),30)) * self.plate.thickness_provided
                else:
                    self.plate.tension_yielding(length = (self.plate.height - max((4 * self.weld.size),30)), thickness = self.plate.thickness_provided, fy = self.plate.fy)
                    self.net_area = (self.plate.height - max((4 * self.weld.size),30)) * self.plate.thickness_provided

            self.plate.tension_rupture(A_n = self.net_area, F_u = self.plate.fu)


            A_vg = (self.plate.length - max((2 * self.weld.size),15)) * self.plate.thickness_provided
            A_vn = A_vg
            A_tg = (self.plate.height - max((2 * self.weld.size),15))* self.plate.thickness_provided
            A_tn = A_tg


            self.plate.tension_blockshear_area_input(A_vg = A_vg, A_vn = A_vn, A_tg = A_tg, A_tn = A_tn, f_u = self.plate.fu, f_y = self.plate.fy)
            self.plate_tension_capacity = min(self.plate.tension_yielding_capacity,self.plate.tension_rupture_capacity,self.plate.block_shear_capacity)
            print (self.plate.tension_yielding_capacity, self.plate.tension_rupture_capacity,self.plate.block_shear_capacity)

            if self.plate_tension_capacity > self.res_force:
                self.design_status = True

                break

            elif (self.plate_tension_capacity < self.res_force) and self.plate.thickness_provided == self.plate_last:
                self.design_status = False
                logger.error("Plate thickness is not sufficient.")
                logger.error(" : Tension force exceeds tension capacity of maximum available plate thickness.")

            else:
                pass
        if self.plate_tension_capacity > self.res_force:
            if (2 * self.plate.length + 100) > self.length:
                self.design_status = False
                logger.info("Plate length exceeds the Member length")
                logger.info("Try higher diameter of bolt to get a safe design")
                logger.error(": Design is not safe. \n ")
                logger.debug(" :=========End Of design===========")
            else:
                self.plate_design_status = True
                self.design_status = True
                self.intermittent_bolt(self, design_dictionary)
                logger.info("In case of reverse load, slenderness value should be less than 180.")
                logger.info("In case of reverse load, spacing of intermittent connection shall be less than 600.")
                logger.info(self.weld.reason)
                logger.info(": Overall welded tension member design is safe. \n")
                logger.debug(" :=========End Of design===========")
        else:
            self.design_status = False
            logger.error(": Design is not safe. \n ")
            logger.debug(" :=========End Of design===========")

    def intermittent_bolt(self, design_dictionary):

        self.inter_length = self.length - 2* self.plate.length
        if design_dictionary[KEY_SEC_PROFILE] in ['Back to Back Angles', 'Star Angles']:
            # print (Angle)
            self.inter_memb = Angle(designation=self.section_size_1.designation, material_grade=design_dictionary[KEY_SEC_MATERIAL])
            min_gyration = min(self.inter_memb.rad_of_gy_u, self.inter_memb.rad_of_gy_v)


        elif design_dictionary[KEY_SEC_PROFILE] in ['Back to Back Channels']:
            self.inter_memb = Channel(designation=self.section_size_1.designation,
                                    material_grade=design_dictionary[KEY_SEC_MATERIAL])
            min_gyration = min(self.inter_memb.rad_of_gy_y, self.inter_memb.rad_of_gy_z)


        # print (self.inter_memb.min_radius_gyration,"hgvsdfsdff")
        if design_dictionary[KEY_SEC_PROFILE] in ['Back to Back Angles', 'Star Angles',
                                                  'Back to Back Channels'] and self.inter_length > 1000:
            self.inter_memb_length = 400 * min_gyration

            if self.inter_memb_length > 1000:
                ratio = round_up(self.inter_length / 1000, 1)
            else:
                ratio = round_up(self.inter_length / self.inter_memb_length, 1)
            self.inter_memb_length = self.inter_length / ratio
            self.inter_conn = ratio - 1
            self.inter_plate_length = max(50, 4*self.weld.size)
            if self.loc == "Long Leg":
                if self.sec_profile == "Star Angles":
                    self.inter_plate_height = 2 * self.section_size_1.max_leg
                else:
                    self.inter_plate_height = self.section_size_1.max_leg
            elif self.loc == "Short Leg":
                if self.sec_profile == "Star Angles":
                    self.inter_plate_height = 2 * self.section_size_1.max_leg
                else:
                    self.inter_plate_height = self.section_size_1.max_leg
            else:
                self.inter_plate_height = self.section_size_1.depth
            self.inter_weld_size = self.weld.size
        else:
            self.inter_conn = 0.0
            self.inter_plate_length = 0.0
            self.inter_plate_height = 0.0
            self.inter_memb_length = 0.0
            self.inter_weld_size = 0.0


    def results_to_test(self, filename):
        test_out_list = {KEY_DISP_DESIGNATION:self.section_size_1.designation,
                         KEY_DISP_TENSION_YIELDCAPACITY:self.section_size_1.tension_yielding_capacity,
                         KEY_DISP_TENSION_RUPTURECAPACITY: self.section_size_1.tension_rupture_capacity,
                         KEY_DISP_TENSION_BLOCKSHEARCAPACITY:self.section_size_1.block_shear_capacity_axial,
                         KEY_DISP_SLENDER:self.section_size_1.slenderness,
                         KEY_DISP_EFFICIENCY:self.efficiency,
                         KEY_OUT_DISP_WELD_SIZE: self.weld.size,
                         KEY_OUT_DISP_WELD_STRENGTH: self.weld.strength,
                         KEY_OUT_DISP_WELD_STRESS: self.weld.stress,
                        KEY_OUT_DISP_PLATETHK:self.plate.thickness_provided,
                        KEY_OUT_DISP_PLATE_HEIGHT:self.plate.height,
                        KEY_OUT_DISP_PLATE_LENGTH:self.plate.length}
        f = open(filename, "w")
        f.write(str(test_out_list))
        f.close()

    def save_design(self, popup_summary):
        # bolt_list = str(*self.bolt.bolt_diameter, sep=", ")
        if self.member_design_status == True:
            section_size = self.section_size_1

        else:
            if self.max_limit_status_2 == True:
                if self.sec_profile in ['Angles', 'Back to Back Angles', 'Star Angles']:
                    section_size = Angle(designation=self.max_gyr, material_grade=self.material)
                else:
                    section_size = Channel(designation=self.max_gyr, material_grade=self.material)
            else:
                if self.sec_profile in ['Angles', 'Back to Back Angles', 'Star Angles']:
                    section_size = Angle(designation=self.max_area, material_grade=self.material)
                else:
                    section_size = Channel(designation=self.max_area, material_grade=self.material)


            
        
        if self.sec_profile in ["Channels", "Back to Back Channels"]:
            image = "Channel"
        elif section_size.max_leg == section_size.min_leg:
            image = "Equal"
        else:
            image = "Unequal"
        gamma_mw = IS800_2007.cl_5_4_1_Table_5['gamma_mw'][self.weld.fabrication]

        if self.member_design_status == True:
            member_yield_kn = round((section_size.tension_yielding_capacity / 1000), 2)
            plate_yield_kn = round((self.plate.tension_yielding_capacity / 1000), 2)
            slenderness = section_size.slenderness
            gyration = section_size.min_radius_gyration
        else:
            if self.max_limit_status_2 == True:
                [member_yield_kn, l, slenderness, gyration] = self.max_force_length(self, self.max_gyr)
                member_yield_kn = round(member_yield_kn / 1000,2)
            else:
                [member_yield_kn, l, slenderness, gyration] = self.max_force_length(self, self.max_area)
                member_yield_kn = round(member_yield_kn / 1000,2)

        if self.sec_profile in ["Channels", "Back to Back Channels"]:
            self.report_supporting = {KEY_DISP_SEC_PROFILE: image,
                                      # Image shall be save with this name.png in resource files
                                      KEY_DISP_SECSIZE: (section_size.designation, self.sec_profile),
                                      KEY_DISP_MATERIAL: section_size.material,
                                      KEY_DISP_FU: round(section_size.fu, 2),
                                      KEY_DISP_FY: round(section_size.fy, 2),
                                      'Mass': round(section_size.mass, 2),
                                      'Area(mm2) - A': round(section_size.area, 2),
                                      'D(mm)': round(section_size.depth, 2),
                                      'B(mm)': round(section_size.flange_width, 2),
                                      't(mm)': round(section_size.web_thickness, 2),
                                      'T(mm)': round(section_size.flange_thickness, 2),
                                      'FlangeSlope': round(section_size.flange_slope, 2),
                                      'R1(mm)': round(section_size.root_radius, 2),
                                      'R2(mm)': round(section_size.toe_radius, 2),
                                      'Cy(mm)': round(section_size.Cy, 2),
                                      'Ix(mm4)': round(section_size.mom_inertia_z, 2),
                                      'Iy(mm4)': round(section_size.mom_inertia_y, 2),
                                      'rx(mm)': round(section_size.rad_of_gy_z, 2),
                                      'ry(mm)': round(section_size.rad_of_gy_y, 2),
                                      'Zx(mm3)': round(section_size.elast_sec_mod_z, 2),
                                      'Zy(mm3)': round(section_size.elast_sec_mod_y, 2),
                                      'Zpx(mm3)': round(section_size.plast_sec_mod_z, 2),
                                      'Zpy(mm3)': round(section_size.elast_sec_mod_y, 2),
                                      'r(mm)': round(gyration, 2)}
        else:
            self.report_supporting = {KEY_DISP_SEC_PROFILE: image,
                                      # Image shall be save with this name.png in resource files
                                      KEY_DISP_SECSIZE: (section_size.designation, self.sec_profile),
                                      KEY_DISP_MATERIAL: section_size.material,
                                      KEY_DISP_FU: round(section_size.fu, 2),
                                      KEY_DISP_FY: round(section_size.fy, 2),
                                      'Mass': round(section_size.mass, 2),
                                      'Area(mm2) - A': round((section_size.area), 2),
                                      'A(mm)': round(section_size.max_leg, 2),
                                      'B(mm)': round(section_size.min_leg, 2),
                                      't(mm)': round(section_size.thickness, 2),
                                      'R1(mm)': round(section_size.root_radius, 2),
                                      'R2(mm)': round(section_size.toe_radius, 2),
                                      'Cy(mm)': round(section_size.Cy, 2),
                                      'Cx(mm)': round(section_size.Cz, 2),
                                      'Ix(mm4)': round(section_size.mom_inertia_z, 2),
                                      'Iy(mm4)': round(section_size.mom_inertia_y, 2),
                                      'Iu(mm4)': round(section_size.mom_inertia_u, 2),
                                      'Iv(mm4)': round(section_size.mom_inertia_v, 2),
                                      'rx(mm)': round(section_size.rad_of_gy_z, 2),
                                      'ry(mm)': round((section_size.rad_of_gy_y), 2),
                                      'ru(mm)': round((section_size.rad_of_gy_u), 2),
                                      'rv(mm)': round((section_size.rad_of_gy_v), 2),
                                      'Zx(mm3)': round(section_size.elast_sec_mod_z, 2),
                                      'Zy(mm3)': round(section_size.elast_sec_mod_y, 2),
                                      'Zpx(mm3)': round(section_size.plast_sec_mod_z, 2),
                                      'Zpy(mm3)': round(section_size.elast_sec_mod_y, 2),
                                      'r(mm)': round(gyration, 2)}


        self.report_input = \
            {KEY_MODULE: self.module,
             KEY_DISP_AXIAL: self.load.axial_force,
             KEY_DISP_LENGTH: self.length,
             # "Section": "TITLE",
             "Selected Section Details": self.report_supporting,
             # "Supported Section Details": "TITLE",
             # "Beam Details": r'/ResourceFiles/images/ColumnsBeams".png',
             KEY_DISP_SECSIZE: str(self.sizelist),
             "Weld Details": "TITLE",
             KEY_DISP_DP_WELD_TYPE: "Fillet",
             KEY_DISP_DP_WELD_FAB: self.weld.fabrication,
             KEY_DISP_DP_WELD_MATERIAL_G_O: self.weld.fu,
             "Safety Factors - IS 800:2007 Table 5 (Clause 5.4.1) ": "TITLE",
             KEY_DISP_GAMMA_M0: gamma(1.1, "m0"),
             KEY_DISP_GAMMA_M1: gamma(1.25, "m1"),
             KEY_DISP_GAMMA_MW: gamma(gamma_mw, "mw")}



        self.report_check = []
        # connecting_plates = [self.plate.thickness_provided, self.section_size_1.web_thickness]
        self.load.shear_force = 0.0
        # if self.member_design_status == True:
        #     member_yield_kn = round((section_size.tension_yielding_capacity / 1000), 2)
        # else:
        #     member_yield_kn = round((self.max_member_force / 1000), 2)

        if self.member_design_status == True and self.weld_design_status == True and self.thick_design_status == True:
            member_rupture_kn = round((section_size.tension_rupture_capacity / 1000), 2)
            # member_blockshear_kn = round((section_size.block_shear_capacity_axial / 1000), 2)
            plate_rupture_kn = round((self.plate.tension_rupture_capacity / 1000), 2)
            plate_blockshear_kn = round((self.plate.block_shear_capacity / 1000), 2)
        else:
            pass

        gamma_m0 = IS800_2007.cl_5_4_1_Table_5["gamma_m0"]['yielding']
        gamma_m1 = IS800_2007.cl_5_4_1_Table_5["gamma_m1"]['ultimate_stress']
        if self.sec_profile in ["Back to Back Angles", "Star Angles", "Back to Back Channels"]:
            multiple = 2
        else:
            multiple = 1


        # if self.plate.length > (150 * self.weld.throat) and self.sec_profile in ["Channels", 'Back to Back Channels']:
        #     self.weld_connecting_plates = [self.plate.thickness_provided,self.thick_1]
        # else:
        if self.member_design_status == True and self.thick_design_status == True:
            if self.web_weld_status == False:
                self.thick = self.thick_1


            self.weld_connecting_plates = [self.plate.thickness_provided, self.thick]

            weld_thickness = round_down((min(self.weld_connecting_plates) - self.weld.red), 1, 3)
            if weld_thickness < self.weld.min_weld:
                weld_thickness = int(min(self.weld_connecting_plates))
            else:
                pass

        t1 = ('Selected', 'Selected Member Data', '|p{5cm}|p{2cm}|p{2cm}|p{2cm}|p{5cm}|')
        self.report_check.append(t1)

        if self.member_design_status == True and self.weld_design_status == True and self.thick_design_status == True:
            t1 = ('SubSection', 'Member Checks', '|p{2.5cm}|p{4.5cm}|p{8cm}|p{1cm}|')
            self.report_check.append(t1)

            t2 = (KEY_DISP_TENSION_YIELDCAPACITY, '',
                  member_yield_prov(section_size.area, section_size.fy, gamma_m0, member_yield_kn, multiple), '')
            self.report_check.append(t2)
            t3 = (KEY_DISP_TENSION_RUPTURECAPACITY, '',
                  member_rupture_prov(self.A_nc, self.A_go, section_size.fu, section_size.fy, self.L_c, self.w,
                                      self.b_s, self.t, gamma_m0, gamma_m1, section_size.beta, member_rupture_kn,
                                      multiple), '')
            self.report_check.append(t3)
            # t4 = (KEY_DISP_TENSION_BLOCKSHEARCAPACITY, '', blockshear_prov(Tdb=member_blockshear_kn), '')
            # self.report_check.append(t4)
            t8 = (KEY_DISP_TENSION_CAPACITY, self.load.axial_force, tensile_capacity_prov(member_yield_kn, member_rupture_kn),
            get_pass_fail(self.load.axial_force, self.section_size_1.tension_capacity, relation="lesser"))
            self.report_check.append(t8)
            t5 = (KEY_DISP_SLENDER, slenderness_req(), slenderness_prov(1, self.length, round(gyration, 2), slenderness),
            get_pass_fail(400, slenderness, relation="greater"))
            self.report_check.append(t5)
            t6 = (KEY_DISP_EFFICIENCY, efficiency_req(),
                  efficiency_prov(self.load.axial_force, section_size.tension_capacity, self.efficiency), '')
            self.report_check.append(t6)
            t1 = (KEY_DISP_AXIAL_FORCE_CON,
                  axial_capacity_req(axial_capacity=round((section_size.tension_yielding_capacity / 1000), 2),
                                     min_ac=round(((0.3 * section_size.tension_yielding_capacity) / 1000), 2)),
                  display_prov(round((self.res_force / 1000), 2), "A"),
                  min_prov_max(round(((0.3 * section_size.tension_yielding_capacity) / 1000), 2),
                               round(self.res_force / 1000, 2),
                               round((section_size.tension_yielding_capacity / 1000), 2)))
            self.report_check.append(t1)
        else:
            t1 = ('SubSection', 'Member Checks', '|p{2.5cm}|p{4.5cm}|p{8cm}|p{1cm}|')
            self.report_check.append(t1)
            t2 = (KEY_DISP_TENSION_YIELDCAPACITY, self.load.axial_force,
                  member_yield_prov(section_size.area, section_size.fy, gamma_m0, member_yield_kn,
                                    multiple), get_pass_fail(self.load.axial_force, member_yield_kn, relation="lesser"))
            self.report_check.append(t2)

            t5 = (KEY_DISP_SLENDER, slenderness_req(),
                  slenderness_prov(1, self.length, round(gyration, 2),
                                   slenderness), get_pass_fail(400, slenderness, relation="greater"))
            self.report_check.append(t5)

        if self.member_design_status == True:

            t7 = ('SubSection', 'Thickness Checks', '|p{2.5cm}|p{5cm}|p{7.5cm}|p{1cm}|')
            self.report_check.append(t7)

            if self.sec_profile in ["Channels", 'Back to Back Channels']:
                t2 = (KEY_DISP_TENSION_YIELDCAPACITY, round(self.res_force/1000,2),tension_yield_prov(l = self.section_size.depth ,t = self.plate.thickness_provided, f_y =self.plate.fy, gamma = gamma_m0, T_dg = plate_yield_kn), get_pass_fail(round((self.res_force/1000),2), plate_yield_kn, relation="lesser"))

            elif self.sec_profile in ["Angles", 'Back to Back Angles']:
                if self.loc == "Long Leg":
                    t2 = (KEY_DISP_TENSION_YIELDCAPACITY, round(self.res_force/1000,2),tension_yield_prov(l=self.section_size.max_leg, t=self.plate.thickness_provided, f_y=self.plate.fy,
                                             gamma=gamma_m0, T_dg =plate_yield_kn), get_pass_fail(round((self.res_force/1000),2), plate_yield_kn, relation="lesser"))
                else:
                    t2 = (KEY_DISP_TENSION_YIELDCAPACITY, round(self.res_force/1000,2),tension_yield_prov(l=self.section_size.min_leg, t=self.plate.thickness_provided,
                                             f_y=self.plate.fy,
                                             gamma=gamma_m0, T_dg=plate_yield_kn), get_pass_fail(round((self.res_force/1000),2), plate_yield_kn, relation="lesser"))
            else:
                if self.loc == "Long Leg":
                    t2 = (KEY_DISP_TENSION_YIELDCAPACITY, round(self.res_force/1000,2), tension_yield_prov(l=2*self.section_size.max_leg, t=self.plate.thickness_provided, f_y=self.plate.fy,
                                             gamma=gamma_m0, T_dg=plate_yield_kn), get_pass_fail(round((self.res_force/1000),2), plate_yield_kn, relation="lesser"))


                else:
                    t2 = (KEY_DISP_TENSION_YIELDCAPACITY, round(self.res_force/1000,2),tension_yield_prov(l=2*self.section_size.min_leg, t=self.plate.thickness_provided,
                                             f_y=self.plate.fy,gamma=gamma_m0, T_dg=plate_yield_kn), get_pass_fail(round((self.res_force/1000),2), plate_yield_kn, relation="lesser"))

            self.report_check.append(t2)


        if self.thick_design_status == True:

            t7 = ('SubSection', 'Weld Checks', '|p{3cm}|p{7cm}|p{5cm}|p{1cm}|')
            self.report_check.append(t7)

            t1 = (DISP_MIN_WELD_SIZE, min_weld_size_req_01(self.weld_connecting_plates, self.weld.red, self.weld.min_weld), self.weld.size,
                  get_pass_fail(weld_thickness, self.weld.size, relation="leq"))
            self.report_check.append(t1)

            self.weld_size_max = int(min(self.weld_connecting_plates))
            t1 = (DISP_MAX_WELD_SIZE, max_weld_size_req(self.weld_connecting_plates, self.weld_size_max), self.weld.size,
                  get_pass_fail(self.weld_size_max, self.weld.size, relation="geq"))
            self.report_check.append(t1)

            t1 = (DISP_THROAT, throat_req(), throat_prov(self.weld.size, self.Kt),
                  get_pass_fail(3.0, self.weld.size, relation="leq"))
            self.report_check.append(t1)

            t1 = (DISP_EFF, "", display_prov(self.weld.length,"l_w"), "")
            self.report_check.append(t1)

            Ip_weld = 0.0
            weld_conn_plates_fu = [self.section_size.fu, self.plate.fu]

            # t1 = (DISP_WELD_STRENGTH, weld_strength_req(V=0.0, A=self.res_force,
            #                                             M=0.0, Ip_w=0.0,
            #                                             y_max=0.0, x_max=0.0,
            #                                             l_w=self.weld.length,
            #                                             R_w=self.weld.stress),
            #       weld_strength_prov(weld_conn_plates_fu, gamma_mw, self.weld.throat_tk, self.weld.strength),
            #       get_pass_fail(self.weld.stress, self.weld.strength, relation="lesser"))
            t1 = (DISP_WELD_STRENGTH, weld_strength_req(V=0.0, A=self.res_force,
                                                        M=0.0, Ip_w=1.0,
                                                        y_max=0.0, x_max=0.0,
                                                        l_w=self.weld.length,
                                                       R_w=self.weld.stress),
                  weld_strength_prov(weld_conn_plates_fu, gamma_mw, round((self.weld.throat),2), round((self.weld.strength),2)),
                  get_pass_fail(self.weld.stress, self.weld.strength, relation="lesser"))
            self.report_check.append(t1)

        if self.weld_design_status == True:

            t7 = ('SubSection', 'Gusset Plate Checks', '|p{2.5cm}|p{5cm}|p{7.5cm}|p{1cm}|')
            self.report_check.append(t7)

            self.clearance =  max((4 * self.weld.size),30)
            if self.sec_profile in ["Channels", 'Back to Back Channels']:
                t3 = (KEY_OUT_DISP_PLATE_MIN_HEIGHT,'',gusset_ht_prov(self.section_size.depth, self.clearance,self.plate.height,1),"")
                t2 = (KEY_DISP_TENSION_YIELDCAPACITY, '',
                      tension_yield_prov(l = self.section_size.depth ,t = self.plate.thickness_provided, f_y =self.plate.fy, gamma = gamma_m0, T_dg = plate_yield_kn), '')
                t1 = (KEY_DISP_TENSION_RUPTURECAPACITY, '', tension_rupture_welded_prov(self.section_size.depth, self.plate.thickness_provided,self.plate.fu, gamma_m1,plate_rupture_kn), '')

            elif self.sec_profile in ["Angles", 'Back to Back Angles']:
                if self.loc == "Long Leg":
                    t3 = (KEY_OUT_DISP_PLATE_MIN_HEIGHT, '',
                          gusset_ht_prov(self.section_size.max_leg, self.clearance, self.plate.height, 1), "")
                    t2 = (KEY_DISP_TENSION_YIELDCAPACITY, '',
                          tension_yield_prov(l=self.section_size.max_leg, t=self.plate.thickness_provided, f_y=self.plate.fy,
                                             gamma=gamma_m0, T_dg =plate_yield_kn), '')
                    t1 = (KEY_DISP_TENSION_RUPTURECAPACITY, '',
                          tension_rupture_welded_prov(self.section_size.max_leg, self.plate.thickness_provided,
                                                      self.plate.fu, gamma_m1, plate_rupture_kn), '')

                else:
                    t3 = (KEY_OUT_DISP_PLATE_MIN_HEIGHT,'',gusset_ht_prov(self.section_size.min_leg, self.clearance,self.plate.height,1),"")
                    t2 = (KEY_DISP_TENSION_YIELDCAPACITY, '',
                          tension_yield_prov(l=self.section_size.min_leg, t=self.plate.thickness_provided,
                                             f_y=self.plate.fy,
                                             gamma=gamma_m0, T_dg=plate_yield_kn), '')
                    t1 = (KEY_DISP_TENSION_RUPTURECAPACITY, '',
                          tension_rupture_welded_prov(self.section_size.min_leg, self.plate.thickness_provided,
                                                      self.plate.fu, gamma_m1, plate_rupture_kn), '')

            else:
                if self.loc == "Long Leg":
                    t3 = (KEY_OUT_DISP_PLATE_MIN_HEIGHT,'',gusset_ht_prov(2*self.section_size.max_leg, self.clearance,self.plate.height,1),"")
                    t2 = (KEY_DISP_TENSION_YIELDCAPACITY, '',
                          tension_yield_prov(l=2*self.section_size.max_leg, t=self.plate.thickness_provided, f_y=self.plate.fy,
                                             gamma=gamma_m0, T_dg=plate_yield_kn), '')
                    t1 = (KEY_DISP_TENSION_RUPTURECAPACITY, '',
                          tension_rupture_welded_prov(2*self.section_size.max_leg, self.plate.thickness_provided,
                                                      self.plate.fu, gamma_m1, plate_rupture_kn), '')

                else:
                    t3 = (KEY_OUT_DISP_PLATE_MIN_HEIGHT, '',
                          gusset_ht_prov(2*self.section_size.min_leg, self.clearance, self.plate.height, 1), "")
                    t2 = (KEY_DISP_TENSION_YIELDCAPACITY, '',
                          tension_yield_prov(l=2*self.section_size.min_leg, t=self.plate.thickness_provided,
                                             f_y=self.plate.fy,
                                             gamma=gamma_m0, T_dg=plate_yield_kn), '')
                    t1 = (KEY_DISP_TENSION_RUPTURECAPACITY, '',
                          tension_rupture_welded_prov(2*self.section_size.min_leg, self.plate.thickness_provided,
                                                      self.plate.fu, gamma_m1, plate_rupture_kn), '')

            self.report_check.append(t3)
            t4 = (KEY_OUT_DISP_PLATE_MIN_LENGTH,  self.length,
                  gusset_lt_w_prov(self.flange_weld, self.clearance,self.plate.length), get_pass_fail(self.length, self.plate.length, relation="greater"))
            self.report_check.append(t4)

            t5 = (KEY_OUT_DISP_PLATETHK_REP, '', display_prov(self.plate.thickness_provided, "t_p"), "")
            self.report_check.append(t5)

            self.report_check.append(t2)
            self.report_check.append(t1)

            t4 = (KEY_DISP_TENSION_BLOCKSHEARCAPACITY, '', blockshear_prov(Tdb=plate_blockshear_kn), '')
            self.report_check.append(t4)

            t8 = (
            KEY_DISP_TENSION_CAPACITY, display_prov(round((self.res_force/1000),2),"A"), tensile_capacity_prov(plate_yield_kn, plate_rupture_kn, plate_blockshear_kn),
            get_pass_fail(round((self.res_force/1000),2), self.plate_tension_capacity, relation="lesser"))
            self.report_check.append(t8)
        else:
            pass

        if self.plate_design_status == True and self.sec_profile not in ["Angles", "Channels"]:
            t7 = ('SubSection', 'Intermittent Connection', '|p{2.5cm}|p{5cm}|p{7.5cm}|p{1cm}|')
            self.report_check.append(t7)

            t5 = (KEY_OUT_DISP_INTERCONNECTION, " ", self.inter_conn, "")
            self.report_check.append(t5)

            t5 = (KEY_OUT_DISP_INTERSPACING, 1000, round(self.inter_memb_length, 2),
                  get_pass_fail(1000, self.inter_memb_length, relation="geq"))
            self.report_check.append(t5)


            t3 = (KEY_OUT_DISP_PLATE_MIN_HEIGHT, '', int(self.inter_plate_height), "")
            self.report_check.append(t3)

            t4 = (KEY_OUT_DISP_PLATE_MIN_LENGTH, "", int(self.inter_plate_length), "")
            self.report_check.append(t4)

        Disp_3D_image = "/ResourceFiles/images/3d.png"

        # Disp_image ={KEY_DISP_3D: "3d",
        #              KEY_DISP_FRONT: "Front",
        #              KEY_DISP_TOP: "Top",
        #              KEY_DISP_SIDE: "Side"}


        print(sys.path[0])
        rel_path = str(sys.path[0])
        rel_path = rel_path.replace("\\", "/")

        fname_no_ext = popup_summary['filename']


        CreateLatex.save_latex(CreateLatex(), self.report_input, self.report_check, popup_summary, fname_no_ext,
                               rel_path, Disp_3D_image)


#     def save_design(self,ui,popup_summary):
#
#
#         self.report_input =  {'Connection':{"Connection Title" : 'Finplate', 'Connection Type': 'Shear Connection'},"Connection Category":{"Connectivity": 'Column flange-Beam web', "Beam Connection":"Bolted", "Column Connection": "Welded"},"Loading":{'ShearForce(kN) - Vs': 140},"Components":{"Column Section": 'UC 305 x 305 x 97',"Column Material":"E250(Fe410W)A", "Column(N/mm2)-Fuc":410, "Column(N/mm2)-Fyc":250,"Column Details": "","Beam Section": "MB 500", "Beam Material":"E250(Fe410W)A", "Beam(N/mm2)-Fub":410, "Beam(N/mm2)-Fyb":250, "Beam Details": "","Plate Section" : '300 x 100 x 12',  'Thickness(mm)-tp': 12.0, 'Depth(mm)-dp': 300.0, 'Width(mm)-wp': 118.0, 'externalmoment(kN) - md': 8.96, "Weld": "", "Weld Type":"Double Fillet", "Size(mm)-ws": 12, 'Type_of_weld': 'Shop weld', 'Safety_Factor- ': 1.25, 'Weld(kN) - Fuw ': 410, 'WeldStrength - wst': 1590.715 , "EffectiveWeldLength(mm) - efl": 276.0 ,"Bolts":"",'Diameter (mm) - d': 24 , 'Grade': 8.8 ,
#                     'Bolt Type': 'Friction Grip Bolt','Bolt Hole Type': 'Standard', 'Bolt Hole Clearance - bc': 2,'Slip Factor - sf': 0.3, 'k_b': 0.519,"Number of effective interface - ne":1, "Factor for clearance- Kh":1,"Minimum Bolt Tension - F0": 50, "Bolt Fu - Fubo": 800, "Bolt Fy - Fybo": 400, "Bolt Numbers - nb": 3, "Bolts per Row - rb": 1, "Bolts per Column - cb": 1, "Gauge (mm) - g": 0, "Pitch(mm) - p": 100, 'colflangethk(mm) - cft ': 15.4, 'colrootradius(mm) - crr': 15.2,'End Distance(mm) - en': 54.0, 'Edge Distance(mm) - eg': 54.0, 'Type of Edge': 'a - Sheared or hand flame cut', 'Min_Edge/end_dist': 1.7, 'gap': 10.0,'is_env_corrosive': 'No'}}
#
#         self.report_supporting = {'Mass': self.supporting_section.mass,
#                                   'Area(cm2) - A': self.supporting_section.area,
#                                   'D(mm)': self.supporting_section.depth,
#                                   'B(mm)': self.supporting_section.flange_width,
#                                   't(mm)': self.supporting_section.web_thickness,
#                                   'T(mm)': self.supporting_section.flange_thickness,
#                                   'FlangeSlope': self.supporting_section.flange_slope,
#                                   'R1(mm)': self.supporting_section.root_radius,
#                                   'R2(mm)': self.supporting_section.toe_radius,
#                                   'Iz(cm4)': self.supporting_section.mom_inertia_z,
#                                   'Iy(cm4)': self.supporting_section.mom_inertia_y,
#                                   'rz(cm)': self.supporting_section.rad_of_gy_z,
#                                   'ry(cm)': self.supporting_section.rad_of_gy_y,
#                                   'Zz(cm3)': self.supporting_section.elast_sec_mod_z,
#                                   'Zy(cm3)': self.supporting_section.elast_sec_mod_y,
#                                   'Zpz(cm3)': self.supporting_section.plast_sec_mod_z,
#                                   'Zpy(cm3)': self.supporting_section.elast_sec_mod_y}
#
#         self.report_supported = {'Mass': 86.9, 'Area(cm2) - A': 111.0, 'D(mm)': 500.0, 'B(mm)': 180.0, 't(mm)': 10.2,
#                                                     'T(mm)': 17.2, 'FlangeSlope': 98, 'R1(mm)': 17.0, 'R2(mm)': 8.5, 'Iz(cm4)': 45228.0,
#                                                     'Iy(cm4)': 1320.0, 'rz(cm)': 20.2, 'ry(cm)': 3.5, 'Zz(cm3)': 1809.1, 'Zy(cm3)': 147.0,
#                                                     'Zpz(cm3)': 2074.8, 'Zpy(cm3)': 266.7}
#         self.report_result = {"thinnerplate": 10.2,
#             'Bolt': {'status': True, 'shearcapacity': 47.443, 'bearingcapacity': 1.0, 'boltcapacity': 47.443,
#                      'numofbolts': 3, 'boltgrpcapacity': 142.33, 'numofrow': 3, 'numofcol': 1, 'pitch': 96.0,
#                      'edge': 54.0, 'enddist': 54.0, 'gauge': 0.0, 'bolt_fu': 800.0, 'bolt_dia': 24, 'k_b': 0.519,
#                      'beam_w_t': 10.2, 'web_plate_t': 12.0, 'beam_fu': 410.0, 'shearforce': 140.0, 'dia_hole': 26},
#             'FlangeBolt':{'MaxPitchF': 50},
#             'Weld': {'thickness': 10, 'thicknessprovided': 12.0, 'resultantshear': 434.557, 'weldstrength': 1590.715,
#                      'weld_fu': 410.0, 'effectiveWeldlength': 276.0},
#             'Plate': {'minHeight': 300.0, 'minWidth': 118.0, 'plateedge': 64.0, 'externalmoment': 8.96,
#                       'momentcapacity': 49.091, 'height': 300.0, 'width': 118.0, 'blockshear': 439.837,
#                       'web_plate_fy': 250.0, 'platethk': 12.0, 'beamdepth': 500.0, 'beamrootradius': 17.0,
#                       'colrootradius': 15.2, 'beamflangethk': 17.2, 'colflangethk': 15.4}}
#
#         self.report_check = ["bolt_shear_capacity", "bolt_bearing_capacity", "bolt_capacity", "No_of_bolts", "No_of_Rows",
#                         "No_of_Columns", "Thinner_Plate", "Bolt_Pitch", "Bolt_Gauge", "End_distance", "Edge_distance", "Block_Shear",
#                         "Plate_thickness", "Plate_height", "Plate_Width", "Plate_Moment_Capacity", "Effective_weld_length",
#                         "Weld_Strength"]
#
#
#         folder = self.select_workspace_folder(self)
#         filename = os.path.join(str(folder), "images_html", "Html_Report.html")
#         file_name = str(filename)
#         ui.call_designreport(self,file_name, popup_summary, folder)
#
#         # Creates PDF
#         config = configparser.ConfigParser()
#         config.readfp(open(r'Osdag.config'))
#         wkhtmltopdf_path = config.get('wkhtml_path', 'path1')
#
#         config = pdfkit.configuration(wkhtmltopdf=wkhtmltopdf_path)
#
#         options = {
#             'margin-bottom': '10mm',
#             'footer-right': '[page]'
#         }
#         file_type = "PDF(*.pdf)"
#         fname, _ = QFileDialog.getSaveFileName(None, "Save File As", folder + "/", file_type)
#         fname = str(fname)
#         flag = True
#         if fname == '':
#             flag = False
#             return flag
#         else:
#             pdfkit.from_file(filename, fname, configuration=config, options=options)
#             QMessageBox.about(None, 'Information', "Report Saved")
#
#         # with open("filename", 'w') as out_file:
#         #     yaml.dump(fin_plate_input, out_file)
#
#     def select_workspace_folder(self):
#         # This function prompts the user to select the workspace folder and returns the name of the workspace folder
#         config = configparser.ConfigParser()
#         config.read_file(open(r'Osdag.config'))
#         desktop_path = config.get("desktop_path", "path1")
#         folder = QFileDialog.getExistingDirectory(None, "Select Workspace Folder (Don't use spaces in the folder name)",
#                                                   desktop_path)
#         return folder
#
#
#     def call_3DModel(self,ui,bgcolor):
#         '''
#         This routine responsible for displaying 3D Cad model
#         :param flag: boolean
#         :return:
#         '''
#         if ui.btn3D.isChecked:
#             ui.chkBxCol.setChecked(Qt.Unchecked)
#             ui.chkBxBeam.setChecked(Qt.Unchecked)
#             ui.chkBxFinplate.setChecked(Qt.Unchecked)
#         ui.commLogicObj.display_3DModel("Model",bgcolor)
#
#     def call_3DBeam(self,ui,bgcolor):
#         '''
#         Creating and displaying 3D Beam
#         '''
#         ui.chkBxBeam.setChecked(Qt.Checked)
#         if ui.chkBxBeam.isChecked():
#             ui.chkBxCol.setChecked(Qt.Unchecked)
#             ui.chkBxFinplate.setChecked(Qt.Unchecked)
#             ui.btn3D.setChecked(Qt.Unchecked)
#             ui.mytabWidget.setCurrentIndex(0)
#
#         ui.commLogicObj.display_3DModel("Beam", bgcolor)
#
#     def call_3DColumn(self, ui, bgcolor):
#         '''
#         '''
#         ui.chkBxCol.setChecked(Qt.Checked)
#         if ui.chkBxCol.isChecked():
#             ui.chkBxBeam.setChecked(Qt.Unchecked)
#             ui.chkBxFinplate.setChecked(Qt.Unchecked)
#             ui.btn3D.setChecked(Qt.Unchecked)
#             ui.mytabWidget.setCurrentIndex(0)
#         ui.commLogicObj.display_3DModel("Column", bgcolor)
#
#     def call_3DFinplate(self,ui,bgcolor):
#         '''
#         Displaying FinPlate in 3D
#         '''
#         ui.chkBxFinplate.setChecked(Qt.Checked)
#         if ui.chkBxFinplate.isChecked():
#             ui.chkBxBeam.setChecked(Qt.Unchecked)
#             ui.chkBxCol.setChecked(Qt.Unchecked)
#             ui.mytabWidget.setCurrentIndex(0)
#             ui.btn3D.setChecked(Qt.Unchecked)
#
#         ui.commLogicObj.display_3DModel("Plate", bgcolor)
#
#     def unchecked_allChkBox(self,ui):
#         '''
#         This routine is responsible for unchecking all checkboxes in GUI
#         '''
#
#         ui.btn3D.setChecked(Qt.Unchecked)
#         ui.chkBxBeam.setChecked(Qt.Unchecked)
#         ui.chkBxCol.setChecked(Qt.Unchecked)
#         ui.chkBxFinplate.setChecked(Qt.Unchecked)
#
#     def showColorDialog(self,ui):
#
#         col = QColorDialog.getColor()
#         colorTup = col.getRgb()
#         r = colorTup[0]
#         g = colorTup[1]
#         b = colorTup[2]
#         ui.display.set_bg_gradient_color([r, g, b], [255, 255, 255])
#
#     def generate_3D_Cad_image(self,ui,folder):
#
#         # folder = self.select_workspace_folder(self)
#
#         # status = self.resultObj['Bolt']['status']
#         if self.design_status is True:
#             self.call_3DModel(self, ui,"gradient_bg")
#             data = os.path.join(str(folder), "images_html", "3D_Model.png")
#             ui.display.ExportToImage(data)
#             ui.display.FitAll()
#             return data
#
#         else:
#             pass
#
#
# # For Command Line
#
#
# # from ast import literal_eval
# #
# # path = input("Enter the file location: ")
# # with open(path, 'r') as f:
# #     data = f.read()
# #     d = literal_eval(data)
# #     FinPlateConnection.set_input_values(FinPlateConnection(), d, False)<|MERGE_RESOLUTION|>--- conflicted
+++ resolved
@@ -336,11 +336,8 @@
         t2 = (KEY_SEC_PROFILE, KEY_DISP_SEC_PROFILE, TYPE_COMBOBOX, VALUES_SEC_PROFILE_2, True, 'No Validator')
         options_list.append(t2)
 
-<<<<<<< HEAD
         t15 = (KEY_IMAGE, None, TYPE_IMAGE, None,VALUES_IMG_TENSIONWELDED[0] , True, 'No Validator')
-=======
-        t15 = (KEY_IMAGE, None, TYPE_IMAGE, "./ResourceFiles/images/fin_cf_bw.png", True, 'No Validator')
->>>>>>> 665ff10c
+
         options_list.append(t15)
 
         t3 = (KEY_LOCATION, KEY_DISP_LOCATION, TYPE_COMBOBOX, VALUES_LOCATION_1, True, 'No Validator')
