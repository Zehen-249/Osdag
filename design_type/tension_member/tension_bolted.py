--- conflicted
+++ resolved
@@ -2128,13 +2128,7 @@
                 else:
                     section_size = Channel(designation=self.max_area, material_grade=self.material)
 
-<<<<<<< HEAD
             depth_max = round(self.max_depth,2)
-        
-=======
-            depth_max = self.max_depth
-
->>>>>>> 25e16462
         # if self.member_design_status == True:
         if self.sec_profile in ["Channels", "Back to Back Channels"]:
             if self.sec_profile == "Back to Back Channels":
