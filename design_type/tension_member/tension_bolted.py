from design_type.connection.shear_connection import ShearConnection
from PyQt5.QtWidgets import QMessageBox
from PyQt5 import QtCore, QtGui, QtWidgets
from utils.common.component import Bolt, Plate, Weld
# from gui.ui_summary_popup import Ui_Dialog
from design_report.reportGenerator_latex import CreateLatex
import configparser
from utils.common.component import *
# from cad.common_logic import CommonDesignLogic
from utils.common.material import *
from Common import *
from Report_functions import *
from utils.common.load import Load
import yaml
from design_report.reportGenerator import save_html
import os
import shutil
import logging
from PyQt5.QtCore import QFile, pyqtSignal, QTextStream, Qt, QIODevice
from PyQt5.QtCore import QRegExp
from PyQt5.QtGui import QBrush
from PyQt5.QtGui import QColor
from PyQt5.QtGui import QDoubleValidator, QIntValidator, QPixmap, QPalette
from PyQt5.QtGui import QTextCharFormat
from PyQt5.QtGui import QTextCursor
from PyQt5.QtWidgets import QMainWindow, QDialog, QFontDialog, QApplication, QFileDialog, QColorDialog,QMessageBox
import pickle
import pdfkit
import configparser
from main import Main
import cairosvg
from io import StringIO


class Tension_bolted(Main):

    def __init__(self):
        super(Tension_bolted, self).__init__()


        self.design_status = False

    def set_osdaglogger(key):

        """
        Function to set Logger for Tension Module
        """

        # @author Arsil Zunzunia
        global logger
        logger = logging.getLogger('osdag')

        logger.setLevel(logging.DEBUG)
        handler = logging.StreamHandler()
        formatter = logging.Formatter(fmt='%(asctime)s - %(name)s - %(levelname)s - %(message)s', datefmt='%H:%M:%S')

        handler.setFormatter(formatter)
        logger.addHandler(handler)
        handler = logging.FileHandler('logging_text.log')


        formatter = logging.Formatter(fmt='%(asctime)s - %(name)s - %(levelname)s - %(message)s', datefmt='%H:%M:%S')
        handler.setFormatter(formatter)
        logger.addHandler(handler)
        handler = OurLog(key)
        formatter = logging.Formatter(fmt='%(asctime)s - %(name)s - %(levelname)s - %(message)s', datefmt='%H:%M:%S')
        handler.setFormatter(formatter)
        logger.addHandler(handler)

    def module_name(self):

        """
        Function to call the module name
        """

        return KEY_DISP_TENSION_BOLTED

    def customized_input(self):

        "Function to populate combobox based on the option selected"

        c_lst = []

        t1 = (KEY_SECSIZE, self.fn_profile_section)
        c_lst.append(t1)
        t2 = (KEY_GRD, self.grdval_customized)
        c_lst.append(t2)
        t3 = (KEY_D, self.diam_bolt_customized)
        c_lst.append(t3)
        # t4 = (KEY_PLATETHK, self.plate_thick_customized)
        # c_lst.append(t4)
        # t5 = (KEY_SEC_PROFILE, self.fn_conn_type)
        # c_lst.append(t5)

        return c_lst

    def fn_profile_section(self):

        "Function to populate combobox based on the section type selected"

        # print(self,"2")
        if self == 'Beams':
            return connectdb("Beams", call_type="popup")
        elif self == 'Columns':
            return connectdb("Columns", call_type= "popup")
        elif self in ['Angles', 'Back to Back Angles', 'Star Angles']:
            return connectdb("Angles", call_type= "popup")
        elif self in ['Channels', 'Back to Back Channels']:
            return connectdb("Channels", call_type= "popup")

    def input_value_changed(self):

        lst = []

        t1 = (KEY_SEC_PROFILE, KEY_LOCATION, TYPE_COMBOBOX, self.fn_conn_type)
        lst.append(t1)

        t2 = (KEY_SEC_PROFILE, KEY_SECSIZE, TYPE_COMBOBOX_CUSTOMIZED, self.fn_profile_section)
        lst.append(t2)

        return lst

    def fn_conn_type(self):

        "Function to populate section size based on the type of section "

        if self in ['Angles', 'Back to Back Angles', 'Star Angles']:
            b = VALUES_LOCATION_1
        elif self in ["Channels", "Back to Back Channels"]:
            b = VALUES_LOCATION_2
        return b

    def tab_list(self):

        "Function to create design preference"

        tabs = []

        t1 = (KEY_DISP_COLSEC, TYPE_TAB_1, self.tab_column_section)
        tabs.append(t1)

        t2 = (KEY_DISP_BEAMSEC, TYPE_TAB_1, self.tab_beam_section)
        tabs.append(t2)

        t3 = (DISP_TITLE_ANGLE, TYPE_TAB_1, self.tab_angle_section)
        tabs.append(t3)

        t4 = ("Bolt", TYPE_TAB_2, self.bolt_values)
        tabs.append(t4)

        t5 = ("Weld", TYPE_TAB_2, self.weld_values)
        tabs.append(t5)

        t6 = ("Detailing", TYPE_TAB_2, self.detailing_values)
        tabs.append(t6)

        t7 = ("Design", TYPE_TAB_2, self.design_values)
        tabs.append(t7)

        return tabs

    @staticmethod
    def tab_column_section():

        "In design preference, it shows other properties of section used "

        supporting_section = []

        t34 = (KEY_SUPTNGSEC, KEY_DISP_COLSEC, TYPE_COMBOBOX, [])
        supporting_section.append(t34)

        t1 = (KEY_SUPTNGSEC_DESIGNATION, KEY_DISP_SUPTNGSEC_DESIGNATION, TYPE_TEXTBOX, None)
        supporting_section.append(t1)

        t2 = (None, KEY_DISP_MECH_PROP, TYPE_TITLE, None)
        supporting_section.append(t2)

        t3 = (KEY_SUPTNGSEC_FU, KEY_DISP_SUPTNGSEC_FU, TYPE_TEXTBOX, None)
        supporting_section.append(t3)

        t4 = (KEY_SUPTNGSEC_FY, KEY_DISP_SUPTNGSEC_FY, TYPE_TEXTBOX, None)
        supporting_section.append(t4)

        t5 = (None, KEY_DISP_DIMENSIONS, TYPE_TITLE, None)
        supporting_section.append(t5)

        t6 = (KEY_SUPTNGSEC_DEPTH, KEY_DISP_SUPTNGSEC_DEPTH, TYPE_TEXTBOX, None)
        supporting_section.append(t6)

        t7 = (KEY_SUPTNGSEC_FLANGE_W, KEY_DISP_SUPTNGSEC_FLANGE_W, TYPE_TEXTBOX, None)
        supporting_section.append(t7)

        t8 = (KEY_SUPTNGSEC_FLANGE_T, KEY_DISP_SUPTNGSEC_FLANGE_T, TYPE_TEXTBOX, None)
        supporting_section.append(t8)

        t9 = (KEY_SUPTNGSEC_WEB_T, KEY_DISP_SUPTNGSEC_WEB_T, TYPE_TEXTBOX, None)
        supporting_section.append(t9)

        t10 = (KEY_SUPTNGSEC_FLANGE_S, KEY_DISP_SUPTNGSEC_FLANGE_S, TYPE_TEXTBOX, None)
        supporting_section.append(t10)

        t11 = (KEY_SUPTNGSEC_ROOT_R, KEY_DISP_SUPTNGSEC_ROOT_R, TYPE_TEXTBOX, None)
        supporting_section.append(t11)

        t12 = (KEY_SUPTNGSEC_TOE_R, KEY_DISP_SUPTNGSEC_TOE_R, TYPE_TEXTBOX, None)
        supporting_section.append(t12)

        t13 = (None, None, TYPE_BREAK, None)
        supporting_section.append(t13)

        t35 = (None, None, TYPE_ENTER, None)
        supporting_section.append(t35)

        t14 = (KEY_SUPTNGSEC_TYPE, KEY_DISP_SUPTNGSEC_TYPE, TYPE_COMBOBOX, ['Rolled', 'Welded'])
        supporting_section.append(t14)

        t18 = (None, None, TYPE_ENTER, None)
        supporting_section.append(t18)

        t15 = (KEY_SUPTNGSEC_MOD_OF_ELAST, KEY_SUPTNGSEC_DISP_MOD_OF_ELAST, TYPE_TEXTBOX, None)
        supporting_section.append(t15)

        t16 = (KEY_SUPTNGSEC_MOD_OF_RIGID, KEY_SUPTNGSEC_DISP_MOD_OF_RIGID, TYPE_TEXTBOX, None)
        supporting_section.append(t16)

        t17 = (None, KEY_DISP_SEC_PROP, TYPE_TITLE, None)
        supporting_section.append(t17)

        t18 = (KEY_SUPTNGSEC_MASS, KEY_DISP_SUPTNGSEC_MASS, TYPE_TEXTBOX, None)
        supporting_section.append(t18)

        t19 = (KEY_SUPTNGSEC_SEC_AREA, KEY_DISP_SUPTNGSEC_SEC_AREA, TYPE_TEXTBOX, None)
        supporting_section.append(t19)

        t20 = (KEY_SUPTNGSEC_MOA_LZ, KEY_DISP_SUPTNGSEC_MOA_LZ, TYPE_TEXTBOX, None)
        supporting_section.append(t20)

        t21 = (KEY_SUPTNGSEC_MOA_LY, KEY_DISP_SUPTNGSEC_MOA_LY, TYPE_TEXTBOX, None)
        supporting_section.append(t21)

        t22 = (KEY_SUPTNGSEC_ROG_RZ, KEY_DISP_SUPTNGSEC_ROG_RZ, TYPE_TEXTBOX, None)
        supporting_section.append(t22)

        t23 = (KEY_SUPTNGSEC_ROG_RY, KEY_DISP_SUPTNGSEC_ROG_RY, TYPE_TEXTBOX, None)
        supporting_section.append(t23)

        t24 = (KEY_SUPTNGSEC_EM_ZZ, KEY_DISP_SUPTNGSEC_EM_ZZ, TYPE_TEXTBOX, None)
        supporting_section.append(t24)

        t25 = (KEY_SUPTNGSEC_EM_ZY, KEY_DISP_SUPTNGSEC_EM_ZY, TYPE_TEXTBOX, None)
        supporting_section.append(t25)

        t26 = (KEY_SUPTNGSEC_PM_ZPZ, KEY_DISP_SUPTNGSEC_PM_ZPZ, TYPE_TEXTBOX, None)
        supporting_section.append(t26)

        t27 = (KEY_SUPTNGSEC_PM_ZPY, KEY_DISP_SUPTNGSEC_PM_ZPY, TYPE_TEXTBOX, None)
        supporting_section.append(t27)

        t28 = (None, None, TYPE_BREAK, None)
        supporting_section.append(t28)

        t36 = (None, None, TYPE_ENTER, None)
        supporting_section.append(t36)

        t29 = (KEY_SUPTNGSEC_SOURCE, KEY_DISP_SUPTNGSEC_SOURCE, TYPE_TEXTBOX, None)
        supporting_section.append(t29)

        t30 = (None, None, TYPE_ENTER, None)
        supporting_section.append(t30)

        t31 = (KEY_SUPTNGSEC_POISSON_RATIO, KEY_DISP_SUPTNGSEC_POISSON_RATIO, TYPE_TEXTBOX, None)
        supporting_section.append(t31)

        t32 = (KEY_SUPTNGSEC_THERMAL_EXP, KEY_DISP_SUPTNGSEC_THERMAL_EXP, TYPE_TEXTBOX, None)
        supporting_section.append(t32)

        t33 = (KEY_IMAGE, None, TYPE_IMAGE, None, None)
        supporting_section.append(t33)

        return supporting_section

    @staticmethod
    def tab_beam_section():

        "In design preference, it shows other properties of section used "

        supported_section = []

        t34 = (KEY_SUPTDSEC, KEY_DISP_BEAMSEC, TYPE_COMBOBOX, [])
        supported_section.append(t34)

        t1 = (KEY_SUPTDSEC_DESIGNATION, KEY_DISP_SUPTDSEC_DESIGNATION, TYPE_TEXTBOX, None)
        supported_section.append(t1)

        t2 = (None, KEY_DISP_MECH_PROP, TYPE_TITLE, None)
        supported_section.append(t2)

        t3 = (KEY_SUPTDSEC_FU, KEY_DISP_SUPTDSEC_FU, TYPE_TEXTBOX, None)
        supported_section.append(t3)

        t4 = (KEY_SUPTDSEC_FY, KEY_DISP_SUPTDSEC_FY, TYPE_TEXTBOX, None)
        supported_section.append(t4)

        t5 = (None, KEY_DISP_DIMENSIONS, TYPE_TITLE, None)
        supported_section.append(t5)

        t6 = (KEY_SUPTDSEC_DEPTH, KEY_DISP_SUPTDSEC_DEPTH, TYPE_TEXTBOX, None)
        supported_section.append(t6)

        t7 = (KEY_SUPTDSEC_FLANGE_W, KEY_DISP_SUPTDSEC_FLANGE_W, TYPE_TEXTBOX, None)
        supported_section.append(t7)

        t8 = (KEY_SUPTDSEC_FLANGE_T, KEY_DISP_SUPTDSEC_FLANGE_T, TYPE_TEXTBOX, None)
        supported_section.append(t8)

        t9 = (KEY_SUPTDSEC_WEB_T, KEY_DISP_SUPTDSEC_WEB_T, TYPE_TEXTBOX, None)
        supported_section.append(t9)

        t10 = (KEY_SUPTDSEC_FLANGE_S, KEY_DISP_SUPTDSEC_FLANGE_S, TYPE_TEXTBOX, None)
        supported_section.append(t10)

        t11 = (KEY_SUPTDSEC_ROOT_R, KEY_DISP_SUPTDSEC_ROOT_R, TYPE_TEXTBOX, None)
        supported_section.append(t11)

        t12 = (KEY_SUPTDSEC_TOE_R, KEY_DISP_SUPTDSEC_TOE_R, TYPE_TEXTBOX, None)
        supported_section.append(t12)

        t13 = (None, None, TYPE_BREAK, None)
        supported_section.append(t13)

        t35 = (None, None, TYPE_ENTER, None)
        supported_section.append(t35)

        t14 = (KEY_SUPTDSEC_TYPE, KEY_DISP_SUPTDSEC_TYPE, TYPE_COMBOBOX, ['Rolled', 'Welded'])
        supported_section.append(t14)

        t18 = (None, None, TYPE_ENTER, None)
        supported_section.append(t18)

        t15 = (KEY_SUPTDSEC_MOD_OF_ELAST, KEY_SUPTDSEC_DISP_MOD_OF_ELAST, TYPE_TEXTBOX, None)
        supported_section.append(t15)

        t16 = (KEY_SUPTDSEC_MOD_OF_RIGID, KEY_SUPTDSEC_DISP_MOD_OF_RIGID, TYPE_TEXTBOX, None)
        supported_section.append(t16)

        t17 = (None, KEY_DISP_SEC_PROP, TYPE_TITLE, None)
        supported_section.append(t17)

        t18 = (KEY_SUPTDSEC_MASS, KEY_DISP_SUPTDSEC_MASS, TYPE_TEXTBOX, None)
        supported_section.append(t18)

        t19 = (KEY_SUPTDSEC_SEC_AREA, KEY_DISP_SUPTDSEC_SEC_AREA, TYPE_TEXTBOX, None)
        supported_section.append(t19)

        t20 = (KEY_SUPTDSEC_MOA_LZ, KEY_DISP_SUPTDSEC_MOA_LZ, TYPE_TEXTBOX, None)
        supported_section.append(t20)

        t21 = (KEY_SUPTDSEC_MOA_LY, KEY_DISP_SUPTDSEC_MOA_LY, TYPE_TEXTBOX, None)
        supported_section.append(t21)

        t22 = (KEY_SUPTDSEC_ROG_RZ, KEY_DISP_SUPTDSEC_ROG_RZ, TYPE_TEXTBOX, None)
        supported_section.append(t22)

        t23 = (KEY_SUPTDSEC_ROG_RY, KEY_DISP_SUPTDSEC_ROG_RY, TYPE_TEXTBOX, None)
        supported_section.append(t23)

        t24 = (KEY_SUPTDSEC_EM_ZZ, KEY_DISP_SUPTDSEC_EM_ZZ, TYPE_TEXTBOX, None)
        supported_section.append(t24)

        t25 = (KEY_SUPTDSEC_EM_ZY, KEY_DISP_SUPTDSEC_EM_ZY, TYPE_TEXTBOX, None)
        supported_section.append(t25)

        t26 = (KEY_SUPTDSEC_PM_ZPZ, KEY_DISP_SUPTDSEC_PM_ZPZ, TYPE_TEXTBOX, None)
        supported_section.append(t26)

        t27 = (KEY_SUPTDSEC_PM_ZPY, KEY_DISP_SUPTDSEC_PM_ZPY, TYPE_TEXTBOX, None)
        supported_section.append(t27)

        t28 = (None, None, TYPE_BREAK, None)
        supported_section.append(t28)

        t36 = (None, None, TYPE_ENTER, None)
        supported_section.append(t36)

        t29 = (KEY_SUPTDSEC_SOURCE, KEY_DISP_SUPTDSEC_SOURCE, TYPE_TEXTBOX, None)
        supported_section.append(t29)

        t30 = (None, None, TYPE_ENTER, None)
        supported_section.append(t30)

        t31 = (KEY_SUPTDSEC_POISSON_RATIO, KEY_DISP_SUPTDSEC_POISSON_RATIO, TYPE_TEXTBOX, None)
        supported_section.append(t31)

        t32 = (KEY_SUPTDSEC_THERMAL_EXP, KEY_DISP_SUPTDSEC_THERMAL_EXP, TYPE_TEXTBOX, None)
        supported_section.append(t32)

        t33 = (KEY_IMAGE, None, TYPE_IMAGE, None, None)
        supported_section.append(t33)

        return supported_section

    @staticmethod
    def tab_angle_section():

        "In design preference, it shows other properties of section used "

        angle_section = []

        t34 = (KEY_SUPTDSEC, KEY_DISP_BEAMSEC, TYPE_COMBOBOX, [])
        angle_section.append(t34)

        t1 = (KEY_SUPTDSEC_DESIGNATION, KEY_DISP_SUPTDSEC_DESIGNATION, TYPE_TEXTBOX, None)
        angle_section.append(t1)

        t2 = (None, KEY_DISP_MECH_PROP, TYPE_TITLE, None)
        angle_section.append(t2)

        t3 = (KEY_SUPTDSEC_FU, KEY_DISP_SUPTDSEC_FU, TYPE_TEXTBOX, None)
        angle_section.append(t3)

        t4 = (KEY_SUPTDSEC_FY, KEY_DISP_SUPTDSEC_FY, TYPE_TEXTBOX, None)
        angle_section.append(t4)

        t5 = (None, KEY_DISP_DIMENSIONS, TYPE_TITLE, None)
        angle_section.append(t5)

        t6 = (KEY_SUPTDSEC_DEPTH, KEY_DISP_SUPTDSEC_DEPTH, TYPE_TEXTBOX, None)
        angle_section.append(t6)

        t7 = (KEY_SUPTDSEC_FLANGE_W, KEY_DISP_SUPTDSEC_FLANGE_W, TYPE_TEXTBOX, None)
        angle_section.append(t7)

        t8 = (KEY_SUPTDSEC_FLANGE_T, KEY_DISP_SUPTDSEC_FLANGE_T, TYPE_TEXTBOX, None)
        angle_section.append(t8)

        t9 = (KEY_SUPTDSEC_WEB_T, KEY_DISP_SUPTDSEC_WEB_T, TYPE_TEXTBOX, None)
        angle_section.append(t9)

        t10 = (KEY_SUPTDSEC_FLANGE_S, KEY_DISP_SUPTDSEC_FLANGE_S, TYPE_TEXTBOX, None)
        angle_section.append(t10)

        t11 = (KEY_SUPTDSEC_ROOT_R, KEY_DISP_SUPTDSEC_ROOT_R, TYPE_TEXTBOX, None)
        angle_section.append(t11)

        t12 = (KEY_SUPTDSEC_TOE_R, KEY_DISP_SUPTDSEC_TOE_R, TYPE_TEXTBOX, None)
        angle_section.append(t12)

        t13 = (None, None, TYPE_BREAK, None)
        angle_section.append(t13)

        t35 = (None, None, TYPE_ENTER, None)
        angle_section.append(t35)

        t14 = (KEY_SUPTDSEC_TYPE, KEY_DISP_SUPTDSEC_TYPE, TYPE_COMBOBOX, ['Rolled', 'Welded'])
        angle_section.append(t14)

        t18 = (None, None, TYPE_ENTER, None)
        angle_section.append(t18)

        t15 = (KEY_SUPTDSEC_MOD_OF_ELAST, KEY_SUPTDSEC_DISP_MOD_OF_ELAST, TYPE_TEXTBOX, None)
        angle_section.append(t15)

        t16 = (KEY_SUPTDSEC_MOD_OF_RIGID, KEY_SUPTDSEC_DISP_MOD_OF_RIGID, TYPE_TEXTBOX, None)
        angle_section.append(t16)

        t17 = (None, KEY_DISP_SEC_PROP, TYPE_TITLE, None)
        angle_section.append(t17)

        t18 = (KEY_SUPTDSEC_MASS, KEY_DISP_SUPTDSEC_MASS, TYPE_TEXTBOX, None)
        angle_section.append(t18)

        t19 = (KEY_SUPTDSEC_SEC_AREA, KEY_DISP_SUPTDSEC_SEC_AREA, TYPE_TEXTBOX, None)
        angle_section.append(t19)

        t20 = (KEY_SUPTDSEC_MOA_LZ, KEY_DISP_SUPTDSEC_MOA_LZ, TYPE_TEXTBOX, None)
        angle_section.append(t20)

        t21 = (KEY_SUPTDSEC_MOA_LY, KEY_DISP_SUPTDSEC_MOA_LY, TYPE_TEXTBOX, None)
        angle_section.append(t21)

        t22 = (KEY_SUPTDSEC_ROG_RZ, KEY_DISP_SUPTDSEC_ROG_RZ, TYPE_TEXTBOX, None)
        angle_section.append(t22)

        t23 = (KEY_SUPTDSEC_ROG_RY, KEY_DISP_SUPTDSEC_ROG_RY, TYPE_TEXTBOX, None)
        angle_section.append(t23)

        t24 = (KEY_SUPTDSEC_EM_ZZ, KEY_DISP_SUPTDSEC_EM_ZZ, TYPE_TEXTBOX, None)
        angle_section.append(t24)

        t25 = (KEY_SUPTDSEC_EM_ZY, KEY_DISP_SUPTDSEC_EM_ZY, TYPE_TEXTBOX, None)
        angle_section.append(t25)

        t26 = (KEY_SUPTDSEC_PM_ZPZ, KEY_DISP_SUPTDSEC_PM_ZPZ, TYPE_TEXTBOX, None)
        angle_section.append(t26)

        t27 = (KEY_SUPTDSEC_PM_ZPY, KEY_DISP_SUPTDSEC_PM_ZPY, TYPE_TEXTBOX, None)
        angle_section.append(t27)

        t28 = (None, None, TYPE_BREAK, None)
        angle_section.append(t28)

        t36 = (None, None, TYPE_ENTER, None)
        angle_section.append(t36)

        t29 = (KEY_SUPTDSEC_SOURCE, KEY_DISP_SUPTDSEC_SOURCE, TYPE_TEXTBOX, None)
        angle_section.append(t29)

        t30 = (None, None, TYPE_ENTER, None)
        angle_section.append(t30)

        t31 = (KEY_SUPTDSEC_POISSON_RATIO, KEY_DISP_SUPTDSEC_POISSON_RATIO, TYPE_TEXTBOX, None)
        angle_section.append(t31)

        t32 = (KEY_SUPTDSEC_THERMAL_EXP, KEY_DISP_SUPTDSEC_THERMAL_EXP, TYPE_TEXTBOX, None)
        angle_section.append(t32)

        t33 = (KEY_IMAGE, None, TYPE_IMAGE, None, None)
        angle_section.append(t33)

        return angle_section

    @staticmethod
    def bolt_values():

        "In design preference, it shows other properties of bolt used "


        bolt = []

        t1 = (KEY_DP_BOLT_TYPE, KEY_DISP_TYP, TYPE_COMBOBOX, ['Pretensioned', 'Non-pretensioned'])
        bolt.append(t1)

        t2 = (KEY_DP_BOLT_HOLE_TYPE, KEY_DISP_DP_BOLT_HOLE_TYPE, TYPE_COMBOBOX, ['Standard', 'Over-sized'])
        bolt.append(t2)

        t3 = (KEY_DP_BOLT_MATERIAL_G_O, KEY_DISP_DP_BOLT_MATERIAL_G_O, TYPE_TEXTBOX, '410')
        bolt.append(t3)

        t4 = (None, None, TYPE_ENTER, None)
        bolt.append(t4)

        t5 = (None, KEY_DISP_DP_BOLT_DESIGN_PARA, TYPE_TITLE, None)
        bolt.append(t5)

        t6 = (KEY_DP_BOLT_SLIP_FACTOR, KEY_DISP_DP_BOLT_SLIP_FACTOR, TYPE_COMBOBOX, ['0.2', '0.5', '0.1', '0.25', '0.3',
                                                                                     '0.33', '0.48', '0.52', '0.55'])
        bolt.append(t6)

        t7 = (None, None, TYPE_ENTER, None)
        bolt.append(t7)

        t8 = (None, "NOTE : If slip is permitted under the design load, design the bolt as"
                    "<br>a bearing bolt and select corresponding bolt grade.", TYPE_NOTE, None)
        bolt.append(t8)

        t9 = ["textBrowser", "", TYPE_TEXT_BROWSER, BOLT_DESCRIPTION]
        bolt.append(t9)

        return bolt

    @staticmethod
    def weld_values():

        "In design preference, it shows other properties of weld used "


        weld = []

        t1 = (KEY_DP_WELD_FAB, KEY_DISP_DP_WELD_FAB, TYPE_COMBOBOX, KEY_DP_WELD_FAB_VALUES)
        weld.append(t1)

        t2 = (KEY_DP_WELD_MATERIAL_G_O, KEY_DISP_DP_WELD_MATERIAL_G_O, TYPE_TEXTBOX, '410')
        weld.append(t2)

        t3 = ["textBrowser", "", TYPE_TEXT_BROWSER, WELD_DESCRIPTION]
        weld.append(t3)

        return weld

    @staticmethod
    def detailing_values():
        detailing = []

        t1 = (KEY_DP_DETAILING_EDGE_TYPE, KEY_DISP_DP_DETAILING_EDGE_TYPE, TYPE_COMBOBOX, [
            'a - Sheared or hand flame cut', 'b - Rolled, machine-flame cut, sawn and planed'])
        detailing.append(t1)

        t2 = (KEY_DP_DETAILING_GAP, KEY_DISP_DP_DETAILING_GAP, TYPE_TEXTBOX, '10')
        detailing.append(t2)

        t3 = (KEY_DP_DETAILING_CORROSIVE_INFLUENCES, KEY_DISP_DP_DETAILING_CORROSIVE_INFLUENCES, TYPE_COMBOBOX,
              ['No', 'Yes'])
        detailing.append(t3)

        t4 = ["textBrowser", "", TYPE_TEXT_BROWSER, DETAILING_DESCRIPTION]
        detailing.append(t4)

        return detailing

    @staticmethod
    def design_values():

        design = []

        t1 = (KEY_DP_DESIGN_METHOD, KEY_DISP_DP_DESIGN_METHOD, TYPE_COMBOBOX, ['Limit State Design',
                                                                               'Limit State (Capacity based) Design',
                                                                               'Working Stress Design'])
        design.append(t1)

        return design

    def input_values(self, existingvalues={}):

        '''
        Fuction to return a list of tuples to be displayed as the UI.(Input Dock)
        '''

        # @author: Amir, Umair
        self.module = KEY_DISP_TENSION_BOLTED

        options_list = []

        if KEY_LOCATION in existingvalues:
            existingvalue_key_location = existingvalues[KEY_LOCATION]
        else:
            existingvalue_key_location = ''

        if KEY_SEC_PROFILE in existingvalues:
            existingvalue_key_sec_profile = existingvalues[KEY_SEC_PROFILE]
        else:
            existingvalue_key_sec_profile = ''

        if KEY_SECSIZE in existingvalues:
            existingvalue_key_sec_size = existingvalues[KEY_SECSIZE]
        else:
            existingvalue_key_sec_size = ''

        if KEY_MATERIAL in existingvalues:
            existingvalue_key_mtrl = existingvalues[KEY_MATERIAL]
        else:
            existingvalue_key_mtrl = ''

        if KEY_LENGTH in existingvalues:
            existingvalue_key_length = existingvalues[KEY_LENGTH]
        else:
            existingvalue_key_length = ''

        if KEY_AXIAL in existingvalues:
            existingvalue_key_axial = existingvalues[KEY_AXIAL]
        else:
            existingvalue_key_axial = ''

        if KEY_D in existingvalues:
            existingvalue_key_d = existingvalues[KEY_D]
        else:
            existingvalue_key_d = ''

        if KEY_TYP in existingvalues:
            existingvalue_key_typ = existingvalues[KEY_TYP]
        else:
            existingvalue_key_typ = ''

        if KEY_GRD in existingvalues:
            existingvalue_key_grd = existingvalues[KEY_GRD]
        else:
            existingvalue_key_grd = ''

        # if KEY_PLATETHK in existingvalues:
        #     existingvalue_key_platethk = existingvalues[KEY_PLATETHK]
        # else:
        #     existingvalue_key_platethk = ''

        t16 = (KEY_MODULE, KEY_DISP_TENSION_BOLTED, TYPE_MODULE, None, None)
        options_list.append(t16)

        t1 = (None, DISP_TITLE_CM, TYPE_TITLE, None, None)
        options_list.append(t1)

        t2 = (KEY_SEC_PROFILE, KEY_DISP_SEC_PROFILE, TYPE_COMBOBOX, existingvalue_key_sec_profile, VALUES_SEC_PROFILE_2)
        options_list.append(t2)

        t15 = (KEY_IMAGE, None, TYPE_IMAGE, None, "./ResourceFiles/images/fin_cf_bw.png")
        options_list.append(t15)

        t3 = (KEY_LOCATION, KEY_DISP_LOCATION, TYPE_COMBOBOX, existingvalue_key_location, VALUES_LOCATION_1)
        options_list.append(t3)

        t4 = (KEY_SECSIZE, KEY_DISP_SECSIZE, TYPE_COMBOBOX_CUSTOMIZED, existingvalue_key_sec_size, ['All','Customized'])
        options_list.append(t4)

        t5 = (KEY_MATERIAL, KEY_DISP_MATERIAL, TYPE_COMBOBOX, existingvalue_key_mtrl, VALUES_MATERIAL)
        options_list.append(t5)

        t5 = (KEY_LENGTH, KEY_DISP_LENGTH, TYPE_TEXTBOX, existingvalue_key_length, None)
        options_list.append(t5)

        t6 = (None, DISP_TITLE_FSL, TYPE_TITLE, None, None)
        options_list.append(t6)

        t7 = (KEY_AXIAL, KEY_DISP_AXIAL, TYPE_TEXTBOX, existingvalue_key_axial, None)
        options_list.append(t7)

        t8 = (None, DISP_TITLE_BOLT, TYPE_TITLE, None, None)
        options_list.append(t8)

        t10 = (KEY_D, KEY_DISP_D, TYPE_COMBOBOX_CUSTOMIZED, existingvalue_key_d, VALUES_D)
        options_list.append(t10)

        t11 = (KEY_TYP, KEY_DISP_TYP, TYPE_COMBOBOX, existingvalue_key_typ, VALUES_TYP)
        options_list.append(t11)

        t12 = (KEY_GRD, KEY_DISP_GRD, TYPE_COMBOBOX_CUSTOMIZED, existingvalue_key_grd, VALUES_GRD)
        options_list.append(t12)

        return options_list

    def spacing(self, status):

        spacing = []

        t9 = (KEY_OUT_PITCH, KEY_OUT_DISP_PITCH, TYPE_TEXTBOX, self.plate.pitch_provided if status else '')
        spacing.append(t9)

        t10 = (KEY_OUT_END_DIST, KEY_OUT_DISP_END_DIST, TYPE_TEXTBOX, self.plate.end_dist_provided if status else '')
        spacing.append(t10)

        t11 = (KEY_OUT_GAUGE, KEY_OUT_DISP_GAUGE, TYPE_TEXTBOX, self.plate.gauge_provided if status else '')
        spacing.append(t11)

        t12 = (KEY_OUT_EDGE_DIST, KEY_OUT_DISP_EDGE_DIST, TYPE_TEXTBOX, self.plate.edge_dist_provided if status else '')
        spacing.append(t12)

        return spacing

    def output_values(self, flag):
        '''
        Fuction to return a list of tuples to be displayed as the UI.(Output Dock)
        '''

        # @author: Umair

        out_list = []

        t1 = (None, DISP_TITLE_TENSION_SECTION, TYPE_TITLE, None)
        out_list.append(t1)

        t2 = (KEY_DESIGNATION, KEY_DISP_DESIGNATION, TYPE_TEXTBOX,
              self.section_size_1.designation if flag else '')
        out_list.append(t2)

        t3 = (KEY_TENSION_YIELDCAPACITY, KEY_DISP_TENSION_YIELDCAPACITY, TYPE_TEXTBOX, round((self.section_size_1.tension_yielding_capacity/1000),2) if flag else '')
        out_list.append(t3)

        t4 = (KEY_TENSION_RUPTURECAPACITY, KEY_DISP_TENSION_RUPTURECAPACITY, TYPE_TEXTBOX,
              round((self.section_size_1.tension_rupture_capacity/1000),2) if flag else '')
        out_list.append(t4)

        t5 = (KEY_TENSION_BLOCKSHEARCAPACITY, KEY_DISP_TENSION_BLOCKSHEARCAPACITY, TYPE_TEXTBOX,
              round((self.section_size_1.block_shear_capacity_axial/1000),2) if flag else '')
        out_list.append(t5)

        t6 = (KEY_TENSION_CAPACITY, KEY_DISP_TENSION_CAPACITY, TYPE_TEXTBOX,
              round((self.section_size_1.tension_capacity/1000),2) if flag else '')
        out_list.append(t6)

        t6 = (KEY_SLENDER, KEY_DISP_SLENDER, TYPE_TEXTBOX,
              self.section_size_1.slenderness if flag else '')
        out_list.append(t6)

        t7 = (KEY_EFFICIENCY, KEY_DISP_EFFICIENCY, TYPE_TEXTBOX,
               self.efficiency if flag else '')
        out_list.append(t7)

        t8 = (None, DISP_TITLE_BOLT_CAPACITY, TYPE_TITLE, None)
        out_list.append(t8)

        t9 = (KEY_OUT_D_PROVIDED, KEY_OUT_DISP_D_PROVIDED, TYPE_TEXTBOX, self.bolt.bolt_diameter_provided if flag else '')
        out_list.append(t9)

        t10 = (KEY_OUT_GRD_PROVIDED, KEY_OUT_DISP_GRD_PROVIDED, TYPE_TEXTBOX, self.bolt.bolt_grade_provided if flag else '')

        out_list.append(t10)

        t11 = (KEY_OUT_BOLT_SHEAR, KEY_OUT_DISP_BOLT_SHEAR, TYPE_TEXTBOX,  round(self.bolt.bolt_shear_capacity/1000,2) if flag else '')
        out_list.append(t11)

        bolt_bearing_capacity_disp = ''
        if flag is True:
            if self.bolt.bolt_bearing_capacity is not VALUE_NOT_APPLICABLE:
                bolt_bearing_capacity_disp = round(self.bolt.bolt_bearing_capacity / 1000, 2)
                pass
            else:
                bolt_bearing_capacity_disp = self.bolt.bolt_bearing_capacity

        t5 = (KEY_OUT_BOLT_BEARING, KEY_OUT_DISP_BOLT_BEARING, TYPE_TEXTBOX, bolt_bearing_capacity_disp if flag else '')
        out_list.append(t5)

        t13 = (KEY_OUT_BOLT_CAPACITY, KEY_OUT_DISP_BOLT_CAPACITY, TYPE_TEXTBOX, round(self.bolt.bolt_capacity/1000,2) if flag else '')
        out_list.append(t13)

        t14 = (KEY_OUT_BOLT_FORCE, KEY_OUT_DISP_BOLT_FORCE, TYPE_TEXTBOX, round(self.plate.bolt_force / 1000, 2) if flag else '')
        out_list.append(t14)

        t15 = (KEY_OUT_BOLT_LINE, KEY_OUT_DISP_BOLT_LINE, TYPE_TEXTBOX, self.plate.bolt_line if flag else '')
        out_list.append(t15)

        t16 = (KEY_OUT_BOLTS_ONE_LINE, KEY_OUT_DISP_BOLTS_ONE_LINE, TYPE_TEXTBOX, self.plate.bolts_one_line if flag else '')
        out_list.append(t16)

        t17 = (KEY_OUT_SPACING, KEY_OUT_DISP_SPACING, TYPE_OUT_BUTTON, ['Spacing Details', self.spacing])
        out_list.append(t17)

        t18 = (None, DISP_TITLE_PLATE, TYPE_TITLE, None)
        out_list.append(t18)

        t19 = (KEY_OUT_PLATETHK, KEY_OUT_DISP_PLATETHK, TYPE_TEXTBOX, self.plate.thickness_provided if flag else '')
        out_list.append(t19)

        t20 = (KEY_OUT_PLATE_HEIGHT, KEY_OUT_DISP_PLATE_HEIGHT, TYPE_TEXTBOX, self.plate.height if flag else '')
        out_list.append(t20)

        t21 = (KEY_OUT_PLATE_LENGTH, KEY_OUT_DISP_PLATE_LENGTH, TYPE_TEXTBOX, self.plate.length if flag else '')
        out_list.append(t21)

        return out_list

    # def loadDesign_inputs(self, window, op_list, data, new):
    #     fileName, _ = QFileDialog.getOpenFileName(window, "Open Design", os.path.join(str(' '), ''), "InputFiles(*.osi)")
    #     if not fileName:
    #         return
    #     try:
    #         in_file = str(fileName)
    #         with open(in_file, 'r') as fileObject:
    #             uiObj = yaml.load(fileObject)
    #         module = uiObj[KEY_MODULE]
    #
    #         if module == KEY_DISP_FINPLATE:
    #             self.setDictToUserInputs(window, uiObj, op_list, data, new)
    #         else:
    #             QMessageBox.information(window, "Information",
    #                                 "Please load the appropriate Input")
    #
    #             return
    #     except IOError:
    #         QMessageBox.information(window, "Unable to open file",
    #                                 "There was an error opening \"%s\"" % fileName)
    #         return
    #
    #     # Function for loading inputs from a file to Ui
    #
    # '''
    # @author: Umair
    # '''
    #
    # def setDictToUserInputs(self, uiObj, op_list, data, new):
    #     for op in op_list:
    #         key_str = op[0]
    #         key = self.dockWidgetContents.findChild(QtWidgets.QWidget, key_str)
    #         if op[2] == TYPE_COMBOBOX:
    #             index = key.findText(uiObj[key_str], QtCore.Qt.MatchFixedString)
    #             if index >= 0:
    #                 key.setCurrentIndex(index)
    #         elif op[2] == TYPE_TEXTBOX:
    #             key.setText(uiObj[key_str])
    #         elif op[2] == TYPE_COMBOBOX_CUSTOMIZED:
    #             for n in new:
    #                 if n[0] == key_str:
    #                     if uiObj[key_str] != n[1]():
    #                         data[key_str + "_customized"] = uiObj[key_str]
    #                         key.setCurrentIndex(1)
    #                     else:
    #                         pass
    #         else:
    #             pass
    # def func_for_validation(self, window, design_dictionary):
    #     self.design_status = False
    #     flag = False
    #     flag1 = False
    #     option_list = self.input_values(self)
    #     missing_fields_list = []
    #     for option in option_list:
    #         if option[2] == TYPE_TEXTBOX:
    #             if design_dictionary[option[0]] == '':
    #                 missing_fields_list.append(option[1])
    #         elif option[2] == TYPE_COMBOBOX and option[0] != KEY_CONN:
    #             val = option[4]
    #             if design_dictionary[option[0]] == val[0]:
    #                 missing_fields_list.append(option[1])
    #         elif option[2] == TYPE_COMBOBOX_CUSTOMIZED:
    #             if design_dictionary[option[0]] == []:
    #                 missing_fields_list.append(option[1])
    #         # elif option[2] == TYPE_MODULE:
    #         #     if design_dictionary[option[0]] == "Fin Plate":
    #
    #     # if design_dictionary[KEY_CONN] == 'Beam-Beam':
    #     #     primary = design_dictionary[KEY_SUPTNGSEC]
    #     #     secondary = design_dictionary[KEY_SUPTDSEC]
    #     #     conn = sqlite3.connect(PATH_TO_DATABASE)
    #     #     cursor = conn.execute("SELECT D FROM BEAMS WHERE Designation = ( ? ) ", (primary,))
    #     #     lst = []
    #     #     rows = cursor.fetchall()
    #     #     for row in rows:
    #     #         lst.append(row)
    #     #     p_val = lst[0][0]
    #     #     cursor2 = conn.execute("SELECT D FROM BEAMS WHERE Designation = ( ? )", (secondary,))
    #     #     lst1 = []
    #     #     rows1 = cursor2.fetchall()
    #     #     for row1 in rows1:
    #     #         lst1.append(row1)
    #     #     s_val = lst1[0][0]
    #     #     if p_val <= s_val:
    #     #         QMessageBox.about(window, 'Information',
    #     #                           "Secondary beam depth is higher than clear depth of primary beam web "
    #     #                           "(No provision in Osdag till now)")
    #     #     else:
    #     #         flag1 = True
    #     # else:
    #     #     flag1 = True
    #
    #     if len(missing_fields_list) > 0:
    #         QMessageBox.information(window, "Information",
    #                                 self.generate_missing_fields_error_string(self, missing_fields_list))
    #         # flag = False
    #     else:
    #         flag = True
    #
    #     if flag and flag1:
    #         self.set_input_values(self, design_dictionary)
    #     else:
    #         pass

    def func_for_validation(self, window, design_dictionary):

        "check valid inputs and empty inputs in input dock"

        self.design_status = False

        flag = False
        option_list = self.input_values(self)
        missing_fields_list = []
        for option in option_list:
            if option[2] == TYPE_TEXTBOX:
                if design_dictionary[option[0]] == '':
                    missing_fields_list.append(option[1])
            elif option[2] == TYPE_COMBOBOX and option[0] not in [KEY_SEC_PROFILE, KEY_LOCATION, KEY_END1, KEY_END2]:
                val = option[4]
                if design_dictionary[option[0]] == val[0]:
                    missing_fields_list.append(option[1])

        if len(missing_fields_list) > 0:
            QMessageBox.information(window, "Information",
                                    self.generate_missing_fields_error_string(self, missing_fields_list))
            # flag = False
        else:
            flag = True

        if flag:
            self.set_input_values(self, design_dictionary)
            # print(design_dictionary)
        else:
            pass



    def generate_missing_fields_error_string(self, missing_fields_list):
        """
        Args:
            missing_fields_list: list of fields that are not selected or entered
        Returns:
            error string that has to be displayed
        """
        # The base string which should be displayed
        information = "Please input the following required field"
        if len(missing_fields_list) > 1:
            # Adds 's' to the above sentence if there are multiple missing input fields
            information += "s"
        information += ": "
        # Loops through the list of the missing fields and adds each field to the above sentence with a comma

        for item in missing_fields_list:
            information = information + item + ", "

        # Removes the last comma
        information = information[:-2]
        information += "."

        return information

    def warn_text(self):
      
        """
        Function to give logger warning when any old value is selected from Column and Beams table.
        """

        # @author Arsil Zunzunia
        global logger
        red_list = red_list_function()
        if self.supported_section.designation in red_list or self.supporting_section.designation in red_list:
            logger.warning(
                " : You are using a section (in red color) that is not available in latest version of IS 808")
            logger.info(
                " : You are using a section (in red color) that is not available in latest version of IS 808")

    def set_input_values(self, design_dictionary):

        "initialisation of components required to design a tension member along with connection"

        super(Tension_bolted,self).set_input_values(self, design_dictionary)
        self.module = design_dictionary[KEY_MODULE]
        self.sizelist = design_dictionary[KEY_SECSIZE]
        self.sec_profile = design_dictionary[KEY_SEC_PROFILE]
        self.loc = design_dictionary[KEY_LOCATION]
        self.plate_thickness = [3,4,6,8,10,12,16,20,24,28,30,32,36,40]
        # print(self.sizelist)
        self.length = float(design_dictionary[KEY_LENGTH])
        # print(self.bolt)
        self.load = Load(shear_force=None, axial_force=design_dictionary.get(KEY_AXIAL))
        self.efficiency = 0.0

        self.plate = Plate(thickness=self.plate_thickness,
                           material_grade=design_dictionary[KEY_MATERIAL])

        self.bolt = Bolt(grade=design_dictionary[KEY_GRD], diameter=design_dictionary[KEY_D],
                         bolt_type=design_dictionary[KEY_TYP],
                         bolt_hole_type=design_dictionary[KEY_DP_BOLT_HOLE_TYPE],
                         material_grade=design_dictionary[KEY_MATERIAL],
                         edge_type=design_dictionary[KEY_DP_DETAILING_EDGE_TYPE],
                         mu_f=design_dictionary.get(KEY_DP_BOLT_SLIP_FACTOR, None),
                         corrosive_influences=design_dictionary[KEY_DP_DETAILING_CORROSIVE_INFLUENCES])


        print("input values are set. Doing preliminary member checks")
        # self.i = 0

        self.initial_member_capacity(self,design_dictionary)


    def select_section(self, design_dictionary, selectedsize):

        "selecting components class based on the section passed "

        if design_dictionary[KEY_SEC_PROFILE] in ['Angles', 'Back to Back Angles', 'Star Angles']:
            self.section_size = Angle(designation=selectedsize, material_grade=design_dictionary[KEY_MATERIAL])
        elif design_dictionary[KEY_SEC_PROFILE] in ['Channels', 'Back to Back Channels']:
            self.section_size = Channel(designation=selectedsize, material_grade=design_dictionary[KEY_MATERIAL])
        else:
            pass

        return self.section_size

    def max_force_length(self, design_dictionary):

        "calculated max force and length based on the maximum section size avaialble for diff section type"

        if design_dictionary[KEY_SEC_PROFILE] == 'Angles':
            # print (Angle)
            self.section_size_max = Angle(designation = "200 200 X 25", material_grade=design_dictionary[KEY_MATERIAL])
            self.section_size_max.tension_member_yielding(A_g = (self.section_size_max.area) , F_y = self.section_size_max.fy)
            self.max_member_force = self.section_size_max.tension_yielding_capacity
            self.section_size_max.min_rad_gyration_calc(key = design_dictionary[KEY_SEC_PROFILE],subkey = design_dictionary[KEY_LOCATION],mom_inertia_y = 0.0 ,mom_inertia_z = 0.0 ,rad_y = self.section_size_max.rad_of_gy_y , rad_z = self.section_size_max.rad_of_gy_z, rad_u =self.section_size_max.rad_of_gy_u, rad_v=self.section_size_max.rad_of_gy_v, area = self.section_size_max.area,Cg_1= 0.0,Cg_2= 0.0,thickness=0.0)
            self.max_length = 400 * self.section_size_max.min_radius_gyration

        elif design_dictionary[KEY_SEC_PROFILE] in ['Back to Back Angles', 'Star Angles']:
            self.section_size_max = Angle(designation="200 200 X 25", material_grade=design_dictionary[KEY_MATERIAL])
            self.section_size_max.tension_member_yielding(A_g=(self.section_size_max.area),
                                                          F_y=self.section_size_max.fy)
            self.max_member_force = self.section_size_max.tension_yielding_capacity * 2
            self.section_size_max.min_rad_gyration_calc(key=design_dictionary[KEY_SEC_PROFILE],subkey = design_dictionary[KEY_LOCATION],
                                                        mom_inertia_y=self.section_size_max.mom_inertia_y,
                                                        mom_inertia_z=self.section_size_max.mom_inertia_z,
                                                        rad_y=self.section_size_max.rad_of_gy_y,
                                                        rad_z=self.section_size_max.rad_of_gy_z, rad_u =self.section_size_max.rad_of_gy_u, rad_v=self.section_size_max.rad_of_gy_v,
                                                        area=self.section_size_max.area, Cg_1=self.section_size_max.Cy,Cg_2=self.section_size_max.Cz,
                                                        thickness=0.0)
            self.max_length = 400 * self.section_size_max.min_radius_gyration



        elif design_dictionary[KEY_SEC_PROFILE] == 'Channels':
            self.section_size_max = Channel(designation="MCP 400", material_grade=design_dictionary[KEY_MATERIAL])
            self.section_size_max.tension_member_yielding(A_g = (self.section_size_max.area) , F_y = self.section_size_max.fy)
            self.max_member_force = self.section_size_max.tension_yielding_capacity
            self.section_size_max.min_rad_gyration_calc(key = design_dictionary[KEY_SEC_PROFILE],subkey = design_dictionary[KEY_LOCATION],mom_inertia_y = self.section_size_max.mom_inertia_y,mom_inertia_z = self.section_size_max.mom_inertia_z,rad_y = self.section_size_max.rad_of_gy_y , rad_z = self.section_size_max.rad_of_gy_z,area = self.section_size_max.area,Cg_1 = self.section_size_max.Cy, Cg_2=0.0,thickness=0.0)
            self.max_length = 400 * self.section_size_max.min_radius_gyration

        elif design_dictionary[KEY_SEC_PROFILE] ==  'Back to Back Channels':
            self.section_size_max = Channel(designation="MCP 400", material_grade=design_dictionary[KEY_MATERIAL])
            self.section_size_max.tension_member_yielding(A_g = (self.section_size_max.area) , F_y = self.section_size_max.fy)
            self.max_member_force  = 2 * self.section_size_max.tension_yielding_capacity
            self.section_size_max.min_rad_gyration_calc(key = design_dictionary[KEY_SEC_PROFILE],subkey = design_dictionary[KEY_LOCATION],mom_inertia_y = self.section_size_max.mom_inertia_y,mom_inertia_z = self.section_size_max.mom_inertia_z,rad_y = self.section_size_max.rad_of_gy_y , rad_z = self.section_size_max.rad_of_gy_z,area = self.section_size_max.area,Cg_1 = self.section_size_max.Cy, Cg_2=0.0,thickness=0.0)
            self.max_length = 400 * self.section_size_max.min_radius_gyration

        return self.max_member_force,self.max_length


    def initial_member_capacity(self,design_dictionary,previous_size = None):

        "selection of member based on the yield capacity"

        min_yield = 0

        [max_force,length] = self.max_force_length(self, design_dictionary)

        "Loop checking each member from sizelist based on yield capacity"

        for selectedsize in self.sizelist:
            # print(selectedsize)
            self.section_size = self.select_section(self,design_dictionary,selectedsize)
            bolt_diameter_min= min(self.bolt.bolt_diameter)

            self.edge_dist_min = IS800_2007.cl_10_2_4_2_min_edge_end_dist(bolt_diameter_min,
                                                                          design_dictionary[KEY_DP_BOLT_HOLE_TYPE],
                                                                          design_dictionary[KEY_DP_DETAILING_EDGE_TYPE])

            self.edge_dist_min_round = round_up(self.edge_dist_min, 5)
            self.pitch_round = round_up((2.5*bolt_diameter_min), 5)

            "selection of minimum member size required based on the miniumum size of bolt  in bolt diameter list "

            if design_dictionary[KEY_LOCATION] == "Long Leg":
               if self.section_size.max_leg < self.section_size.root_radius + self.section_size.thickness + (2 *self.edge_dist_min_round):
                   continue
            elif design_dictionary[KEY_LOCATION] == 'Short Leg':
                if self.section_size.min_leg < self.section_size.root_radius + self.section_size.thickness + (2 * self.edge_dist_min_round ):
                    continue
            if design_dictionary[KEY_SEC_PROFILE] =='Channels':
                self.max_plate_height = self.section_size.max_plate_height()
                if self.max_plate_height < (self.pitch_round) + (2 * self.edge_dist_min_round):
                    continue
                else:
                    self.cross_area = self.section_size.area

            elif design_dictionary[KEY_SEC_PROFILE] == 'Back to Back Channels':
                self.max_plate_height = self.section_size.max_plate_height()
                if self.max_plate_height < (self.pitch_round) + (2 * self.edge_dist_min_round):
                    continue
                else:
                    self.cross_area = self.section_size.area * 2

            elif design_dictionary[KEY_SEC_PROFILE] =='Angles':
                self.cross_area = self.section_size.area

            else:
                self.cross_area = self.section_size.area * 2

            "excluding previous section size which failed in rupture and selecting higher section based on the cross section area "

            if previous_size != None:
                self.section_size_prev = self.select_section(self, design_dictionary, previous_size)
                if design_dictionary[KEY_SEC_PROFILE] in ['Channels','Angles']:
                    self.cross_area_prev = self.section_size_prev.area
                elif design_dictionary[KEY_SEC_PROFILE] in ['Back to Back Channels','Star Angles','Back to Back Angles']:
                    self.cross_area_prev = self.section_size_prev.area * 2
                else:
                    pass
            else:
                self.cross_area_prev = 0


            if self.cross_area > self.cross_area_prev or previous_size == None:
                self.section_size.tension_member_yielding(A_g = self.cross_area , F_y =self.section_size.fy)
                self.K = 1.0
                # print(self.section_size.rad_of_gy_z)
                if design_dictionary[KEY_SEC_PROFILE] in ['Angles','Star Angles','Back to Back Angles']:
                    # print(selectedsize)
                    self.section_size.min_rad_gyration_calc(key=design_dictionary[KEY_SEC_PROFILE],subkey = design_dictionary[KEY_LOCATION],
                                                                mom_inertia_y=self.section_size.mom_inertia_y,
                                                                mom_inertia_z=self.section_size.mom_inertia_z,
                                                            rad_y=self.section_size.rad_of_gy_y,rad_z=self.section_size.rad_of_gy_z, rad_u =self.section_size.rad_of_gy_u, rad_v=self.section_size.rad_of_gy_v,
                                                                area=self.section_size.area,
                                                                Cg_1=self.section_size.Cy, Cg_2=self.section_size.Cz,thickness=0.0)
                else:
                    self.section_size.min_rad_gyration_calc(key=design_dictionary[KEY_SEC_PROFILE],
                                                            subkey=design_dictionary[KEY_LOCATION],
                                                            mom_inertia_y=self.section_size.mom_inertia_y,
                                                            mom_inertia_z=self.section_size.mom_inertia_z,
                                                            rad_y=self.section_size.rad_of_gy_y,
                                                            rad_z=self.section_size.rad_of_gy_z,
                                                            area=self.section_size.area,
                                                            Cg_1=self.section_size.Cy, Cg_2=0,
                                                            thickness=0.0)
                # print(design_dictionary[KEY_SEC_PROFILE], design_dictionary[KEY_LOCATION], self.section_size.min_radius_gyration)
                self.section_size.design_check_for_slenderness(K=self.K, L=design_dictionary[KEY_LENGTH],r=self.section_size.min_radius_gyration)
                    # print(self.section_size.tension_yielding_capacity)

                "condition for yield and slenderness check "
                member_design = False

                if (self.section_size.tension_yielding_capacity >= self.load.axial_force*1000) and self.section_size.slenderness < 400:
                    min_yield_current = self.section_size.tension_yielding_capacity
                    member_design = True
                    if min_yield == 0:
                        min_yield = min_yield_current
                        self.section_size_1 = self.select_section(self, design_dictionary, selectedsize)
                        self.section_size_1.tension_member_yielding(A_g=self.cross_area, F_y=self.section_size.fy)
                        if design_dictionary[KEY_SEC_PROFILE] in ['Angles', 'Star Angles', 'Back to Back Angles']:
                            self.section_size_1.min_rad_gyration_calc(key=design_dictionary[KEY_SEC_PROFILE],subkey = design_dictionary[KEY_LOCATION],
                                                                    mom_inertia_y=self.section_size_1.mom_inertia_y,
                                                                    mom_inertia_z=self.section_size_1.mom_inertia_z,
                                                                      rad_y=self.section_size_1.rad_of_gy_y,rad_z= self.section_size_1.rad_of_gy_z,rad_u=self.section_size_1.rad_of_gy_u,rad_v= self.section_size_1.rad_of_gy_v,
                                                                    area=self.section_size_1.area,
                                                                    Cg_1=self.section_size_1.Cy, Cg_2=self.section_size_1.Cz, thickness=0.0)
                        else:
                            self.section_size.min_rad_gyration_calc(key=design_dictionary[KEY_SEC_PROFILE],
                                                                    subkey=design_dictionary[KEY_LOCATION],
                                                                    mom_inertia_y=self.section_size.mom_inertia_y,
                                                                    mom_inertia_z=self.section_size.mom_inertia_z,
                                                                    rad_y=self.section_size.rad_of_gy_y,
                                                                    rad_z=self.section_size.rad_of_gy_z,
                                                                    area=self.section_size.area,
                                                                    Cg_1=self.section_size.Cy, Cg_2=0,
                                                                    thickness=0.0)

                        self.section_size_1.design_check_for_slenderness(K=self.K, L=design_dictionary[KEY_LENGTH],
                                                                   r=self.section_size_1.min_radius_gyration)

                    elif min_yield_current < min_yield:
                        min_yield = min_yield_current
                        self.section_size_1 = self.select_section(self, design_dictionary, selectedsize)
                        self.section_size_1.tension_member_yielding(A_g=self.cross_area, F_y=self.section_size.fy)
                        if design_dictionary[KEY_SEC_PROFILE] in ['Angles', 'Star Angles', 'Back to Back Angles']:
                            self.section_size_1.min_rad_gyration_calc(key=design_dictionary[KEY_SEC_PROFILE],
                                                                      subkey=design_dictionary[KEY_LOCATION],
                                                                      mom_inertia_y=self.section_size_1.mom_inertia_y,
                                                                      mom_inertia_z=self.section_size_1.mom_inertia_z,
                                                                      rad_y=self.section_size_1.rad_of_gy_y,
                                                                      rad_z=self.section_size_1.rad_of_gy_z,
                                                                      rad_u=self.section_size_1.rad_of_gy_u,
                                                                      rad_v=self.section_size_1.rad_of_gy_v,
                                                                      area=self.section_size_1.area,
                                                                      Cg_1=self.section_size_1.Cy,
                                                                      Cg_2=self.section_size_1.Cz, thickness=0.0)
                        else:
                            self.section_size.min_rad_gyration_calc(key=design_dictionary[KEY_SEC_PROFILE],
                                                                    subkey=design_dictionary[KEY_LOCATION],
                                                                    mom_inertia_y=self.section_size.mom_inertia_y,
                                                                    mom_inertia_z=self.section_size.mom_inertia_z,
                                                                    rad_y=self.section_size.rad_of_gy_y,
                                                                    rad_z=self.section_size.rad_of_gy_z,
                                                                    area=self.section_size.area,
                                                                    Cg_1=self.section_size.Cy, Cg_2=0,
                                                                    thickness=0.0)
                    self.section_size_1.design_check_for_slenderness(K=self.K, L=design_dictionary[KEY_LENGTH],
                                                                     r=self.section_size_1.min_radius_gyration)

                    # print(self.section_size_1.slenderness)

                    "condition to limit loop based on max force derived from max available size."

                elif (self.load.axial_force*1000 > max_force) :
                    self.design_status = False
                    logger.error(" : Tension force exceeds tension capacity of maximum available member size.")
                    logger.error(": Design is not safe. \n ")
                    logger.debug(" :=========End Of design===========")
                    break

                    "condition to limit loop based on max length derived from max available size"

                elif self.length > length:
                    self.design_status = False
                    logger.error(" : Length exceeds maximum length of maximum available member size .")
                    logger.error(": Design is not safe. \n ")
                    logger.debug(" :=========End Of design===========")
                    break

                else:
                    pass

        if member_design == False:
            logger.info(" : Tension force or Slenderness value exceeds the limit for maximum available member size.")
            logger.error(": Design is not safe. \n ")
            logger.debug(" :=========End Of design===========")

        else:
            print("pass")
            self.design_status = True
            self.select_bolt_dia(self, design_dictionary)

    def select_bolt_dia(self,design_dictionary):

        "Selection of bolt (dia) from te available list of bolts based on the spacing limits and capacity"

        print(self.section_size_1.designation)
        if design_dictionary[KEY_SEC_PROFILE] in ["Channels", 'Back to Back Channels']:
            self.min_plate_height = self.section_size_1.min_plate_height()
            self.max_plate_height = self.section_size_1.max_plate_height()
        elif design_dictionary[KEY_LOCATION] == 'Long Leg':
            self.min_plate_height = self.section_size_1.max_leg - self.section_size_1.root_radius - self.section_size_1.thickness
            self.max_plate_height = self.section_size_1.max_leg - self.section_size_1.root_radius - self.section_size_1.thickness
        elif design_dictionary[KEY_LOCATION] == 'Short Leg':
            self.min_plate_height = self.section_size_1.min_leg - self.section_size_1.root_radius - self.section_size_1.thickness
            self.max_plate_height = self.section_size_1.min_leg - self.section_size_1.root_radius - self.section_size_1.thickness


            # self.res_force = math.sqrt(self.load.shear_force ** 2 + self.load.axial_force ** 2) * 1000
        self.res_force = max((self.load.axial_force*1000),(0.3*self.section_size_1.tension_yielding_capacity))


        if design_dictionary[KEY_SEC_PROFILE] == "Channels":
            bolts_required_previous = 2
            self.thick = self.section_size_1.web_thickness
            self.plate.thickness_provided = min([i for i in self.plate_thickness if i >= self.thick])
        elif design_dictionary[KEY_SEC_PROFILE]== 'Back to Back Channels':
            bolts_required_previous = 2
            self.thick = 2 * self.section_size_1.web_thickness
            self.plate.thickness_provided = min([i for i in self.plate_thickness if i >= self.thick])
        elif design_dictionary[KEY_SEC_PROFILE]== 'Back to Back Angles':
            bolts_required_previous = 1
            self.thick = 2* self.section_size_1.thickness
            self.plate.thickness_provided = min([i for i in self.plate_thickness if i >= self.thick])
        else:
            bolts_required_previous = 1
            self.thick = self.section_size_1.thickness
            self.plate.thickness_provided = min([i for i in self.plate_thickness if i >= self.thick])


        if design_dictionary[KEY_SEC_PROFILE] in ["Channels", 'Angles', 'Star Angles']:
            self.planes = 1
        else:
            self.planes = 2

        self.bolt_conn_plates_t_fu_fy = []
        self.bolt_conn_plates_t_fu_fy.append((self.plate.thickness_provided, self.plate.fu, self.plate.fy))
        self.bolt_conn_plates_t_fu_fy.append(
            (self.thick, self.section_size_1.fu, self.section_size_1.fy))

        bolt_diameter_previous = self.bolt.bolt_diameter[-1]
        self.bolt.bolt_grade_provided = self.bolt.bolt_grade[-1]
        bolt_min = min(self.bolt.bolt_diameter)
        count = 0
        # bolts_one_line = 1
        bolt_design_status_1 = False

        for self.bolt.bolt_diameter_provided in reversed(self.bolt.bolt_diameter):
            # print(self.bolt.bolt_diameter_provided)
            self.bolt.calculate_bolt_spacing_limits(bolt_diameter_provided=self.bolt.bolt_diameter_provided,
                                                    conn_plates_t_fu_fy=self.bolt_conn_plates_t_fu_fy)

            self.bolt.calculate_bolt_capacity(bolt_diameter_provided=self.bolt.bolt_diameter_provided,
                                              bolt_grade_provided=self.bolt.bolt_grade_provided,
                                              conn_plates_t_fu_fy=self.bolt_conn_plates_t_fu_fy,
                                              n_planes=self.planes)

            if design_dictionary[KEY_SEC_PROFILE] in ["Channels", 'Back to Back Channels']:
                self.plate.get_web_plate_details(bolt_dia=self.bolt.bolt_diameter_provided,
                                                 web_plate_h_min=self.min_plate_height,
                                                 web_plate_h_max=self.max_plate_height,
                                                 bolt_capacity=self.bolt.bolt_capacity,
                                                 min_edge_dist=self.bolt.min_edge_dist_round,
                                                 min_gauge=self.bolt.min_gauge_round,
                                                 max_spacing=self.bolt.max_spacing_round,
                                                 max_edge_dist=self.bolt.max_edge_dist_round,
                                                 shear_load=0, axial_load=self.res_force, gap=self.plate.gap,
                                                 shear_ecc=False,min_bolts_one_line=2,min_bolt_line=2)
            else:
                if design_dictionary[KEY_SEC_PROFILE] == "Star Angles":
                    self.plate.get_web_plate_details(bolt_dia=self.bolt.bolt_diameter_provided,
                                                     web_plate_h_min=self.min_plate_height,
                                                     web_plate_h_max=self.max_plate_height,
                                                     bolt_capacity=self.bolt.bolt_capacity,
                                                     min_edge_dist=self.bolt.min_edge_dist_round,
                                                     min_gauge=self.bolt.min_gauge_round,
                                                     max_spacing=self.bolt.max_spacing_round,
                                                     max_edge_dist=self.bolt.max_edge_dist_round,
                                                     shear_load=0, axial_load=self.res_force/2,
                                                     gap=self.plate.gap,
                                                     shear_ecc=False, min_bolts_one_line=1,min_bolt_line=2)
                else:
                    self.plate.get_web_plate_details(bolt_dia=self.bolt.bolt_diameter_provided,
                                                     web_plate_h_min=self.min_plate_height,
                                                     web_plate_h_max=self.max_plate_height,
                                                     bolt_capacity=self.bolt.bolt_capacity,
                                                     min_edge_dist=self.bolt.min_edge_dist_round,
                                                     min_gauge=self.bolt.min_gauge_round,
                                                     max_spacing=self.bolt.max_spacing_round,
                                                     max_edge_dist=self.bolt.max_edge_dist_round,
                                                     shear_load=0, axial_load=self.res_force,
                                                     gap=self.plate.gap,
                                                     shear_ecc=False, min_bolts_one_line=1, min_bolt_line=2)


            if self.plate.design_status is True:
                if self.plate.bolts_required > bolts_required_previous and count >= 1:
                    self.bolt.bolt_diameter_provided = bolt_diameter_previous
                    self.plate.bolts_required = bolts_required_previous
                    self.plate.bolt_force = bolt_force_previous
                    bolt_design_status_1 = self.plate.design_status
                    break
                bolts_required_previous = self.plate.bolts_required
                bolt_diameter_previous = self.bolt.bolt_diameter_provided
                bolt_force_previous = self.plate.bolt_force

                count += 1
                bolt_design_status_1 = self.plate.design_status
            else:
                pass
        bolt_capacity_req = self.bolt.bolt_capacity

        if self.plate.design_status == False and bolt_design_status_1 !=True:
            self.design_status = False
            # logger.error(self.plate.reason)
        else:
            self.bolt.bolt_diameter_provided = bolt_diameter_previous
            self.plate.bolts_required = bolts_required_previous
            self.plate.bolt_force = bolt_force_previous


        if bolt_design_status_1 is True:
            self.design_status = True
            self.get_bolt_grade(self, design_dictionary)

        else:
            self.design_status = False
            logger.error(self.plate.reason)
            logger.error(": Design is not safe. \n ")
            logger.debug(" :=========End Of design===========")



    def get_bolt_grade(self,design_dictionary):

        "Selection of bolt (grade) from te available list of bolts based on the spacing limits and capacity"


        bolt_grade_previous = self.bolt.bolt_grade[-1]
        bolts_required_previous = self.plate.bolts_required
        # if design_dictionary[KEY_SEC_PROFILE] in ["Channels", 'Back to Back Channels']:
        #     self.thick = self.section_size_1.web_thickness
        #     self.plate.thickness_provided = min([i for i in self.plate_thickness if i >= self.thick])
        # else:
        #     self.thick = self.section_size_1.thickness
        #     self.plate.thickness_provided = min([i for i in self.plate_thickness if i >= self.thick])

        self.bolt_conn_plates_t_fu_fy = []
        self.bolt_conn_plates_t_fu_fy.append((self.plate.thickness_provided, self.plate.fu, self.plate.fy))
        self.bolt_conn_plates_t_fu_fy.append(
            (self.thick, self.section_size_1.fu, self.section_size_1.fy))

        for self.bolt.bolt_grade_provided in reversed(self.bolt.bolt_grade):
            count = 1
            self.bolt.calculate_bolt_spacing_limits(bolt_diameter_provided=self.bolt.bolt_diameter_provided,
                                                    conn_plates_t_fu_fy=self.bolt_conn_plates_t_fu_fy)

            self.bolt.calculate_bolt_capacity(bolt_diameter_provided=self.bolt.bolt_diameter_provided,
                                              bolt_grade_provided=self.bolt.bolt_grade_provided,
                                              conn_plates_t_fu_fy=self.bolt_conn_plates_t_fu_fy,
                                              n_planes=self.planes)

            # print(self.bolt.bolt_grade_provided, self.bolt.bolt_capacity, self.plate.bolt_force)

            bolt_capacity_reduced = self.plate.get_bolt_red(self.plate.bolts_one_line,
                                                            self.plate.gauge_provided, self.plate.bolt_line,
                                                            self.plate.pitch_provided,self.bolt.bolt_capacity,
                                                            self.bolt.bolt_diameter_provided)
            if bolt_capacity_reduced < self.plate.bolt_force and count >= 1:
                self.bolt.bolt_grade_provided = bolt_grade_previous
                break
            bolts_required_previous = self.plate.bolts_required
            bolt_grade_previous = self.bolt.bolt_grade_provided
            count += 1

        self.bolt.calculate_bolt_spacing_limits(bolt_diameter_provided=self.bolt.bolt_diameter_provided,
                                                conn_plates_t_fu_fy=self.bolt_conn_plates_t_fu_fy)

        self.bolt.calculate_bolt_capacity(bolt_diameter_provided=self.bolt.bolt_diameter_provided,
                                          bolt_grade_provided=self.bolt.bolt_grade_provided,
                                          conn_plates_t_fu_fy=self.bolt_conn_plates_t_fu_fy,
                                          n_planes=self.planes)

        if design_dictionary[KEY_SEC_PROFILE] in ["Channels", 'Back to Back Channels']:
            self.plate.get_web_plate_details(bolt_dia=self.bolt.bolt_diameter_provided,
                                             web_plate_h_min=self.min_plate_height,
                                             web_plate_h_max=self.max_plate_height,
                                             bolt_capacity=self.bolt.bolt_capacity,
                                             min_edge_dist=self.bolt.min_edge_dist_round,
                                             min_gauge=self.bolt.min_gauge_round,
                                             max_spacing=self.bolt.max_spacing_round,
                                             max_edge_dist=self.bolt.max_edge_dist_round,
                                             shear_load=0, axial_load=self.res_force, gap=self.plate.gap,
                                             shear_ecc=False, min_bolts_one_line=2,min_bolt_line=2)
        else:
            if design_dictionary[KEY_SEC_PROFILE] == "Star Angles":
                self.plate.get_web_plate_details(bolt_dia=self.bolt.bolt_diameter_provided,
                                                 web_plate_h_min=self.min_plate_height,
                                                 web_plate_h_max=self.max_plate_height,
                                                 bolt_capacity=self.bolt.bolt_capacity,
                                                 min_edge_dist=self.bolt.min_edge_dist_round,
                                                 min_gauge=self.bolt.min_gauge_round,
                                                 max_spacing=self.bolt.max_spacing_round,
                                                 max_edge_dist=self.bolt.max_edge_dist_round,
                                                 shear_load=0, axial_load=self.res_force / 2,
                                                 gap=self.plate.gap,
                                                 shear_ecc=False, min_bolts_one_line=1, min_bolt_line=2)

            else:
                self.plate.get_web_plate_details(bolt_dia=self.bolt.bolt_diameter_provided,
                                                 web_plate_h_min=self.min_plate_height,
                                                 web_plate_h_max=self.max_plate_height,
                                                 bolt_capacity=self.bolt.bolt_capacity,
                                                 min_edge_dist=self.bolt.min_edge_dist_round,
                                                 min_gauge=self.bolt.min_gauge_round,
                                                 max_spacing=self.bolt.max_spacing_round,
                                                 max_edge_dist=self.bolt.max_edge_dist_round,
                                                 shear_load=0, axial_load=self.res_force,
                                                 gap=self.plate.gap,
                                                 shear_ecc=False, min_bolts_one_line=1, min_bolt_line=2)

        self.plate.edge_dist_provided = round(((self.max_plate_height - ((self.plate.bolts_one_line -1) * self.plate.gauge_provided))/2),2)

        self.member_check(self, design_dictionary)



    def member_check(self,design_dictionary):

        "Checking selected section for block shear and rupture"

        "If failed in block shear either increased pitch or increase bolt line "

        block_shear_check = False
        while block_shear_check == False:
            if design_dictionary[KEY_SEC_PROFILE] == "Channels" and design_dictionary[KEY_LOCATION] == "Web":
                member_Ag = self.section_size_1.area
                member_An = member_Ag - (self.plate.bolts_one_line * self.bolt.dia_hole * self.section_size_1.web_thickness)
                if self.plate.bolts_one_line >= 2:
                    A_vg = ((self.plate.pitch_provided* (self.plate.bolt_line - 1) + self.plate.end_dist_provided) * self.section_size_1.web_thickness) * 2
                    A_vn = ((self.plate.pitch_provided * (self.plate.bolt_line - 1) + self.plate.end_dist_provided) - (
                                (self.plate.bolt_line - 0.5) * self.bolt.dia_hole)) * self.section_size_1.web_thickness * 2
                    A_tg = self.plate.gauge_provided* (self.plate.bolts_one_line - 1) * self.section_size_1.web_thickness
                    A_tn = ((self.plate.gauge_provided * (self.plate.bolts_one_line - 1)) - ((self.plate.bolts_one_line - 1) * self.bolt.dia_hole)) * self.section_size_1.web_thickness
                    self.section_size_1.tension_blockshear_area_input(A_vg=A_vg, A_vn=A_vn, A_tg=A_tg, A_tn=A_tn,f_u=self.section_size_1.fu,f_y=self.section_size_1.fy)

            elif design_dictionary[KEY_SEC_PROFILE]  == "Back to Back Channels" and design_dictionary[KEY_LOCATION] == "Web":
                member_Ag = self.section_size_1.area*2
                member_An = member_Ag - (self.plate.bolts_one_line * self.bolt.dia_hole * 2 * self.section_size_1.web_thickness)
                if self.plate.bolts_one_line >= 2:
                    A_vg = ((self.plate.pitch_provided * (self.plate.bolt_line - 1) + self.plate.end_dist_provided) * self.section_size_1.web_thickness) * 2 * 2
                    A_vn = ((self.plate.pitch_provided * (self.plate.bolt_line - 1) + self.plate.end_dist_provided) - (
                                (self.plate.bolt_line - 0.5) * self.bolt.dia_hole)) * self.section_size_1.web_thickness* 2 * 2
                    A_tg = self.plate.gauge_provided * (self.plate.bolts_one_line - 1) * self.section_size_1.web_thickness * 2
                    A_tn = ((self.plate.gauge_provided * (self.plate.bolts_one_line - 1)) - ((self.plate.bolts_one_line - 1) * self.bolt.dia_hole)) * self.section_size_1.web_thickness * 2
                    self.section_size_1.tension_blockshear_area_input(A_vg=A_vg, A_vn=A_vn, A_tg=A_tg, A_tn=A_tn,
                                                                      f_u=self.section_size_1.fu,
                                                                      f_y=self.section_size_1.fy)

            elif design_dictionary[KEY_SEC_PROFILE] == "Back to Back Angles" or design_dictionary[KEY_SEC_PROFILE]  == "Star Angles":
                Member_Ag = self.section_size_1.area*2
                member_An = Member_Ag - (self.plate.bolts_one_line * self.bolt.dia_hole * 2 * self.section_size_1.thickness)
                A_vg = ((self.plate.pitch_provided * (self.plate.bolt_line - 1) + self.plate.end_dist_provided) * self.section_size_1.thickness) * 2
                A_vn = ((self.plate.pitch_provided * (self.plate.bolt_line - 1) + self.plate.end_dist_provided - (
                                (self.plate.bolt_line - 0.5) * self.bolt.dia_hole)) * self.section_size_1.thickness) * 2
                A_tg = (self.plate.gauge_provided * (self.plate.bolts_one_line - 1) + self.plate.edge_dist_provided) * self.section_size_1.thickness * 2
                A_tn = ((self.plate.gauge_provided * (self.plate.bolts_one_line - 1) + self.plate.edge_dist_provided) - ((self.plate.bolts_one_line - 0.5) * self.bolt.dia_hole)) * self.section_size_1.thickness * 2
                self.section_size_1.tension_blockshear_area_input(A_vg=A_vg, A_vn=A_vn, A_tg=A_tg, A_tn=A_tn,
                                                                  f_u=self.section_size_1.fu, f_y=self.section_size_1.fy)

            else:
                Member_Ag = self.section_size_1.area
                member_An = Member_Ag - (self.plate.bolts_one_line * self.bolt.dia_hole * 2 * self.section_size_1.thickness)
                A_vg = ((self.plate.pitch_provided * (self.plate.bolt_line - 1) + self.plate.end_dist_provided) * self.section_size_1.thickness)
                A_vn = ((self.plate.pitch_provided * (self.plate.bolt_line - 1) + self.plate.end_dist_provided - ((self.plate.bolt_line - 0.5) * self.bolt.dia_hole)) * self.section_size_1.thickness)
                A_tg = (self.plate.gauge_provided * (
                            self.plate.bolts_one_line - 1) + self.plate.edge_dist_provided) * self.section_size_1.thickness
                A_tn = ((self.plate.gauge_provided * (self.plate.bolts_one_line - 1) + self.plate.edge_dist_provided) - (
                            (self.plate.bolts_one_line - 0.5) * self.bolt.dia_hole)) * self.section_size_1.thickness
                self.section_size_1.tension_blockshear_area_input(A_vg=A_vg, A_vn=A_vn, A_tg=A_tg, A_tn=A_tn,
                                                                  f_u=self.section_size_1.fu, f_y=self.section_size_1.fy)

            if self.section_size_1.block_shear_capacity_axial > self.load.axial_force *1000:
                break
            else:
                initial_pitch = self.plate.pitch_provided
                if self.plate.pitch_provided <= self.bolt.max_spacing_round:
                    self.plate.pitch_provided = self.plate.pitch_provided + 5
                else:
                    self.plate.bolt_line = self.plate.bolt_line + 1
                    self.plate.pitch_provided = initial_pitch


        if design_dictionary[KEY_LOCATION] == 'Long Leg':
            w = self.section_size_1.min_leg
            shear_lag = (self.plate.edge_dist_provided + self.section_size_1.root_radius+ self.section_size_1.thickness) + w - self.section_size_1.thickness
            if self.plate.bolt_line !=1:
                L_c = (self.plate.pitch_provided * (self.plate.bolt_line - 1))
            else:
                L_c = 0
            A_go = self.section_size_1.min_leg * self.section_size_1.thickness
            A_nc = (self.section_size_1.max_leg * self.section_size_1.thickness) - (self.bolt.dia_hole * self.plate.bolts_one_line*self.section_size_1.thickness)
            t = self.section_size_1.thickness

        elif design_dictionary[KEY_LOCATION] == 'Short Leg':
            w = self.section_size_1.max_leg
            shear_lag = (self.plate.edge_dist_provided + self.section_size_1.root_radius + self.section_size_1.thickness) + w - self.section_size_1.thickness
            if self.plate.bolt_line != 1:
                L_c = (self.plate.pitch_provided * (self.plate.bolt_line - 1))
            else:
                L_c = 0

            A_go = self.section_size_1.max_leg * self.section_size_1.thickness
            A_nc = (self.section_size_1.min_leg * self.section_size_1.thickness) - (self.section_size_1.thickness*self.bolt.dia_hole * self.plate.bolts_one_line)
            t = self.section_size_1.thickness

        elif design_dictionary[KEY_SEC_PROFILE] in ["Channels", 'Back to Back Channels']:
            w =  self.section_size_1.flange_width
            shear_lag = ((self.plate.edge_dist_provided + self.section_size_1.root_radius + self.section_size_1.flange_thickness) + self.section_size_1.flange_width - self.section_size_1.web_thickness)
            if self.plate.bolt_line != 1:
                L_c = (self.plate.pitch_provided * (self.plate.bolt_line - 1))
            else:
                L_c = 0

            A_go = self.section_size_1.flange_width * self.section_size_1.flange_thickness*2
            A_nc = (self.section_size_1.depth * self.section_size_1.web_thickness) - (self.bolt.dia_hole * self.plate.bolts_one_line * self.section_size_1.web_thickness)
            t = self.section_size_1.web_thickness

        self.section_size_1.tension_member_design_due_to_rupture_of_critical_section( A_nc = A_nc , A_go = A_go, F_u = self.section_size_1.fu, F_y = self.section_size_1.fy, L_c = L_c, w = w, b_s = shear_lag, t = t)

        if design_dictionary[KEY_SEC_PROFILE] in ["Back to Back Angles", "Star Angles", 'Back to Back Channels']:
            self.section_size_1.tension_rupture_capacity = 2 * self.section_size_1.tension_rupture_capacity
        elif design_dictionary[KEY_SEC_PROFILE] in ["Angles","Channels"]:
            self.section_size_1.tension_rupture_capacity = self.section_size_1.tension_rupture_capacity
        else:
            pass

        self.w = round((w),2)
        self.A_go = round((A_go),2)
        self.A_nc = round((A_nc),2)
        self.t = round((t),2)
        self.L_c = round((L_c),2)
        self.b_s = round((shear_lag),2)

        self.section_size_1.tension_blockshear_area_input (A_vg = A_vg, A_vn = A_vn, A_tg = A_tg, A_tn = A_tn, f_u = self.section_size_1.fu, f_y = self.section_size_1.fy)
        self. K = 1
        self.section_size_1.design_check_for_slenderness(K = self.K, L = design_dictionary[KEY_LENGTH], r = self.section_size_1.min_radius_gyration)
        self.section_size_1.tension_capacity_calc(self.section_size_1.tension_yielding_capacity,self.section_size_1.tension_rupture_capacity,self.section_size_1.block_shear_capacity_axial)
        self.member_recheck(self, design_dictionary)

    def member_recheck(self,design_dictionary):

        "Comparing applied force and tension capacity and if falsed, it return to initial member selection which selects member of higher area"

        if self.section_size_1.slenderness < 400:
            self.design_status = True
        else:
            self.design_status = False

        if self.section_size_1.tension_capacity >= self.load.axial_force *1000:
            self.design_status = True
            logger.info("In case of reverse load, slenderness value should be less than 180.")
            self.efficiency = round((self.load.axial_force*1000 / self.section_size_1.tension_capacity), 2)
            self.get_plate_thickness(self,design_dictionary)

        else:
            print("recheck")
            previous_size = self.section_size_1.designation
            self.initial_member_capacity(self, design_dictionary, previous_size)

    def get_plate_thickness(self,design_dictionary):

        "Calculate plate thickness based on the tension capacity fron the available list of plate thickness"


        self.plate_last = self.plate.thickness[-1]

        "recalculating block shear capacity of the bolt based on the change in pitch while block shear check in member design"
        if design_dictionary[KEY_TYP] == 'Bearing Bolt':
            self.bolt_bearing_capacity = IS800_2007.cl_10_3_4_bolt_bearing_capacity(f_u=self.bolt.fu_considered, f_ub=self.bolt.bolt_fu, t=self.bolt.thk_considered, d=self.bolt.bolt_diameter_provided,
                e=self.plate.end_dist_provided, p=self.plate.pitch_provided, bolt_hole_type=self.bolt.bolt_hole_type)

            self.bolt.kb = self.bolt.calculate_kb(e=self.plate.end_dist_provided, p=self.plate.pitch_provided, d_0= self.bolt.dia_hole, f_ub=self.bolt.bolt_fu,f_u=self.bolt.fu_considered)

            self.bolt.bolt_bearing_capacity = self.bolt_bearing_capacity

<<<<<<< HEAD
        self.bolt_bearing_capacity = IS800_2007.cl_10_3_4_bolt_bearing_capacity(f_u=self.bolt.fu_considered, f_ub=self.bolt.fu, t=self.bolt.thk_considered, d=self.bolt.bolt_diameter_provided,
            e=self.plate.edge_dist_provided, p=self.plate.pitch_provided, bolt_hole_type=self.bolt.bolt_hole_type)
=======
>>>>>>> 59e82068

            self.bolt.bolt_capacity = min(self.bolt.bolt_bearing_capacity,self.bolt.bolt_shear_capacity)
        else:
            pass

        self.plate.bolt_capacity_red = self.plate.get_bolt_red(self.plate.bolts_one_line,
                                                        self.plate.gauge_provided, self.plate.bolt_line,
                                                        self.plate.pitch_provided, self.bolt.bolt_capacity,
                                                        self.bolt.bolt_diameter_provided)

        self.plate.length = (self.plate.bolt_line - 1) * self.plate.pitch_provided + 2 * self.plate.end_dist_provided

        if design_dictionary[KEY_SEC_PROFILE] in ["Channels", 'Back to Back Channels']:
            self.thick = self.section_size_1.web_thickness
        else:
            self.thick = self.section_size_1.thickness

        self.thickness_possible = [i for i in self.plate.thickness if i >= self.thick]

        if design_dictionary[KEY_SEC_PROFILE] == "Star Angles":
            self.plate.bolts_one_line = 2 * self.plate.bolts_one_line
            self.plate.bolts_required = self.plate.bolt_line * self.plate.bolts_one_line
        else:
            pass

        for self.plate.thickness_provided in self.thickness_possible:
            if design_dictionary[KEY_SEC_PROFILE] in ["Channels", 'Back to Back Channels']:
                self.plate.tension_yielding(length = self.section_size_1.depth, thickness = self.plate.thickness_provided, fy = self.plate.fy)
                self.net_area = (self.section_size_1.depth * self.plate.thickness_provided) - (
                            self.plate.bolts_one_line * self.bolt.dia_hole*self.plate.thickness_provided)
                self.plate.height = self.section_size_1.depth + 30.0
                A_vg = ((self.plate.pitch_provided * (self.plate.bolt_line - 1) + self.plate.end_dist_provided) * self.plate.thickness_provided)
                A_vn = ((self.plate.pitch_provided * (self.plate.bolt_line - 1) + self.plate.end_dist_provided) - ((self.plate.bolt_line - 0.5) * self.bolt.dia_hole)) * self.plate.thickness_provided
                A_tg = (self.section_size_1.depth- self.plate.edge_dist_provided - self.section_size_1.root_radius- self.section_size_1.flange_thickness) * self.plate.thickness_provided
                A_tn = ((self.section_size_1.depth- self.plate.edge_dist_provided - self.section_size_1.root_radius- self.section_size_1.flange_thickness)  - ((self.plate.bolts_one_line - 0.5) * self.bolt.dia_hole)) * self.plate.thickness_provided

            else:
                if design_dictionary[KEY_SEC_PROFILE] == "Star Angles":
                    A_vg = ((self.plate.pitch_provided * (
                                self.plate.bolt_line - 1) + self.plate.end_dist_provided) * self.plate.thickness_provided)
                    A_vn = ((self.plate.pitch_provided * (self.plate.bolt_line - 1) + self.plate.end_dist_provided) - (
                            (self.plate.bolt_line - 0.5) * self.bolt.dia_hole)) * self.plate.thickness_provided
                    if design_dictionary[KEY_LOCATION] == 'Long Leg':
                        self.plate.tension_yielding(length = 2 *self.section_size_1.max_leg, thickness = self.plate.thickness_provided, fy = self.plate.fy)
                        self.net_area = (2 * self.section_size_1.max_leg * self.plate.thickness_provided) - (self.plate.bolts_one_line * self.bolt.dia_hole*self.plate.thickness_provided)
                        self.plate.height = 2 * self.section_size_1.max_leg +30.0
                        A_tg = (2 * self.section_size_1.max_leg - self.plate.edge_dist_provided) * self.plate.thickness_provided
                        A_tn = ((2 * self.section_size_1.max_leg - self.plate.edge_dist_provided) - ((self.plate.bolts_one_line - 0.5) * self.bolt.dia_hole)) * self.plate.thickness_provided
                    else:
                        self.plate.tension_yielding(length = 2* self.section_size_1.min_leg, thickness = self.plate.thickness_provided, fy = self.plate.fy)
                        self.net_area = (2 * self.section_size_1.min_leg * self.plate.thickness_provided) - (self.plate.bolts_one_line * self.bolt.dia_hole*self.plate.thickness_provided)
                        self.plate.height = 2 * self.section_size_1.min_leg + 30.0
                        A_tg = (2 * self.section_size_1.min_leg - self.plate.edge_dist_provided) * self.plate.thickness_provided
                        A_tn = ((2 * self.section_size_1.min_leg - self.plate.edge_dist_provided) - ((self.plate.bolts_one_line - 0.5) * self.bolt.dia_hole)) * self.plate.thickness_provided


                elif design_dictionary[KEY_SEC_PROFILE] in ["Angles", 'Back to Back Angles']:
                    A_vg = ((self.plate.pitch_provided * (
                                self.plate.bolt_line - 1) + self.plate.end_dist_provided) * self.plate.thickness_provided)
                    A_vn = ((self.plate.pitch_provided * (self.plate.bolt_line - 1) + self.plate.end_dist_provided) - (
                                (self.plate.bolt_line - 0.5) * self.bolt.dia_hole)) * self.plate.thickness_provided

                    if design_dictionary[KEY_LOCATION] == 'Long Leg':
                        self.plate.tension_yielding(length=self.section_size_1.max_leg,thickness=self.plate.thickness_provided, fy=self.plate.fy)
                        self.net_area = (self.section_size_1.max_leg * self.plate.thickness_provided) - (self.plate.bolts_one_line * self.bolt.dia_hole * self.plate.thickness_provided)
                        self.plate.height = self.section_size_1.max_leg + 30.0
                        A_tg = (self.section_size_1.max_leg - self.plate.edge_dist_provided- self.section_size_1.root_radius - self.section_size_1.thickness) * self.plate.thickness_provided
                        A_tn = ((self.section_size_1.max_leg - self.plate.edge_dist_provided- self.section_size_1.root_radius - self.section_size_1.thickness) - ((self.plate.bolts_one_line - 0.5) * self.bolt.dia_hole)) * self.plate.thickness_provided
                    else:
                        self.plate.tension_yielding(length=self.section_size_1.min_leg,thickness=self.plate.thickness_provided, fy=self.plate.fy)
                        self.net_area = (self.section_size_1.min_leg * self.plate.thickness_provided) - (self.plate.bolts_one_line * self.bolt.dia_hole * self.plate.thickness_provided)
                        self.plate.height = self.section_size_1.min_leg + 30.0
                        A_tg = (self.section_size_1.min_leg - self.plate.edge_dist_provided- self.section_size_1.root_radius - self.section_size_1.thickness) * self.plate.thickness_provided
                        A_tn = ((self.section_size_1.min_leg - self.plate.edge_dist_provided- self.section_size_1.root_radius - self.section_size_1.thickness) - ((self.plate.bolts_one_line - 0.5) * self.bolt.dia_hole)) * self.plate.thickness_provided

            self.plate.tension_rupture(A_n = self.net_area, F_u = self.plate.fu)


            self.plate.tension_blockshear_area_input(A_vg = A_vg, A_vn = A_vn, A_tg = A_tg, A_tn = A_tn, f_u = self.plate.fu, f_y = self.plate.fy)
            self.plate_tension_capacity = min(self.plate.tension_yielding_capacity,self.plate.tension_rupture_capacity,self.plate.block_shear_capacity)

            if design_dictionary[KEY_SEC_PROFILE] in ["Channels", 'Back to Back Channels', "Star Angles"]:
                max_tension_yield = 400 * self.plate.fy * 40 / 1.1
            else:
                max_tension_yield = 200 * self.plate.fy * 40 / 1.1

            if self.plate_tension_capacity > self.res_force:
                # print(self.plate.tension_yielding_capacity, self.plate.tension_rupture_capacity,self.plate.block_shear_capacity,"darshan")
                break
            elif (self.plate_tension_capacity < self.res_force) and self.plate.thickness_provided == self.plate_last:
                self.design_status = False
                logger.error("Plate thickness is not sufficient.")
                # logger.error(": Design is not safe. \n ")
                # logger.debug(" :=========End Of design===========")
            else:
                pass

        if self.plate_tension_capacity > self.res_force:
            print(self.plate.tension_yielding_capacity, self.plate.tension_rupture_capacity,self.plate.block_shear_capacity,"darshan")
            self.design_status = True
            logger.info(": Overall bolted tension member design is safe. \n")
            logger.debug(" :=========End Of design===========")
        else:
            if self.plate_tension_capacity < max_tension_yield and design_dictionary[KEY_SEC_PROFILE] in ["Channels",
                                                                                               'Back to Back Channels',
                                                                                               "Star Angles"]:
                self.initial_member_capacity(self, design_dictionary, previous_size=self.section_size_1.designation)
            elif self.plate_tension_capacity < max_tension_yield and design_dictionary[KEY_SEC_PROFILE] in ['Back to Back Angles',
                                                                                                 "Angles"]:
                self.initial_member_capacity(self, design_dictionary, previous_size=self.section_size_1.designation)
            else:
                self.design_status = False
                logger.error(" : Tension force exceeds tension capacity of maximum available plate thickness.")
                logger.error(": Design is not safe. \n ")
                logger.debug(" :=========End Of design===========")
                print(self.design_status)

    def save_design(self, popup_summary):
        # bolt_list = str(*self.bolt.bolt_diameter, sep=", ")
        if self.sec_profile in ["Channels", "Back to Back Channels"]:
            image = "Channel"
        elif self.section_size_1.max_leg == self.section_size_1.min_leg:
            image = "Equal"
        else:
            image = "Unequal"

        if self.sec_profile in ["Channels", "Back to Back Channels"]:
            self.report_supporting = {KEY_DISP_SEC_PROFILE: image,
                                      # Image shall be save with this name.png in resource files
                                      KEY_DISP_SECSIZE: (self.section_size_1.designation,self.sec_profile),
                                      KEY_DISP_MATERIAL: self.section_size_1.material,
                                      KEY_DISP_FU: self.section_size_1.fu,
                                      KEY_DISP_FY: self.section_size_1.fy,
                                      'Mass': self.section_size_1.mass,
                                      'Area(mm2) - A': self.section_size_1.area,
                                      'D(mm)': self.section_size_1.depth,
                                      'B(mm)': self.section_size_1.flange_width,
                                      't(mm)': self.section_size_1.web_thickness,
                                      'T(mm)': self.section_size_1.flange_thickness,
                                      'FlangeSlope': self.section_size_1.flange_slope,
                                      'R1(mm)': self.section_size_1.root_radius,
                                      'R2(mm)': self.section_size_1.toe_radius,
                                      'Cy(mm)': self.section_size_1.Cy,
                                      'Iz(mm4)': self.section_size_1.mom_inertia_z,
                                      'Iy(mm4)': self.section_size_1.mom_inertia_y,
                                      'rz(mm)': self.section_size_1.rad_of_gy_z,
                                      'ry(mm)': self.section_size_1.rad_of_gy_y,
                                      'Zz(mm3)': self.section_size_1.elast_sec_mod_z,
                                      'Zy(mm3)': self.section_size_1.elast_sec_mod_y,
                                      'Zpz(mm3)': self.section_size_1.plast_sec_mod_z,
                                      'Zpy(mm3)': self.section_size_1.elast_sec_mod_y}
        else:
            self.report_supporting = {KEY_DISP_SEC_PROFILE: image,
                                      # Image shall be save with this name.png in resource files
                                      KEY_DISP_SECSIZE: (self.section_size_1.designation,self.sec_profile),                                      KEY_DISP_MATERIAL: self.section_size_1.material,
                                      KEY_DISP_FU: self.section_size_1.fu,
                                      KEY_DISP_FY: self.section_size_1.fy,
                                      'Mass': self.section_size_1.mass,
                                      'Area(mm2) - A': round((self.section_size_1.area),2),
                                      'A(mm)': self.section_size_1.max_leg,
                                      'B(mm)': self.section_size_1.min_leg,
                                      't(mm)': self.section_size_1.web_thickness,
                                      'R1(mm)': self.section_size_1.root_radius,
                                      'R2(mm)': self.section_size_1.toe_radius,
                                      'Cy(mm)': self.section_size_1.Cy,
                                      'Cz(mm)': self.section_size_1.Cz,
                                      'Iz(mm4)': self.section_size_1.mom_inertia_z,
                                      'Iy(mm4)': self.section_size_1.mom_inertia_y,
                                      'Iu(mm4)': self.section_size_1.mom_inertia_u,
                                      'Iv(mm4)': self.section_size_1.mom_inertia_v,
                                      'rz(mm)': self.section_size_1.rad_of_gy_z,
                                      'ry(mm)': round((self.section_size_1.rad_of_gy_y),2),
                                      'ru(mm)': round((self.section_size_1.rad_of_gy_u),2),
                                      'rv(mm)': round((self.section_size_1.rad_of_gy_v),2),
                                      'Zz(mm3)': self.section_size_1.elast_sec_mod_z,
                                      'Zy(mm3)': self.section_size_1.elast_sec_mod_y,
                                      'Zpz(mm3)': self.section_size_1.plast_sec_mod_z,
                                      'Zpy(mm3)': self.section_size_1.elast_sec_mod_y}


        self.report_input = \
            {KEY_MODULE: self.module,
             KEY_DISP_AXIAL: self.load.axial_force,
             KEY_DISP_LENGTH: self.length,
             "Section": "TITLE",
             "Section Details":self.report_supporting,
             # "Supported Section Details": "TITLE",
             # "Beam Details": r'/ResourceFiles/images/ColumnsBeams".png',
             "Bolt Details": "TITLE",
             KEY_DISP_D: str(self.bolt.bolt_diameter),
             KEY_DISP_GRD: str(self.bolt.bolt_grade),
             KEY_DISP_TYP: self.bolt.bolt_type,
             KEY_DISP_DP_BOLT_HOLE_TYPE: self.bolt.bolt_hole_type,
             KEY_DISP_DP_BOLT_FU: round(self.bolt.bolt_fu,2),
             KEY_DISP_DP_BOLT_FY: round(self.bolt.bolt_fy,2),
             KEY_DISP_DP_BOLT_HOLE_TYPE: self.bolt.bolt_hole_type,
             KEY_DISP_DP_BOLT_SLIP_FACTOR: self.bolt.mu_f,
             KEY_DISP_DP_DETAILING_EDGE_TYPE: self.bolt.edge_type,
             KEY_DISP_DP_DETAILING_GAP: self.plate.gap,
             KEY_DISP_DP_DETAILING_CORROSIVE_INFLUENCES: self.bolt.corrosive_influences}
             # "Weld Details": "TITLE",
             # KEY_DISP_DP_WELD_TYPE: "Fillet",
             # KEY_DISP_DP_WELD_FAB: self.weld.fabrication,
             # KEY_DISP_DP_WELD_MATERIAL_G_O: self.weld.fu}



        self.report_check = []
        connecting_plates = [self.plate.thickness_provided, self.section_size_1.web_thickness]
        self.load.shear_force = 0.0
        member_yield_kn = round((self.section_size_1.tension_yielding_capacity/1000),2)
        member_rupture_kn = round((self.section_size_1.tension_rupture_capacity/1000),2)
        member_blockshear_kn = round((self.section_size_1.block_shear_capacity_axial/1000),2)
        plate_yield_kn = round((self.plate.tension_yielding_capacity/1000),2)
        plate_rupture_kn = round((self.plate.tension_rupture_capacity/ 1000), 2)
        plate_blockshear_kn = round((self.plate.block_shear_capacity / 1000), 2)
        bolt_shear_capacity_kn = round(self.bolt.bolt_shear_capacity / 1000, 2)
        bolt_capacity_kn = round(self.bolt.bolt_capacity / 1000, 2)
        kb_disp = round(self.bolt.kb, 2)
        kh_disp = round(self.bolt.kh, 2)
        bolt_force_kn = round(self.plate.bolt_force/1000, 2)
        bolt_capacity_red_kn = round(self.plate.bolt_capacity_red/1000, 2)
        gamma_m0 = IS800_2007.cl_5_4_1_Table_5["gamma_m0"]['yielding']
        gamma_m1 = IS800_2007.cl_5_4_1_Table_5["gamma_m1"]['ultimate_stress']
        if self.sec_profile in ["Back to Back Angles", "Star Angles", "Back to Back Channels"]:
            multiple = 2
        else:
            multiple =1



        t1 = ('SubSection', 'Member Checks', '|p{2.5cm}|p{5cm}|p{7.5cm}|p{1cm}|')

        self.report_check.append(t1)
        t2 = (KEY_DISP_TENSION_YIELDCAPACITY, '', member_yield_prov(self.section_size_1.area,self.section_size_1.fy,gamma_m0,member_yield_kn,multiple), '')
        self.report_check.append(t2)
        t3 = (KEY_DISP_TENSION_RUPTURECAPACITY, '',member_rupture_prov(self.A_nc,self.A_go,self.section_size_1.fu, self.section_size_1.fy, self.L_c,self.w,self.b_s, self.t,gamma_m0,gamma_m1,self.section_size_1.beta,member_rupture_kn,multiple), '')
        self.report_check.append(t3)
        t4 = (KEY_DISP_TENSION_BLOCKSHEARCAPACITY, '',blockshear_prov(Tdb= member_blockshear_kn), '')
        self.report_check.append(t4)
        t8 = (KEY_DISP_TENSION_CAPACITY, '', tensile_capacity_prov(member_yield_kn, member_rupture_kn, member_blockshear_kn),get_pass_fail(self.load.axial_force,self.section_size_1.tension_capacity, relation="lesser"))
        self.report_check.append(t8)
        t5 = (KEY_DISP_SLENDER, slenderness_req(), slenderness_prov( 1, self.length,round(self.section_size_1.min_radius_gyration,2), self.section_size_1.slenderness), '')
        self.report_check.append(t5)
        t6 = (KEY_DISP_EFFICIENCY, efficiency_req(),
              efficiency_prov(self.load.axial_force, self.section_size_1.tension_capacity, self.efficiency), '')
        self.report_check.append(t6)


        t7 = ('SubSection', 'Bolt Checks', '|p{2.5cm}|p{5cm}|p{7.5cm}|p{1cm}|')

        self.report_check.append(t7)

        t6 = (KEY_OUT_DISP_DIA_PROVIDED, "Bolt Quantity Optimisation", self.bolt.bolt_diameter_provided, '')
        self.report_check.append(t6)

        t8 = (KEY_OUT_DISP_GRD_PROVIDED, "Bolt Grade Optimisation", self.bolt.bolt_grade_provided, '')
        self.report_check.append(t8)

        t8 = (KEY_DISP_BOLT_HOLE, " ", self.bolt.d_0, '')
        self.report_check.append(t8)

        if self.bolt.bolt_type == TYP_BEARING:
            bolt_bearing_capacity_kn = round(self.bolt.bolt_bearing_capacity / 1000, 2)
            t1 = (KEY_OUT_DISP_BOLT_SHEAR, '', bolt_shear_prov(self.bolt.bolt_fu, self.planes, self.bolt.bolt_net_area,
                                                               self.bolt.gamma_mb, bolt_shear_capacity_kn), '')
            self.report_check.append(t1)
            t2 = (KEY_OUT_DISP_BOLT_BEARING, '', bolt_bearing_prov(kb_disp, self.bolt.bolt_diameter_provided,
                                                                   self.bolt_conn_plates_t_fu_fy,
                                                                   self.bolt.gamma_mb,
                                                                   bolt_bearing_capacity_kn), '')
            self.report_check.append(t2)
            t3 = (KEY_OUT_DISP_BOLT_CAPACITY, '',
                  bolt_capacity_prov(bolt_shear_capacity_kn, bolt_bearing_capacity_kn, bolt_capacity_kn),
                  '')
            self.report_check.append(t3)
        else:

            t4 = (KEY_OUT_DISP_BOLT_SLIP, '',
                  HSFG_bolt_capacity_prov(mu_f=self.bolt.mu_f, n_e=1, K_h=kh_disp, fub=self.bolt.fu,
                                          Anb=self.bolt.bolt_net_area, gamma_mf=self.bolt.gamma_mf,
                                          capacity=bolt_capacity_kn), '')
            self.report_check.append(t4)

        t5 = (
        DISP_NUM_OF_BOLTS, get_trial_bolts(self.load.shear_force, self.load.axial_force, bolt_capacity_kn),
        self.plate.bolts_required, '')
        self.report_check.append(t5)
        t6 = (DISP_NUM_OF_COLUMNS, '', self.plate.bolt_line, '')
        self.report_check.append(t6)
        t7 = (DISP_NUM_OF_ROWS, '', self.plate.bolts_one_line, '')
        self.report_check.append(t7)
        t1 = (DISP_MIN_PITCH, min_pitch(self.bolt.bolt_diameter_provided),
              self.plate.pitch_provided,
              get_pass_fail(self.bolt.min_pitch, self.plate.pitch_provided, relation='lesser'))
        self.report_check.append(t1)
        t1 = (DISP_MAX_PITCH, max_pitch(connecting_plates),
              self.plate.pitch_provided,
              get_pass_fail(self.bolt.max_spacing, self.plate.pitch_provided, relation='greater'))
        self.report_check.append(t1)
        t2 = (DISP_MIN_GAUGE, min_pitch(self.bolt.bolt_diameter_provided),
              self.plate.gauge_provided,
              get_pass_fail(self.bolt.min_gauge, self.plate.gauge_provided, relation="lesser"))
        self.report_check.append(t2)
        t2 = (DISP_MAX_GAUGE, max_pitch(connecting_plates),
              self.plate.gauge_provided,
              get_pass_fail(self.bolt.max_spacing, self.plate.gauge_provided, relation="greater"))
        self.report_check.append(t2)
        t3 = (DISP_MIN_END, min_edge_end(self.bolt.d_0, self.bolt.edge_type),
              self.plate.end_dist_provided,
              get_pass_fail(self.bolt.min_end_dist, self.plate.end_dist_provided, relation='lesser'))
        self.report_check.append(t3)
        t4 = (DISP_MAX_END, max_edge_end(self.plate.fy, self.plate.thickness_provided),
              self.plate.end_dist_provided,
              get_pass_fail(self.bolt.max_end_dist, self.plate.end_dist_provided, relation='greater'))
        self.report_check.append(t4)
        t3 = (DISP_MIN_EDGE, min_edge_end(self.bolt.d_0, self.bolt.edge_type),
              self.plate.edge_dist_provided,
              get_pass_fail(self.bolt.min_edge_dist, self.plate.edge_dist_provided, relation='lesser'))
        self.report_check.append(t3)
        t4 = (DISP_MAX_EDGE, max_edge_end(self.plate.fy, self.plate.thickness_provided),
              self.plate.edge_dist_provided,
              get_pass_fail(self.bolt.max_edge_dist, self.plate.edge_dist_provided, relation="greater"))
        self.report_check.append(t4)
        t10 = (KEY_OUT_LONG_JOINT, long_joint_bolted_req(),long_joint_bolted_prov(self.plate.bolt_line,self.plate.bolts_one_line,self.plate.pitch_provided,self.plate.gauge_provided,self.bolt.bolt_diameter_provided,bolt_capacity_kn,bolt_capacity_red_kn), "")
        self.report_check.append(t10)


        t5 = (KEY_OUT_DISP_BOLT_CAPACITY, bolt_force_kn, bolt_capacity_red_kn,
              get_pass_fail(bolt_force_kn, bolt_capacity_red_kn, relation="lesser"))
        self.report_check.append(t5)


        t7 = ('SubSection', 'Gusset Plate Checks', '|p{2.5cm}|p{5cm}|p{7.5cm}|p{1cm}|')

        self.report_check.append(t7)

        self.clearance = 30.0
        if self.sec_profile in ["Channels", 'Back to Back Channels']:
            t3 = (KEY_OUT_DISP_PLATE_HEIGHT,'',gusset_ht_prov(self.section_size_1.depth, self.clearance,self.plate.height,1),"")
            t2 = (KEY_DISP_TENSION_YIELDCAPACITY, '',
                  tension_yield_prov(l = self.section_size_1.depth ,t = self.plate.thickness_provided, f_y =self.plate.fy, gamma = gamma_m0, T_dg = plate_yield_kn), '')
            t1 = (KEY_DISP_TENSION_RUPTURECAPACITY, '', tension_rupture_bolted_prov(self.section_size_1.depth, self.plate.thickness_provided,self.plate.bolts_one_line, self.bolt.dia_hole,self.plate.fu, gamma_m1,plate_rupture_kn), '')

        elif self.sec_profile in ["Angles", 'Back to Back Angles']:
            if self.loc == "Long Leg":
                t3 = (KEY_OUT_DISP_PLATE_HEIGHT, '', gusset_ht_prov(self.section_size_1.max_leg, self.clearance,self.plate.height, 1), "")
                t2 = (KEY_DISP_TENSION_YIELDCAPACITY, '',
                      tension_yield_prov(l=self.section_size_1.max_leg, t=self.plate.thickness_provided, f_y=self.plate.fy,
                                         gamma=gamma_m0, T_dg =plate_yield_kn), '')
                t1 = (KEY_DISP_TENSION_RUPTURECAPACITY, '',
                      tension_rupture_bolted_prov(self.section_size_1.max_leg, self.plate.thickness_provided,
                                           self.plate.bolts_one_line, self.bolt.dia_hole, self.plate.fu, gamma_m1,
                                           plate_rupture_kn), '')

            else:
                t3 = (KEY_OUT_DISP_PLATE_HEIGHT, '', gusset_ht_prov(self.section_size_1.min_leg, self.clearance, self.plate.height,1), "")
                t2 = (KEY_DISP_TENSION_YIELDCAPACITY, '',
                      tension_yield_prov(l=self.section_size_1.min_leg, t=self.plate.thickness_provided,
                                         f_y=self.plate.fy,
                                         gamma=gamma_m0, T_dg=plate_yield_kn), '')
                t1 = (KEY_DISP_TENSION_RUPTURECAPACITY, '',
                      tension_rupture_bolted_prov(self.section_size_1.min_leg, self.plate.thickness_provided,
                                           self.plate.bolts_one_line, self.bolt.dia_hole, self.plate.fu, gamma_m1,
                                           plate_rupture_kn), '')
        else:
            if self.loc == "Long Leg":
                t3 = (KEY_OUT_DISP_PLATE_HEIGHT, '', gusset_ht_prov(self.section_size_1.max_leg, self.clearance,self.plate.height, 2), "")
                t2 = (KEY_DISP_TENSION_YIELDCAPACITY, '',
                      tension_yield_prov(l=2*self.section_size_1.max_leg, t=self.plate.thickness_provided, f_y=self.plate.fy,
                                         gamma=gamma_m0, T_dg=plate_yield_kn), '')
                t1 = (KEY_DISP_TENSION_RUPTURECAPACITY, '',
                      tension_rupture_bolted_prov(2*self.section_size_1.max_leg, self.plate.thickness_provided,
                                           self.plate.bolts_one_line, self.bolt.dia_hole, self.plate.fu, gamma_m1,
                                           plate_rupture_kn), '')
            else:
                t3 = (KEY_OUT_DISP_PLATE_HEIGHT, '', gusset_ht_prov(self.section_size_1.max_leg, self.clearance,self.plate.height, 2)
                      , "")
                t2 = (KEY_DISP_TENSION_YIELDCAPACITY, '',
                      tension_yield_prov(l=2*self.section_size_1.min_leg, t=self.plate.thickness_provided,
                                         f_y=self.plate.fy,
                                         gamma=gamma_m0, T_dg=plate_yield_kn), '')
                t1 = (KEY_DISP_TENSION_RUPTURECAPACITY, '',
                      tension_rupture_bolted_prov(2 * self.section_size_1.min_leg, self.plate.thickness_provided,
                                           self.plate.bolts_one_line, self.bolt.dia_hole, self.plate.fu, gamma_m1,
                                           plate_rupture_kn), '')
        self.report_check.append(t3)
        t4 = (KEY_OUT_DISP_PLATE_LENGTH, '',
              gusset_lt_b_prov(self.plate.bolt_line, self.plate.pitch_provided,self.plate.end_dist_provided,self.plate.length)
              , "")
        self.report_check.append(t4)
        self.report_check.append(t2)
        self.report_check.append(t1)

        t4 = (KEY_DISP_TENSION_BLOCKSHEARCAPACITY, '', blockshear_prov(Tdb=plate_blockshear_kn), '')
        self.report_check.append(t4)

        t8 = (
        KEY_DISP_TENSION_CAPACITY, '', tensile_capacity_prov(plate_yield_kn, plate_rupture_kn, plate_blockshear_kn),
        get_pass_fail(self.load.axial_force, self.plate_tension_capacity, relation="lesser"))
        self.report_check.append(t8)






        # t1 = ('SubSection', 'Plate Design Checks', '|p{4cm}|p{5cm}|p{5.5cm}|p{1.5cm}|')
        # self.report_check.append(t1)
        #
        # t1 = (DISP_MIN_PLATE_HEIGHT, min_plate_ht_req(self.supported_section.depth, self.min_plate_height),
        #       self.plate.height,
        #       get_pass_fail(self.min_plate_height, self.plate.height, relation="lesser"))
        # self.report_check.append(t1)
        # t1 = (DISP_MAX_PLATE_HEIGHT, max_plate_ht_req(self.connectivity, self.supported_section.depth,
        #                                               self.supported_section.flange_thickness,
        #                                               self.supported_section.root_radius,
        #                                               self.supported_section.notch_ht,
        #                                               self.max_plate_height), self.plate.height,
        #       get_pass_fail(self.max_plate_height, self.plate.height, relation="greater"))
        # self.report_check.append(t1)
        # min_plate_length = self.plate.gap + 2 * self.bolt.min_end_dist + (
        #             self.plate.bolt_line - 1) * self.bolt.min_pitch
        # t1 = (DISP_MIN_PLATE_LENGTH, min_plate_length_req(self.bolt.min_pitch, self.bolt.min_end_dist,
        #                                                   self.plate.bolt_line, min_plate_length),
        #       self.plate.length,
        #       get_pass_fail(min_plate_length, self.plate.length, relation="lesser"))
        # self.report_check.append(t1)
        # t1 = (DISP_MIN_PLATE_THICK, min_plate_thk_req(self.supported_section.web_thickness),
        #       self.plate.thickness_provided,
        #       get_pass_fail(self.supported_section.web_thickness, self.plate.thickness_provided,
        #                     relation="lesser"))
        # self.report_check.append(t1)

        # KEY_OUT_PLATE_BLK_SHEAR,
        # KEY_OUT_PLATE_HEIGHT,
        # KEY_OUT_PLATE_MOM_CAPACITY,
        # KEY_OUT_WELD_LENGTH_EFF,
        # KEY_OUT_WELD_STRENGTH]

        # folder = self.select_workspace_folder(self)
        # print(folder)
        Disp_3D_image = "./ResourceFiles/images/3d.png"

        # Disp_image ={KEY_DISP_3D: "3d",
        #              KEY_DISP_FRONT: "Front",
        #              KEY_DISP_TOP: "Top",
        #              KEY_DISP_SIDE: "Side"}


        # config = configparser.ConfigParser()
        # config.read_file(open(r'Osdag.config'))
        # desktop_path = config.get("desktop_path", "path1")
        # print("desk:", desktop_path)
        print(sys.path[0])
        rel_path = str(sys.path[0])
        rel_path = rel_path.replace("\\", "/")

        file_type = "PDF (*.pdf)"
        filename = QFileDialog.getSaveFileName(QFileDialog(), "Save File As",
                                               os.path.join(str(' '), "untitled.pdf"), file_type)
        print(filename, "hhhhhhhhhhhhhhhhhhhhhhhhhhh")
        # filename = os.path.join(str(folder), "images_html", "TexReport")
        file_name = str(filename)
        print(file_name, "hhhhhhhhhhhhhhhhhhhhhhhhhhh")
        fname_no_ext = filename[0].split(".")[0]
        print(fname_no_ext, "hhhhhhhhhhhhhhhhhhhhhhhhhhh")
        CreateLatex.save_latex(CreateLatex(), self.report_input, self.report_check, popup_summary, fname_no_ext,
                               rel_path, Disp_3D_image)

        # if self.plate.design_status is False:
            # plate_shear_capacity = min(self.plate.block_shear_capacity, self.plate.shear_rupture_capacity,
            #                            self.plate.shear_yielding_capacity)
            # if self.load.shear_force > plate_shear_capacity:
            #     self.design_status = False
            #     logger.error(":shear capacity of the plate is less than the applied shear force, %2.2f kN [cl. 6.4.1]"
            #                  % self.load.shear_force)
            #     logger.warning(":Shear capacity of plate is %2.2f kN" % plate_shear_capacity)
            #     logger.info(": Increase the plate thickness")
            #
            # if self.plate.moment_capacity < self.plate.moment_demand:
            #     self.design_status = False
            #     logger.error(": Plate moment capacity is less than the moment demand [cl. 8.2.1.2]")
            #     logger.warning(": Re-design with increased plate dimensions")

    # @staticmethod
    # def block_shear_strength_section(A_vg, A_vn, A_tg, A_tn, f_u, f_y):
    #     """Calculate the block shear strength of bolted connections as per cl. 6.4.1
    #
    #     Args:
    #         A_vg: Minimum gross area in shear along bolt line parallel to external force [in sq. mm] (float)
    #         A_vn: Minimum net area in shear along bolt line parallel to external force [in sq. mm] (float)
    #         A_tg: Minimum gross area in tension from the bolt hole to the toe of the angle,
    #                        end bolt line, perpendicular to the line of force, respectively [in sq. mm] (float)
    #         A_tn: Minimum net area in tension from the bolt hole to the toe of the angle,
    #                        end bolt lin e, perpendicular to the line of force, respectively [in sq. mm] (float)
    #         f_u: Ultimate stress of the plate material in MPa (float)
    #         f_y: Yield stress of the plate material in MPa (float)
    #
    #     Return:
    #         block shear strength of bolted connection in N (float)
    #
    #     Note:
    #         Reference:
    #         IS 800:2007, cl. 6.4.1
    #
    #     """
    #     gamma_m0 = IS800_2007.cl_5_4_1_Table_5["gamma_m0"]['yielding']
    #     gamma_m1 = IS800_2007.cl_5_4_1_Table_5["gamma_m1"]['ultimate_stress']
    #     T_db1 = A_vg * f_y / (math.sqrt(3) * gamma_m0) + 0.9 * A_tn * f_u / gamma_m1
    #     T_db2 = 0.9 * A_vn * f_u / (math.sqrt(3) * gamma_m1) + A_tg * f_y / gamma_m0
    #     Tdb = min(T_db1, T_db2)
    #     Tdb = round(Tdb, 3)
    #     return Tdb
    # def get_fin_plate_details(self):
    #     self.bolt.calculate_bolt_spacing_limits(bolt_diameter_provided=self.bolt.bolt_diameter_provided,
    #                                             connecting_plates_tk=[self.plate.thickness_provided,
    #                                                                   self.section_size.web_thickness])
    #
    #     self.bolt.calculate_bolt_capacity(bolt_diameter_provided=self.bolt.bolt_diameter_provided,
    #                                       bolt_grade_provided=self.bolt.bolt_grade_provided,
    #                                       connecting_plates_tk=[self.plate.thickness_provided,
    #                                                             self.section_size.web_thickness],
    #                                       n_planes=1)
    #
    #     self.plate.get_web_plate_details(bolt_dia=self.bolt.bolt_diameter_provided,
    #                                      web_plate_h_min=self.min_plate_height, web_plate_h_max=self.max_plate_height,
    #                                      bolt_capacity=self.bolt.bolt_capacity,
    #                                      min_edge_dist=self.bolt.min_edge_dist_round,
    #                                      min_gauge=self.bolt.min_gauge_round, max_spacing=self.bolt.max_spacing_round,
    #                                      max_edge_dist=self.bolt.max_edge_dist_round, shear_load= 0.0,
    #                                      axial_load=self.load.axial_force*1000, gap=self.plate.gap,
    #                                      shear_ecc=True)
    #
    # def section_block_shear_capacity(self):
    #     #################################
    #     # Block Shear Check for supporting section
    #     #################################
    #     edge_dist_rem = self.plate.edge_dist_provided + self.plate.gap
    #     design_status_block_shear = False
    #     while design_status_block_shear is False:
    #         print(design_status_block_shear)
    #         print(0, self.bolt.max_end_dist, self.plate.end_dist_provided, self.bolt.max_spacing_round, self.plate.pitch_provided)
    #         Avg_a = 2 * (self.plate.end_dist_provided + self.plate.gap + (self.plate.bolt_line - 1) * self.plate.pitch_provided)\
    #                 * self.supporting_section.web_thickness
    #         Avn_a = 2 * (self.plate.end_dist_provided + (self.plate.bolt_line - 1) * self.plate.pitch_provided
    #                  - (self.plate.bolt_line - 0.5) * self.bolt.dia_hole) * self.supporting_section.web_thickness
    #         Atg_a = ((self.plate.bolts_one_line - 1) * self.plate.pitch_provided)\
    #                 * self.supporting_section.web_thickness
    #         Atn_a = ((self.plate.bolts_one_line - 1) * self.plate.pitch_provided -
    #                  (self.plate.bolt_line - 1) * self.bolt.dia_hole) * \
    #                 self.supporting_section.web_thickness
    #
    #         Avg_s = (self.plate.edge_dist_provided + (self.plate.bolts_one_line - 1) * self.plate.gauge_provided)\
    #                 * self.supporting_section.web_thickness
    #         Avn_s = ((self.plate.edge_dist_provided + (self.plate.bolts_one_line - 1) * self.plate.gauge_provided)
    #                  - (self.plate.bolts_one_line - 0.5) * self.bolt.dia_hole) * self.supporting_section.web_thickness
    #
    #         Atg_s = ((self.plate.bolt_line - 1) * self.plate.pitch_provided + self.plate.end_dist_provided + self.plate.gap)\
    #                 * self.supporting_section.web_thickness
    #         Atn_s = ((self.plate.bolt_line - 1) * self.plate.pitch_provided -
    #                  (self.plate.bolt_line - 0.5) * self.bolt.dia_hole + self.plate.end_dist_provided + self.plate.gap) * \
    #                 self.supporting_section.web_thickness
    #
    #         # return [Avg_a, Avn_a, Atg_a, Atn_a], [Avg_s, Avn_s, Atg_s, Atn_s]
    #
    #         self.supporting_section.block_shear_capacity_axial = self.block_shear_strength_section(A_vg=Avg_a, A_vn=Avn_a, A_tg=Atg_a,
    #                                                                                 A_tn=Atn_a,
    #                                                                                 f_u=self.supporting_section.fu,
    #                                                                                 f_y=self.supporting_section.fy)
    #
    #         self.supporting_section.block_shear_capacity_shear = self.block_shear_strength_section(A_vg=Avg_s, A_vn=Avn_s, A_tg=Atg_s,
    #                                                                                 A_tn=Atn_s,
    #                                                                                 f_u=self.supporting_section.fu,
    #                                                                                 f_y=self.supporting_section.fy)
    #
    #         if self.supporting_section.block_shear_capacity_axial < self.load.axial_force*1000 or \
    #                 self.supporting_section.block_shear_capacity_shear < self.load.shear_force*1000:
    #             if self.bolt.max_spacing_round >= self.plate.gauge_provided + 5 and \
    #                     self.bolt.max_end_dist >= self.plate.edge_dist_provided + 5:  # increase thickness todo
    #                 if self.plate.bolt_line == 1:
    #                     self.plate.edge_dist_provided += 5
    #                 else:
    #                     self.plate.gauge_provided += 5
    #             else:
    #                 break
    #         else:
    #             design_status_block_shear = True
    #
    #     self.plate.blockshear(numrow=self.plate.bolts_one_line, numcol=self.plate.bolt_line, pitch=self.plate.pitch_provided,
    #                           gauge=self.plate.gauge_provided, thk=self.plate.thickness[0], end_dist=self.plate.end_dist_provided,
    #                           edge_dist=edge_dist_rem, dia_hole=self.bolt.dia_hole,
    #                           fy=self.supported_section.fy, fu=self.supported_section.fu)
    #
    #     self.plate.shear_yielding(self.plate.height, self.plate.thickness[0], self.plate.fy)
    #
    #     self.plate.shear_rupture_b(self.plate.height, self.plate.thickness[0], self.plate.bolts_one_line,
    #                                    self.bolt.dia_hole, self.plate.fu)
    #
    #     plate_shear_capacity = min(self.plate.block_shear_capacity, self.plate.shear_rupture_capacity,
    #                                self.plate.shear_yielding_capacity)
    #
    #     # if self.load.shear_force > plate_shear_capacity:
    #     #     design_status = False
    #     #     logger.error(":shear capacity of the plate is less than the applied shear force, %2.2f kN [cl. 6.4.1]"
    #     #                  % self.load.shear_force)
    #     #     logger.warning(":Shear capacity of plate is %2.2f kN" % plate_shear_capacity)
    #     #     logger.info(": Increase the plate thickness")
    #
    #     self.plate.get_moment_cacacity(self.plate.fy, self.plate.thickness[0], self.plate.height)
    #
    #     # if self.plate.moment_capacity < self.plate.moment_demand:
    #     #     design_status = False
    #     #     logger.error(": Plate moment capacity is less than the moment demand [cl. 8.2.1.2]")
    #     #     logger.warning(": Re-design with increased plate dimensions")
    #
    #     print(self.connectivity)
    #     print(self.supporting_section)
    #     print(self.supported_section)
    #     print(self.load)
    #     print(self.bolt)
    #     print(self.plate)

#     def save_design(self,ui,popup_summary):
#
#
#         self.report_input =  {'Connection':{"Connection Title" : 'Finplate', 'Connection Type': 'Shear Connection'},"Connection Category":{"Connectivity": 'Column flange-Beam web', "Beam Connection":"Bolted", "Column Connection": "Welded"},"Loading":{'ShearForce(kN) - Vs': 140},"Components":{"Column Section": 'UC 305 x 305 x 97',"Column Material":"E250(Fe410W)A", "Column(N/mm2)-Fuc":410, "Column(N/mm2)-Fyc":250,"Column Details": "","Beam Section": "MB 500", "Beam Material":"E250(Fe410W)A", "Beam(N/mm2)-Fub":410, "Beam(N/mm2)-Fyb":250, "Beam Details": "","Plate Section" : '300 x 100 x 12',  'Thickness(mm)-tp': 12.0, 'Depth(mm)-dp': 300.0, 'Width(mm)-wp': 118.0, 'externalmoment(kN) - md': 8.96, "Weld": "", "Weld Type":"Double Fillet", "Size(mm)-ws": 12, 'Type_of_weld': 'Shop weld', 'Safety_Factor- ': 1.25, 'Weld(kN) - Fuw ': 410, 'WeldStrength - wst': 1590.715 , "EffectiveWeldLength(mm) - efl": 276.0 ,"Bolts":"",'Diameter (mm) - d': 24 , 'Grade': 8.8 ,
#                     'Bolt Type': 'Friction Grip Bolt','Bolt Hole Type': 'Standard', 'Bolt Hole Clearance - bc': 2,'Slip Factor - sf': 0.3, 'k_b': 0.519,"Number of effective interface - ne":1, "Factor for clearance- Kh":1,"Minimum Bolt Tension - F0": 50, "Bolt Fu - Fubo": 800, "Bolt Fy - Fybo": 400, "Bolt Numbers - nb": 3, "Bolts per Row - rb": 1, "Bolts per Column - cb": 1, "Gauge (mm) - g": 0, "Pitch(mm) - p": 100, 'colflangethk(mm) - cft ': 15.4, 'colrootradius(mm) - crr': 15.2,'End Distance(mm) - en': 54.0, 'Edge Distance(mm) - eg': 54.0, 'Type of Edge': 'a - Sheared or hand flame cut', 'Min_Edge/end_dist': 1.7, 'gap': 10.0,'is_env_corrosive': 'No'}}
#
#         self.report_supporting = {'Mass': self.supporting_section.mass,
#                                   'Area(cm2) - A': self.supporting_section.area,
#                                   'D(mm)': self.supporting_section.depth,
#                                   'B(mm)': self.supporting_section.flange_width,
#                                   't(mm)': self.supporting_section.web_thickness,
#                                   'T(mm)': self.supporting_section.flange_thickness,
#                                   'FlangeSlope': self.supporting_section.flange_slope,
#                                   'R1(mm)': self.supporting_section.root_radius,
#                                   'R2(mm)': self.supporting_section.toe_radius,
#                                   'Iz(cm4)': self.supporting_section.mom_inertia_z,
#                                   'Iy(cm4)': self.supporting_section.mom_inertia_y,
#                                   'rz(cm)': self.supporting_section.rad_of_gy_z,
#                                   'ry(cm)': self.supporting_section.rad_of_gy_y,
#                                   'Zz(cm3)': self.supporting_section.elast_sec_mod_z,
#                                   'Zy(cm3)': self.supporting_section.elast_sec_mod_y,
#                                   'Zpz(cm3)': self.supporting_section.plast_sec_mod_z,
#                                   'Zpy(cm3)': self.supporting_section.elast_sec_mod_y}
#
#         self.report_supported = {'Mass': 86.9, 'Area(cm2) - A': 111.0, 'D(mm)': 500.0, 'B(mm)': 180.0, 't(mm)': 10.2,
#                                                     'T(mm)': 17.2, 'FlangeSlope': 98, 'root_radius(mm)': 17.0, 'R2(mm)': 8.5, 'Iz(cm4)': 45228.0,
#                                                     'Iy(cm4)': 1320.0, 'rz(cm)': 20.2, 'ry(cm)': 3.5, 'Zz(cm3)': 1809.1, 'Zy(cm3)': 147.0,
#                                                     'Zpz(cm3)': 2074.8, 'Zpy(cm3)': 266.7}
#         self.report_result = {"thinnerplate": 10.2,
#             'Bolt': {'status': True, 'shearcapacity': 47.443, 'bearingcapacity': 1.0, 'boltcapacity': 47.443,
#                      'numofbolts': 3, 'boltgrpcapacity': 142.33, 'numofrow': 3, 'numofcol': 1, 'pitch': 96.0,
#                      'edge': 54.0, 'enddist': 54.0, 'gauge': 0.0, 'bolt_fu': 800.0, 'bolt_dia': 24, 'k_b': 0.519,
#                      'beam_w_t': 10.2, 'web_plate_t': 12.0, 'beam_fu': 410.0, 'shearforce': 140.0, 'dia_hole': 26},
#             'FlangeBolt':{'MaxPitchF': 50},
#             'Weld': {'thickness': 10, 'thicknessprovided': 12.0, 'resultantshear': 434.557, 'weldstrength': 1590.715,
#                      'weld_fu': 410.0, 'effectiveWeldlength': 276.0},
#             'Plate': {'minHeight': 300.0, 'minWidth': 118.0, 'plateedge': 64.0, 'externalmoment': 8.96,
#                       'momentcapacity': 49.091, 'height': 300.0, 'width': 118.0, 'blockshear': 439.837,
#                       'web_plate_fy': 250.0, 'platethk': 12.0, 'beamdepth': 500.0, 'beamrootradius': 17.0,
#                       'colrootradius': 15.2, 'beamflangethk': 17.2, 'colflangethk': 15.4}}
#
#         self.report_check = ["bolt_shear_capacity", "bolt_bearing_capacity", "bolt_capacity", "No_of_bolts", "No_of_Rows",
#                         "No_of_Columns", "Thinner_Plate", "Bolt_Pitch", "Bolt_Gauge", "End_distance", "Edge_distance", "Block_Shear",
#                         "Plate_thickness", "Plate_height", "Plate_Width", "Plate_Moment_Capacity", "Effective_weld_length",
#                         "Weld_Strength"]
#
#
#         folder = self.select_workspace_folder(self)
#         filename = os.path.join(str(folder), "images_html", "Html_Report.html")
#         file_name = str(filename)
#         ui.call_designreport(self,file_name, popup_summary, folder)
#
#         # Creates PDF
#         config = configparser.ConfigParser()
#         config.readfp(open(r'Osdag.config'))
#         wkhtmltopdf_path = config.get('wkhtml_path', 'path1')
#
#         config = pdfkit.configuration(wkhtmltopdf=wkhtmltopdf_path)
#
#         options = {
#             'margin-bottom': '10mm',
#             'footer-right': '[page]'
#         }
#         file_type = "PDF(*.pdf)"
#         fname, _ = QFileDialog.getSaveFileName(None, "Save File As", folder + "/", file_type)
#         fname = str(fname)
#         flag = True
#         if fname == '':
#             flag = False
#             return flag
#         else:
#             pdfkit.from_file(filename, fname, configuration=config, options=options)
#             QMessageBox.about(None, 'Information', "Report Saved")
#
#         # with open("filename", 'w') as out_file:
#         #     yaml.dump(fin_plate_input, out_file)
#
#     def select_workspace_folder(self):
#         # This function prompts the user to select the workspace folder and returns the name of the workspace folder
#         config = configparser.ConfigParser()
#         config.read_file(open(r'Osdag.config'))
#         desktop_path = config.get("desktop_path", "path1")
#         folder = QFileDialog.getExistingDirectory(None, "Select Workspace Folder (Don't use spaces in the folder name)",
#                                                   desktop_path)
#         return folder
#
#
#     def call_3DModel(self,ui,bgcolor):
#         '''
#         This routine responsible for displaying 3D Cad model
#         :param flag: boolean
#         :return:
#         '''
#         if ui.btn3D.isChecked:
#             ui.chkBxCol.setChecked(Qt.Unchecked)
#             ui.chkBxBeam.setChecked(Qt.Unchecked)
#             ui.chkBxFinplate.setChecked(Qt.Unchecked)
#         ui.commLogicObj.display_3DModel("Model",bgcolor)
#
#     def call_3DBeam(self,ui,bgcolor):
#         '''
#         Creating and displaying 3D Beam
#         '''
#         ui.chkBxBeam.setChecked(Qt.Checked)
#         if ui.chkBxBeam.isChecked():
#             ui.chkBxCol.setChecked(Qt.Unchecked)
#             ui.chkBxFinplate.setChecked(Qt.Unchecked)
#             ui.btn3D.setChecked(Qt.Unchecked)
#             ui.mytabWidget.setCurrentIndex(0)
#
#         ui.commLogicObj.display_3DModel("Beam", bgcolor)
#
#     def call_3DColumn(self, ui, bgcolor):
#         '''
#         '''
#         ui.chkBxCol.setChecked(Qt.Checked)
#         if ui.chkBxCol.isChecked():
#             ui.chkBxBeam.setChecked(Qt.Unchecked)
#             ui.chkBxFinplate.setChecked(Qt.Unchecked)
#             ui.btn3D.setChecked(Qt.Unchecked)
#             ui.mytabWidget.setCurrentIndex(0)
#         ui.commLogicObj.display_3DModel("Column", bgcolor)
#
#     def call_3DFinplate(self,ui,bgcolor):
#         '''
#         Displaying FinPlate in 3D
#         '''
#         ui.chkBxFinplate.setChecked(Qt.Checked)
#         if ui.chkBxFinplate.isChecked():
#             ui.chkBxBeam.setChecked(Qt.Unchecked)
#             ui.chkBxCol.setChecked(Qt.Unchecked)
#             ui.mytabWidget.setCurrentIndex(0)
#             ui.btn3D.setChecked(Qt.Unchecked)
#
#         ui.commLogicObj.display_3DModel("Plate", bgcolor)
#
#     def unchecked_allChkBox(self,ui):
#         '''
#         This routine is responsible for unchecking all checkboxes in GUI
#         '''
#
#         ui.btn3D.setChecked(Qt.Unchecked)
#         ui.chkBxBeam.setChecked(Qt.Unchecked)
#         ui.chkBxCol.setChecked(Qt.Unchecked)
#         ui.chkBxFinplate.setChecked(Qt.Unchecked)
#
#     def showColorDialog(self,ui):
#
#         col = QColorDialog.getColor()
#         colorTup = col.getRgb()
#         r = colorTup[0]
#         g = colorTup[1]
#         b = colorTup[2]
#         ui.display.set_bg_gradient_color([r, g, b], [255, 255, 255])
#
#     def generate_3D_Cad_image(self,ui,folder):
#
#         # folder = self.select_workspace_folder(self)
#
#         # status = self.resultObj['Bolt']['status']
#         if self.design_status is True:
#             self.call_3DModel(self, ui,"gradient_bg")
#             data = os.path.join(str(folder), "images_html", "3D_Model.png")
#             ui.display.ExportToImage(data)
#             ui.display.FitAll()
#             return data
#
#         else:
#             pass
#
#
#     def block_shear_strength_section(self, A_vg, A_vn, A_tg, A_tn, f_u, f_y):
#         """Calculate the block shear strength of bolted connections as per cl. 6.4.1
#
#         Args:
#             A_vg: Minimum gross area in shear along bolt line parallel to external force [in sq. mm] (float)
#             A_vn: Minimum net area in shear along bolt line parallel to external force [in sq. mm] (float)
#             A_tg: Minimum gross area in tension from the bolt hole to the toe of the angle,
#                            end bolt line, perpendicular to the line of force, respectively [in sq. mm] (float)
#             A_tn: Minimum net area in tension from the bolt hole to the toe of the angle,
#                            end bolt line, perpendicular to the line of force, respectively [in sq. mm] (float)
#             f_u: Ultimate stress of the plate material in MPa (float)
#             f_y: Yield stress of the plate material in MPa (float)
#
#         Return:
#             block shear strength of bolted connection in N (float)
#
#         Note:
#             Reference:
#             IS 800:2007, cl. 6.4.1
#
#         """
#         gamma_m0 = IS800_2007.cl_5_4_1_Table_5["gamma_m0"]['yielding']
#         gamma_m1 = IS800_2007.cl_5_4_1_Table_5["gamma_m1"]['ultimate_stress']
#         T_db1 = A_vg * f_y / (math.sqrt(3) * gamma_m0) + 0.9 * A_tn * f_u / gamma_m1
#         T_db2 = 0.9 * A_vn * f_u / (math.sqrt(3) * gamma_m1) + A_tg * f_y / gamma_m0
#         Tdb = min(T_db1, T_db2)
#         Tdb = round(Tdb / 1000, 3)
#         return Tdb
#
#     def supporting_section_values(self):
#
#         supporting_section = []
#         t1 = (KEY_SUPTNGSEC_DESIGNATION, KEY_DISP_SUPTNGSEC_DESIGNATION, TYPE_TEXTBOX, None)
#         supporting_section.append(t1)
#
#         t2 = (None, KEY_DISP_MECH_PROP, TYPE_TITLE, None)
#         supporting_section.append(t2)
#
#         t3 = (KEY_SUPTNGSEC_FU, KEY_DISP_SUPTNGSEC_FU, TYPE_TEXTBOX, None)
#         supporting_section.append(t3)
#
#         t4 = (KEY_SUPTNGSEC_FY, KEY_DISP_SUPTNGSEC_FY, TYPE_TEXTBOX, None)
#         supporting_section.append(t4)
#
#         t5 = (None, KEY_DISP_DIMENSIONS, TYPE_TITLE, None)
#         supporting_section.append(t5)
#
#         t6 = (KEY_SUPTNGSEC_DEPTH, KEY_DISP_SUPTNGSEC_DEPTH, TYPE_TEXTBOX, None)
#         supporting_section.append(t6)
#
#         t7 = (KEY_SUPTNGSEC_FLANGE_W, KEY_DISP_SUPTNGSEC_FLANGE_W, TYPE_TEXTBOX, None)
#         supporting_section.append(t7)
#
#         t8 = (KEY_SUPTNGSEC_FLANGE_T, KEY_DISP_SUPTNGSEC_FLANGE_T, TYPE_TEXTBOX, None)
#         supporting_section.append(t8)
#
#         t9 = (KEY_SUPTNGSEC_WEB_T, KEY_DISP_SUPTNGSEC_WEB_T, TYPE_TEXTBOX, None)
#         supporting_section.append(t9)
#
#         t10 = (KEY_SUPTNGSEC_FLANGE_S, KEY_DISP_SUPTNGSEC_FLANGE_S, TYPE_TEXTBOX, None)
#         supporting_section.append(t10)
#
#         t11 = (KEY_SUPTNGSEC_ROOT_R, KEY_DISP_SUPTNGSEC_ROOT_R, TYPE_TEXTBOX, None)
#         supporting_section.append(t11)
#
#         t12 = (KEY_SUPTNGSEC_TOE_R, KEY_DISP_SUPTNGSEC_TOE_R, TYPE_TEXTBOX, None)
#         supporting_section.append(t12)
#
#         t13 = (None, None, TYPE_BREAK, None)
#         supporting_section.append(t13)
#
#         t14 = (KEY_SUPTNGSEC_TYPE, KEY_DISP_SUPTNGSEC_TYPE, TYPE_COMBOBOX, ['Rolled', 'Welded'])
#         supporting_section.append(t14)
#
#         t18 = (None, None, TYPE_ENTER, None)
#         supporting_section.append(t18)
#
#         t15 = (KEY_SUPTNGSEC_MOD_OF_ELAST, KEY_SUPTNGSEC_DISP_MOD_OF_ELAST, TYPE_TEXTBOX, None)
#         supporting_section.append(t15)
#
#         t16 = (KEY_SUPTNGSEC_MOD_OF_RIGID, KEY_SUPTNGSEC_DISP_MOD_OF_RIGID, TYPE_TEXTBOX, None)
#         supporting_section.append(t16)
#
#         t17 = (None, KEY_DISP_SEC_PROP, TYPE_TITLE, None)
#         supporting_section.append(t17)
#
#         t18 = (KEY_SUPTNGSEC_MASS, KEY_DISP_SUPTNGSEC_MASS, TYPE_TEXTBOX, None)
#         supporting_section.append(t18)
#
#         t19 = (KEY_SUPTNGSEC_SEC_AREA, KEY_DISP_SUPTNGSEC_SEC_AREA, TYPE_TEXTBOX, None)
#         supporting_section.append(t19)
#
#         t20 = (KEY_SUPTNGSEC_MOA_LZ, KEY_DISP_SUPTNGSEC_MOA_LZ, TYPE_TEXTBOX, None)
#         supporting_section.append(t20)
#
#         t21 = (KEY_SUPTNGSEC_MOA_LY, KEY_DISP_SUPTNGSEC_MOA_LY, TYPE_TEXTBOX, None)
#         supporting_section.append(t21)
#
#         t22 = (KEY_SUPTNGSEC_ROG_RZ, KEY_DISP_SUPTNGSEC_ROG_RZ, TYPE_TEXTBOX, None)
#         supporting_section.append(t22)
#
#         t23 = (KEY_SUPTNGSEC_ROG_RY, KEY_DISP_SUPTNGSEC_ROG_RY, TYPE_TEXTBOX, None)
#         supporting_section.append(t23)
#
#         t24 = (KEY_SUPTNGSEC_EM_ZZ, KEY_DISP_SUPTNGSEC_EM_ZZ, TYPE_TEXTBOX, None)
#         supporting_section.append(t24)
#
#         t25 = (KEY_SUPTNGSEC_EM_ZY, KEY_DISP_SUPTNGSEC_EM_ZY, TYPE_TEXTBOX, None)
#         supporting_section.append(t25)
#
#         t26 = (KEY_SUPTNGSEC_PM_ZPZ, KEY_DISP_SUPTNGSEC_PM_ZPZ, TYPE_TEXTBOX, None)
#         supporting_section.append(t26)
#
#         t27 = (KEY_SUPTNGSEC_PM_ZPY, KEY_DISP_SUPTNGSEC_PM_ZPY, TYPE_TEXTBOX, None)
#         supporting_section.append(t27)
#
#         t28 = (None, None, TYPE_BREAK, None)
#         supporting_section.append(t28)
#
#         t29 = (KEY_SUPTNGSEC_SOURCE, KEY_DISP_SUPTNGSEC_SOURCE, TYPE_TEXTBOX, None)
#         supporting_section.append(t29)
#
#         t30 = (None, None, TYPE_ENTER, None)
#         supporting_section.append(t30)
#
#         t31 = (KEY_SUPTNGSEC_POISSON_RATIO, KEY_DISP_SUPTNGSEC_POISSON_RATIO, TYPE_TEXTBOX, None)
#         supporting_section.append(t31)
#
#         t32 = (KEY_SUPTNGSEC_THERMAL_EXP, KEY_DISP_SUPTNGSEC_THERMAL_EXP, TYPE_TEXTBOX, None)
#         supporting_section.append(t32)
#
#         t33 = (KEY_IMAGE, None, TYPE_IMAGE, None, None)
#         supporting_section.append(t33)
#
#         return supporting_section
#
#     def supported_section_values(self):
#
#         supported_section = []
#
#         t1 = (KEY_SUPTDSEC_DESIGNATION, KEY_DISP_SUPTDSEC_DESIGNATION, TYPE_TEXTBOX, None)
#         supported_section.append(t1)
#
#         t2 = (None, KEY_DISP_MECH_PROP, TYPE_TITLE, None)
#         supported_section.append(t2)
#
#         t3 = (KEY_SUPTDSEC_FU, KEY_DISP_SUPTDSEC_FU, TYPE_TEXTBOX, None)
#         supported_section.append(t3)
#
#         t4 = (KEY_SUPTDSEC_FY, KEY_DISP_SUPTDSEC_FY, TYPE_TEXTBOX, None)
#         supported_section.append(t4)
#
#         t5 = (None, KEY_DISP_DIMENSIONS, TYPE_TITLE, None)
#         supported_section.append(t5)
#
#         t6 = (KEY_SUPTDSEC_DEPTH, KEY_DISP_SUPTDSEC_DEPTH, TYPE_TEXTBOX, None)
#         supported_section.append(t6)
#
#         t7 = (KEY_SUPTDSEC_FLANGE_W, KEY_DISP_SUPTDSEC_FLANGE_W, TYPE_TEXTBOX, None)
#         supported_section.append(t7)
#
#         t8 = (KEY_SUPTDSEC_FLANGE_T, KEY_DISP_SUPTDSEC_FLANGE_T, TYPE_TEXTBOX, None)
#         supported_section.append(t8)
#
#         t9 = (KEY_SUPTDSEC_WEB_T, KEY_DISP_SUPTDSEC_WEB_T, TYPE_TEXTBOX, None)
#         supported_section.append(t9)
#
#         t10 = (KEY_SUPTDSEC_FLANGE_S, KEY_DISP_SUPTDSEC_FLANGE_S, TYPE_TEXTBOX, None)
#         supported_section.append(t10)
#
#         t11 = (KEY_SUPTDSEC_ROOT_R, KEY_DISP_SUPTDSEC_ROOT_R, TYPE_TEXTBOX, None)
#         supported_section.append(t11)
#
#         t12 = (KEY_SUPTDSEC_TOE_R, KEY_DISP_SUPTDSEC_TOE_R, TYPE_TEXTBOX, None)
#         supported_section.append(t12)
#
#         t13 = (None, None, TYPE_BREAK, None)
#         supported_section.append(t13)
#
#         t14 = (KEY_SUPTDSEC_TYPE, KEY_DISP_SUPTDSEC_TYPE, TYPE_COMBOBOX, ['Rolled', 'Welded'])
#         supported_section.append(t14)
#
#         t18 = (None, None, TYPE_ENTER, None)
#         supported_section.append(t18)
#
#         t15 = (KEY_SUPTDSEC_MOD_OF_ELAST, KEY_SUPTDSEC_DISP_MOD_OF_ELAST, TYPE_TEXTBOX, None)
#         supported_section.append(t15)
#
#         t16 = (KEY_SUPTDSEC_MOD_OF_RIGID, KEY_SUPTDSEC_DISP_MOD_OF_RIGID, TYPE_TEXTBOX, None)
#         supported_section.append(t16)
#
#         t17 = (None, KEY_DISP_SEC_PROP, TYPE_TITLE, None)
#         supported_section.append(t17)
#
#         t18 = (KEY_SUPTDSEC_MASS, KEY_DISP_SUPTDSEC_MASS, TYPE_TEXTBOX, None)
#         supported_section.append(t18)
#
#         t19 = (KEY_SUPTDSEC_SEC_AREA, KEY_DISP_SUPTDSEC_SEC_AREA, TYPE_TEXTBOX, None)
#         supported_section.append(t19)
#
#         t20 = (KEY_SUPTDSEC_MOA_LZ, KEY_DISP_SUPTDSEC_MOA_LZ, TYPE_TEXTBOX, None)
#         supported_section.append(t20)
#
#         t21 = (KEY_SUPTDSEC_MOA_LY, KEY_DISP_SUPTDSEC_MOA_LY, TYPE_TEXTBOX, None)
#         supported_section.append(t21)
#
#         t22 = (KEY_SUPTDSEC_ROG_RZ, KEY_DISP_SUPTDSEC_ROG_RZ, TYPE_TEXTBOX, None)
#         supported_section.append(t22)
#
#         t23 = (KEY_SUPTDSEC_ROG_RY, KEY_DISP_SUPTDSEC_ROG_RY, TYPE_TEXTBOX, None)
#         supported_section.append(t23)
#
#         t24 = (KEY_SUPTDSEC_EM_ZZ, KEY_DISP_SUPTDSEC_EM_ZZ, TYPE_TEXTBOX, None)
#         supported_section.append(t24)
#
#         t25 = (KEY_SUPTDSEC_EM_ZY, KEY_DISP_SUPTDSEC_EM_ZY, TYPE_TEXTBOX, None)
#         supported_section.append(t25)
#
#         t26 = (KEY_SUPTDSEC_PM_ZPZ, KEY_DISP_SUPTDSEC_PM_ZPZ, TYPE_TEXTBOX, None)
#         supported_section.append(t26)
#
#         t27 = (KEY_SUPTDSEC_PM_ZPY, KEY_DISP_SUPTDSEC_PM_ZPY, TYPE_TEXTBOX, None)
#         supported_section.append(t27)
#
#         t28 = (None, None, TYPE_BREAK, None)
#         supported_section.append(t28)
#
#         t29 = (KEY_SUPTDSEC_SOURCE, KEY_DISP_SUPTDSEC_SOURCE, TYPE_TEXTBOX, None)
#         supported_section.append(t29)
#
#         t30 = (None, None, TYPE_ENTER, None)
#         supported_section.append(t30)
#
#         t31 = (KEY_SUPTDSEC_POISSON_RATIO, KEY_DISP_SUPTDSEC_POISSON_RATIO, TYPE_TEXTBOX, None)
#         supported_section.append(t31)
#
#         t32 = (KEY_SUPTDSEC_THERMAL_EXP, KEY_DISP_SUPTDSEC_THERMAL_EXP, TYPE_TEXTBOX, None)
#         supported_section.append(t32)
#
#         t33 = (KEY_IMAGE, None, TYPE_IMAGE, None, None)
#         supported_section.append(t33)
#
#         return supported_section
#
#     def input_value_changed(self):
#
#         lst = []
#
#         t1 = (KEY_SEC_PROFILE, KEY_SECSIZE, TYPE_COMBOBOX_CUSTOMIZED, self.fn_profile_section)
#         lst.append(t1)
#
#         # t2 = (KEY_END1, KEY_END2, TYPE_COMBOBOX, self.fn_end1_end2)
#         # lst.append(t2)
#         #
#         # t3 = (KEY_END1, KEY_IMAGE, TYPE_IMAGE, self.fn_end1_image)
#         # lst.append(t3)
#         #
#         # t4 = (KEY_END2, KEY_IMAGE, TYPE_IMAGE, self.fn_end2_image)
#         # lst.append(t4)
#
#         return lst
#
#
#
#
#     # def get_web_plate_l_bolts_one_line(self, web_plate_h_max, web_plate_h_min, bolts_required, edge_dist, gauge):
#     #     # print('maxh',web_plate_h_max)
#     #     # print(web_plate_h_max,edge_dist,gauge)
#     #     # print(web_plate_h_max,edge_dist,gauge,"hhhh")
#     #     max_bolts_one_line = int(((web_plate_h_max - (2 * edge_dist)) / gauge) + 1)
#     #     print("max_bolts_one_line", max_bolts_one_line)
#     #     if max_bolts_one_line >= 2 and self.sec_profile in ["Channels", "Back to Back Channels"]:
#     #         self.bolt_line = max(int(math.ceil((float(bolts_required) / float(max_bolts_one_line)))), 1)
#     #         self.bolts_one_line = int(math.ceil(float(bolts_required) / float(self.bolt_line)))
#     #         self.height = max(web_plate_h_min, self.plate.get_web_plate_h_req(self.bolts_one_line, gauge, edge_dist))
#     #         return self.bolt_line, self.bolts_one_line, self.height
#     #     elif max_bolts_one_line >= 1 and self.sec_profile not in ["Channels", "Back to Back Channels"]:
#     #         self.bolt_line = max(int(math.ceil((float(bolts_required) / float(max_bolts_one_line)))), 1)
#     #         self.bolts_one_line = int(math.ceil(float(bolts_required) / float(self.bolt_line)))
#     #         self.height = max(web_plate_h_min, self.plate.get_web_plate_h_req(self.bolts_one_line, gauge, edge_dist))
#     #         return self.bolt_line, self.bolts_one_line, self.height
#     #     else:
#     #         self.bolt_line = 0
#     #         self.bolts_one_line = 0
#     #         self.height = 0
#     #         return self.bolt_line, self.bolts_one_line, self.height
#     #
#     #
#     # def get_gauge_edge_dist(self, web_plate_h, bolts_one_line, edge_dist, max_spacing, max_edge_dist):
#     #     """
#     #
#     #     :param web_plate_l: height of plate
#     #     :param min_end_dist_round: minimum end distance
#     #     :param bolts_one_line: bolts in one line
#     #     :param max_spacing_round: maximum pitch
#     #     :param max_end_dist_round: maximum end distance
#     #     :return: pitch, end distance, height of plate (false if applicable)
#     #     """
#     #     if bolts_one_line >= 2:
#     #         gauge = round_up((web_plate_h - (2 * edge_dist)) / (bolts_one_line - 1), multiplier=5)
#     #     elif bolts_one_line ==1:
#     #         gauge = 0
#     #         # print(gauge)
#     #
#     #
#     #     web_plate_h = gauge* (bolts_one_line - 1) + edge_dist*2
#     #     print(web_plate_h, "web_plate_h web")
#     #
#     #     # print("gauge", gauge,web_plate_h,edge_dist,max_spacing, max_edge_dist)
#     #     if gauge > max_spacing:
#     #         gauge, edge_dist = self.plate.get_spacing_adjusted(gauge, edge_dist, max_spacing)
#     #         if edge_dist >= max_edge_dist:
#     #
#     #             web_plate_h = False
#     #     elif gauge == 0:
#     #         egde_dist = web_plate_h/2
#     #         pass
#     #     print("web", gauge, edge_dist, web_plate_h)
#     #     return gauge, edge_dist, web_plate_h
#     #
#     #
#     # def get_web_plate_details(self, bolt_dia, web_plate_h_min, web_plate_h_max, bolt_capacity, min_edge_dist,
#     #                           min_gauge, max_spacing, max_edge_dist,
#     #                           shear_load=0.0, axial_load=0.0, web_moment=0.0, gap=0.0, shear_ecc=False,
#     #                           bolt_line_limit=math.inf):
#     #     """
#     #
#     #     :param bolt_dia: diameter of bolt
#     #     :param end_dist: minimum end distance
#     #     :param pitch: minimum pitch
#     #     :param web_plate_h_min: minimum plate height
#     #     :param web_plate_h_max: maximum plate height
#     #     :param bolt_capacity: capacity of bolt
#     #     :param bolt_line_limit: maximum number of bolt lines allowed
#     #     :param shear_load: load along the height (bolt_line)
#     #     :param axial_load: load along the length
#     #     :param gap: gap between members which adds up to eccentricity
#     #     :param shear_ecc: if eccentricity effect needs to be considered this value should be passed as "True"
#     #     :return: web_plate_h, bolt_line, bolts_one_line, bolts_required, bolt_capacity_red, vres, moment_demand, \
#     #            pitch, gauge, edge_dist, end_dist, a.min_edge_dist_round, a.min_pitch_round, a.max_spacing_round, a.max_edge_dist_round
#     #     """
#     #
#     #     # initialising values to start the loop
#     #     res_force = math.sqrt(shear_load ** 2 + axial_load ** 2)
#     #     print(res_force)
#     #     print(bolt_capacity)
#     #     bolts_required = max(int(math.ceil(res_force / bolt_capacity)), 2)
#     #     print(bolts_required)
#     #     [bolt_line, bolts_one_line, web_plate_h] = \
#     #         self.get_web_plate_l_bolts_one_line(self,web_plate_h_max, web_plate_h_min, bolts_required
#     #                                             , min_edge_dist, min_gauge)
#     #     print("boltdetails0", bolt_line, bolts_one_line, web_plate_h)
#     #
#     #     if bolts_one_line < 2 and self.sec_profile in ["Channels", "Back to Back Channels"]:
#     #         self.design_status = False
#     #         self.reason = "Can't fit two bolts in one line. Select lower diameter"
#     #
#     #
#     #     elif bolts_one_line < 1 and self.sec_profile not in ["Channels", "Back to Back Channels"] :
#     #         self.design_status = False
#     #         self.reason = "Can't fit two bolts in one line. Select lower diameter"
#     #     elif bolt_line > bolt_line_limit:
#     #         self.design_status = False
#     #         self.reason = "Bolt line limit is reached. Select higher grade/Diameter or choose different connection"
#     #     else:
#     #         print("boltdetails", bolt_line, bolts_one_line, web_plate_h)
#     #         [gauge, edge_dist, web_plate_h] = self.get_gauge_edge_dist(self, web_plate_h, bolts_one_line, min_edge_dist, max_spacing,
#     #                                                                    max_edge_dist)
#     #         print("boltdetails", bolt_line, bolts_one_line, web_plate_h)
#     #         if bolt_line == 1:
#     #             pitch = 0.0
#     #         else:
#     #             pitch = min_gauge
#     #         end_dist = min_edge_dist
#     #         moment_demand = 0.0
#     #         vres = res_force / (bolt_line * bolts_one_line)
#     #
#     #         if shear_ecc is True:
#     #             # If check for shear eccentricity is true, resultant force in bolt is calculated
#     #             ecc = (pitch * max((bolt_line - 1.5), 0)) + end_dist + gap
#     #             moment_demand = shear_load * ecc + web_moment
#     #             print(2, bolts_one_line, pitch,
#     #                   gauge, bolt_line, shear_load, axial_load, ecc, web_plate_h)
#     #             vres = self.plate.get_vres(bolts_one_line, pitch,
#     #                                  gauge, bolt_line, shear_load, axial_load, ecc)
#     #             bolt_capacity_red = self.plate.get_bolt_red(bolts_one_line,
#     #                                                   gauge, bolt_capacity,
#     #                                                   bolt_dia)
#     #             print(3, vres, bolt_capacity_red)
#     #
#     #             while bolt_line <= bolt_line_limit and vres > bolt_capacity_red and web_plate_h <= web_plate_h_max:
#     #                 # Length of plate is increased for calculated bolts in one line.
#     #                 # This increases spacing which decreases resultant force
#     #                 print(4, web_plate_h, web_plate_h_max)
#     #                 if web_plate_h + 10 <= web_plate_h_max:
#     #                     web_plate_h += 10
#     #                     print("boltdetails2", bolt_line, bolts_one_line, web_plate_h)
#     #                 # If height cannot be increased number of bolts is increased by 1 and loop is repeated
#     #                 else:
#     #                     bolts_required += 1
#     #                     print(5, web_plate_h_max, web_plate_h_min, bolts_required,
#     #                           min_edge_dist, min_gauge)
#     #                     [bolt_line, bolts_one_line, web_plate_h] = \
#     #                         self.get_web_plate_l_bolts_one_line(self,web_plate_h_max, web_plate_h_min, bolts_required,
#     #                                                             min_edge_dist, min_gauge)
#     #
#     #                 print(6, bolts_required, bolt_line, bolts_one_line, web_plate_h)
#     #                 [gauge, edge_dist, web_plate_h] = self.get_gauge_edge_dist(self,web_plate_h, bolts_one_line, min_edge_dist,
#     #                                                                            max_spacing, max_edge_dist)
#     #                 while web_plate_h is False:
#     #                     bolts_required += 1
#     #                     [bolt_line, bolts_one_line, web_plate_h] = \
#     #                         self.get_web_plate_l_bolts_one_line(self,web_plate_h_max, web_plate_h_min, bolts_required,
#     #                                                             min_edge_dist, min_gauge)
#     #                     [gauge, edge_dist, web_plate_h] = self.get_gauge_edge_dist(self,web_plate_h, bolts_one_line,
#     #                                                                                min_edge_dist, max_spacing,
#     #                                                                                max_edge_dist)
#     #                     print("g,e,h ", gauge, edge_dist, web_plate_h)
#     #
#     #                 if bolt_line == 1:
#     #                     pitch = 0.0
#     #                 else:
#     #                     pitch = min_gauge
#     #                 ecc = (pitch * max((bolt_line - 1.5), 0)) + end_dist + gap
#     #                 vres = self.plate.get_vres(bolts_one_line, pitch,
#     #                                      gauge, bolt_line, shear_load, axial_load, ecc)
#     #                 bolt_capacity_red = self.plate.get_bolt_red(bolts_one_line,
#     #                                                       gauge, bolt_capacity,
#     #                                                       bolt_dia)
#     #                 print("bow", vres, bolt_capacity_red)
#     #
#     #         while web_plate_h is False:
#     #             bolts_required += 1
#     #             [bolt_line, bolts_one_line, web_plate_h] = \
#     #                 self.get_web_plate_l_bolts_one_line(self,web_plate_h_max, web_plate_h_min, bolts_required,
#     #                                                     min_edge_dist, min_gauge)
#     #             [gauge, edge_dist, web_plate_h] = self.get_gauge_edge_dist(self,web_plate_h, bolts_one_line,
#     #                                                                        min_edge_dist, max_spacing,
#     #                                                                        max_edge_dist)
#     #
#     #         bolt_capacity_red = self.plate.get_bolt_red(bolts_one_line,
#     #                                               gauge, bolt_capacity,
#     #                                               bolt_dia)
#     #         print("g,e,h1 ", gauge, edge_dist, web_plate_h)
#     #         if vres > bolt_capacity_red:
#     #             self.design_status = False
#     #             self.reason = "Bolt line limit is reached. Select higher grade/Diameter or choose different connection"
#     #         else:
#     #             self.design_status = True
#     #
#     #         self.plate.length = gap + end_dist * 2 + pitch * (bolt_line - 1)
#     #         self.plate.height = web_plate_h
#     #         self.plate.bolt_line = bolt_line
#     #         self.plate.bolts_one_line = bolts_one_line
#     #         self.plate.bolts_required = bolt_line * bolts_one_line
#     #         self.plate.bolt_capacity_red = bolt_capacity_red
#     #         self.plate.bolt_force = vres
#     #         self.plate.moment_demand = moment_demand
#     #         self.plate.pitch_provided = pitch
#     #         self.plate.gauge_provided = gauge
#     #         self.plate.edge_dist_provided = edge_dist
#     #         self.plate.end_dist_provided = end_dist
#     #         self.plate.design_status = self.design_status
#     # def get_web_plate_h_req(self, bolts_one_line, gauge, edge_dist):
#     #     web_plate_h_req = float((bolts_one_line - 1) * gauge + 2 * edge_dist)
#     #     return web_plate_h_req
#
#
# # For Command Line
#
#
# # from ast import literal_eval
# #
# # path = input("Enter the file location: ")
# # with open(path, 'r') as f:
# #     data = f.read()
# #     d = literal_eval(data)
# #     FinPlateConnection.set_input_values(FinPlateConnection(), d, False)<|MERGE_RESOLUTION|>--- conflicted
+++ resolved
@@ -1670,11 +1670,6 @@
 
             self.bolt.bolt_bearing_capacity = self.bolt_bearing_capacity
 
-<<<<<<< HEAD
-        self.bolt_bearing_capacity = IS800_2007.cl_10_3_4_bolt_bearing_capacity(f_u=self.bolt.fu_considered, f_ub=self.bolt.fu, t=self.bolt.thk_considered, d=self.bolt.bolt_diameter_provided,
-            e=self.plate.edge_dist_provided, p=self.plate.pitch_provided, bolt_hole_type=self.bolt.bolt_hole_type)
-=======
->>>>>>> 59e82068
 
             self.bolt.bolt_capacity = min(self.bolt.bolt_bearing_capacity,self.bolt.bolt_shear_capacity)
         else:
