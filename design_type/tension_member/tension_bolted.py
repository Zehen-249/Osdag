--- conflicted
+++ resolved
@@ -2074,14 +2074,12 @@
         # folder = self.select_workspace_folder(self)
         # print(folder)
         Disp_3D_image = "./ResourceFiles/images/3d.png"
-<<<<<<< HEAD
 
         # Disp_image ={KEY_DISP_3D: "3d",
         #              KEY_DISP_FRONT: "Front",
         #              KEY_DISP_TOP: "Top",
         #              KEY_DISP_SIDE: "Side"}
-=======
->>>>>>> d5e4de1e
+
 
         config = configparser.ConfigParser()
         config.read_file(open(r'Osdag.config'))
