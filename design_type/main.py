from Common import *
from utils.common.load import Load
from utils.common.component import *

class Main():

    def __init__(self):
        pass

    #########################################
    # Design Preferences Functions End
    #########################################

    def bolt_values(self, input_dictionary):

        values = {KEY_DP_BOLT_TYPE: 'Pretensioned', KEY_DP_BOLT_HOLE_TYPE: 'Standard',
                  KEY_DP_BOLT_MATERIAL_G_O: '', KEY_DP_BOLT_SLIP_FACTOR: '0.3'}

        if not input_dictionary or 'Select Material' in [input_dictionary[KEY_MATERIAL]]:
            pass
            # bolt_type = 'Pretensioned'
            # hole_type = 'Standard'
            # material_g_o = ''
            # slip_factor = '0.3'
        else:
            values[KEY_DP_BOLT_MATERIAL_G_O] = Material(input_dictionary[KEY_MATERIAL]).fu
            # bolt_type = 'Pretensioned'
            # hole_type = 'Standard'
            # material_g_o = Material(input_dictionary[KEY_MATERIAL]).fu
            # slip_factor = '0.3'

        for key in values.keys():
            if key in input_dictionary.keys():
                values[key] = input_dictionary[key]

        bolt = []

        t1 = (KEY_DP_BOLT_TYPE, KEY_DISP_TYP, TYPE_COMBOBOX, ['Pretensioned', 'Non-pretensioned'], values[KEY_DP_BOLT_TYPE])
        bolt.append(t1)

        t2 = (KEY_DP_BOLT_HOLE_TYPE, KEY_DISP_DP_BOLT_HOLE_TYPE, TYPE_COMBOBOX, ['Standard', 'Over-sized'], values[KEY_DP_BOLT_HOLE_TYPE])
        bolt.append(t2)

        t3 = (KEY_DP_BOLT_MATERIAL_G_O, KEY_DISP_DP_BOLT_MATERIAL_G_O, TYPE_TEXTBOX, None, values[KEY_DP_BOLT_MATERIAL_G_O])
        bolt.append(t3)

        t4 = (None, None, TYPE_ENTER, None, None)
        bolt.append(t4)

        t5 = (None, KEY_DISP_DP_BOLT_DESIGN_PARA, TYPE_TITLE, None, None)
        bolt.append(t5)

        t6 = (KEY_DP_BOLT_SLIP_FACTOR, KEY_DISP_DP_BOLT_SLIP_FACTOR, TYPE_COMBOBOX,
              ['0.2', '0.5', '0.1', '0.25', '0.3', '0.33', '0.48', '0.52', '0.55'], values[KEY_DP_BOLT_SLIP_FACTOR])
        bolt.append(t6)

        t7 = (None, None, TYPE_ENTER, None, None)
        bolt.append(t7)

        t8 = (None, "NOTE : If slip is permitted under the design load, design the bolt as"
                    "<br>a bearing bolt and select corresponding bolt grade.", TYPE_NOTE, None, None)
        bolt.append(t8)

        t9 = ("textBrowser", "", TYPE_TEXT_BROWSER, BOLT_DESCRIPTION, None)
        bolt.append(t9)

        return bolt

    def weld_values(self, input_dictionary):

        values = {KEY_DP_WELD_FAB: KEY_DP_WELD_FAB_SHOP, KEY_DP_WELD_MATERIAL_G_O: ''}

        if not input_dictionary or 'Select Material' in [input_dictionary[KEY_MATERIAL]]:
            pass
        else:
            values[KEY_DP_WELD_MATERIAL_G_O] = Material(input_dictionary[KEY_MATERIAL]).fu
            # material_g_o = Material(input_dictionary[KEY_MATERIAL]).fu

        for key in values.keys():
            if key in input_dictionary.keys():
                values[key] = input_dictionary[key]

        weld = []

        t1 = (KEY_DP_WELD_FAB, KEY_DISP_DP_WELD_FAB, TYPE_COMBOBOX, KEY_DP_WELD_FAB_VALUES, values[KEY_DP_WELD_FAB])
        weld.append(t1)

        t2 = (KEY_DP_WELD_MATERIAL_G_O, KEY_DISP_DP_WELD_MATERIAL_G_O, TYPE_TEXTBOX, None, values[KEY_DP_WELD_MATERIAL_G_O])
        weld.append(t2)

        t3 = ("textBrowser", "", TYPE_TEXT_BROWSER, WELD_DESCRIPTION, None)
        weld.append(t3)

        return weld

    def detailing_values(self, input_dictionary):

        values = {KEY_DP_DETAILING_EDGE_TYPE: 'a - Sheared or hand flame cut',
                  KEY_DP_DETAILING_GAP: '10',
                  KEY_DP_DETAILING_CORROSIVE_INFLUENCES: 'No'}

        for key in values.keys():
            if key in input_dictionary.keys():
                values[key] = input_dictionary[key]

        detailing = []

        t1 = (KEY_DP_DETAILING_EDGE_TYPE, KEY_DISP_DP_DETAILING_EDGE_TYPE, TYPE_COMBOBOX,
              ['a - Sheared or hand flame cut', 'b - Rolled, machine-flame cut, sawn and planed'],
              values[KEY_DP_DETAILING_EDGE_TYPE])
        detailing.append(t1)

        t2 = (KEY_DP_DETAILING_GAP, KEY_DISP_DP_DETAILING_GAP, TYPE_TEXTBOX, None, values[KEY_DP_DETAILING_GAP])
        detailing.append(t2)

        t3 = (KEY_DP_DETAILING_CORROSIVE_INFLUENCES, KEY_DISP_DP_DETAILING_CORROSIVE_INFLUENCES, TYPE_COMBOBOX,
              ['No', 'Yes'], values[KEY_DP_DETAILING_CORROSIVE_INFLUENCES])
        detailing.append(t3)

        t4 = ("textBrowser", "", TYPE_TEXT_BROWSER, DETAILING_DESCRIPTION, None)
        detailing.append(t4)

        return detailing

    def design_values(self, input_dictionary):

        values = {KEY_DP_DESIGN_METHOD: 'Limit State Design'}

        for key in values.keys():
            if key in input_dictionary.keys():
                values[key] = input_dictionary[key]

        design = []

        t1 = (KEY_DP_DESIGN_METHOD, KEY_DISP_DP_DESIGN_METHOD, TYPE_COMBOBOX,
              ['Limit State Design', 'Limit State (Capacity based) Design', 'Working Stress Design'],
              values[KEY_DP_DESIGN_METHOD])
        design.append(t1)

        return design

    def plate_connector_values(self, input_dictionary):

        if not input_dictionary or 'Select Material' in [input_dictionary[KEY_MATERIAL]]:
            material_grade = 'Select Material'
            fu = ''
            fy_20 = ''
            fy_20_40 = ''
            fy_40 = ''
        else:
            material_grade = input_dictionary[KEY_MATERIAL]
            material_attributes = Material(material_grade)
            fu = material_attributes.fu
            fy_20 = material_attributes.fy_20
            fy_20_40 = material_attributes.fy_20_40
            fy_40 = material_attributes.fy_40

        if KEY_CONNECTOR_MATERIAL in input_dictionary.keys():
            material_grade = input_dictionary[KEY_CONNECTOR_MATERIAL]
            material_attributes = Material(material_grade)
            fu = material_attributes.fu
            fy_20 = material_attributes.fy_20
            fy_20_40 = material_attributes.fy_20_40
            fy_40 = material_attributes.fy_40

        connector = []

        material = connectdb("Material")
        t1 = (KEY_CONNECTOR_MATERIAL, KEY_DISP_MATERIAL, TYPE_COMBOBOX, material, material_grade)
        connector.append(t1)

        t2 = (KEY_CONNECTOR_FU, KEY_DISP_FU, TYPE_TEXTBOX, None, fu)
        connector.append(t2)

        t3 = (KEY_CONNECTOR_FY_20, KEY_DISP_FY_20, TYPE_TEXTBOX, None, fy_20)
        connector.append(t3)

        t3 = (KEY_CONNECTOR_FY_20_40, KEY_DISP_FY_20_40, TYPE_TEXTBOX, None, fy_20_40)
        connector.append(t3)

        t3 = (KEY_CONNECTOR_FY_40, KEY_DISP_FY_40, TYPE_TEXTBOX, None, fy_40)
        connector.append(t3)

        return connector

    def get_I_sec_properties(self):

        if '' in self:
            mass = ''
            area = ''
            moa_z = ''
            moa_y = ''
            rog_z = ''
            rog_y = ''
            em_z = ''
            em_y = ''
            pm_z = ''
            pm_y = ''
            I_t = ''
            I_w = ''

        else:
            D = float(self[0])
            B = float(self[1])
            t_w = float(self[2])
            t_f = float(self[3])

            sec_prop = I_sectional_Properties()
            mass = sec_prop.calc_Mass(D, B, t_w, t_f)
            area = sec_prop.calc_Area(D, B, t_w, t_f)
            moa_z = sec_prop.calc_MomentOfAreaZ(D, B, t_w, t_f)
            moa_y = sec_prop.calc_MomentOfAreaY(D, B, t_w, t_f)
            rog_z = sec_prop.calc_RogZ(D, B, t_w, t_f)
            rog_y = sec_prop.calc_RogY(D, B, t_w, t_f)
            em_z = sec_prop.calc_ElasticModulusZz(D, B, t_w, t_f)
            em_y = sec_prop.calc_ElasticModulusZy(D, B, t_w, t_f)
            pm_z = sec_prop.calc_PlasticModulusZpz(D, B, t_w, t_f)
            pm_y = sec_prop.calc_PlasticModulusZpy(D, B, t_w, t_f)
            I_t = sec_prop.calc_torsion_const(D,B,t_w,t_f)
            I_w = sec_prop.calc_torsion_const(D, B, t_w, t_f)

        d = {'Label_11': str(mass),
             'Label_12': str(area),
             'Label_13': str(moa_z),
             'Label_14': str(moa_y),
             'Label_15': str(rog_z),
             'Label_16': str(rog_y),
             'Label_17': str(em_z),
             'Label_18': str(em_y),
             'Label_19': str(pm_z),
             'Label_20': str(pm_y),
             'Label_21': str(I_t),
             'Label_22': str(I_w),
            }

        return d



<<<<<<< HEAD
        else:
            a = float(self[0])
            b = float(self[1])
            t = float(self[2])
            l = str(self[3])
            p = str(self[4])
            print(p, "shxv")
            if p == "Angles":
                sec_prop = Single_Angle_Properties()
            elif p == "Back to Back Angles":
                sec_prop = BBAngle_Properties()
            else:
                sec_prop = SAngle_Properties()
            # sec_prop = Single_Angle_Properties()
            mass = sec_prop.calc_Mass(a,b,t,l)
            area = sec_prop.calc_Area(a,b,t,l)
            Cz = sec_prop.calc_Cz(a,b,t,l)
            Cy = sec_prop.calc_Cy(a,b,t,l)
            moa_z = sec_prop.calc_MomentOfAreaZ(a,b,t,l)
            moa_y = sec_prop.calc_MomentOfAreaY(a,b,t,l)
            moa_u = sec_prop.calc_MomentOfAreaU(a,b,t,l)
            moa_v = sec_prop.calc_MomentOfAreaV(a,b,t,l)
            rog_z = sec_prop.calc_RogZ(a,b,t,l)
            rog_y = sec_prop.calc_RogY(a,b,t,l)
            rog_u = sec_prop.calc_RogU(a,b,t,l)
            rog_v = sec_prop.calc_RogV(a,b,t,l)
            em_z = sec_prop.calc_ElasticModulusZz(a,b,t,l)
            em_y = sec_prop.calc_ElasticModulusZy(a,b,t,l)
            pm_z = sec_prop.calc_PlasticModulusZpz(a,b,t,l)
            pm_y = sec_prop.calc_PlasticModulusZpy(a,b,t,l)
            I_t = sec_prop.calc_TorsionConstantIt(a,b,t,l)


        d = {'Label_9': str(mass),
             'Label_10': str(area),
             'Label_7': str(Cz),
             'Label_8': str(Cy),
             'Label_11': str(moa_z),
             'Label_12': str(moa_y),
             'Label_13': str(moa_u),
             'Label_14': str(moa_v),
             'Label_15': str(rog_z),
             'Label_16': str(rog_y),
             'Label_17': str(rog_u),
             'Label_18': str(rog_v),
             'Label_19': str(em_z),
             'Label_20': str(em_y),
             'Label_21': str(pm_z),
             'Label_22': str(pm_y),
             'Label_23': str(I_t),
             }

        return d
=======
>>>>>>> 1c833caa

    # def get_BBAngle_sec_properties(self):
    #
    #     if '' in self:
    #         mass = ''
    #         area = ''
    #         Cz = ''
    #         Cy = ''
    #         moa_z = ''
    #         moa_y = ''
    #         moa_u = ''
    #         moa_v = ''
    #         rog_z = ''
    #         rog_y = ''
    #         rog_u = ''
    #         rog_v = ''
    #         em_z = ''
    #         em_y = ''
    #         pm_z = ''
    #         pm_y = ''
    #         I_t = ''
    #
    #     else:
    #         a = float(self[0])
    #         b = float(self[1])
    #         t = float(self[2])
    #         l = float(self[3])
    #
    #         sec_prop = BBAngle_Properties()
    #         mass = sec_prop.calc_Mass(a,b,t,l)
    #         area = sec_prop.calc_Area(a,b,t,l)
    #         Cz = sec_prop.calc_Cz(a,b,t,l)
    #         Cy = sec_prop.calc_Cy(a,b,t,l)
    #         moa_z = sec_prop.calc_MomentOfAreaZ(a,b,t,l)
    #         moa_y = sec_prop.calc_MomentOfAreaY(a,b,t,l)
    #         moa_u = sec_prop.calc_MomentOfAreaU(a,b,t,l)
    #         moa_v = sec_prop.calc_MomentOfAreaV(a,b,t,l)
    #         rog_z = sec_prop.calc_RogZ(a,b,t,l)
    #         rog_y = sec_prop.calc_RogY(a,b,t,l)
    #         rog_u = sec_prop.calc_RogU(a,b,t,l)
    #         rog_v = sec_prop.calc_RogV(a,b,t,l)
    #         em_z = sec_prop.calc_ElasticModulusZz(a,b,t,l)
    #         em_y = sec_prop.calc_ElasticModulusZy(a,b,t,l)
    #         pm_z = sec_prop.calc_PlasticModulusZpz(a,b,t,l)
    #         pm_y = sec_prop.calc_PlasticModulusZpy(a,b,t,l)
    #         I_t = sec_prop.calc_TorsionConstantIt(a,b,t,l)
    #
    #
    #     d = {'Label_9': str(mass),
    #          'Label_10': str(area),
    #          'Label_7': str(Cz),
    #          'Label_8': str(Cy),
    #          'Label_11': str(moa_z),
    #          'Label_12': str(moa_y),
    #          'Label_13': str(moa_u),
    #          'Label_14': str(moa_v),
    #          'Label_15': str(rog_z),
    #          'Label_16': str(rog_y),
    #          'Label_17': str(rog_u),
    #          'Label_18': str(rog_v),
    #          'Label_19': str(em_z),
    #          'Label_20': str(em_y),
    #          'Label_21': str(pm_z),
    #          'Label_22': str(pm_y),
    #          'Label_23': str(I_t),
    #          }
    #
    #     return d


<<<<<<< HEAD
        else:
            f_w = float(self[0])
            f_t = float(self[1])
            w_h = float(self[2])
            w_t = float(self[3])
            l = self[4]
            section_profile = self[5]
            if section_profile == "Channels":
                sec_prop = Single_Channel_Properties()
            else:
                sec_prop = BBChannel_Properties()
            mass = sec_prop.calc_Mass(f_w, f_t, w_h, w_t)
            area = sec_prop.calc_Area(f_w, f_t, w_h, w_t)
            C_y = sec_prop.calc_C_y(f_w, f_t, w_h, w_t)
            moa_z = sec_prop.calc_MomentOfAreaZ(f_w, f_t, w_h, w_t)
            moa_y = sec_prop.calc_MomentOfAreaY(f_w, f_t, w_h, w_t)

            rog_z = sec_prop.calc_RogZ(f_w, f_t, w_h, w_t)
            rog_y = sec_prop.calc_RogY(f_w, f_t, w_h, w_t)

            em_z = sec_prop.calc_ElasticModulusZz(f_w, f_t, w_h, w_t)
            em_y = sec_prop.calc_ElasticModulusZy(f_w, f_t, w_h, w_t)
            pm_z = sec_prop.calc_PlasticModulusZpz(f_w, f_t, w_h, w_t)
            pm_y = sec_prop.calc_PlasticModulusZpy(f_w, f_t, w_h, w_t)

        d = {'Label_9': str(mass),
             'Label_10': str(area),
             'Label_11': str(moa_z),
             'Label_12': str(moa_y),
             'Label_15': str(rog_z),
             'Label_16': str(rog_y),
             'Label_17': str(C_y),
             'Label_19': str(em_z),
             'Label_20': str(em_y),
             'Label_21': str(pm_z),
             'Label_22': str(pm_y),
             }

        return d
=======
>>>>>>> 1c833caa


    #########################################
    # Design Preferences Functions End
    #########################################


    # def customized_input(self):
    #
    #     list1 = []
    #     t1 = (KEY_GRD, self.grdval_customized)
    #     list1.append(t1)
    #     t3 = (KEY_D, self.diam_bolt_customized)
    #     list1.append(t3)
    #     t6 = (KEY_PLATETHK, self.plate_thick_customized)
    #     list1.append(t6)
    #     # t8 = (KEY_SIZE, self.size_customized)
    #     # list1.append(t8)
    #     return list1

    @staticmethod
    def grdval_customized():
        b = VALUES_GRD_CUSTOMIZED
        return b

    @staticmethod
    def diam_bolt_customized():
        c = connectdb1()
        return c

    @staticmethod
    def plate_thick_customized():
        d = VALUES_PLATETHK_CUSTOMIZED
        return d

    #
    # @staticmethod
    # def size_customized():
    #     d = VALUES_SIZE_CUSTOMIZED
    #     return d

    # def input_value_changed(self):
    #     pass

    def set_input_values(self, design_dictionary):
        pass
        # self.mainmodule = "Tension"
        # self.connectivity = design_dictionary[KEY_CONN]

        # if self.connectivity in VALUES_CONN_1:
        #     self.supporting_section = Column(designation=design_dictionary[KEY_SUPTNGSEC], material_grade=design_dictionary[KEY_MATERIAL])
        # else:
        #     self.supporting_section = Beam(designation=design_dictionary[KEY_SUPTNGSEC], material_grade=design_dictionary[KEY_MATERIAL])



<|MERGE_RESOLUTION|>--- conflicted
+++ resolved
@@ -237,62 +237,62 @@
 
 
 
-<<<<<<< HEAD
-        else:
-            a = float(self[0])
-            b = float(self[1])
-            t = float(self[2])
-            l = str(self[3])
-            p = str(self[4])
-            print(p, "shxv")
-            if p == "Angles":
-                sec_prop = Single_Angle_Properties()
-            elif p == "Back to Back Angles":
-                sec_prop = BBAngle_Properties()
-            else:
-                sec_prop = SAngle_Properties()
-            # sec_prop = Single_Angle_Properties()
-            mass = sec_prop.calc_Mass(a,b,t,l)
-            area = sec_prop.calc_Area(a,b,t,l)
-            Cz = sec_prop.calc_Cz(a,b,t,l)
-            Cy = sec_prop.calc_Cy(a,b,t,l)
-            moa_z = sec_prop.calc_MomentOfAreaZ(a,b,t,l)
-            moa_y = sec_prop.calc_MomentOfAreaY(a,b,t,l)
-            moa_u = sec_prop.calc_MomentOfAreaU(a,b,t,l)
-            moa_v = sec_prop.calc_MomentOfAreaV(a,b,t,l)
-            rog_z = sec_prop.calc_RogZ(a,b,t,l)
-            rog_y = sec_prop.calc_RogY(a,b,t,l)
-            rog_u = sec_prop.calc_RogU(a,b,t,l)
-            rog_v = sec_prop.calc_RogV(a,b,t,l)
-            em_z = sec_prop.calc_ElasticModulusZz(a,b,t,l)
-            em_y = sec_prop.calc_ElasticModulusZy(a,b,t,l)
-            pm_z = sec_prop.calc_PlasticModulusZpz(a,b,t,l)
-            pm_y = sec_prop.calc_PlasticModulusZpy(a,b,t,l)
-            I_t = sec_prop.calc_TorsionConstantIt(a,b,t,l)
-
-
-        d = {'Label_9': str(mass),
-             'Label_10': str(area),
-             'Label_7': str(Cz),
-             'Label_8': str(Cy),
-             'Label_11': str(moa_z),
-             'Label_12': str(moa_y),
-             'Label_13': str(moa_u),
-             'Label_14': str(moa_v),
-             'Label_15': str(rog_z),
-             'Label_16': str(rog_y),
-             'Label_17': str(rog_u),
-             'Label_18': str(rog_v),
-             'Label_19': str(em_z),
-             'Label_20': str(em_y),
-             'Label_21': str(pm_z),
-             'Label_22': str(pm_y),
-             'Label_23': str(I_t),
-             }
-
-        return d
-=======
->>>>>>> 1c833caa
+# <<<<<<< HEAD
+#         else:
+#             a = float(self[0])
+#             b = float(self[1])
+#             t = float(self[2])
+#             l = str(self[3])
+#             p = str(self[4])
+#             print(p, "shxv")
+#             if p == "Angles":
+#                 sec_prop = Single_Angle_Properties()
+#             elif p == "Back to Back Angles":
+#                 sec_prop = BBAngle_Properties()
+#             else:
+#                 sec_prop = SAngle_Properties()
+#             # sec_prop = Single_Angle_Properties()
+#             mass = sec_prop.calc_Mass(a,b,t,l)
+#             area = sec_prop.calc_Area(a,b,t,l)
+#             Cz = sec_prop.calc_Cz(a,b,t,l)
+#             Cy = sec_prop.calc_Cy(a,b,t,l)
+#             moa_z = sec_prop.calc_MomentOfAreaZ(a,b,t,l)
+#             moa_y = sec_prop.calc_MomentOfAreaY(a,b,t,l)
+#             moa_u = sec_prop.calc_MomentOfAreaU(a,b,t,l)
+#             moa_v = sec_prop.calc_MomentOfAreaV(a,b,t,l)
+#             rog_z = sec_prop.calc_RogZ(a,b,t,l)
+#             rog_y = sec_prop.calc_RogY(a,b,t,l)
+#             rog_u = sec_prop.calc_RogU(a,b,t,l)
+#             rog_v = sec_prop.calc_RogV(a,b,t,l)
+#             em_z = sec_prop.calc_ElasticModulusZz(a,b,t,l)
+#             em_y = sec_prop.calc_ElasticModulusZy(a,b,t,l)
+#             pm_z = sec_prop.calc_PlasticModulusZpz(a,b,t,l)
+#             pm_y = sec_prop.calc_PlasticModulusZpy(a,b,t,l)
+#             I_t = sec_prop.calc_TorsionConstantIt(a,b,t,l)
+#
+#
+#         d = {'Label_9': str(mass),
+#              'Label_10': str(area),
+#              'Label_7': str(Cz),
+#              'Label_8': str(Cy),
+#              'Label_11': str(moa_z),
+#              'Label_12': str(moa_y),
+#              'Label_13': str(moa_u),
+#              'Label_14': str(moa_v),
+#              'Label_15': str(rog_z),
+#              'Label_16': str(rog_y),
+#              'Label_17': str(rog_u),
+#              'Label_18': str(rog_v),
+#              'Label_19': str(em_z),
+#              'Label_20': str(em_y),
+#              'Label_21': str(pm_z),
+#              'Label_22': str(pm_y),
+#              'Label_23': str(I_t),
+#              }
+#
+#         return d
+# =======
+# >>>>>>> 1c833caa1f03444a8abe5448ebf99d46febe33ee
 
     # def get_BBAngle_sec_properties(self):
     #
@@ -363,48 +363,48 @@
     #     return d
 
 
-<<<<<<< HEAD
-        else:
-            f_w = float(self[0])
-            f_t = float(self[1])
-            w_h = float(self[2])
-            w_t = float(self[3])
-            l = self[4]
-            section_profile = self[5]
-            if section_profile == "Channels":
-                sec_prop = Single_Channel_Properties()
-            else:
-                sec_prop = BBChannel_Properties()
-            mass = sec_prop.calc_Mass(f_w, f_t, w_h, w_t)
-            area = sec_prop.calc_Area(f_w, f_t, w_h, w_t)
-            C_y = sec_prop.calc_C_y(f_w, f_t, w_h, w_t)
-            moa_z = sec_prop.calc_MomentOfAreaZ(f_w, f_t, w_h, w_t)
-            moa_y = sec_prop.calc_MomentOfAreaY(f_w, f_t, w_h, w_t)
-
-            rog_z = sec_prop.calc_RogZ(f_w, f_t, w_h, w_t)
-            rog_y = sec_prop.calc_RogY(f_w, f_t, w_h, w_t)
-
-            em_z = sec_prop.calc_ElasticModulusZz(f_w, f_t, w_h, w_t)
-            em_y = sec_prop.calc_ElasticModulusZy(f_w, f_t, w_h, w_t)
-            pm_z = sec_prop.calc_PlasticModulusZpz(f_w, f_t, w_h, w_t)
-            pm_y = sec_prop.calc_PlasticModulusZpy(f_w, f_t, w_h, w_t)
-
-        d = {'Label_9': str(mass),
-             'Label_10': str(area),
-             'Label_11': str(moa_z),
-             'Label_12': str(moa_y),
-             'Label_15': str(rog_z),
-             'Label_16': str(rog_y),
-             'Label_17': str(C_y),
-             'Label_19': str(em_z),
-             'Label_20': str(em_y),
-             'Label_21': str(pm_z),
-             'Label_22': str(pm_y),
-             }
-
-        return d
-=======
->>>>>>> 1c833caa
+# <<<<<<< HEAD
+#         else:
+#             f_w = float(self[0])
+#             f_t = float(self[1])
+#             w_h = float(self[2])
+#             w_t = float(self[3])
+#             l = self[4]
+#             section_profile = self[5]
+#             if section_profile == "Channels":
+#                 sec_prop = Single_Channel_Properties()
+#             else:
+#                 sec_prop = BBChannel_Properties()
+#             mass = sec_prop.calc_Mass(f_w, f_t, w_h, w_t)
+#             area = sec_prop.calc_Area(f_w, f_t, w_h, w_t)
+#             C_y = sec_prop.calc_C_y(f_w, f_t, w_h, w_t)
+#             moa_z = sec_prop.calc_MomentOfAreaZ(f_w, f_t, w_h, w_t)
+#             moa_y = sec_prop.calc_MomentOfAreaY(f_w, f_t, w_h, w_t)
+#
+#             rog_z = sec_prop.calc_RogZ(f_w, f_t, w_h, w_t)
+#             rog_y = sec_prop.calc_RogY(f_w, f_t, w_h, w_t)
+#
+#             em_z = sec_prop.calc_ElasticModulusZz(f_w, f_t, w_h, w_t)
+#             em_y = sec_prop.calc_ElasticModulusZy(f_w, f_t, w_h, w_t)
+#             pm_z = sec_prop.calc_PlasticModulusZpz(f_w, f_t, w_h, w_t)
+#             pm_y = sec_prop.calc_PlasticModulusZpy(f_w, f_t, w_h, w_t)
+#
+#         d = {'Label_9': str(mass),
+#              'Label_10': str(area),
+#              'Label_11': str(moa_z),
+#              'Label_12': str(moa_y),
+#              'Label_15': str(rog_z),
+#              'Label_16': str(rog_y),
+#              'Label_17': str(C_y),
+#              'Label_19': str(em_z),
+#              'Label_20': str(em_y),
+#              'Label_21': str(pm_z),
+#              'Label_22': str(pm_y),
+#              }
+#
+#         return d
+# =======
+# >>>>>>> 1c833caa1f03444a8abe5448ebf99d46febe33ee
 
 
     #########################################
