from design_type.connection.shear_connection import ShearConnection
from utils.common.component import *
from utils.common.component import Bolt, Plate, Weld
from Common import *
import sys
from Report_functions import *
from design_report.reportGenerator_latex import CreateLatex
from utils.common.load import Load
import logging

class CleatAngleConnection(ShearConnection):

    def __init__(self):
        super(CleatAngleConnection, self).__init__()
        self.sptd_leg_length = 0.0
        self.sptIng_leg_length = 0.0
        self.design_status = False

    ###############################################
    # Design Preference Functions Start
    ###############################################
    def tab_list(self):
        tabs = []

        t1 = (KEY_DISP_COLSEC, TYPE_TAB_1, self.tab_supporting_section)
        tabs.append(t1)

        t1 = (KEY_DISP_BEAMSEC, TYPE_TAB_1, self.tab_supported_section)
        tabs.append(t1)

        t6 = (DISP_TITLE_CLEAT, TYPE_TAB_1, self.tab_angle_section)
        tabs.append(t6)

        t2 = ("Bolt", TYPE_TAB_2, self.bolt_values)
        tabs.append(t2)

        t4 = ("Detailing", TYPE_TAB_2, self.detailing_values)
        tabs.append(t4)

        t5 = ("Design", TYPE_TAB_2, self.design_values)
        tabs.append(t5)

        return tabs

    def tab_value_changed(self):
        change_tab = []

        t1 = (KEY_DISP_COLSEC, [KEY_SUPTNGSEC_MATERIAL], [KEY_SUPTNGSEC_FU, KEY_SUPTNGSEC_FY],
              TYPE_TEXTBOX, self.get_fu_fy_I_section_suptng)
        change_tab.append(t1)

        t2 = (KEY_DISP_BEAMSEC, [KEY_SUPTDSEC_MATERIAL], [KEY_SUPTDSEC_FU, KEY_SUPTDSEC_FY],
              TYPE_TEXTBOX, self.get_fu_fy_I_section_suptd)
        change_tab.append(t2)

        t5 = (DISP_TITLE_CLEAT, ['Label_1', 'Label_2','Label_3'],
              ['Label_7', 'Label_8', 'Label_9', 'Label_10', 'Label_11', 'Label_12', 'Label_13', 'Label_14', 'Label_15',
               'Label_16', 'Label_17', 'Label_18', 'Label_19', 'Label_20', 'Label_21', 'Label_22', 'Label_23', KEY_IMAGE],
              TYPE_TEXTBOX, self.get_Angle_sec_properties)
        change_tab.append(t5)

        t6 = (DISP_TITLE_CLEAT, [KEY_ANGLE_LIST, KEY_CONNECTOR_MATERIAL],
              [KEY_ANGLE_SELECTED, KEY_CONNECTOR_FY, KEY_CONNECTOR_FU, 'Label_1', 'Label_2', 'Label_3', 'Label_4', 'Label_5', 'Label_7',
               'Label_8', 'Label_9','Label_10', 'Label_11', 'Label_12', 'Label_13', 'Label_14', 'Label_15', 'Label_16', 'Label_17',
               'Label_18','Label_19', 'Label_20', 'Label_21', 'Label_22', 'Label_23','Label_24', KEY_IMAGE], TYPE_TEXTBOX,
              self.get_new_angle_section_properties)
        change_tab.append(t6)


        t4 = (KEY_DISP_COLSEC, ['Label_1', 'Label_2', 'Label_3', 'Label_4', 'Label_5'],
              ['Label_11', 'Label_12', 'Label_13', 'Label_14', 'Label_15', 'Label_16', 'Label_17', 'Label_18',
               'Label_19', 'Label_20','Label_21','Label_22',KEY_IMAGE], TYPE_TEXTBOX, self.get_I_sec_properties)
        change_tab.append(t4)

        t5 = (KEY_DISP_BEAMSEC, ['Label_1', 'Label_2', 'Label_3', 'Label_4', 'Label_5'],
              ['Label_11', 'Label_12', 'Label_13', 'Label_14', 'Label_15', 'Label_16', 'Label_17', 'Label_18',
               'Label_19', 'Label_20','Label_21','Label_22',KEY_IMAGE], TYPE_TEXTBOX, self.get_I_sec_properties)
        change_tab.append(t5)

        t6 = (KEY_DISP_COLSEC, [KEY_SUPTNGSEC], [KEY_SOURCE], TYPE_TEXTBOX, self.change_source)
        change_tab.append(t6)

        t7 = (KEY_DISP_BEAMSEC, [KEY_SUPTDSEC], [KEY_SOURCE], TYPE_TEXTBOX, self.change_source)
        change_tab.append(t7)

        t8 = (DISP_TITLE_CLEAT, [KEY_ANGLE_SELECTED], [KEY_SOURCE], TYPE_TEXTBOX, self.change_source)
        change_tab.append(t8)

        return change_tab

    def input_dictionary_design_pref(self):
        design_input = []
        t1 = (KEY_DISP_COLSEC, TYPE_COMBOBOX, [KEY_SUPTNGSEC_MATERIAL])
        design_input.append(t1)

        # t1 = (KEY_DISP_COLSEC, TYPE_TEXTBOX, [KEY_SUPTNGSEC_FU, KEY_SUPTNGSEC_FY])
        # design_input.append(t1)

        t2 = (KEY_DISP_BEAMSEC, TYPE_COMBOBOX, [KEY_SUPTDSEC_MATERIAL])
        design_input.append(t2)

        # t2 = (KEY_DISP_BEAMSEC, TYPE_TEXTBOX, [KEY_SUPTDSEC_FU, KEY_SUPTDSEC_FY])
        # design_input.append(t2)
        t2 = (DISP_TITLE_CLEAT, TYPE_COMBOBOX, [KEY_CONNECTOR_MATERIAL])
        design_input.append(t2)

        t3 = ("Bolt", TYPE_COMBOBOX, [KEY_DP_BOLT_TYPE, KEY_DP_BOLT_HOLE_TYPE, KEY_DP_BOLT_SLIP_FACTOR])
        design_input.append(t3)

        t5 = ("Detailing", TYPE_COMBOBOX, [KEY_DP_DETAILING_EDGE_TYPE, KEY_DP_DETAILING_CORROSIVE_INFLUENCES])
        design_input.append(t5)

        t5 = ("Detailing", TYPE_TEXTBOX, [KEY_DP_DETAILING_GAP])
        design_input.append(t5)

        t6 = ("Design", TYPE_COMBOBOX, [KEY_DP_DESIGN_METHOD])
        design_input.append(t6)

        return design_input

    def input_dictionary_without_design_pref(self):
        design_input = []
        t1 = (KEY_MATERIAL, [KEY_SUPTNGSEC_MATERIAL, KEY_SUPTDSEC_MATERIAL], 'Input Dock')
        design_input.append(t1)

        t2 = (None, [KEY_DP_BOLT_TYPE, KEY_DP_BOLT_HOLE_TYPE, KEY_DP_BOLT_SLIP_FACTOR,
                     KEY_DP_DETAILING_EDGE_TYPE, KEY_DP_DETAILING_GAP,
                     KEY_DP_DETAILING_CORROSIVE_INFLUENCES, KEY_DP_DESIGN_METHOD, KEY_CONNECTOR_MATERIAL], '')
        design_input.append(t2)

        return design_input

    def refresh_input_dock(self):
        """

         :return: This function returns list of tuples which has keys that needs to be updated,
          on changing Keys in design preference (ex: adding a new section to database should reflect in input dock)

          [(Tab Name,  Input Dock Key, Input Dock Key type, design preference key, Master key, Value, Database Table Name)]
         """

        add_buttons = []

        t1 = (KEY_DISP_COLSEC, KEY_SUPTNGSEC, TYPE_COMBOBOX, KEY_SUPTNGSEC, KEY_CONN, VALUES_CONN_1, "Columns")
        add_buttons.append(t1)

        t1 = (KEY_DISP_COLSEC, KEY_SUPTNGSEC, TYPE_COMBOBOX, KEY_SUPTNGSEC, KEY_CONN, VALUES_CONN_2, "Beams")
        add_buttons.append(t1)

        t2 = (KEY_DISP_BEAMSEC, KEY_SUPTDSEC, TYPE_COMBOBOX, KEY_SUPTDSEC, None, None, "Beams")
        add_buttons.append(t2)

        t2 = (DISP_TITLE_CLEAT, KEY_ANGLE_LIST, TYPE_COMBOBOX_CUSTOMIZED, KEY_ANGLE_SELECTED, None, None, "Angles")
        add_buttons.append(t2)

        return add_buttons

    ####################################
    # Design Preference Functions End
    ####################################

    def input_values(self):

        self.module = KEY_DISP_CLEATANGLE

        options_list = []

        t1 = (None, DISP_TITLE_CM, TYPE_TITLE, None, True, 'No Validator')
        options_list.append(t1)

        t2 = (KEY_CONN, KEY_DISP_CONN, TYPE_COMBOBOX, VALUES_CONN, True, 'No Validator')
        options_list.append(t2)

        t3 = (KEY_IMAGE, None, TYPE_IMAGE, './ResourceFiles/images/fin_cf_bw.png', True, 'No Validator')
        options_list.append(t3)

        t4 = (KEY_SUPTNGSEC, KEY_DISP_COLSEC, TYPE_COMBOBOX, VALUES_COLSEC, True, 'No Validator')
        options_list.append(t4)

        t5 = (KEY_SUPTDSEC, KEY_DISP_BEAMSEC, TYPE_COMBOBOX, VALUES_BEAMSEC, True, 'No Validator')
        options_list.append(t5)

        t6 = (KEY_MATERIAL, KEY_DISP_MATERIAL, TYPE_COMBOBOX, VALUES_MATERIAL, True, 'No Validator')
        options_list.append(t6)

        t7 = (None, DISP_TITLE_FSL, TYPE_TITLE, None, True, 'No Validator')
        options_list.append(t7)

        t8 = (KEY_SHEAR, KEY_DISP_SHEAR, TYPE_TEXTBOX, None, True, 'No Validator')
        options_list.append(t8)

        t9 = (None, DISP_TITLE_BOLT, TYPE_TITLE, None, True, 'No Validator')
        options_list.append(t9)

        t10 = (KEY_D, KEY_DISP_D, TYPE_COMBOBOX_CUSTOMIZED, VALUES_D, True, 'No Validator')
        options_list.append(t10)

        t11 = (KEY_TYP, KEY_DISP_TYP, TYPE_COMBOBOX, VALUES_TYP, True, 'No Validator')
        options_list.append(t11)

        t12 = (KEY_GRD, KEY_DISP_GRD, TYPE_COMBOBOX_CUSTOMIZED, VALUES_GRD, True, 'No Validator')
        options_list.append(t12)

        t13 = (None, DISP_TITLE_CLEAT, TYPE_TITLE, None, True, 'No Validator')
        options_list.append(t13)

        t15 = (KEY_ANGLE_LIST, KEY_DISP_CLEATSEC, TYPE_COMBOBOX_CUSTOMIZED, VALUES_ANGLESEC, True, 'No Validator')
        options_list.append(t15)

        t16 = (KEY_MODULE, KEY_DISP_CLEATANGLE, TYPE_MODULE, None, True, 'No Validator')
        options_list.append(t16)

        return options_list

    @staticmethod
    def cleatsec_customized():
        a = VALUES_CLEAT_CUSTOMIZED
        return a

    # @staticmethod
    # def diam_bolt_customized():
    #     c = connectdb1()
    #     if "36" in c: c.remove("36")
    #     return c

    def customized_input(self):

        list1 = []
        t1 = (KEY_GRD, self.grdval_customized)
        list1.append(t1)
        t2 = (KEY_ANGLE_LIST, self.cleatsec_customized)
        list1.append(t2)
        t3 = (KEY_D, self.diam_bolt_customized)
        list1.append(t3)
        return list1

    def fn_conn_suptngsec_lbl(self):

        conn = self[0]
        if conn in VALUES_CONN_1:
            return KEY_DISP_COLSEC
        elif conn in VALUES_CONN_2:
            return KEY_DISP_PRIBM
        else:
            return ''

    def fn_conn_suptdsec_lbl(self):

        conn = self[0]
        if conn in VALUES_CONN_1:
            return KEY_DISP_BEAMSEC
        elif conn in VALUES_CONN_2:
            return KEY_DISP_SECBM
        else:
            return ''

    def fn_conn_suptngsec(self):

        conn = self[0]
        if conn in VALUES_CONN_1:
            return VALUES_COLSEC
        elif conn in VALUES_CONN_2:
            return VALUES_PRIBM
        else:
            return []

    def fn_conn_suptdsec(self):

        conn = self[0]
        if conn in VALUES_CONN_1:
            return VALUES_BEAMSEC
        elif conn in VALUES_CONN_2:
            return VALUES_SECBM
        else:
            return []

    def fn_conn_image(self):

        conn = self[0]
        if conn == VALUES_CONN[0]:
            return './ResourceFiles/images/fin_cf_bw.png'
        elif conn == VALUES_CONN[1]:
            return './ResourceFiles/images/fin_cw_bw.png'
        elif conn in VALUES_CONN_2:
            return './ResourceFiles/images/fin_beam_beam.png'
        else:
            return ''

    def input_value_changed(self):

        lst = []

        t1 = ([KEY_CONN], KEY_SUPTNGSEC, TYPE_LABEL, self.fn_conn_suptngsec_lbl)
        lst.append(t1)

        t2 = ([KEY_CONN], KEY_SUPTNGSEC, TYPE_COMBOBOX, self.fn_conn_suptngsec)
        lst.append(t2)

        t3 = ([KEY_CONN], KEY_SUPTDSEC, TYPE_LABEL, self.fn_conn_suptdsec_lbl)
        lst.append(t3)

        t4 = ([KEY_CONN], KEY_SUPTDSEC, TYPE_COMBOBOX, self.fn_conn_suptdsec)
        lst.append(t4)

        t5 = ([KEY_CONN], KEY_IMAGE, TYPE_IMAGE, self.fn_conn_image)
        lst.append(t5)

        t6 = ([KEY_MATERIAL], KEY_MATERIAL, TYPE_CUSTOM_MATERIAL, self.new_material)
        lst.append(t6)

        return lst

    def get_3d_components(self):
        components = []

        t1 = ('Model', self.call_3DModel)
        components.append(t1)

        t2 = ('Beam', self.call_3DBeam)
        components.append(t2)

        t3 = ('Column', self.call_3DColumn)
        components.append(t3)

        t4 = ('Cleat Angle', self.call_3DCleat)
        components.append(t4)

        return components

    def call_3DCleat(self, ui, bgcolor):
        from PyQt5.QtWidgets import QCheckBox
        from PyQt5.QtCore import Qt
        for chkbox in ui.frame.children():
            if chkbox.objectName() == 'Cleat Angle':
                continue
            if isinstance(chkbox, QCheckBox):
                chkbox.setChecked(Qt.Unchecked)
        ui.commLogicObj.display_3DModel("cleatAngle", bgcolor)

    def output_values(self, flag):
        """
        Function to return a list of tuples to be displayed as the UI.(Output Dock)
        """

        # @author: Umair

        out_list = []
        """"""""""""""""""""""""""""""""""""""""""""""""""""""
        """      Cleat Angle Properties: Start        """

        t20 = (None, DISP_OUT_TITLE_CLEAT, TYPE_TITLE, None, True)
        out_list.append(t20)

        t21 = (KEY_OUT_CLEAT_SECTION, KEY_OUT_DISP_CLEAT_SECTION, TYPE_TEXTBOX, self.cleat.designation if flag else '', True)
        out_list.append(t21)

        t15 = (KEY_OUT_CLEAT_HEIGHT, KEY_OUT_DISP_CLEAT_HEIGHT, TYPE_TEXTBOX, self.sptd_leg.height if flag else '', True)
        out_list.append(t15)

        t17 = (KEY_OUT_CLEAT_SHEAR, KEY_DISP_SHEAR_YLD, TYPE_TEXTBOX, round(self.sptd_leg.cleat_shear_capacity / 1000, 2) if flag else '', True)
        out_list.append(t17)

        t18 = (KEY_OUT_CLEAT_BLK_SHEAR, KEY_DISP_BLK_SHEAR, TYPE_TEXTBOX, round(self.sptd_leg.block_shear_capacity / 1000, 2) if flag else '', True)
        out_list.append(t18)

        t19 = (KEY_OUT_CLEAT_MOM_DEMAND, KEY_DISP_MOM_DEMAND, TYPE_TEXTBOX, round(self.sptd_leg.moment_demand / 1000000, 2) if flag else '', True)
        out_list.append(t19)
        #
        t20 = (KEY_OUT_CLEAT_MOM_CAPACITY, KEY_DISP_MOM_CAPACITY, TYPE_TEXTBOX, round(self.sptd_leg.cleat_moment_capacity / 1000000, 2) if flag else '', True)
        out_list.append(t20)

        """     Cleat Angle Properties: End                       """
        """"""""""""""""""""""""""""""""""""""""""""""""""""""""""""""
        """     Bolt Properties: Start                            """

        t1 = (None, DISP_TITLE_BOLT, TYPE_TITLE, None, True)
        out_list.append(t1)

        t2 = (KEY_OUT_D_PROVIDED, KEY_OUT_DISP_D_PROVIDED, TYPE_TEXTBOX, self.bolt.bolt_diameter_provided if flag else '', True)
        out_list.append(t2)

        t3 = (KEY_OUT_GRD_PROVIDED, KEY_OUT_DISP_PC_PROVIDED, TYPE_TEXTBOX, self.bolt.bolt_PC_provided if flag else '', True)
        out_list.append(t3)

        """"""""""""""""""""""""""""""""""""""""""""""""""""""""""""""
        """     Bolt Properties- Supported leg: Start             """

        t4 = (None, DISP_OUT_TITLE_SPTDLEG, TYPE_TITLE, None, True)
        out_list.append(t4)

        t9 = (KEY_OUT_BOLT_LINE, KEY_OUT_DISP_BOLT_LINE, TYPE_TEXTBOX, self.sptd_leg.bolt_line if flag else '', True)
        out_list.append(t9)

        t10 = (KEY_OUT_BOLTS_ONE_LINE, KEY_OUT_DISP_BOLTS_ONE_LINE, TYPE_TEXTBOX, self.sptd_leg.bolts_one_line if flag else '', True)
        out_list.append(t10)

        t8 = (KEY_OUT_BOLT_FORCE, KEY_OUT_DISP_BOLT_FORCE, TYPE_TEXTBOX, round(self.sptd_leg.bolt_force / 1000, 2) if flag else '', True)
        out_list.append(t8)

        t6 = (KEY_OUT_BOLT_CAPACITY_SPTD, KEY_OUT_DISP_BOLT_VALUE, TYPE_TEXTBOX, self.bolt_capacity_disp_sptd if flag else '', True)
        out_list.append(t6)

        t3_2 = (KEY_OUT_BOLT_IR_DETAILS_SPTD, KEY_OUT_DISP_BOLT_IR_DETAILS, TYPE_OUT_BUTTON, ['Details', self.bolt_capacity_details_supported], True)
        out_list.append(t3_2)

        t11 = (KEY_OUT_SPACING, KEY_OUT_DISP_SPACING, TYPE_OUT_BUTTON, ['Spacing Details', self.spacing], True)
        out_list.append(t11)

        """     Bolt Properties- Supported leg: End                """
        """"""""""""""""""""""""""""""""""""""""""""""""""""""""""""""
        """     Bolt Properties- Supporting leg: Start             """

        t12 = (None, DISP_OUT_TITLE_SPTINGLEG, TYPE_TITLE, None, True)
        out_list.append(t12)

        t17 = (KEY_OUT_SPTING_BOLT_LINE, KEY_OUT_DISP_BOLT_LINE, TYPE_TEXTBOX, self.spting_leg.bolt_line if flag else '', True)
        out_list.append(t17)

        t18 = (KEY_OUT_SPTING_BOLTS_ONE_LINE, KEY_OUT_DISP_BOLTS_ONE_LINE, TYPE_TEXTBOX, self.spting_leg.bolts_one_line if flag else '', True)
        out_list.append(t18)

        t16 = (KEY_OUT_SPTING_BOLT_FORCE, KEY_OUT_DISP_BOLT_FORCE, TYPE_TEXTBOX, round(self.spting_leg.bolt_force / 1000, 2) if flag else '', True)
        out_list.append(t16)

        t6 = (KEY_OUT_BOLT_CAPACITY_SPTING, KEY_OUT_DISP_BOLT_VALUE, TYPE_TEXTBOX, self.bolt_capacity_disp_spting if flag else '', True)
        out_list.append(t6)

        t3_2 = (KEY_OUT_BOLT_IR_DETAILS_SPTING, KEY_OUT_DISP_BOLT_IR_DETAILS, TYPE_OUT_BUTTON, ['Details', self.bolt_capacity_details_suporting], True)
        out_list.append(t3_2)

        t19 = (KEY_OUT_SPTING_SPACING, KEY_OUT_DISP_SPACING, TYPE_OUT_BUTTON, ['Spacing Details', self.spting_spacing], True)
        out_list.append(t19)

        """      Bolt Properties- Supporting leg: End        """
        """"""""""""""""""""""""""""""""""""""""""""""""""""""""

        return out_list

    def bolt_capacity_details_supported(self, flag):

        bolt_details_sptd = []

        t4 = (KEY_OUT_BOLT_SHEAR, KEY_OUT_DISP_BOLT_SHEAR, TYPE_TEXTBOX, round(self.bolt.bolt_shear_capacity/1000,2) if flag else '', True)
        bolt_details_sptd.append(t4)

        bolt_bearing_capacity_disp = ''
        if flag is True:
            print("wats this",self.bolt.bolt_bearing_capacity)
            if self.bolt.bolt_bearing_capacity != 'N/A':
                bolt_bearing_capacity_disp = round(self.bolt.bolt_bearing_capacity / 1000, 2)
            else:
                bolt_bearing_capacity_disp = self.bolt.bolt_bearing_capacity

        t5 = (KEY_OUT_BOLT_BEARING, KEY_OUT_DISP_BOLT_BEARING, TYPE_TEXTBOX, bolt_bearing_capacity_disp if flag else '', True)
        bolt_details_sptd.append(t5)

        t5_1 = (KEY_OUT_BETA_LJ, KEY_OUT_DISP_BETA_LJ, TYPE_TEXTBOX, round(self.beta_lj_sptd, 3) if flag else 'N/A', True)
        bolt_details_sptd.append(t5_1)

        t5_2 = (KEY_OUT_BETA_LG, KEY_OUT_DISP_BETA_LG, TYPE_TEXTBOX, round(self.beta_lg_sptd, 3) if flag and self.bolt.bolt_type == TYP_BEARING else 'N/A', True)
        bolt_details_sptd.append(t5_2)

        t6 = (KEY_OUT_BOLT_CAPACITY, KEY_OUT_DISP_BOLT_VALUE, TYPE_TEXTBOX, self.bolt_capacity_disp_sptd if flag else '', True)
        bolt_details_sptd.append(t6)

        t21 = (KEY_OUT_BOLT_FORCE, KEY_OUT_DISP_BOLT_SHEAR_FORCE, TYPE_TEXTBOX, round(self.sptd_leg.bolt_force / 1000, 2) if flag else '', True)
        bolt_details_sptd.append(t21)

        return bolt_details_sptd

    def bolt_capacity_details_suporting(self, flag):

        bolt_details_spting = []

        t4 = (KEY_OUT_BOLT_SHEAR, KEY_OUT_DISP_BOLT_SHEAR, TYPE_TEXTBOX, round(self.bolt2.bolt_shear_capacity / 1000, 2) if flag else '', True)
        bolt_details_spting.append(t4)

        bolt_bearing_capacity_disp = ''
        if flag is True:
            if self.bolt.bolt_bearing_capacity != 'N/A':
                bolt_bearing_capacity_disp = round(self.bolt2.bolt_bearing_capacity / 1000, 2)
            else:
                bolt_bearing_capacity_disp = self.bolt2.bolt_bearing_capacity

        t5 = (KEY_OUT_BOLT_BEARING, KEY_OUT_DISP_BOLT_BEARING, TYPE_TEXTBOX, bolt_bearing_capacity_disp if flag else '', True)
        bolt_details_spting.append(t5)

        t5_1 = (KEY_OUT_BETA_LJ, KEY_OUT_DISP_BETA_LJ, TYPE_TEXTBOX, round(self.beta_lj_spting, 3) if flag else 'N/A', True)
        bolt_details_spting.append(t5_1)

        t5_2 = (KEY_OUT_BETA_LG, KEY_OUT_DISP_BETA_LG, TYPE_TEXTBOX, round(self.beta_lg_spting, 3) if flag and self.bolt.bolt_type == TYP_BEARING else 'N/A', True)
        bolt_details_spting.append(t5_2)

        t6 = (KEY_OUT_BOLT_CAPACITY, KEY_OUT_DISP_BOLT_VALUE, TYPE_TEXTBOX, self.bolt_capacity_disp_spting if flag else '', True)
        bolt_details_spting.append(t6)

        t21 = (KEY_OUT_BOLT_FORCE, KEY_OUT_DISP_BOLT_SHEAR_FORCE, TYPE_TEXTBOX, round(self.spting_leg.bolt_force / 1000, 2) if flag else '', True)
        bolt_details_spting.append(t21)

        return bolt_details_spting

    def spacing(self, status):

        spacing = []

        t9 = (KEY_OUT_PITCH, KEY_OUT_DISP_PITCH, TYPE_TEXTBOX, self.sptd_leg.gauge_provided if status else '')
        spacing.append(t9)

        t10 = (KEY_OUT_END_DIST, KEY_OUT_DISP_END_DIST, TYPE_TEXTBOX, self.sptd_leg.edge_dist_provided if status else '')
        spacing.append(t10)

        gauge1 = (max(self.cleat.thickness + self.cleat.root_radius, self.sptd_leg.gap) + self.sptd_leg.end_dist_provided)

        t11 = (KEY_OUT_GAUGE1, KEY_OUT_DISP_GAUGE1, TYPE_TEXTBOX, gauge1 if status else '')
        spacing.append(t11)

        t11 = (KEY_OUT_GAUGE2, KEY_OUT_DISP_GAUGE2, TYPE_TEXTBOX, self.sptd_leg.pitch_provided if status else '')
        spacing.append(t11)

        edge = (self.cleat.leg_a_length - self.sptd_leg.pitch_provided * (self.sptd_leg.bolt_line - 1) - gauge1)

        t12 = (KEY_OUT_EDGE_DIST, KEY_OUT_DISP_EDGE_DIST, TYPE_TEXTBOX, edge if status else '')
        spacing.append(t12)

        return spacing

    def spting_spacing(self, status):

        spting_spacing = []

        t9 = (KEY_OUT_PITCH, KEY_OUT_DISP_PITCH, TYPE_TEXTBOX, self.spting_leg.gauge_provided if status else '')
        spting_spacing.append(t9)

        t10 = (KEY_OUT_END_DIST, KEY_OUT_DISP_END_DIST, TYPE_TEXTBOX, self.spting_leg.edge_dist_provided if status else '')
        spting_spacing.append(t10)

        gauge1 = (self.cleat.thickness + self.cleat.root_radius + self.spting_leg.end_dist_provided)

        t11 = (KEY_OUT_GAUGE1, KEY_OUT_DISP_GAUGE1, TYPE_TEXTBOX, gauge1 if status else '')
        spting_spacing.append(t11)

        t11 = (KEY_OUT_GAUGE2, KEY_OUT_DISP_GAUGE2, TYPE_TEXTBOX, self.spting_leg.pitch_provided if status else '')
        spting_spacing.append(t11)

        edge = (self.cleat.leg_a_length - self.spting_leg.pitch_provided * (self.spting_leg.bolt_line - 1) - gauge1)

        t12 = (KEY_OUT_EDGE_DIST, KEY_OUT_DISP_EDGE_DIST, TYPE_TEXTBOX, edge if status else '')
        spting_spacing.append(t12)

        return spting_spacing

    def set_osdaglogger(key):

        """
        Function to set Logger for FinPlate Module
        """

        # @author Arsil Zunzunia
        global logger
        logger = logging.getLogger('osdag')

        logger.setLevel(logging.DEBUG)
        handler = logging.StreamHandler()
        formatter = logging.Formatter(fmt='%(asctime)s - %(name)s - %(levelname)s - %(message)s', datefmt='%H:%M:%S')

        handler.setFormatter(formatter)
        logger.addHandler(handler)
        handler = logging.FileHandler('logging_text.log')

        formatter = logging.Formatter(fmt='%(asctime)s - %(name)s - %(levelname)s - %(message)s', datefmt='%H:%M:%S')
        handler.setFormatter(formatter)
        logger.addHandler(handler)

        if key is not None:
            handler = OurLog(key)
            formatter = logging.Formatter(fmt='%(asctime)s - %(name)s - %(levelname)s - %(message)s', datefmt='%H:%M:%S')
            handler.setFormatter(formatter)
            logger.addHandler(handler)

    def module_name(self):
        return KEY_DISP_CLEATANGLE

    def set_input_values(self, design_dictionary):
        print(design_dictionary)

        super(CleatAngleConnection,self).set_input_values(self, design_dictionary)
        self.module = design_dictionary[KEY_MODULE]
        self.cleat_list = design_dictionary[KEY_ANGLE_LIST]
        self.cleat_material_grade = design_dictionary[KEY_CONNECTOR_MATERIAL]
        print(self.cleat_list)
        self.bolt2 = Bolt(grade=design_dictionary[KEY_GRD], diameter=design_dictionary[KEY_D],
                         bolt_type=design_dictionary[KEY_TYP],
                         bolt_hole_type=design_dictionary[KEY_DP_BOLT_HOLE_TYPE],
                         edge_type=design_dictionary[KEY_DP_DETAILING_EDGE_TYPE],
                         mu_f=design_dictionary.get(KEY_DP_BOLT_SLIP_FACTOR, None),
                         corrosive_influences=design_dictionary[KEY_DP_DETAILING_CORROSIVE_INFLUENCES],
                         bolt_tensioning=design_dictionary[KEY_DP_BOLT_TYPE])

        self.sptd_leg = Plate(material_grade=design_dictionary[KEY_CONNECTOR_MATERIAL],gap=design_dictionary[KEY_DP_DETAILING_GAP])
        self.spting_leg = Plate(material_grade=design_dictionary[KEY_CONNECTOR_MATERIAL],gap=design_dictionary[KEY_DP_DETAILING_GAP])

        # logger.info("Input values are set. Checking if angle of required thickness is available")

        self.check_available_cleat_thk(self)

    def check_available_cleat_thk(self):
        self.sptd_leg.thickness_list = []
        self.cleat_list_thk = []
        min_thickness = self.supported_section.web_thickness / 2
        for designation in self.cleat_list:
            cleat = Angle(designation=designation, material_grade=self.cleat_material_grade)
            if cleat.thickness*2 >= self.supported_section.web_thickness:
                self.cleat_list_thk.append(designation)
                print("popped", designation)
                print(self.cleat_list_thk)
            else:
                if cleat.thickness not in self.sptd_leg.thickness_list:
                    self.sptd_leg.thickness_list.append(cleat.thickness)
                    print("added", designation, self.sptd_leg.thickness_list)

        if self.cleat_list_thk:
            # logger.info("Required cleat thickness available. Doing preliminary member checks")
            self.member_capacity(self)
        else:
            logger.error("Cleat Angle should have minimum thickness of %2.2f" % min_thickness)

    def member_capacity(self):
        super(CleatAngleConnection, self).member_capacity(self)
        self.supported_section.low_shear_capacity = round(0.6 * self.supported_section.shear_yielding_capacity, 2)
        if self.connectivity == VALUES_CONN_2[0]:
            if self.supported_section.shear_yielding_capacity / 1000 > self.load.shear_force:

                if self.load.shear_force <= min(round(0.15 * self.supported_section.shear_yielding_capacity / 1000, 0),
                                                40.0):
                    logger.warning(" : User input for shear force is very less compared to section capacity. "
                                   "Setting Shear Force value to 15% of supported beam shear capacity or 40kN, whichever is less.")
                    self.load.shear_force = min(round(0.15 * self.supported_section.shear_yielding_capacity / 1000, 0),
                                                40.0)

                print("preliminary member check is satisfactory. Checking available Bolt Diameters")
                self.supported_section.design_status = True
                self.select_bolt_dia_beam(self)

            else:
                self.design_status = False
                if self.supported_section.shear_yielding_capacity / 1000 < self.load.shear_force:
                    logger.error(" : Shear yielding capacity of supported section, {} kN is less "
                                 "than shear force, Please select larger sections or decrease loads"
                                 .format(round(self.supported_section.shear_yielding_capacity/1000, 2)))
                print("failed in preliminary member checks. Select larger sections or decrease loads")
        else:
            if self.supported_section.shear_yielding_capacity / 1000 > self.load.shear_force and \
                    self.supporting_section.tension_yielding_capacity / 1000 > self.load.shear_force:

                if self.load.shear_force <= min(round(0.15 * self.supported_section.shear_yielding_capacity / 1000, 0),
                                                40.0):
                    logger.warning(" : User input for shear force is very less compared to section capacity. "
                                   "Setting Shear Force value to 15% of supported beam shear capacity or 40kN, whichever is less.")
                    self.load.shear_force = min(round(0.15 * self.supported_section.shear_yielding_capacity / 1000, 0),
                                                40.0)

                print("preliminary member check is satisfactory. Checking available Bolt Diameters")
                self.select_bolt_dia_beam(self)

            else:
                self.design_status = False
                if self.supported_section.shear_yielding_capacity / 1000 < self.load.shear_force:
                    logger.error(" : Shear yielding capacity of supported section, {} kN is less "
                                 "than shear force, Please select larger sections or decrease loads"
                                 .format(round(self.supported_section.shear_yielding_capacity / 1000, 2)))
                if self.supporting_section.tension_yielding_capacity / 1000 < self.load.shear_force:
                    logger.error(" : Axial yielding capacity of supporting section, {} kN is less "
                                 "than shear force, Please select larger sections or decrease loads"
                                 .format(round(self.supporting_section.tension_yielding_capacity / 1000, 2)))
                print("failed in preliminary member checks. Select larger sections or decrease loads")

    def select_bolt_dia_beam(self):

        self.output = []
        trial = 0

        self.min_plate_height = self.supported_section.min_plate_height()
        print(self.min_plate_height, "is min height")
        self.max_plate_height = self.supported_section.max_plate_height(self.connectivity,
                                                                              self.supported_section.notch_ht)

        if self.connectivity == VALUES_CONN_1[0]:
            available_length = (self.supporting_section.flange_width - self.supported_section.web_thickness) / 2
        else:
            available_length = (self.supporting_section.depth - 2 * self.supporting_section.flange_thickness -
                                2 * self.supporting_section.root_radius - self.supported_section.web_thickness) / 2
        self.cleat_list_leg = []
        for designation in self.cleat_list_thk:
            cleat = Angle(designation=designation, material_grade=self.cleat_material_grade)
            if cleat.leg_a_length < available_length:
                self.cleat_list_leg.append(designation)

        for self.cleatangle in self.cleat_list_leg:
            self.cleat = Angle(designation=self.cleatangle, material_grade=self.cleat_material_grade)
            # self.sptd_leg.thickness_provided = self.cleat.thickness
            bolts_required_previous = 2
            self.bolt.bolt_PC_provided = self.bolt.bolt_grade[-1]
            count = 0

            self.sptd_bolt_conn_plates_t_fu_fy = []
            self.sptd_bolt_conn_plates_t_fu_fy.append((2*self.cleat.thickness, self.sptd_leg.fu, self.sptd_leg.fy))
            self.sptd_bolt_conn_plates_t_fu_fy.append((self.supported_section.web_thickness, self.supported_section.fu, self.supported_section.fy))

            """
            # while considering eccentricity, distance from bolt line to supporting member will be,
            # end_dist+gap or end_dist+root_radius+cleat_thickness, whichever is maximum
            # 
            """

            self.end_to_sptd = max(self.sptd_leg.gap, self.cleat.thickness + self.cleat.root_radius)

            for self.bolt.bolt_diameter_provided in reversed(self.bolt.bolt_diameter):
                self.bolt.calculate_bolt_spacing_limits(bolt_diameter_provided=self.bolt.bolt_diameter_provided,
                                                        conn_plates_t_fu_fy=self.sptd_bolt_conn_plates_t_fu_fy,n=2)

                self.bolt.calculate_bolt_capacity(bolt_diameter_provided=self.bolt.bolt_diameter_provided,
                                                  bolt_grade_provided=self.bolt.bolt_PC_provided,
                                                  conn_plates_t_fu_fy=self.sptd_bolt_conn_plates_t_fu_fy,
                                                  n_planes=2)
                print("Suptd bolt capacity: ", self.bolt.bolt_capacity)

                self.l_j_sptd = self.sptd_leg.gauge_provided * (self.sptd_leg.bolts_one_line - 1)
                self.t_sum_sptd = self.supported_section.web_thickness + 2 * self.cleat.thickness

                self.beta_lj_sptd = IS800_2007.cl_10_3_3_1_bolt_long_joint(self.bolt.bolt_diameter_provided,
                                                                           self.l_j_sptd)
                if self.bolt.bolt_type == TYP_BEARING:
                    self.beta_lg_sptd = IS800_2007.cl_10_3_3_2_bolt_large_grip(self.bolt.bolt_diameter_provided,
                                                                               self.t_sum_sptd, self.l_j_sptd)
                else:
                    self.beta_lg_sptd = 1.0
                print(self.min_plate_height,"is another min_height")
                self.sptd_leg.get_web_plate_details(bolt_dia=self.bolt.bolt_diameter_provided,
                                                 web_plate_h_min=self.min_plate_height,
                                                 web_plate_h_max=self.max_plate_height,
                                                 bolt_capacity=self.bolt.bolt_capacity,
                                                 min_edge_dist=self.bolt.min_edge_dist_round,
                                                 min_gauge=self.bolt.min_gauge_round,
                                                 max_spacing=self.bolt.max_spacing_round,
                                                 max_edge_dist=self.bolt.max_edge_dist_round,
                                                 shear_load=self.load.shear_force * 1000,
                                                 gap=self.end_to_sptd,
                                                 shear_ecc=True, bolt_line_limit=2,
                                                 beta_lg=self.beta_lg_sptd)
                # if self.connectivity in VALUES_CONN_1:
                if self.bolt.bolt_type == TYP_BEARING:
                    if 8 * self.bolt.bolt_diameter_provided < self.t_sum_sptd:
                        self.sptd_leg.grip_status = False
                        self.sptd_leg.design_status = False
                if self.sptd_leg.length > self.cleat.leg_a_length or self.sptd_leg.design_status == False or self.sptd_leg.grip_status == False:
                    self.sptd_leg.design_status = False
                    count = 0
                    continue
                else:
                    # self.cleat_angle_check(self)
                    self.sptd_leg.design_status = True
                print(1, self.sptd_leg.bolt_force, self.bolt.bolt_capacity, self.bolt.bolt_diameter_provided,
                      self.sptd_leg.bolts_required, self.sptd_leg.bolts_one_line)
                if self.sptd_leg.design_status is True:
                    if self.sptd_leg.bolts_required > bolts_required_previous and count >= 1:
                        self.bolt.bolt_diameter_provided = bolt_dia_previous
                        self.sptd_leg.length = length_previous
                        self.sptd_leg.height = height_previous
                        self.sptd_leg.bolt_line = bolt_line_previous
                        self.sptd_leg.bolts_one_line = bolts_one_line_previous
                        self.sptd_leg.bolts_required = bolts_required_previous
                        self.sptd_leg.bolt_capacity_red = bolt_capacity_red_previous
                        self.sptd_leg.bolt_force = vres_previous
                        self.sptd_leg.moment_demand = moment_demand_previous
                        self.sptd_leg.pitch_provided = pitch_previous
                        self.sptd_leg.gauge_provided = gauge_previous
                        self.sptd_leg.edge_dist_provided = edge_dist_previous
                        self.sptd_leg.end_dist_provided = end_dist_previous
                        self.beta_lj_sptd = beta_lj_sptd_previous
                        self.beta_lg_sptd = beta_lg_sptd_previous
                        break
                    bolt_dia_previous = self.bolt.bolt_diameter_provided
                    length_previous = self.sptd_leg.length
                    height_previous = self.sptd_leg.height
                    bolt_line_previous = self.sptd_leg.bolt_line
                    bolts_one_line_previous = self.sptd_leg.bolts_one_line
                    bolts_required_previous = self.sptd_leg.bolts_required
                    bolt_capacity_red_previous = self.sptd_leg.bolt_capacity_red
                    vres_previous = self.sptd_leg.bolt_force
                    moment_demand_previous = self.sptd_leg.moment_demand
                    pitch_previous = self.sptd_leg.pitch_provided
                    gauge_previous = self.sptd_leg.gauge_provided
                    edge_dist_previous = self.sptd_leg.edge_dist_provided
                    end_dist_previous = self.sptd_leg.end_dist_provided
                    beta_lj_sptd_previous = self.beta_lj_sptd
                    beta_lg_sptd_previous = self.beta_lg_sptd

                    count += 1
                else:
                    pass
            self.bolt.calculate_bolt_spacing_limits(bolt_diameter_provided=self.bolt.bolt_diameter_provided,
                                                    conn_plates_t_fu_fy=self.sptd_bolt_conn_plates_t_fu_fy,n=2)

            self.bolt.calculate_bolt_capacity(bolt_diameter_provided=self.bolt.bolt_diameter_provided,
                                              bolt_grade_provided=self.bolt.bolt_PC_provided,
                                              conn_plates_t_fu_fy=self.sptd_bolt_conn_plates_t_fu_fy,
                                              n_planes=2)
            if self.sptd_leg.length <= self.cleat.leg_a_length and self.sptd_leg.design_status == True:
                # self.spting_leg.end_dist_provided = self.cleat.leg_a_length - self.cleat.thickness - self.cleat.root_radius - \
                #                             self.spting_leg.end_dist_provided
                self.sptd_leg.cleat_angle_check(self.sptd_leg.height, self.cleat.thickness, self.sptd_leg.bolts_one_line,
                                       self.sptd_leg.bolt_line, self.sptd_leg.gauge_provided,
                                       self.sptd_leg.edge_dist_provided, self.sptd_leg.pitch_provided,
                                       self.sptd_leg.end_dist_provided, self.bolt.dia_hole, self.sptd_leg.fu,
                                       self.sptd_leg.fy, self.sptd_leg.moment_demand, self.max_plate_height,
                                       self.load.shear_force * 1000)
                print("supd_des_st:", self.sptd_leg.design_status)
            else:
                # if self.sptd_leg.reason == "":
                #     self.sptd_leg.reason = (": Req leg length is {} and Available width on flange side is {}"
                #                             .format(self.sptd_leg.length, self.cleat.leg_a_length))
                self.sptd_leg.design_status = False

            if self.sptd_leg.design_status is False:
                self.design_status = False
                # logger.error(self.sptd_leg.reason)
                supporting_leg_check = False

            else:
                supporting_leg_check = self.select_bolt_dia_supporting(self)

            if supporting_leg_check:
                trial += 1
                self.total_bolts_sptd = self.sptd_leg.bolts_one_line * self.sptd_leg.bolt_line
                self.total_bolts_spting = self.spting_leg.bolts_one_line * self.spting_leg.bolt_line

                ##### O U T P U T   D I C T I O N A R Y   F O R M A T #####
                row = [int(self.bolt.bolt_diameter_provided),   # 0-Bolt Diameter
                       self.bolt.bolt_PC_provided,              # 1-Bolt Grade
                       self.cleat.designation,                  # 2-Cleat Angle designation
                       self.cleat.thickness,                    # 3-Cleat Angle Thickness
                       self.cleat.leg_a_length,                 # 4-Cleat angle leg size
                       self.sptd_leg.bolts_one_line,            # 5-Bolt rows on cleat angle supported leg
                       self.sptd_leg.bolt_line,                 # 6-Bolt columns on cleat angle supported leg
                       self.sptd_leg.height,                    # 7-Length of the cleat angle
                       self.sptd_leg.bolt_force,                # 8-Bolt Force on supported leg
                       self.spting_leg.bolts_one_line,          # 9-Bolt rows on cleat angle supporting leg
                       self.spting_leg.bolt_line,               # 10-Bolt columns on cleat angle supporting leg
                       self.spting_leg.height,                  # 11-Length of the cleat angle
                       self.spting_leg.bolt_force,              # 12-Bolt Force on supporting leg
                       self.total_bolts_sptd,                   # 13-Total bolts on supported leg
                       self.total_bolts_spting,                 # 14-Total bolts on supporting leg
                       self.sptd_leg.pitch_provided,            # 15-Pitch provided on the supported leg
                       self.sptd_leg.gauge_provided,            # 16-Gauge provided on the supported leg
                       self.sptd_leg.end_dist_provided,         # 17-End Distance provided on the supported leg
                       self.sptd_leg.edge_dist_provided,        # 18-Edge Distance provided on the supported leg
                       self.spting_leg.pitch_provided,          # 19-Pitch provided on the supporting leg
                       self.spting_leg.gauge_provided,          # 20-Gauge provided on the supporting leg
                       self.spting_leg.end_dist_provided,       # 21-End Distance provided on the supporting leg
                       self.spting_leg.edge_dist_provided,      # 22-Edge Distance provided on the supporting leg
                       self.bolt.bolt_shear_capacity,           # 23-Bolt shear capacity on the supported leg
                       self.bolt.bolt_bearing_capacity,         # 24-Bolt bearing capacity on the supported leg
                       self.bolt2.bolt_shear_capacity,          # 25-Bolt shear capacity on the supporting leg
                       self.bolt2.bolt_bearing_capacity,        # 26-Bolt bearing capacity on the supporting leg
                       self.cleat.root_radius,                  # 27-Cleat angle root radius
                       self.sptd_leg.block_shear_capacity,      # 28-Cleat angle block shear capacity
                       self.sptd_leg.cleat_shear_capacity,      # 29-Cleat angle shear yielding capacity
                       self.sptd_leg.cleat_moment_capacity,     # 30-Cleat angle moment capacity
                       self.sptd_leg.moment_demand,             # 31-Cleat angle moment demand

                       trial]
                self.output.append(row)
                print("********* Trial {} ends here *************".format(trial))

        if self.output == []:
            self.design_status = False
            if self.sptd_leg.design_status is False:
                self.bolt_capacity_disp_sptd = round(
                    (self.bolt.bolt_capacity * self.beta_lj_sptd * self.beta_lg_sptd) / 1000, 2)
                if self.sptd_leg.grip_status == False:
                    self.sptd_leg.reason = "Fails in grip length on supported side."
                if self.sptd_leg.reason == "":
                    logger.info("{}rows {}columns {}mm diameter bolts needs leg length of {}"
                                .format(self.sptd_leg.bolts_one_line, self.sptd_leg.bolt_line,
                                        self.bolt.bolt_diameter_provided, self.sptd_leg.length))
                    logger.info("Available width on flange side is {}".format(self.cleat.leg_a_length))
                else:
                    logger.error(self.sptd_leg.reason)
            elif self.spting_leg.design_status is False:
                self.bolt_capacity_disp_sptd = round(
                    (self.bolt.bolt_capacity * self.beta_lj_sptd * self.beta_lg_sptd) / 1000, 2)
                self.bolt_capacity_disp_spting = round(
                    (self.bolt2.bolt_capacity * self.beta_lj_spting * self.beta_lg_spting) / 1000, 2)
                if self.spting_leg.grip_status == False:
                    self.spting_leg.reason = "Fails in grip length on supporting side."
                logger.error(self.spting_leg.reason)

            logger.error("The connection cannot be designed with provided bolt diameters or cleat angle list")
        else:
            self.select_optimum(self)

    def select_optimum(self):
        """This function sorts the list of available options and selects the combination with least leg size or
        thickness or number of bolts"""
        self.output.sort(key=lambda x: (x[4], x[3], x[13]))
        # print(self.output)
        print(self.output[0])

        self.bolt.bolt_diameter_provided = self.output[0][0]
        self.bolt.bolt_PC_provided = self.output[0][1]
        self.cleat.designation = self.output[0][2]
        self.cleat.thickness = self.output[0][3]
        self.cleat.leg_a_length = self.output[0][4]
        self.cleat.leg_b_length = self.output[0][4]
        self.sptd_leg.bolts_one_line = self.output[0][5]
        self.sptd_leg.bolt_line = self.output[0][6]
        self.sptd_leg.height = self.output[0][7]
        self.sptd_leg.bolt_force = self.output[0][8]
        self.spting_leg.bolts_one_line = self.output[0][9]
        self.spting_leg.bolt_line = self.output[0][10]
        self.spting_leg.height = self.output[0][11]
        self.spting_leg.bolt_force = self.output[0][12]
        self.total_bolts_sptd = self.output[0][13]
        self.total_bolts_spting = self.output[0][14]
        self.sptd_leg.pitch_provided = self.output[0][15]
        self.sptd_leg.gauge_provided = self.output[0][16]
        self.sptd_leg.end_dist_provided = self.output[0][17]
        self.sptd_leg.edge_dist_provided = self.output[0][18]
        self.spting_leg.pitch_provided = self.output[0][19]
        self.spting_leg.gauge_provided = self.output[0][20]
        self.spting_leg.end_dist_provided = self.output[0][21]
        self.spting_leg.edge_dist_provided = self.output[0][22]
        self.bolt.bolt_shear_capacity = self.output[0][23]
        self.bolt.bolt_bearing_capacity = self.output[0][24]
        self.bolt2.bolt_shear_capacity = self.output[0][25]
        self.bolt2.bolt_bearing_capacity = self.output[0][26]
        self.cleat.root_radius = self.output[0][27]
        self.sptd_leg.block_shear_capacity = self.output[0][28]
        self.sptd_leg.cleat_shear_capacity = self.output[0][29]
        self.sptd_leg.cleat_moment_capacity = self.output[0][30]
        self.sptd_leg.moment_demand = self.output[0][31]

        self.get_bolt_PC(self)

    def select_bolt_dia_supporting(self):

        self.supporting_leg_check = False

        self.spting_bolt_conn_plates_t_fu_fy = []
        self.spting_bolt_conn_plates_t_fu_fy.append((self.cleat.thickness, self.sptd_leg.fu, self.sptd_leg.fy))
        if self.connectivity == VALUES_CONN_1[0]:
            self.spting_bolt_conn_plates_t_fu_fy.append((self.supporting_section.flange_thickness,
                                                       self.supporting_section.fu, self.supporting_section.fy))
        else:
            self.spting_bolt_conn_plates_t_fu_fy.append((self.supporting_section.web_thickness,
                                                       self.supporting_section.fu, self.supporting_section.fy))

        """     
        # while considering eccentricity, distance from bolt line to supporting member will be,
        # end_dist+gap or end_dist+root_radius+cleat_thickness
        #
        """

        self.end_to_spting = self.cleat.thickness + self.cleat.root_radius
        # print(self.bolt.bolt_shear_capacity)
        self.bolt2.calculate_bolt_spacing_limits(bolt_diameter_provided=self.bolt.bolt_diameter_provided,
                                                conn_plates_t_fu_fy=self.spting_bolt_conn_plates_t_fu_fy,n=1)
        self.bolt2.calculate_bolt_capacity(bolt_diameter_provided=self.bolt.bolt_diameter_provided,
                                          bolt_grade_provided=self.bolt.bolt_PC_provided,
                                          conn_plates_t_fu_fy=self.spting_bolt_conn_plates_t_fu_fy,
                                          n_planes=1)

        self.l_j_spting = self.spting_leg.gauge_provided * (self.spting_leg.bolts_one_line - 1)
        if self.connectivity == VALUES_CONN_1[0]:
            self.t_sum_spting = self.supporting_section.flange_thickness + self.cleat.thickness
        else:
            self.t_sum_spting = self.supporting_section.web_thickness + self.cleat.thickness

        self.beta_lj_spting = IS800_2007.cl_10_3_3_1_bolt_long_joint(self.bolt.bolt_diameter_provided,
                                                                     self.l_j_spting)


        if self.bolt.bolt_type == TYP_BEARING:
            self.beta_lg_spting = IS800_2007.cl_10_3_3_2_bolt_large_grip(self.bolt.bolt_diameter_provided,
                                                                         self.t_sum_spting, self.l_j_spting)
        else:
            self.beta_lg_spting = 1.0

        self.spting_leg.get_web_plate_details(bolt_dia=self.bolt.bolt_diameter_provided,
                                              web_plate_h_min=self.sptd_leg.height,
                                              web_plate_h_max=self.sptd_leg.height,
                                              bolt_capacity=self.bolt2.bolt_capacity,
                                              min_edge_dist=self.sptd_leg.edge_dist_provided,
                                              min_gauge=self.sptd_leg.gauge_provided,
                                              max_spacing=self.sptd_leg.gauge_provided,
                                              max_edge_dist=self.sptd_leg.edge_dist_provided,
                                              shear_load=self.load.shear_force * 1000 / 2,
                                              gap=self.end_to_spting,
                                              shear_ecc=True, bolt_line_limit=2,
                                              min_bolts_one_line=self.sptd_leg.bolts_one_line,
                                              min_bolt_line=1,
                                              beta_lg=self.beta_lg_spting,
                                              min_end_dist=self.bolt.min_end_dist_round)
        # if self.spting_leg.length > self.cleat.leg_a_length:
            # logger.info(": {}rows {}columns {}mm diameter bolts needs leg length of {}"
            #             .format(self.spting_leg.bolts_one_line, self.spting_leg.bolt_line,
            #                     self.bolt2.bolt_diameter_provided, self.spting_leg.length))
            # logger.info(": Available width of selected cleat angle leg is {}".format(self.cleat.leg_a_length))
            # count = 0
            # continue
        print("Supporting leg side: ", self.spting_leg.design_status, self.spting_leg.bolt_force, self.bolt2.bolt_capacity,
              self.bolt2.bolt_diameter_provided, self.spting_leg.bolts_required, self.spting_leg.bolts_one_line)

        if self.bolt.bolt_type == TYP_BEARING:
            if 8 * self.bolt.bolt_diameter_provided < self.t_sum_spting:
                self.spting_leg.grip_status = False
                self.spting_leg.design_status = False

        if self.spting_leg.design_status is False and self.cleat_list_thk and self.spting_leg.grip_status is True:
            self.cleat_list_thk = [x for x in self.cleat_list_thk if x != self.cleat.designation]
            if not self.cleat_list:
                self.design_status = False
            else:
                self.select_bolt_dia_beam(self)
        else:
            pass

        if self.spting_leg.length <= self.cleat.leg_a_length and self.spting_leg.design_status is True:
            # self.spting_leg.end_dist_provided = self.cleat.leg_a_length - self.cleat.thickness - self.cleat.root_radius - \
            #                                     self.spting_leg.end_dist_provided
            self.spting_leg.cleat_angle_check(self.spting_leg.height, self.cleat.thickness, self.spting_leg.bolts_one_line,
                                   self.spting_leg.bolt_line, self.spting_leg.gauge_provided,
                                   self.spting_leg.edge_dist_provided, self.spting_leg.pitch_provided,
                                   self.spting_leg.end_dist_provided, self.bolt2.dia_hole, self.spting_leg.fu,
                                   self.spting_leg.fy, self.spting_leg.moment_demand, self.max_plate_height,
                                   self.load.shear_force * 1000)
        else:
            if self.spting_leg.reason == "":
                self.spting_leg.reason = (": Req leg length is {} and available leg size of cleat angle is {}"
                                        .format(self.spting_leg.length, self.cleat.leg_a_length))
            self.spting_leg.design_status = False

        if self.spting_leg.design_status is False:
            self.design_status = False
            # logger.error(self.spting_leg.reason)

        else:
            self.design_status = True
            self.supporting_leg_check = True

        return self.supporting_leg_check

    def get_bolt_PC(self):
        print(self.design_status, "Getting bolt grade")
        self.sptd_bolt_conn_plates_t_fu_fy = []
        self.sptd_bolt_conn_plates_t_fu_fy.append((2 * self.cleat.thickness, self.sptd_leg.fu, self.sptd_leg.fy))
        self.sptd_bolt_conn_plates_t_fu_fy.append(
            (self.supported_section.web_thickness, self.supported_section.fu, self.supported_section.fy))

        self.spting_bolt_conn_plates_t_fu_fy = []
        self.spting_bolt_conn_plates_t_fu_fy.append((self.cleat.thickness, self.sptd_leg.fu, self.sptd_leg.fy))
        if self.connectivity == VALUES_CONN_1[0]:
            self.spting_bolt_conn_plates_t_fu_fy.append((self.supporting_section.flange_thickness,
                                                         self.supporting_section.fu, self.supporting_section.fy))
        else:
            self.spting_bolt_conn_plates_t_fu_fy.append((self.supporting_section.web_thickness,
                                                         self.supporting_section.fu, self.supporting_section.fy))


        self.l_j_sptd = self.sptd_leg.gauge_provided * (self.sptd_leg.bolts_one_line - 1)
        self.t_sum_sptd = self.supported_section.web_thickness + 2 * self.cleat.thickness
        self.l_j_spting = self.spting_leg.gauge_provided * (self.spting_leg.bolts_one_line - 1)
        if self.connectivity == VALUES_CONN_1[0]:
            self.t_sum_spting = self.supporting_section.flange_thickness + self.cleat.thickness
        else:
            self.t_sum_spting = self.supporting_section.web_thickness + self.cleat.thickness

        self.beta_lj_sptd = IS800_2007.cl_10_3_3_1_bolt_long_joint(self.bolt.bolt_diameter_provided, self.l_j_sptd)

        self.beta_lj_spting = IS800_2007.cl_10_3_3_1_bolt_long_joint(self.bolt.bolt_diameter_provided,
                                                                     self.l_j_spting)
        if self.bolt.bolt_type == TYP_BEARING:
            self.beta_lg_sptd = IS800_2007.cl_10_3_3_2_bolt_large_grip(self.bolt.bolt_diameter_provided,
                                                                       self.t_sum_sptd, self.l_j_sptd)
            self.beta_lg_spting = IS800_2007.cl_10_3_3_2_bolt_large_grip(self.bolt.bolt_diameter_provided,
                                                                         self.t_sum_spting, self.l_j_spting)
        else:
            self.beta_lg_sptd = 1.0
            self.beta_lg_spting = 1.0
        bolt_PC_previous = self.bolt.bolt_PC_provided
        for self.bolt.bolt_PC_provided in reversed(self.bolt.bolt_grade):
            # print(self.bolt.bolt_grade)
            self.bolt2.bolt_PC_provided = self.bolt.bolt_PC_provided
            # print(self.bolt2.bolt_PC_provided)
            count = 1
            self.bolt.calculate_bolt_capacity(bolt_diameter_provided=self.bolt.bolt_diameter_provided,
                                              bolt_grade_provided=self.bolt.bolt_PC_provided,
                                              conn_plates_t_fu_fy=self.sptd_bolt_conn_plates_t_fu_fy,
                                              n_planes=2, e=self.sptd_leg.edge_dist_provided, p=self.sptd_leg.gauge_provided)


            self.bolt2.calculate_bolt_capacity(bolt_diameter_provided=self.bolt.bolt_diameter_provided,
                                               bolt_grade_provided=self.bolt.bolt_PC_provided,
                                               conn_plates_t_fu_fy=self.spting_bolt_conn_plates_t_fu_fy,
                                               n_planes=1, e=self.spting_leg.edge_dist_provided, p=self.spting_leg.gauge_provided)
            # print(self.bolt.bolt_capacity, self.sptd_leg.bolt_force, self.bolt2.bolt_capacity, self.spting_leg.bolt_force)

            if (self.bolt.bolt_capacity * self.beta_lj_sptd * self.beta_lg_sptd < self.sptd_leg.bolt_force
                    or self.bolt2.bolt_capacity * self.beta_lj_spting * self.beta_lg_spting < self.spting_leg.bolt_force):
                self.bolt.bolt_PC_provided = bolt_PC_previous
                self.bolt2.bolt_PC_provided = bolt_PC_previous
                self.bolt.calculate_bolt_capacity(bolt_diameter_provided=self.bolt.bolt_diameter_provided,
                                                  bolt_grade_provided=self.bolt.bolt_PC_provided,
                                                  conn_plates_t_fu_fy=self.sptd_bolt_conn_plates_t_fu_fy,
                                                  n_planes=2, e=self.sptd_leg.edge_dist_provided, p=self.sptd_leg.gauge_provided)
                self.bolt2.calculate_bolt_capacity(bolt_diameter_provided=self.bolt.bolt_diameter_provided,
                                                   bolt_grade_provided=self.bolt.bolt_PC_provided,
                                                   conn_plates_t_fu_fy=self.spting_bolt_conn_plates_t_fu_fy,
                                                   n_planes=1, e=self.spting_leg.edge_dist_provided, p=self.spting_leg.gauge_provided)
                break
            bolt_PC_previous = self.bolt.bolt_PC_provided
            count += 1
        self.bolt.calculate_bolt_spacing_limits(bolt_diameter_provided=self.bolt.bolt_diameter_provided,
                                                conn_plates_t_fu_fy=self.sptd_bolt_conn_plates_t_fu_fy,n=2)
        self.bolt2.calculate_bolt_spacing_limits(bolt_diameter_provided=self.bolt.bolt_diameter_provided,
                                                conn_plates_t_fu_fy=self.spting_bolt_conn_plates_t_fu_fy,n=1)
        self.bolt_capacity_disp_sptd = round((self.bolt.bolt_capacity * self.beta_lj_sptd * self.beta_lg_sptd)/1000, 2)
        self.bolt_capacity_disp_spting = round((self.bolt2.bolt_capacity * self.beta_lj_spting * self.beta_lg_spting)/1000, 2)
        self.for_3D_view(self)

    def for_3D_view(self):
        self.design_status = True
        self.cleat.gauge_sptd = self.sptd_leg.gauge_provided
        self.cleat.pitch_sptd = self.sptd_leg.pitch_provided
        self.cleat.edge_sptd = self.sptd_leg.edge_dist_provided
        # self.cleat.end_sptd = self.sptd_leg.end_dist_provided
        self.cleat.end_sptd = self.cleat.leg_a_length - self.cleat.thickness - self.cleat.root_radius - self.sptd_leg.end_dist_provided
        self.cleat.bolt_lines_sptd = self.sptd_leg.bolt_line
        self.cleat.bolt_one_line_sptd = self.sptd_leg.bolts_one_line

        self.cleat.gauge_spting = self.spting_leg.gauge_provided
        self.cleat.pitch_spting = self.spting_leg.pitch_provided
        self.cleat.edge_spting = self.spting_leg.edge_dist_provided
        # self.cleat.end_spting = self.spting_leg.end_dist_provided
        self.cleat.end_spting = self.cleat.leg_a_length - self.cleat.thickness - self.cleat.root_radius - self.spting_leg.end_dist_provided
        self.cleat.bolt_lines_spting = max(int(self.spting_leg.bolt_line/2),1)
        self.cleat.bolt_one_line_spting = self.spting_leg.bolts_one_line

        self.cleat.height = max(self.spting_leg.height, self.sptd_leg.height)
        self.cleat.gap = self.sptd_leg.gap
        logger.info("=== End Of Design ===")

    def save_design(self, popup_summary):
        super(CleatAngleConnection, self).save_design(self)
        gamma_m0 = IS800_2007.cl_5_4_1_Table_5["gamma_m0"]['yielding']
        # bolt_list = str(*self.bolt.bolt_diameter, sep=", ")

        self.report_cleat_angle = {KEY_DISP_SEC_PROFILE: "equaldp",
                                   # Image shall be save with this name.png in resource files
                                   KEY_DISP_SECSIZE_REPORT: self.cleat.designation,
                                   KEY_DISP_MATERIAL: self.cleat.material,
                                   KEY_DISP_FU: round(self.cleat.fu, 2),
                                   KEY_DISP_FY: round(self.cleat.fy, 2),
                                  KEY_REPORT_MASS: round(self.cleat.mass, 2),
                                   KEY_REPORT_AREA: round((self.cleat.area / 100), 2),
                                   KEY_REPORT_MAX_LEG_SIZE: round(self.cleat.max_leg, 2),
                                   KEY_REPORT_MIN_LEG_SIZE: round(self.cleat.min_leg, 2),
                                   KEY_REPORT_ANGLE_THK: round(self.cleat.thickness, 2),
                                   KEY_REPORT_R1: round(self.cleat.root_radius, 2),
                                   KEY_REPORT_R2: round(self.cleat.toe_radius, 2),
                                   KEY_REPORT_CY: round(self.cleat.Cy, 2),
                                   KEY_REPORT_CZ: round(self.cleat.Cz, 2),
                                   KEY_REPORT_IZ: round(self.cleat.mom_inertia_z / 10000, 2),
                                   KEY_REPORT_IY: round(self.cleat.mom_inertia_y / 10000, 2),
                                   KEY_REPORT_IU: round(self.cleat.mom_inertia_u / 10000, 2),
                                   KEY_REPORT_IV: round(self.cleat.mom_inertia_v / 10000, 2),
                                   KEY_REPORT_RZ: round(self.cleat.rad_of_gy_z / 10, 2),
                                   KEY_REPORT_RY: round((self.cleat.rad_of_gy_y) / 10, 2),
                                   KEY_REPORT_RU: round((self.cleat.rad_of_gy_u) / 10, 2),
                                   KEY_REPORT_RV: round((self.cleat.rad_of_gy_v) / 10, 2),
                                   KEY_REPORT_ZEZ: round(self.cleat.elast_sec_mod_z / 1000, 2),
                                   KEY_REPORT_ZEY: round(self.cleat.elast_sec_mod_y / 1000, 2),
                                   KEY_REPORT_ZPZ: round(self.cleat.plast_sec_mod_z / 1000, 2),
                                   KEY_REPORT_ZPY: round(self.cleat.elast_sec_mod_y / 1000, 2)}

        self.report_input = \
            {KEY_MAIN_MODULE: self.mainmodule,
            KEY_MODULE: self.module,
             KEY_CONN: self.connectivity,
             KEY_DISP_SHEAR: self.load.shear_force,
             "Supporting Section - Mechanical Properties": "TITLE",
             "Supporting Section Details": self.report_supporting,

             "Supported Section - Mechanical Properties": "TITLE",
             "Supported Section Details": self.report_supported,

             "Bolt Details - Input and Design Preference": "TITLE",
             KEY_DISP_D: str(list(np.int_(self.bolt.bolt_diameter))),
             KEY_DISP_GRD: str(self.bolt.bolt_grade),
             KEY_DISP_TYP: self.bolt.bolt_type,
             KEY_DISP_DP_BOLT_HOLE_TYPE: self.bolt.bolt_hole_type,
             KEY_DISP_DP_BOLT_SLIP_FACTOR_REPORT: self.bolt.mu_f,

             "Detailing - Design Preference": "TITLE",
             KEY_DISP_DP_DETAILING_EDGE_TYPE: self.bolt.edge_type,
             KEY_DISP_GAP: self.sptd_leg.gap,
             KEY_DISP_DP_DETAILING_CORROSIVE_INFLUENCES_BEAM: self.bolt.corrosive_influences,
             KEY_DISP_CLEAT_ANGLE_LIST: str(self.cleat_list),
             "Selected Section Details": self.report_cleat_angle
             }
        self.report_check = []

        t1 = ('Selected', 'Selected Member Data', '|p{5cm}|p{2cm}|p{2cm}|p{2cm}|p{4cm}|')
        self.report_check.append(t1)

        gamma_m0 = IS800_2007.cl_5_4_1_Table_5["gamma_m0"]['yielding']
        gamma_m1 = IS800_2007.cl_5_4_1_Table_5["gamma_m1"]['ultimate_stress']

        t1 = ('SubSection', 'Initial Section Check', '|p{4cm}|p{5cm}|p{5.5cm}|p{1.5cm}|')
        self.report_check.append(t1)

        a = self.supported_section
        h = a.web_height
        t = a.web_thickness
        t1 = (KEY_DISP_SHEAR_YLD, self.load.shear_force,
              cl_8_4_shear_yielding_capacity_member(h, t, a.fy, gamma_m0, round(a.shear_yielding_capacity / 1000, 2)),
              get_pass_fail(self.load.shear_force, round(a.shear_yielding_capacity / 1000, 2), relation="lesser"))
        self.report_check.append(t1)

        t1 = (KEY_DISP_ALLOW_SHEAR, self.load.shear_force,
              allow_shear_capacity(round(a.shear_yielding_capacity / 1000, 2), round(a.low_shear_capacity / 1000, 2)),
              get_pass_fail(self.load.shear_force, round(a.low_shear_capacity / 1000, 2), relation="lesser"))
        self.report_check.append(t1)

        if not self.cleat_list_thk:
            t1 = ('SubSection', 'Minimum Plate Thickness Check', '|p{4cm}|p{5cm}|p{5.5cm}|p{1.5cm}|')
            self.report_check.append(t1)
            t1 = (DISP_MIN_PLATE_THICK, min_plate_thk_req(self.supported_section.web_thickness),
                  self.cleat_list_thk[-1],'Fail')
            self.report_check.append(t1)

        elif self.supported_section.design_status is True:

            t1 = ('SubSection', 'Load Consideration', '|p{4cm}|p{5cm}|p{5.5cm}|p{1.5cm}|')
            self.report_check.append(t1)

            min_shear_load = min(40, round(0.15 * self.supported_section.shear_yielding_capacity / 0.6, 2))
            applied_shear_force = max(self.load.shear_force, min_shear_load)

            t1 = (KEY_DISP_APPLIED_SHEAR_LOAD, self.load.shear_force,
                  prov_shear_load(shear_input=self.load.shear_force, min_sc=min_shear_load,
                                  app_shear_load=applied_shear_force,
                                  shear_capacity_1=round(self.supported_section.shear_yielding_capacity / 1000, 2)), "")
            self.report_check.append(t1)


            for leg in [self.sptd_leg, self.spting_leg]:
                if self.sptd_leg.design_status == False and leg == self.spting_leg:
                    continue
                if leg == self.sptd_leg:
                    t1 = ('SubSection', 'Bolt Design - Connected to Beam', '|p{3cm}|p{5.5cm}|p{6cm}|p{1.5cm}|')
                    connecting_plates = [self.cleat.thickness, self.supported_section.web_thickness]
                    all_connecting_plates_tk = [i[0] for i in self.sptd_bolt_conn_plates_t_fu_fy]
                    bolt=self.bolt
                    bolt_shear_capacity_kn = round(self.bolt.bolt_shear_capacity / 1000, 2)
<<<<<<< HEAD
                    if self.bolt.bolt_bearing_capacity != 'N/A':
                        bolt_bearing_capacity_kn = round(self.bolt.bolt_bearing_capacity / 1000, 2)

=======
                    if self.bolt.bolt_type == "Bearing Bolt":
                        bolt_bearing_capacity_kn = round(self.bolt.bolt_bearing_capacity / 1000, 2)
>>>>>>> 5237b870
                    bolt_capacity_kn = round(self.bolt.bolt_capacity / 1000, 2)
                    bolt_force_kn = round(self.sptd_leg.bolt_force / 1000, 2)
                    bolt_capacity_red_kn = self.bolt_capacity_disp_sptd
                    n_planes=2
                    beta_lj = self.beta_lj_sptd
                    beta_lg = self.beta_lg_sptd
                else:
                    t1 = ('SubSection', 'Bolt Design - Connected to Column', '|p{3.5cm}|p{5cm}|p{6cm}|p{1.5cm}|')
                    if self.connectivity == VALUES_CONN_2[0]:
                        connecting_plates = [self.cleat.thickness, self.supporting_section.web_thickness]
                    else:
                        connecting_plates = [self.cleat.thickness, self.supporting_section.flange_thickness]
                    bolt=self.bolt2
                    all_connecting_plates_tk = [i[0] for i in self.spting_bolt_conn_plates_t_fu_fy]
                    bolt_shear_capacity_kn = round(self.bolt2.bolt_shear_capacity / 1000, 2)
<<<<<<< HEAD
                    if self.bolt2.bolt_bearing_capacity != 'N/A':
                        bolt_bearing_capacity_kn = round(self.bolt2.bolt_bearing_capacity / 1000, 2)
=======
                    if self.bolt.bolt_type == "Bearing Bolt":
                        bolt_bearing_capacity_kn = round(self.bolt.bolt_bearing_capacity / 1000, 2)
>>>>>>> 5237b870
                    bolt_capacity_kn = round(self.bolt2.bolt_capacity / 1000, 2)
                    bolt_force_kn = round(self.spting_leg.bolt_force / 1000, 2)
                    bolt_capacity_red_kn = self.bolt_capacity_disp_spting
                    n_planes=1
                    beta_lj = self.beta_lj_spting
                    beta_lg = self.beta_lg_spting
                self.report_check.append(t1)
                t1 = (KEY_DISP_D, '', bolt.bolt_diameter_provided, '')
                self.report_check.append(t1)
                t1 = (KEY_DISP_GRD, '', bolt.bolt_grade_provided, '')
                self.report_check.append(t1)
                t1 = (KEY_DISP_CLEATANGLE, '',self.cleat.designation,'')
                self.report_check.append(t1)
                t6 = (DISP_NUM_OF_COLUMNS, '', leg.bolt_line, '')
                self.report_check.append(t6)
                t7 = (DISP_NUM_OF_ROWS, '', leg.bolts_one_line, '')
                self.report_check.append(t7)
                t1 = (DISP_MIN_PITCH, cl_10_2_2_min_spacing(bolt.bolt_diameter_provided,'pitch'),
                      leg.gauge_provided,
                      get_pass_fail(bolt.min_pitch, leg.gauge_provided, relation='leq'))
                self.report_check.append(t1)
                # if leg.design_status is True:
                t1 = (DISP_MAX_PITCH, cl_10_2_3_1_max_spacing(connecting_plates,'pitch'),
                      leg.gauge_provided,
                      get_pass_fail(bolt.max_spacing, leg.gauge_provided, relation='geq'))
                self.report_check.append(t1)
                t2 = (DISP_MIN_GAUGE, cl_10_2_2_min_spacing(bolt.bolt_diameter_provided,'gauge'),
                      leg.pitch_provided if leg.pitch_provided > 0 else 'N/A',
                      get_pass_fail(bolt.min_gauge, leg.pitch_provided, relation="leq"))
                self.report_check.append(t2)
                t2 = (DISP_MAX_GAUGE, cl_10_2_3_1_max_spacing(connecting_plates,'gauge'),
                      leg.pitch_provided if leg.pitch_provided > 0 else 'N/A',
                      get_pass_fail(bolt.max_spacing, leg.pitch_provided, relation="geq"))
                self.report_check.append(t2)
                t3 = (DISP_MIN_END, cl_10_2_4_2_min_edge_end_dist(d_0=bolt.dia_hole,
                                                                  edge_type=bolt.edge_type, parameter='end_dist'),
                      leg.edge_dist_provided,
                      get_pass_fail(bolt.min_end_dist, leg.edge_dist_provided, relation='leq'))
                self.report_check.append(t3)
                if leg == self.sptd_leg:
                    t4 = (DISP_MAX_END,
                          cl_10_2_4_3_max_edge_end_dist(self.bolt.single_conn_plates_t_fu_fy, bolt.corrosive_influences,
                                                        parameter='end_dist'),
                          leg.edge_dist_provided,
                          get_pass_fail(bolt.max_end_dist, leg.edge_dist_provided, relation='geq'))
                    self.report_check.append(t4)
                else:
                    t4 = (DISP_MAX_END,
                          cl_10_2_4_3_max_edge_end_dist(self.bolt2.single_conn_plates_t_fu_fy, bolt.corrosive_influences,
                                                        parameter='end_dist'),
                          leg.edge_dist_provided,
                          get_pass_fail(bolt.max_end_dist, leg.edge_dist_provided, relation='geq'))
                    self.report_check.append(t4)
                t3 = (DISP_MIN_EDGE, cl_10_2_4_2_min_edge_end_dist(d_0=bolt.dia_hole,
                                                                   edge_type=bolt.edge_type,
                                                                   parameter='edge_dist'),
                      leg.end_dist_provided,
                      get_pass_fail(bolt.min_edge_dist, leg.end_dist_provided, relation='leq'))
                self.report_check.append(t3)
                if leg == self.sptd_leg:
                    t4 = (DISP_MAX_EDGE,
                          cl_10_2_4_3_max_edge_end_dist(self.bolt.single_conn_plates_t_fu_fy, bolt.corrosive_influences,
                                                        parameter='edge_dist'),
                          leg.end_dist_provided,
                          get_pass_fail(bolt.max_edge_dist, leg.end_dist_provided, relation="geq"))
                else:
                    t4 = (DISP_MAX_EDGE,
                          cl_10_2_4_3_max_edge_end_dist(self.bolt2.single_conn_plates_t_fu_fy,
                                                        bolt.corrosive_influences,
                                                        parameter='edge_dist'),
                          leg.end_dist_provided,
                          get_pass_fail(bolt.max_edge_dist, leg.end_dist_provided, relation="geq"))
                self.report_check.append(t4)

                leg.get_vres(leg.bolts_one_line, leg.pitch_provided, leg.gauge_provided, leg.bolt_line,
                             self.load.shear_force, self.load.axial_force,
                             ecc=(self.sptd_leg.edge_dist_provided+self.sptd_leg.gap), web_moment=0.0)

                if leg == self.sptd_leg:
                    leg.get_vres(leg.bolts_one_line, leg.pitch_provided, leg.gauge_provided, leg.bolt_line,
                                 self.load.shear_force, self.load.axial_force,
<<<<<<< HEAD
                                 ecc=(self.sptd_leg.edge_dist_provided + self.sptd_leg.gap), web_moment=0.0)
                    t10 = (KEY_OUT_REQ_MOMENT_DEMAND_BOLT, '', moment_demand_req_bolt_force(
                        shear_load=round(self.load.shear_force, 2),
                        web_moment=0.0, ecc=self.sptd_leg.end_dist_provided+self.sptd_leg.gap,
                        moment_demand=round(leg.moment_demand, 2)), '')
                else:
                    print("ecc",self.spting_leg.end_dist_provided + self.cleat.thickness + self.cleat.root_radius)
                    leg.get_vres(leg.bolts_one_line, leg.pitch_provided, leg.gauge_provided, leg.bolt_line,
                                 self.load.shear_force/2, self.load.axial_force/2,
                                 ecc=(self.spting_leg.end_dist_provided + self.cleat.thickness + self.cleat.root_radius), web_moment=0.0)
                    t10 = (KEY_OUT_REQ_MOMENT_DEMAND_BOLT, '', moment_demand_req_bolt_force(
                        shear_load=round(self.load.shear_force/2, 2),
                        web_moment=0.0, ecc=self.spting_leg.end_dist_provided + self.cleat.thickness + self.cleat.root_radius,
                        moment_demand=round(leg.moment_demand, 2)), '')

                self.report_check.append(t10)

                t10 = (KEY_OUT_REQ_PARA_BOLT, parameter_req_bolt_force(bolts_one_line=leg.bolts_one_line
                                                                       , gauge=leg.gauge_provided,
                                                                       ymax=round(leg.ymax, 2),
                                                                       xmax=round(leg.xmax, 2),
                                                                       bolt_line=leg.bolt_line,
                                                                       pitch=leg.pitch_provided,
                                                                       length_avail=leg.length_avail,
                                                                       conn='fin'), '', '')
                self.report_check.append(t10)

                t10 = (KEY_OUT_BOLT_FORCE, Vres_bolts(bolts_one_line=leg.bolts_one_line,
                                                      ymax=round(leg.ymax, 2),
                                                      xmax=round(leg.xmax, 2),
                                                      bolt_line=leg.bolt_line,
                                                      shear_load=round(self.load.shear_force, 2),
                                                      axial_load=round(self.load.axial_force, 2),
                                                      moment_demand=round(leg.moment_demand, 2),
                                                      r=round(leg.sigma_r_sq / 1000, 2),
                                                      vbv=round(leg.vbv, 2),
                                                      tmv=round(leg.tmv, 2),
                                                      tmh=round(leg.tmh, 2),
                                                      abh=round(leg.abh, 2),
                                                      vres=round(leg.bolt_force / 1000, 2)), '', '')
                self.report_check.append(t10)
                # else:
                #     t3 = (KEY_OUT_BOLT_FORCE, force_in_bolt_due_to_load(P=round(self.load.shear_force, 2),
                #                                                                 n=leg.bolts_one_line*leg.bolt_line,
                #                                                                 T_ba=round(leg.bolt_force / 1000, 2),
                #                                                                 load='shear'),'','')
                #     self.report_check.append(t3)
                if bolt.bolt_type == TYP_BEARING:

                    t1 = (KEY_OUT_DISP_BOLT_SHEAR, '',
                          cl_10_3_3_bolt_shear_capacity(bolt.bolt_fu, n_planes, bolt.bolt_net_area,
                                                        bolt.gamma_mb, bolt_shear_capacity_kn), '')
                    self.report_check.append(t1)
                    t8 = (KEY_DISP_KB, " ",
                          cl_10_3_4_calculate_kb(leg.edge_dist_provided, leg.gauge_provided,
                                                 bolt.dia_hole,
                                                 bolt.bolt_fu, bolt.fu_considered), '')
                    self.report_check.append(t8)
                    t2 = (KEY_OUT_DISP_BOLT_BEARING, '',
                          cl_10_3_4_bolt_bearing_capacity(bolt.kb, bolt.bolt_diameter_provided,
                                                          self.sptd_bolt_conn_plates_t_fu_fy, bolt.gamma_mb,
                                                          bolt_bearing_capacity_kn), '')
                    self.report_check.append(t2)
                    t3 = (KEY_OUT_DISP_BOLT_CAPACITY, '',
                          cl_10_3_2_bolt_capacity(bolt_shear_capacity_kn, bolt_bearing_capacity_kn, bolt_capacity_kn),
                          '')
                    self.report_check.append(t3)
                else:
                    kh_disp = round(bolt.kh, 2)
                    t4 = (KEY_OUT_DISP_BOLT_SLIP, '',
                          cl_10_4_3_HSFG_bolt_capacity(mu_f=bolt.mu_f, n_e=1, K_h=kh_disp, fub=bolt.bolt_fu,
                                                       Anb=bolt.bolt_net_area, gamma_mf=bolt.gamma_mf,
                                                       capacity=bolt_capacity_kn), '')
                    self.report_check.append(t4)
=======
                                 ecc=(self.sptd_leg.edge_dist_provided+self.sptd_leg.gap), web_moment=0.0)

                    if leg == self.sptd_leg:
                        leg.get_vres(leg.bolts_one_line, leg.pitch_provided, leg.gauge_provided, leg.bolt_line,
                                     self.load.shear_force, self.load.axial_force,
                                     ecc=(self.sptd_leg.edge_dist_provided + self.sptd_leg.gap), web_moment=0.0)
                        t10 = (KEY_OUT_REQ_MOMENT_DEMAND_BOLT, '', moment_demand_req_bolt_force(
                            shear_load=round(self.load.shear_force, 2),
                            web_moment=0.0, ecc=self.sptd_leg.end_dist_provided+self.sptd_leg.gap,
                            moment_demand=round(leg.moment_demand, 2)), '')
                    else:
                        print("ecc",self.spting_leg.end_dist_provided + self.cleat.thickness + self.cleat.root_radius)
                        leg.get_vres(leg.bolts_one_line, leg.pitch_provided, leg.gauge_provided, leg.bolt_line,
                                     self.load.shear_force/2, self.load.axial_force/2,
                                     ecc=(self.spting_leg.end_dist_provided + self.cleat.thickness + self.cleat.root_radius), web_moment=0.0)
                        t10 = (KEY_OUT_REQ_MOMENT_DEMAND_BOLT, '', moment_demand_req_bolt_force(
                            shear_load=round(self.load.shear_force/2, 2),
                            web_moment=0.0, ecc=self.spting_leg.end_dist_provided + self.cleat.thickness + self.cleat.root_radius,
                            moment_demand=round(leg.moment_demand, 2)), '')

                    self.report_check.append(t10)

                    t10 = (KEY_OUT_REQ_PARA_BOLT, parameter_req_bolt_force(bolts_one_line=leg.bolts_one_line
                                                                           , gauge=leg.gauge_provided,
                                                                           ymax=round(leg.ymax, 2),
                                                                           xmax=round(leg.xmax, 2),
                                                                           bolt_line=leg.bolt_line,
                                                                           pitch=leg.pitch_provided,
                                                                           length_avail=leg.length_avail,
                                                                           conn='fin'), '', '')
                    self.report_check.append(t10)

                    t10 = (KEY_OUT_DISP_BOLT_FORCE, Vres_bolts(bolts_one_line=leg.bolts_one_line,
                                                          ymax=round(leg.ymax, 2),
                                                          xmax=round(leg.xmax, 2),
                                                          bolt_line=leg.bolt_line,
                                                          shear_load=round(self.load.shear_force, 2),
                                                          axial_load=round(self.load.axial_force, 2),
                                                          moment_demand=round(leg.moment_demand, 2),
                                                          r=round(leg.sigma_r_sq / 1000, 2),
                                                          vbv=round(leg.vbv, 2),
                                                          tmv=round(leg.tmv, 2),
                                                          tmh=round(leg.tmh, 2),
                                                          abh=round(leg.abh, 2),
                                                          vres=round(leg.bolt_force / 1000, 2)), '', '')
                    self.report_check.append(t10)
                    # else:
                    #     t3 = (KEY_OUT_BOLT_FORCE, force_in_bolt_due_to_load(P=round(self.load.shear_force, 2),
                    #                                                                 n=leg.bolts_one_line*leg.bolt_line,
                    #                                                                 T_ba=round(leg.bolt_force / 1000, 2),
                    #                                                                 load='shear'),'','')
                    #     self.report_check.append(t3)
                    if bolt.bolt_type == TYP_BEARING:

                        t1 = (KEY_OUT_DISP_BOLT_SHEAR, '',
                              cl_10_3_3_bolt_shear_capacity(bolt.bolt_fu, n_planes, bolt.bolt_net_area,
                                                            bolt.gamma_mb, bolt_shear_capacity_kn), '')
                        self.report_check.append(t1)
                        t8 = (KEY_DISP_KB, " ",
                              cl_10_3_4_calculate_kb(leg.edge_dist_provided, leg.gauge_provided,
                                                     bolt.dia_hole,
                                                     bolt.bolt_fu, bolt.fu_considered), '')
                        self.report_check.append(t8)
                        t2 = (KEY_OUT_DISP_BOLT_BEARING, '',
                              cl_10_3_4_bolt_bearing_capacity(bolt.kb, bolt.bolt_diameter_provided,
                                                              self.sptd_bolt_conn_plates_t_fu_fy, bolt.gamma_mb,
                                                              bolt_bearing_capacity_kn), '')
                        self.report_check.append(t2)
                        t3 = (KEY_OUT_DISP_BOLT_CAPACITY, '',
                              cl_10_3_2_bolt_capacity(bolt_shear_capacity_kn, bolt_bearing_capacity_kn, bolt_capacity_kn),
                              '')
                        self.report_check.append(t3)
                    else:
                        kh_disp = round(bolt.kh, 2)
                        t4 = (KEY_OUT_DISP_BOLT_SLIP_DR, '',
                              cl_10_4_3_HSFG_bolt_capacity(mu_f=bolt.mu_f, n_e=1, K_h=kh_disp, fub=bolt.bolt_fu,
                                                           Anb=bolt.bolt_net_area, gamma_mf=bolt.gamma_mf,
                                                           capacity=bolt_capacity_kn), '')
                        self.report_check.append(t4)

                    t10 = (KEY_OUT_LONG_JOINT, '',
                           cl_10_3_3_1_long_joint_bolted_prov(leg.bolt_line, leg.bolts_one_line,
                                                              leg.pitch_provided, leg.gauge_provided,
                                                              bolt.bolt_diameter_provided, bolt_capacity_kn,
                                                              bolt_capacity_red_kn, 'n_r'), "")
                    self.report_check.append(t10)

                    t10 = (KEY_OUT_LARGE_GRIP, '',
                           cl_10_3_3_2_large_grip_bolted_prov(sum(all_connecting_plates_tk),self.bolt.bolt_diameter_provided, beta_lg), "")
                    self.report_check.append(t10)
>>>>>>> 5237b870

                t10 = (KEY_OUT_LONG_JOINT, '',
                       cl_10_3_3_1_long_joint_bolted_prov(leg.bolt_line, leg.bolts_one_line,
                                                          leg.pitch_provided, leg.gauge_provided,
                                                          bolt.bolt_diameter_provided, bolt_capacity_kn,
                                                          bolt_capacity_red_kn, 'n_r'), "")
                self.report_check.append(t10)
                if self.bolt.bolt_type == TYP_BEARING:
                    if leg.grip_status == True:
                        grip_remarks = "Pass"
                    else:
                        grip_remarks = "Fail"
                else:
                    grip_remarks = "N/A"
                t10 = (KEY_OUT_LARGE_GRIP, '',
                       cl_10_3_3_2_large_grip_bolted_prov(sum(all_connecting_plates_tk),self.bolt.bolt_diameter_provided, beta_lg), grip_remarks)
                self.report_check.append(t10)
                if leg.grip_status == True:
                    t13 = (KEY_OUT_BOLT_CAPACITY_REDUCED, '',bolt_red_capacity_prov(beta_lj, beta_lg,bolt_capacity_kn,
                                                                                    bolt_capacity_red_kn,'b'),
                           "")
                    self.report_check.append(t13)

                    t5 = (KEY_OUT_DISP_BOLT_CAPACITY, bolt_force_kn, bolt_capacity_red_kn,
                          get_pass_fail(bolt_force_kn, bolt_capacity_red_kn, relation="lesser"))
                    self.report_check.append(t5)

            # if self.sptd_leg.design_status == True:
            ###################
            # Cleat angle checks
            ###################
<<<<<<< HEAD
            if self.sptd_leg.grip_status== True and self.spting_leg.grip_status == True:
                t1 = ('SubSection', 'Cleat Angle Checks', '|p{3.5cm}|p{7.0cm}|p{4.5cm}|p{1cm}|')
                self.report_check.append(t1)
=======
            t1 = ('SubSection', 'Cleat Angle Check', '|p{3.5cm}|p{7.0cm}|p{4.5cm}|p{1cm}|')
            self.report_check.append(t1)
>>>>>>> 5237b870

                t1 = (DISP_MIN_CLEAT_HEIGHT, min_plate_ht_req(self.supported_section.depth, self.min_plate_height),
                      self.sptd_leg.height,
                      get_pass_fail(self.min_plate_height, self.sptd_leg.height, relation="leq"))
                self.report_check.append(t1)
                if self.connectivity == VALUES_CONN_1:
                    t1 = (DISP_MAX_CLEAT_HEIGHT, max_plate_ht_req(self.connectivity, self.supported_section.depth,
                                                                  self.supported_section.flange_thickness,
                                                                  self.supported_section.root_radius,
                                                                  self.supported_section.notch_ht,
                                                                  self.max_plate_height), self.sptd_leg.height,
                          get_pass_fail(self.max_plate_height, self.sptd_leg.height, relation="greater"))
                    self.report_check.append(t1)
                else:
                    t1 = (DISP_MAX_CLEAT_HEIGHT, max_plate_ht_req(self.connectivity, self.supporting_section.depth,
                                                                  self.supporting_section.flange_thickness,
                                                                  self.supporting_section.root_radius,
                                                                  0.0,
                                                                  self.max_plate_height), self.spting_leg.height,
                          get_pass_fail(self.max_plate_height, self.spting_leg.height, relation="greater"))
                    self.report_check.append(t1)
                additional_length = max(self.sptd_leg.gap, self.cleat.thickness+self.cleat.root_radius)
                min_plate_length = additional_length + 2 * self.bolt.min_end_dist + \
                                   (self.sptd_leg.bolt_line - 1) * self.bolt.min_pitch
                t1 = (DISP_MIN_LEG_LENGTH + ' on supported leg', min_angle_leg_length(self.bolt.min_pitch, self.bolt.min_end_dist,self.sptd_leg.gap,
                                                                                     self.cleat.thickness,self.cleat.root_radius,
                                                                 self.sptd_leg.bolt_line, min_plate_length),
                      self.cleat.leg_a_length,
                      get_pass_fail(min_plate_length, self.cleat.leg_a_length, relation="lesser"))
                self.report_check.append(t1)
<<<<<<< HEAD

                t1 = (DISP_MIN_LEG_LENGTH + ' on supporting leg', min_angle_leg_length(self.bolt2.min_pitch, self.bolt2.min_end_dist,0.0,
                                                                                     self.cleat.thickness,self.cleat.root_radius,
                                                                 self.spting_leg.bolt_line, min_plate_length),
                      self.cleat.leg_a_length,
                      get_pass_fail(min_plate_length, self.cleat.leg_a_length, relation="lesser"))
                self.report_check.append(t1)
=======
            additional_length = max(self.sptd_leg.gap, self.cleat.thickness+self.cleat.root_radius)
            min_plate_length = additional_length + 2 * self.bolt.min_end_dist + \
                               (self.sptd_leg.bolt_line - 1) * self.bolt.min_pitch
            t1 = (DISP_MIN_LEG_LENGTH + ', on supported leg', min_angle_leg_length(self.bolt.min_pitch, self.bolt.min_end_dist,self.sptd_leg.gap,
                                                                                 self.cleat.thickness,self.cleat.root_radius,
                                                             self.sptd_leg.bolt_line, min_plate_length),
                  self.cleat.leg_a_length,
                  get_pass_fail(min_plate_length, self.cleat.leg_a_length, relation="lesser"))
            self.report_check.append(t1)

            t1 = (DISP_MIN_LEG_LENGTH + ', on supporting leg', min_angle_leg_length(self.bolt2.min_pitch, self.bolt2.min_end_dist,0.0,
                                                                                 self.cleat.thickness,self.cleat.root_radius,
                                                             self.spting_leg.bolt_line, min_plate_length),
                  self.cleat.leg_a_length,
                  get_pass_fail(min_plate_length, self.cleat.leg_a_length, relation="lesser"))
            self.report_check.append(t1)
>>>>>>> 5237b870

                t1 = (DISP_MIN_CLEAT_THK, min_plate_thk_req(self.supported_section.web_thickness),
                      2*self.cleat.thickness,
                      get_pass_fail(self.supported_section.web_thickness, self.cleat.thickness*2,
                                    relation="lesser"))
                self.report_check.append(t1)

                if self.sptd_leg.design_status == True:
                    t1 = (KEY_DISP_SHEAR_YLD, '', cl_8_4_shear_yielding_capacity_member(h, t, self.cleat.fy, gamma_m0,
                                                                                        round(self.sptd_leg.cleat_shear_capacity/1000,2)), '')
                    self.report_check.append(t1)

                    t1 = (KEY_DISP_PLATE_BLK_SHEAR_SHEAR, '',
                          cl_6_4_blockshear_capacity_member(Tdb=round(self.sptd_leg.block_shear_capacity / 1000, 2),
                                                            stress='shear'), '')
                    self.report_check.append(t1)
                    cleat_shear_capacity = min(self.sptd_leg.cleat_shear_capacity,self.sptd_leg.block_shear_capacity)
                    t1 = (KEY_DISP_SHEAR_CAPACITY, self.load.shear_force,
                          cl_8_4_shear_capacity_member(round(self.sptd_leg.cleat_shear_capacity / 1000,2),
                                                       0.0,
                                                       round(self.sptd_leg.block_shear_capacity / 1000, 2),'full'),
                          get_pass_fail(self.load.shear_force, round(cleat_shear_capacity / 1000, 2), relation="lesser"))
                    self.report_check.append(t1)
                    cleat_plastic_section_modulus = 2*self.sptd_leg.height**2*self.cleat.thickness/4
                    t1 = (KEY_OUT_DISP_PLATE_MOM_CAPACITY, round(self.sptd_leg.moment_demand/1000, 2),
                          cl_8_2_1_2_plastic_moment_capacity_member(beta_b=1.0, Z_p=round(cleat_plastic_section_modulus, 2),
                                                                    f_y=self.cleat.fy,
                                                                    gamma_m0=gamma_m0,
                                                                    Pmc=round(self.sptd_leg.cleat_moment_capacity/1000000,2)),
                          get_pass_fail(self.sptd_leg.moment_demand, self.sptd_leg.cleat_moment_capacity, relation="lesser"))
                    self.report_check.append(t1)

        Disp_2d_image = []
        Disp_3D_image = "/ResourceFiles/images/3d.png"
        rel_path = str(sys.path[0])
        rel_path = rel_path.replace("\\", "/")
        fname_no_ext = popup_summary['filename']
        CreateLatex.save_latex(CreateLatex(), self.report_input, self.report_check, popup_summary, fname_no_ext,
                               rel_path, Disp_2d_image, Disp_3D_image, module=self.module)
# if __name__ == '__main__':
#     app = QApplication(sys.argv)
#     folder = r'C:\Users\Deepthi\Desktop\OsdagWorkspace'
#     # # folder_path = r'C:\Users\Win10\Desktop'
#     # folder_path = r'C:\Users\pc\Desktop'
#     # window = MainController(Ui_ModuleWindow, FinPlateConnection, folder_path)
#     from gui.ui_template import Ui_ModuleWindow
#     ui2 = Ui_ModuleWindow()
#     ui2.setupUi(ui2, CleatAngleConnection, folder)
#     ui2.show()
#     # app.exec_()
#     # sys.exit(app.exec_())
#     try:
#         sys.exit(app.exec_())
#     except BaseException as e:
#         print("ERROR", e)<|MERGE_RESOLUTION|>--- conflicted
+++ resolved
@@ -1263,14 +1263,8 @@
                     all_connecting_plates_tk = [i[0] for i in self.sptd_bolt_conn_plates_t_fu_fy]
                     bolt=self.bolt
                     bolt_shear_capacity_kn = round(self.bolt.bolt_shear_capacity / 1000, 2)
-<<<<<<< HEAD
-                    if self.bolt.bolt_bearing_capacity != 'N/A':
-                        bolt_bearing_capacity_kn = round(self.bolt.bolt_bearing_capacity / 1000, 2)
-
-=======
                     if self.bolt.bolt_type == "Bearing Bolt":
                         bolt_bearing_capacity_kn = round(self.bolt.bolt_bearing_capacity / 1000, 2)
->>>>>>> 5237b870
                     bolt_capacity_kn = round(self.bolt.bolt_capacity / 1000, 2)
                     bolt_force_kn = round(self.sptd_leg.bolt_force / 1000, 2)
                     bolt_capacity_red_kn = self.bolt_capacity_disp_sptd
@@ -1286,13 +1280,9 @@
                     bolt=self.bolt2
                     all_connecting_plates_tk = [i[0] for i in self.spting_bolt_conn_plates_t_fu_fy]
                     bolt_shear_capacity_kn = round(self.bolt2.bolt_shear_capacity / 1000, 2)
-<<<<<<< HEAD
                     if self.bolt2.bolt_bearing_capacity != 'N/A':
                         bolt_bearing_capacity_kn = round(self.bolt2.bolt_bearing_capacity / 1000, 2)
-=======
-                    if self.bolt.bolt_type == "Bearing Bolt":
-                        bolt_bearing_capacity_kn = round(self.bolt.bolt_bearing_capacity / 1000, 2)
->>>>>>> 5237b870
+
                     bolt_capacity_kn = round(self.bolt2.bolt_capacity / 1000, 2)
                     bolt_force_kn = round(self.spting_leg.bolt_force / 1000, 2)
                     bolt_capacity_red_kn = self.bolt_capacity_disp_spting
@@ -1374,7 +1364,6 @@
                 if leg == self.sptd_leg:
                     leg.get_vres(leg.bolts_one_line, leg.pitch_provided, leg.gauge_provided, leg.bolt_line,
                                  self.load.shear_force, self.load.axial_force,
-<<<<<<< HEAD
                                  ecc=(self.sptd_leg.edge_dist_provided + self.sptd_leg.gap), web_moment=0.0)
                     t10 = (KEY_OUT_REQ_MOMENT_DEMAND_BOLT, '', moment_demand_req_bolt_force(
                         shear_load=round(self.load.shear_force, 2),
@@ -1449,98 +1438,7 @@
                                                        Anb=bolt.bolt_net_area, gamma_mf=bolt.gamma_mf,
                                                        capacity=bolt_capacity_kn), '')
                     self.report_check.append(t4)
-=======
-                                 ecc=(self.sptd_leg.edge_dist_provided+self.sptd_leg.gap), web_moment=0.0)
-
-                    if leg == self.sptd_leg:
-                        leg.get_vres(leg.bolts_one_line, leg.pitch_provided, leg.gauge_provided, leg.bolt_line,
-                                     self.load.shear_force, self.load.axial_force,
-                                     ecc=(self.sptd_leg.edge_dist_provided + self.sptd_leg.gap), web_moment=0.0)
-                        t10 = (KEY_OUT_REQ_MOMENT_DEMAND_BOLT, '', moment_demand_req_bolt_force(
-                            shear_load=round(self.load.shear_force, 2),
-                            web_moment=0.0, ecc=self.sptd_leg.end_dist_provided+self.sptd_leg.gap,
-                            moment_demand=round(leg.moment_demand, 2)), '')
-                    else:
-                        print("ecc",self.spting_leg.end_dist_provided + self.cleat.thickness + self.cleat.root_radius)
-                        leg.get_vres(leg.bolts_one_line, leg.pitch_provided, leg.gauge_provided, leg.bolt_line,
-                                     self.load.shear_force/2, self.load.axial_force/2,
-                                     ecc=(self.spting_leg.end_dist_provided + self.cleat.thickness + self.cleat.root_radius), web_moment=0.0)
-                        t10 = (KEY_OUT_REQ_MOMENT_DEMAND_BOLT, '', moment_demand_req_bolt_force(
-                            shear_load=round(self.load.shear_force/2, 2),
-                            web_moment=0.0, ecc=self.spting_leg.end_dist_provided + self.cleat.thickness + self.cleat.root_radius,
-                            moment_demand=round(leg.moment_demand, 2)), '')
-
-                    self.report_check.append(t10)
-
-                    t10 = (KEY_OUT_REQ_PARA_BOLT, parameter_req_bolt_force(bolts_one_line=leg.bolts_one_line
-                                                                           , gauge=leg.gauge_provided,
-                                                                           ymax=round(leg.ymax, 2),
-                                                                           xmax=round(leg.xmax, 2),
-                                                                           bolt_line=leg.bolt_line,
-                                                                           pitch=leg.pitch_provided,
-                                                                           length_avail=leg.length_avail,
-                                                                           conn='fin'), '', '')
-                    self.report_check.append(t10)
-
-                    t10 = (KEY_OUT_DISP_BOLT_FORCE, Vres_bolts(bolts_one_line=leg.bolts_one_line,
-                                                          ymax=round(leg.ymax, 2),
-                                                          xmax=round(leg.xmax, 2),
-                                                          bolt_line=leg.bolt_line,
-                                                          shear_load=round(self.load.shear_force, 2),
-                                                          axial_load=round(self.load.axial_force, 2),
-                                                          moment_demand=round(leg.moment_demand, 2),
-                                                          r=round(leg.sigma_r_sq / 1000, 2),
-                                                          vbv=round(leg.vbv, 2),
-                                                          tmv=round(leg.tmv, 2),
-                                                          tmh=round(leg.tmh, 2),
-                                                          abh=round(leg.abh, 2),
-                                                          vres=round(leg.bolt_force / 1000, 2)), '', '')
-                    self.report_check.append(t10)
-                    # else:
-                    #     t3 = (KEY_OUT_BOLT_FORCE, force_in_bolt_due_to_load(P=round(self.load.shear_force, 2),
-                    #                                                                 n=leg.bolts_one_line*leg.bolt_line,
-                    #                                                                 T_ba=round(leg.bolt_force / 1000, 2),
-                    #                                                                 load='shear'),'','')
-                    #     self.report_check.append(t3)
-                    if bolt.bolt_type == TYP_BEARING:
-
-                        t1 = (KEY_OUT_DISP_BOLT_SHEAR, '',
-                              cl_10_3_3_bolt_shear_capacity(bolt.bolt_fu, n_planes, bolt.bolt_net_area,
-                                                            bolt.gamma_mb, bolt_shear_capacity_kn), '')
-                        self.report_check.append(t1)
-                        t8 = (KEY_DISP_KB, " ",
-                              cl_10_3_4_calculate_kb(leg.edge_dist_provided, leg.gauge_provided,
-                                                     bolt.dia_hole,
-                                                     bolt.bolt_fu, bolt.fu_considered), '')
-                        self.report_check.append(t8)
-                        t2 = (KEY_OUT_DISP_BOLT_BEARING, '',
-                              cl_10_3_4_bolt_bearing_capacity(bolt.kb, bolt.bolt_diameter_provided,
-                                                              self.sptd_bolt_conn_plates_t_fu_fy, bolt.gamma_mb,
-                                                              bolt_bearing_capacity_kn), '')
-                        self.report_check.append(t2)
-                        t3 = (KEY_OUT_DISP_BOLT_CAPACITY, '',
-                              cl_10_3_2_bolt_capacity(bolt_shear_capacity_kn, bolt_bearing_capacity_kn, bolt_capacity_kn),
-                              '')
-                        self.report_check.append(t3)
-                    else:
-                        kh_disp = round(bolt.kh, 2)
-                        t4 = (KEY_OUT_DISP_BOLT_SLIP_DR, '',
-                              cl_10_4_3_HSFG_bolt_capacity(mu_f=bolt.mu_f, n_e=1, K_h=kh_disp, fub=bolt.bolt_fu,
-                                                           Anb=bolt.bolt_net_area, gamma_mf=bolt.gamma_mf,
-                                                           capacity=bolt_capacity_kn), '')
-                        self.report_check.append(t4)
-
-                    t10 = (KEY_OUT_LONG_JOINT, '',
-                           cl_10_3_3_1_long_joint_bolted_prov(leg.bolt_line, leg.bolts_one_line,
-                                                              leg.pitch_provided, leg.gauge_provided,
-                                                              bolt.bolt_diameter_provided, bolt_capacity_kn,
-                                                              bolt_capacity_red_kn, 'n_r'), "")
-                    self.report_check.append(t10)
-
-                    t10 = (KEY_OUT_LARGE_GRIP, '',
-                           cl_10_3_3_2_large_grip_bolted_prov(sum(all_connecting_plates_tk),self.bolt.bolt_diameter_provided, beta_lg), "")
-                    self.report_check.append(t10)
->>>>>>> 5237b870
+
 
                 t10 = (KEY_OUT_LONG_JOINT, '',
                        cl_10_3_3_1_long_joint_bolted_prov(leg.bolt_line, leg.bolts_one_line,
@@ -1572,14 +1470,10 @@
             ###################
             # Cleat angle checks
             ###################
-<<<<<<< HEAD
+
             if self.sptd_leg.grip_status== True and self.spting_leg.grip_status == True:
-                t1 = ('SubSection', 'Cleat Angle Checks', '|p{3.5cm}|p{7.0cm}|p{4.5cm}|p{1cm}|')
+                t1 = ('SubSection', 'Cleat Angle Check', '|p{3.5cm}|p{7.0cm}|p{4.5cm}|p{1cm}|')
                 self.report_check.append(t1)
-=======
-            t1 = ('SubSection', 'Cleat Angle Check', '|p{3.5cm}|p{7.0cm}|p{4.5cm}|p{1cm}|')
-            self.report_check.append(t1)
->>>>>>> 5237b870
 
                 t1 = (DISP_MIN_CLEAT_HEIGHT, min_plate_ht_req(self.supported_section.depth, self.min_plate_height),
                       self.sptd_leg.height,
@@ -1610,7 +1504,6 @@
                       self.cleat.leg_a_length,
                       get_pass_fail(min_plate_length, self.cleat.leg_a_length, relation="lesser"))
                 self.report_check.append(t1)
-<<<<<<< HEAD
 
                 t1 = (DISP_MIN_LEG_LENGTH + ' on supporting leg', min_angle_leg_length(self.bolt2.min_pitch, self.bolt2.min_end_dist,0.0,
                                                                                      self.cleat.thickness,self.cleat.root_radius,
@@ -1618,24 +1511,6 @@
                       self.cleat.leg_a_length,
                       get_pass_fail(min_plate_length, self.cleat.leg_a_length, relation="lesser"))
                 self.report_check.append(t1)
-=======
-            additional_length = max(self.sptd_leg.gap, self.cleat.thickness+self.cleat.root_radius)
-            min_plate_length = additional_length + 2 * self.bolt.min_end_dist + \
-                               (self.sptd_leg.bolt_line - 1) * self.bolt.min_pitch
-            t1 = (DISP_MIN_LEG_LENGTH + ', on supported leg', min_angle_leg_length(self.bolt.min_pitch, self.bolt.min_end_dist,self.sptd_leg.gap,
-                                                                                 self.cleat.thickness,self.cleat.root_radius,
-                                                             self.sptd_leg.bolt_line, min_plate_length),
-                  self.cleat.leg_a_length,
-                  get_pass_fail(min_plate_length, self.cleat.leg_a_length, relation="lesser"))
-            self.report_check.append(t1)
-
-            t1 = (DISP_MIN_LEG_LENGTH + ', on supporting leg', min_angle_leg_length(self.bolt2.min_pitch, self.bolt2.min_end_dist,0.0,
-                                                                                 self.cleat.thickness,self.cleat.root_radius,
-                                                             self.spting_leg.bolt_line, min_plate_length),
-                  self.cleat.leg_a_length,
-                  get_pass_fail(min_plate_length, self.cleat.leg_a_length, relation="lesser"))
-            self.report_check.append(t1)
->>>>>>> 5237b870
 
                 t1 = (DISP_MIN_CLEAT_THK, min_plate_thk_req(self.supported_section.web_thickness),
                       2*self.cleat.thickness,
