--- conflicted
+++ resolved
@@ -1334,7 +1334,7 @@
              }
 
         self.report_check = []
-<<<<<<< HEAD
+
 
         # Assiging parameters
         self.input_shear_force = float(design_dictionary[KEY_SHEAR]),
@@ -1342,15 +1342,13 @@
         self.input_moment = float(design_dictionary[KEY_MOMENT])
         bolt_shear_capacity_kn = round(self.bolt_shear_capacity / 1000, 2)
         self.h = (self.beam_D - (2 * self.beam_tf))
-=======
-        bolt_shear_capacity_kn = round(self.bolt_shear_capacity / 1000, 2)
->>>>>>> 818e2b8a
+
         kb_disp = round(self.bolt.kb, 2)
         self.bolt_conn_plates_t_fu_fy = []
         self.bolt_conn_plates_t_fu_fy.append((self.plate_thickness, self.dp_plate_fu, self.dp_plate_fy))
         bolt_capacity_kn = (self.bolt_capacity / 1000, 2)
 
-<<<<<<< HEAD
+
         # CHECK 1: MEMBER CAPACITY #
         # TODO MEMBER CAPACITY - AND CLASS OF SECTION,axial, beta, min criteria of plastic moment 0.5
         t1 = (SECTION_CLASSIFICATION, "", cl_3_7_2_section_classification(class_of_section=self.class_of_section), "")
@@ -1374,8 +1372,7 @@
         self.report_check.append(t1)
 
         # CHECK 2: BOLT CHECKS #
-=======
->>>>>>> 818e2b8a
+
         t1 = ('SubSection', ' Bolt Checks', '|p{3.5cm}|p{6cm}|p{5cm}|p{1.5cm}|')
         self.report_check.append(t1)
         t1 = (KEY_OUT_DISP_D_PROVIDED, "Bolt Quantity Optimisation", display_prov(self.bolt_diameter_provided, "d"), '')
@@ -1388,11 +1385,8 @@
         self.report_check.append(t1)
 
         if self.bolt.bolt_type == TYP_BEARING:
-<<<<<<< HEAD
             bolt_bearing_capacity_kn = round(self.bolt_bearing_capacity / 1000, 2)
-=======
-            bolt_bearing_capacity_kn = round(self.bolt_bearing_capacity/ 1000, 2)
->>>>>>> 818e2b8a
+
 
             t1 = (KEY_OUT_DISP_BOLT_SHEAR, '', cl_10_3_3_bolt_shear_capacity(self.bolt_fu, 1,
                                                                              self.bolt.bolt_net_area,
@@ -1419,16 +1413,14 @@
                                                                            capacity=bolt_capacity_kn), '')
             self.report_check.append(t4)
 
-<<<<<<< HEAD
         # TODO VALUES ASSIGNING REMAINING
-=======
->>>>>>> 818e2b8a
+
         t1 = (KEY_OUT_BOLT_TENSION_CAPACITY,
               tension_in_bolt_due_to_axial_load_n_moment(P=round(self.load_axial / 1000, 2),
                                                          n=0,
                                                          M=0,
                                                          y_max=0,
-<<<<<<< HEAD
+
                                                          y_sqr=0,
                                                          T_b=round(self.call_helper.bolt_tension_demand / 1000, 2)),
               cl_10_3_5_bearing_bolt_tension_resistance(self.bolt_fu, self.dp_bolt_fy, self.bolt.bolt_shank_area,
@@ -1455,17 +1447,7 @@
               bolt_capacity_kn,
               get_pass_fail(self.bolt_shear_demand, bolt_capacity_kn, relation='leq'))
         self.report_check.append(t1)
-=======
-                                                         y_sqr=0, T_b=round(self.call_helper.bolt_tension_demand / 1000, 2)),
-              cl_10_3_5_bearing_bolt_tension_resistance(self.bolt_fu, self.dp_bolt_fy, self.bolt.bolt_shank_area,
-                                                        self.bolt.bolt_net_area,
-                                                        round(self.tension_capacity_critical_bolt / 1000, 2)),
-              get_pass_fail(round(self.call_helper.bolt_tension_demand / 1000, 2),  round(self.tension_capacity_critical_bolt / 1000, 2), relation='lesser'))
-        self.report_check.append(t1)
-
-        ## self.call_helper.bolt_combined_check_UR #todo function
-        #todo no of bolts
->>>>>>> 818e2b8a
+
 
         t1 = (DISP_MIN_PITCH, cl_10_2_2_min_spacing(self.bolt_diameter_provided),
               self.pitch_distance_provided,
@@ -1492,28 +1474,23 @@
         self.report_check.append(t1)
         if self.connectivity == "Flush End Plate":
 
-<<<<<<< HEAD
+
             t1 = (KEY_OUT_DISP_PLATE_HEIGHT, self.supported_section.depth,
-=======
-            t1 = (DISP_MIN_PLATE_LENGTH, self.supported_section.depth,
->>>>>>> 818e2b8a
+
                   self.ep_height_provided,
                   get_pass_fail(self.supported_section.depth, self.ep_height_provided, relation="leq"))
             self.report_check.append(t1)
         else:
 
-<<<<<<< HEAD
+
             t1 = (KEY_OUT_DISP_PLATE_HEIGHT,
                   end_plate_ht_req(D=self.supported_section.depth, e=self.end_distance_provided,
                                    h_p=self.ep_height_provided),
-=======
-            t1 = (DISP_MIN_PLATE_LENGTH, end_plate_ht_req(D=self.supported_section.depth, e=self.end_distance_provided, h_p=self.ep_height_provided),
->>>>>>> 818e2b8a
+
                   self.ep_height_provided,
                   get_pass_fail(self.ep_height_provided, self.ep_height_provided, relation="leq"))
             self.report_check.append(t1)
 
-<<<<<<< HEAD
         t1 = (KEY_OUT_DISP_PLATE_WIDTH, "", self.ep_width_provided, "")
         self.report_check.append(t1)
 
@@ -1562,18 +1539,6 @@
               self.weld_size_web,
               get_pass_fail(self.web_weld.max_size, self.weld_size_web, relation="geq"))
         self.report_check.append(t1)
-=======
-        t1 = (DISP_MIN_PLATE_THICK,
-              end_plate_thk_req(M_ep=0, b_eff=0, f_y=self.plate.fy, gamma_m0=self.gamma_m0,
-                                t_p=self.plate_thickness),
-              self.plate_thickness,
-              get_pass_fail(self.plate.thickness, self.plate_thickness, relation="leq"))
-        self.report_check.append(t1)
-        #round(self.call_helper.mp_plate * 1e-6, 2) #todo moment capacity
-
-
-
->>>>>>> 818e2b8a
 
         Disp_3d_image = "/ResourceFiles/images/3d.png"
         print(sys.path[0])
