"""
@Author:    Danish Ansari - Osdag Team, IIT Bombay [(P) danishdyp@gmail.com / danishansari@iitb.ac.in]

@Module - Beam-Beam End Plate Splice Connection
           - Flushed End Plate
           - Extended One Way End Plate
           - Extended Both Way End Plate


@Reference(s): 1) IS 800: 2007, General construction in steel - Code of practice (Third revision)
               2) IS 808: 1989, Dimensions for hot rolled steel beam, column, channel, and angle sections and
                                it's subsequent revision(s)
               3) IS 2062: 2011, Hot rolled medium and high tensile structural steel - specification
               4) Design of Steel Structures by N. Subramanian (Fifth impression, 2019, Chapter 15)
               5) Limit State Design of Steel Structures by S K Duggal (second edition, Chapter 11)

     other     6)
  references   7)

 Note: This file works with the helper file named 'end_plate_splice_helper.py' at ../Osdag/design_type/connection
"""

# Importing modules from the project directory

from design_type.connection.moment_connection import MomentConnection
from design_type.connection.end_plate_splice_helper import EndPlateSpliceHelper
from design_type.connection import end_plate_splice_helper
from design_type.connection.shear_connection import ShearConnection
from utils.common.is800_2007 import IS800_2007
from utils.common.other_standards import IS_5624_1993
from utils.common.component import *
from utils.common.material import *
from utils.common.common_calculation import *
from Common import *
from utils.common.load import Load
from utils.common.other_standards import *
from design_report.reportGenerator import save_html
from Report_functions import *
from design_report.reportGenerator_latex import CreateLatex

import logging
import math
import numpy as np


class BeamBeamEndPlateSplice(MomentConnection):

    def __init__(self):
        super(BeamBeamEndPlateSplice, self).__init__()

        self.load_moment = 0.0
        self.load_moment_effective = 0.0
        self.load_shear = 0.0
        self.load_axial = 0.0

        # self.supported_section = Beam
        self.bolt_diameter = []
        self.bolt_list = []
        self.bolt_diameter_provided = 0
        self.bolt_grade = []
        self.bolt_grade_provided = 0.0
        self.bolt_hole_diameter = 0.0
        self.bolt_type = ""
        self.plate_thickness = []

        self.beam_shear_capa = 0.0
        self.beam_plastic_mom_capa_zz = 0.0
        self.tension_due_to_moment = 0.0
        self.tension_due_to_axial_force = 0.0
        self.load_tension_flange = 0.0
        self.bolt_tension = 0.0
        self.bolt_fu = 0.0
        self.dp_bolt_fy = 0.0
        self.proof_load = 0.0
        self.proof_stress = 0.0
        self.beta = 0

        self.pitch_distance_provided = 0.0
        self.pitch_distance_max = 0.0
        self.pitch_distance_web = 0.0
        self.gauge_distance_provided = self.pitch_distance_provided
        self.end_distance_provided = 0.0
        self.edge_distance_provided = self.end_distance_provided
        self.gauge_cs_distance_provided = 0.0
        self.space_available_inside_D = 0.0
        self.space_min_req_inside_D = 0.0
        self.space_available_web = 0.0
        self.rows_inside_D_max = 0
        self.rows_outside_D_max = 0
        self.rows_total_max = 0
        self.rows_minimum_req = 0
        self.rows_outside_D_provided = 0
        self.rows_inside_D_provided = 0
        self.rows_near_tension_flange = (self.rows_outside_D_provided / 2) + (self.rows_inside_D_provided / 2)
        self.rows_near_web = 0
        self.rows_near_tension_flange_max = 0
        self.rows_near_web_max = 0
        self.bolt_numbers_tension_flange = 0
        self.bolt_numbers_web = 0
        self.mid_bolt_row = 0
        self.bolt_column = 0
        self.bolt_row = 0

        self.bolt_row_web = 0
        self.bolt_numbers = self.bolt_column * self.bolt_row

        self.ep_width_provided = 0.0
        self.ep_height_provided = 0.0
        self.ep_moment_capacity = 0.0
        self.ep_height_max = 0.0

        self.beam_D = 0.0
        self.beam_bf = 0.0
        self.beam_tf = 0.0
        self.beam_tw = 0.0
        self.beam_r1 = 0.0
        self.beam_r2 = 0.0
        self.beam_zp_zz = 0.0
        self.dp_beam_fu = 0.0
        self.dp_beam_fy = 0.0
        self.dp_plate_fy = 0.0
        self.dp_plate_fu = 0.0

        self.minimum_load_status_shear = False
        self.minimum_load_status_moment = False
        self.plate_design_status = False
        self.helper_file_design_status = False
        self.deep_beam_status = False
        self.design_status = False

        self.beam_properties = {}
        self.safety_factors = {}
        self.gamma_m0 = 0.0
        self.gamma_m1 = 0.0
        self.gamma_mb = 0.0
        self.gamma_mw = 0.0

        self.bolt_shear_demand = 0.0
        self.bolt_shear_capacity = 0.0
        self.bolt_bearing_capacity = 0.0
        self.bolt_capacity = 0.0
        self.tension_critical_bolt = 0.0
        self.prying_critical_bolt = 0.0
        self.tension_demand_critical_bolt = 0.0
        self.tension_capacity_critical_bolt = 0.0
        self.combined_capacity_critical_bolt = 0.0
        self.stiffener_height = 0.0
        self.stiffener_length = 0.0
        self.stiffener_thickness = 0.0
        self.weld_fu = 0.0
        self.weld_length_web = 0.0
        self.weld_size_web = 0.0
        self.weld_size_web1 = 0.0
        self.allowable_stress = 0.0
        self.f_a = 0.0
        self.q = 0.0
        self.f_e = 0.0
        self.weld_size_stiffener = 0.0

        # self.func_for_validation(self, design_dictionary)

    # Set logger
    def set_osdaglogger(key):
        """ Function to set Logger for the module """
        global logger
        logger = logging.getLogger('osdag')

        logger.setLevel(logging.DEBUG)
        handler = logging.StreamHandler()
        formatter = logging.Formatter(fmt='%(asctime)s - %(name)s - %(levelname)s - %(message)s', datefmt='%H:%M:%S')

        handler.setFormatter(formatter)
        logger.addHandler(handler)
        handler = logging.FileHandler('logging_text.log')

        formatter = logging.Formatter(fmt='%(asctime)s - %(name)s - %(levelname)s - %(message)s', datefmt='%H:%M:%S')
        handler.setFormatter(formatter)
        logger.addHandler(handler)

        if key is not None:
            handler = OurLog(key)
            formatter = logging.Formatter(fmt='%(asctime)s - %(name)s - %(levelname)s - %(message)s', datefmt='%H:%M:%S')
            handler.setFormatter(formatter)
            logger.addHandler(handler)

    # set module name
    def module_name(self):
        """ display module name """
        return KEY_DISP_BB_EP_SPLICE

    # create UI for Input Dock
    def input_values(self):
        """ create a list of tuples to be displayed as the UI in Input Dock """
        self.module = KEY_DISP_BB_EP_SPLICE

        options_list = []

        t16 = (KEY_MODULE, KEY_DISP_BB_EP_SPLICE, TYPE_MODULE, None, True, 'No Validator')
        options_list.append(t16)

        t1 = (None, DISP_TITLE_CM, TYPE_TITLE, None, True, 'No Validator')
        options_list.append(t1)

        t2 = (KEY_CONN, KEY_CONN, TYPE_COMBOBOX, VALUES_CONN_SPLICE, True, 'No Validator', [1, 2])
        options_list.append(t2)

        t2 = (KEY_ENDPLATE_TYPE, KEY_DISP_ENDPLATE_TYPE, TYPE_COMBOBOX, VALUES_ENDPLATE_TYPE, True, 'No Validator')
        options_list.append(t2)

        t15 = (KEY_IMAGE, None, TYPE_IMAGE, "./ResourceFiles/images/flush_ep.png", True, 'No Validator')
        options_list.append(t15)

        t4 = (KEY_SUPTDSEC, KEY_DISP_BEAMSEC, TYPE_COMBOBOX, connectdb("Beams"), True, 'No Validator')
        options_list.append(t4)

        t5 = (KEY_MATERIAL, KEY_DISP_MATERIAL, TYPE_COMBOBOX, VALUES_MATERIAL, True, 'No Validator')
        options_list.append(t5)

        t6 = (None, DISP_TITLE_FSL, TYPE_TITLE, None, True, 'No Validator')
        options_list.append(t6)

        t17 = (KEY_MOMENT, KEY_DISP_MOMENT, TYPE_TEXTBOX, None, True, 'Int Validator')
        options_list.append(t17)

        t7 = (KEY_SHEAR, KEY_DISP_SHEAR, TYPE_TEXTBOX, None, True, 'Int Validator')
        options_list.append(t7)

        t8 = (KEY_AXIAL, KEY_DISP_AXIAL, TYPE_TEXTBOX, None, True, 'Int Validator')
        options_list.append(t8)

        t9 = (None, DISP_TITLE_BOLT, TYPE_TITLE, None, True, 'No Validator')
        options_list.append(t9)

        t10 = (KEY_D, KEY_DISP_D, TYPE_COMBOBOX_CUSTOMIZED, VALUES_D, True, 'No Validator')
        options_list.append(t10)

        t11 = (KEY_TYP, KEY_DISP_TYP, TYPE_COMBOBOX, VALUES_TYP, True, 'No Validator')
        options_list.append(t11)

        t12 = (KEY_GRD, KEY_DISP_GRD, TYPE_COMBOBOX_CUSTOMIZED, VALUES_GRD, True, 'No Validator')
        options_list.append(t12)

        t21 = (None, DISP_TITLE_ENDPLATE, TYPE_TITLE, None, True, 'No Validator')
        options_list.append(t21)

        t22 = (KEY_PLATETHK, KEY_DISP_ENDPLATE_THICKNESS, TYPE_COMBOBOX_CUSTOMIZED, VALUES_ENDPLATE_THICKNESS, True, 'No Validator')
        options_list.append(t22)

        t23 = (None, DISP_TITLE_WELD, TYPE_TITLE, None, True, 'No Validator')
        options_list.append(t23)

        t24 = (KEY_WELD_TYPE, KEY_DISP_WELD_TYPE, TYPE_COMBOBOX, VALUES_WELD_TYPE_BB_FLUSH, True, 'No Validator')
        options_list.append(t24)

        return options_list

    # add representative images in UI
    def input_value_changed(self):
        """ """
        lst = []

        t1 = ([KEY_ENDPLATE_TYPE], KEY_IMAGE, TYPE_IMAGE, self.fn_conn_image)
        lst.append(t1)

        t2 = ([KEY_MATERIAL], KEY_MATERIAL, TYPE_CUSTOM_MATERIAL, self.new_material)
        lst.append(t2)

        return lst

    def fn_conn_image(self):
        """ display representative images of end plate type """

        ep_type = self[0]
        if ep_type == VALUES_ENDPLATE_TYPE[0]:
            return './ResourceFiles/images/flush_ep.png'
        elif ep_type == VALUES_ENDPLATE_TYPE[1]:
            return './ResourceFiles/images/owe_ep.png'
        elif ep_type == VALUES_ENDPLATE_TYPE[2]:
            return './ResourceFiles/images/extended.png'
        else:
            return ''

    # create customized input for UI
    def customized_input(self):
        """ list of values available with customize option"""

        list1 = []
        t1 = (KEY_GRD, self.grdval_customized)
        list1.append(t1)

        t3 = (KEY_D, self.diam_bolt_customized)
        list1.append(t3)

        t6 = (KEY_PLATETHK, self.endplate_thick_customized)
        list1.append(t6)
        return list1

    # create UI for Output Dock
    def output_values(self, flag):
        """ create a list of tuples to be displayed as the UI in the Output Dock """
        out_list = []

        # Critical Bolt
        t1 = (None, DISP_TITLE_CRITICAL_BOLT, TYPE_TITLE, None, True)
        out_list.append(t1)

        t2 = (KEY_OUT_D_PROVIDED, KEY_OUT_DISP_D_PROVIDED, TYPE_TEXTBOX, int(self.bolt_diameter_provided) if flag else '', True)
        out_list.append(t2)

        t3 = (KEY_OUT_GRD_PROVIDED, KEY_OUT_DISP_PC_PROVIDED, TYPE_TEXTBOX, self.bolt_grade_provided if flag else '', True)
        out_list.append(t3)

        t12 = (KEY_OUT_BOLT_FORCE, KEY_OUT_DISP_BOLT_SHEAR_DEMAND, TYPE_TEXTBOX, self.bolt_shear_demand if flag else '', True)
        out_list.append(t12)

        t4 = (KEY_OUT_BOLT_SHEAR, KEY_OUT_DISP_BOLT_SHEAR, TYPE_TEXTBOX, self.bolt_shear_capacity if flag else '', True)
        out_list.append(t4)

        t5 = (KEY_OUT_BOLT_BEARING, KEY_OUT_DISP_BOLT_BEARING, TYPE_TEXTBOX, self.bolt_bearing_capacity if flag else '', True)
        out_list.append(t5)

        t6 = (KEY_OUT_BOLT_CAPACITY, DISP_TITLE_BOLT_CAPACITY, TYPE_TEXTBOX, self.bolt_capacity if flag else '', True)
        out_list.append(t6)

        t7 = (KEY_OUT_BOLT_TENSION_FORCE, KEY_OUT_DISP_CRITICAL_BOLT_TENSION, TYPE_TEXTBOX, self.tension_critical_bolt if flag else '', True)
        out_list.append(t7)

        t8 = (KEY_OUT_BOLT_PRYING_FORCE, KEY_OUT_DISP_BOLT_PRYING_FORCE_EP, TYPE_TEXTBOX, self.prying_critical_bolt if flag else '', True)
        out_list.append(t8)

        t9 = (KEY_OUT_BOLT_TENSION_TOTAL, KEY_OUT_DISP_BOLT_TENSION_DEMAND, TYPE_TEXTBOX, self.tension_demand_critical_bolt if flag else '', True)
        out_list.append(t9)

        t10 = (KEY_OUT_BOLT_TENSION_CAPACITY, KEY_OUT_CRITICAL_BOLT_TENSION_CAPACITY, TYPE_TEXTBOX, self.tension_capacity_critical_bolt if flag else '',
        True)
        out_list.append(t10)

        t11 = (KEY_OUT_BOLT_IR, KEY_OUT_DISP_BOLT_COMBINED_CAPACITY, TYPE_TEXTBOX, self.combined_capacity_critical_bolt if flag else '', True)
        out_list.append(t11)

        # Detailing
        t12 = (None, DISP_TITLE_DETAILING, TYPE_TITLE, None, True)
        out_list.append(t12)

        t13 = (KEY_OUT_DISP_DETAILING_BOLT_NUMBERS, KEY_OUT_DISP_DETAILING_BOLT_NUMBERS_EP, TYPE_TEXTBOX, self.bolt_numbers if flag else '', True)
        out_list.append(t13)

        t14 = (KEY_OUT_DISP_DETAILING_BOLT_COLUMNS, KEY_OUT_DISP_DETAILING_BOLT_COLUMNS_EP, TYPE_TEXTBOX, self.bolt_column if flag else '', True)
        out_list.append(t14)

        t15 = (KEY_OUT_DISP_DETAILING_BOLT_ROWS, KEY_OUT_DISP_DETAILING_BOLT_ROWS_EP, TYPE_TEXTBOX, self.bolt_row if flag else '', True)
        out_list.append(t15)

        t21 = (KEY_OUT_DETAILING_PITCH_DISTANCE, KEY_OUT_DISP_DETAILING_PITCH_DISTANCE, TYPE_TEXTBOX, self.pitch_distance_provided if flag else '', True)
        out_list.append(t21)

        t22 = (KEY_OUT_DETAILING_GAUGE_DISTANCE, KEY_OUT_DISP_DETAILING_GAUGE_DISTANCE, TYPE_TEXTBOX, self.gauge_distance_provided if flag else '', True)
        out_list.append(t22)

        t22 = (KEY_OUT_DETAILING_CS_GAUGE_DISTANCE, KEY_OUT_DISP_DETAILING_CS_GAUGE_DISTANCE, TYPE_TEXTBOX, self.gauge_cs_distance_provided if flag else '',
        True)
        out_list.append(t22)

        t16 = (KEY_OUT_DETAILING_END_DISTANCE, KEY_OUT_DISP_DETAILING_END_DISTANCE, TYPE_TEXTBOX, self.end_distance_provided if flag else '', True)
        out_list.append(t16)

        t17 = (KEY_OUT_DETAILING_EDGE_DISTANCE, KEY_OUT_DISP_EDGE_DIST, TYPE_TEXTBOX, self.edge_distance_provided if flag else '', True)
        out_list.append(t17)

        # End Plate
        t18 = (None, DISP_TITLE_ENDPLATE, TYPE_TITLE, None, True)
        out_list.append(t18)

        t19 = (KEY_OUT_PLATETHK, KEY_OUT_DISP_PLATETHK, TYPE_TEXTBOX, int(self.plate_thickness) if flag else '', True)
        out_list.append(t19)

        t20 = (KEY_OUT_PLATE_HEIGHT, KEY_OUT_DISP_PLATE_HEIGHT, TYPE_TEXTBOX, self.ep_height_provided if flag else '', True)
        out_list.append(t20)

        t21 = (KEY_OUT_PLATE_WIDTH, KEY_OUT_DISP_PLATE_WIDTH, TYPE_TEXTBOX, self.ep_width_provided if flag else '', True)
        out_list.append(t21)

        t22 = (KEY_OUT_EP_MOM_CAPACITY, KEY_OUT_DISP_EP_MOM_CAPACITY, TYPE_TEXTBOX, self.call_helper.plate_moment_capacity if flag else '', True)
        out_list.append(t22)

        # Stiffener Details
        t32 = (None, DISP_TITLE_STIFFENER_PLATE, TYPE_TITLE, None, True)
        out_list.append(t32)

        t33 = (KEY_OUT_STIFFENER_DETAILS, KEY_OUT_DISP_STIFFENER_DETAILS, TYPE_OUT_BUTTON, ['Stiffener Details', self.stiffener_details], True)
        out_list.append(t33)

        # Weld
        t23 = (None, DISP_TITLE_WELD, TYPE_TITLE, None, True)
        out_list.append(t23)

        t24 = (None, DISP_TITLE_WELD_WEB, TYPE_TITLE, None, True)
        out_list.append(t24)

        t25 = (KEY_OUT_WELD_SIZE, KEY_OUT_DISP_WELD_SIZE_EP, TYPE_TEXTBOX, self.weld_size_web if flag else '', True)
        out_list.append(t25)

        t28 = (KEY_OUT_WELD_LENGTH, KEY_OUT_DISP_WELD_LENGTH, TYPE_TEXTBOX, self.weld_length_web if flag else '', True)
        out_list.append(t28)

        t27 = (KEY_OUT_WELD_STRESS, KEY_OUT_DISP_WELD_STRESS, TYPE_TEXTBOX, self.q if flag else '', True)
        out_list.append(t27)

        t29 = (KEY_OUT_WELD_STRESS_COMBINED, KEY_OUT_DISP_WELD_STRESS_COMBINED, TYPE_TEXTBOX, self.f_e if flag else '', True)
        out_list.append(t29)

        t26 = (KEY_OUT_WELD_STRENGTH, KEY_OUT_DISP_WELD_STRENGTH, TYPE_TEXTBOX, self.allowable_stress if flag else '', True)
        out_list.append(t26)

        t30 = (None, DISP_TITLE_WELD_FLANGE, TYPE_TITLE, None, True)
        out_list.append(t30)

        t31 = (KEY_OUT_WELD_DETAILS, DISP_TITLE_WELD_FLANGE, TYPE_OUT_BUTTON, ['Weld Details', self.weld_details], True)
        out_list.append(t31)

        return out_list

    # stiffener details
    def stiffener_details(self, flag):

        stiffener = []

        t28 = (KEY_OUT_STIFFENER_LENGTH, KEY_OUT_DISP_STIFFENER_LENGTH, TYPE_TEXTBOX, float(self.stiffener_length) if flag else '', True)
        stiffener.append(t28)

        t29 = (KEY_OUT_STIFFENER_HEIGHT, KEY_OUT_DISP_STIFFENER_HEIGHT, TYPE_TEXTBOX, float(self.stiffener_height) if flag else '', True)
        stiffener.append(t29)

        t30 = (KEY_OUT_STIFFENER_THICKNESS, KEY_OUT_DISP_STIFFENER_THICKNESS, TYPE_TEXTBOX, str(self.stiffener_thickness) if flag else '', True)
        stiffener.append(t30)

        return stiffener

    # display weld details image
    def weld_details(self):

        weld = []

        t99 = (None, '', TYPE_IMAGE, './ResourceFiles/images/Butt_weld_double_bevel_flange.png')
        weld.append(t99)

        t99 = (None, '', TYPE_IMAGE, './ResourceFiles/images/Butt_weld_double_bevel_web.png')
        weld.append(t99)

        return weld

    # create UI for DP
    def tab_list(self):
        tabs = []

        t1 = (KEY_DISP_BEAMSEC, TYPE_TAB_1, self.tab_supported_section)
        tabs.append(t1)

        t6 = ("Connector", TYPE_TAB_2, self.plate_connector_values)
        tabs.append(t6)

        t2 = ("Bolt", TYPE_TAB_2, self.bolt_values)
        tabs.append(t2)

        t2 = ("Weld", TYPE_TAB_2, self.weld_values)
        tabs.append(t2)

        t4 = ("Detailing", TYPE_TAB_2, self.detailing_values)
        tabs.append(t4)

        t5 = ("Design", TYPE_TAB_2, self.design_values)
        tabs.append(t5)

        return tabs

    def edit_tabs(self):
        return []

    def tab_value_changed(self):

        change_tab = []

        # t1 = (KEY_DISP_COLSEC, [KEY_SUPTNGSEC_MATERIAL], [KEY_SUPTNGSEC_FU, KEY_SUPTNGSEC_FY], TYPE_TEXTBOX,
        # self.get_fu_fy_I_section_suptng)
        # change_tab.append(t1)

        t2 = (KEY_DISP_BEAMSEC, [KEY_SUPTDSEC_MATERIAL], [KEY_SUPTDSEC_FU, KEY_SUPTDSEC_FY], TYPE_TEXTBOX,
              self.get_fu_fy_I_section_suptd)
        change_tab.append(t2)

        t3 = ("Connector", [KEY_CONNECTOR_MATERIAL], [KEY_CONNECTOR_FU, KEY_CONNECTOR_FY_20, KEY_CONNECTOR_FY_20_40,
                                                      KEY_CONNECTOR_FY_40], TYPE_TEXTBOX, self.get_fu_fy)

        change_tab.append(t3)

        # t4 = (KEY_DISP_COLSEC, ['Label_1', 'Label_2', 'Label_3', 'Label_4', 'Label_5'],
        #       ['Label_11', 'Label_12', 'Label_13', 'Label_14', 'Label_15', 'Label_16', 'Label_17', 'Label_18',
        #        'Label_19', 'Label_20', 'Label_21', 'Label_22', KEY_IMAGE], TYPE_TEXTBOX, self.get_I_sec_properties)
        # change_tab.append(t4)

        t5 = (KEY_DISP_BEAMSEC, ['Label_1', 'Label_2', 'Label_3', 'Label_4', 'Label_5'],
              ['Label_11', 'Label_12', 'Label_13', 'Label_14', 'Label_15', 'Label_16', 'Label_17', 'Label_18',
               'Label_19', 'Label_20', 'Label_21', 'Label_22', KEY_IMAGE], TYPE_TEXTBOX, self.get_I_sec_properties)
        change_tab.append(t5)

        # t6 = (KEY_DISP_COLSEC, [KEY_SUPTNGSEC], [KEY_SOURCE], TYPE_TEXTBOX, self.change_source)
        # change_tab.append(t6)

        t7 = (KEY_DISP_BEAMSEC, [KEY_SUPTDSEC], [KEY_SOURCE], TYPE_TEXTBOX, self.change_source)
        change_tab.append(t7)

        return change_tab

    def refresh_input_dock(self):

        add_buttons = []

        # t1 = (KEY_DISP_COLSEC, KEY_SUPTNGSEC, TYPE_COMBOBOX, KEY_SUPTNGSEC, None, None, "Columns")
        # add_buttons.append(t1)

        t2 = (KEY_DISP_BEAMSEC, KEY_SUPTDSEC, TYPE_COMBOBOX, KEY_SUPTDSEC, None, None, "Beams")
        add_buttons.append(t2)

        return add_buttons

    def input_dictionary_design_pref(self):
        design_input = []

        t2 = (KEY_DISP_BEAMSEC, TYPE_COMBOBOX, [KEY_SUPTDSEC_MATERIAL])
        design_input.append(t2)

        t3 = ("Bolt", TYPE_COMBOBOX, [KEY_DP_BOLT_TYPE, KEY_DP_BOLT_HOLE_TYPE, KEY_DP_BOLT_SLIP_FACTOR])
        design_input.append(t3)

        t4 = ("Weld", TYPE_COMBOBOX, [KEY_DP_WELD_FAB])
        design_input.append(t4)

        t4 = ("Weld", TYPE_TEXTBOX, [KEY_DP_WELD_MATERIAL_G_O])
        design_input.append(t4)

        t5 = ("Detailing", TYPE_COMBOBOX, [KEY_DP_DETAILING_EDGE_TYPE, KEY_DP_DETAILING_CORROSIVE_INFLUENCES])
        design_input.append(t5)

        t5 = ("Detailing", TYPE_TEXTBOX, [KEY_DP_DETAILING_GAP])
        design_input.append(t5)

        t6 = ("Design", TYPE_COMBOBOX, [KEY_DP_DESIGN_METHOD])
        design_input.append(t6)

        t7 = ("Connector", TYPE_COMBOBOX, [KEY_CONNECTOR_MATERIAL])
        design_input.append(t7)

        return design_input

    def input_dictionary_without_design_pref(self):
        design_input = []

        t1 = (KEY_MATERIAL, [KEY_SUPTDSEC_MATERIAL], 'Input Dock')
        design_input.append(t1)

        t2 = (None, [KEY_DP_BOLT_TYPE, KEY_DP_BOLT_HOLE_TYPE, KEY_DP_BOLT_SLIP_FACTOR,
                     KEY_DP_WELD_FAB, KEY_DP_WELD_MATERIAL_G_O, KEY_DP_DETAILING_EDGE_TYPE, KEY_DP_DETAILING_GAP,
                     KEY_DP_DETAILING_CORROSIVE_INFLUENCES, KEY_DP_DESIGN_METHOD, KEY_CONNECTOR_MATERIAL], '')
        design_input.append(t2)

        return design_input

    def get_values_for_design_pref(self, key, design_dictionary):

        if design_dictionary[KEY_MATERIAL] != 'Select Material':
            fu = Material(design_dictionary[KEY_MATERIAL], 41).fu
        else:
            fu = ''

        val = {KEY_DP_BOLT_TYPE: "Pre-tensioned",
               KEY_DP_BOLT_HOLE_TYPE: "Standard",
               KEY_DP_BOLT_SLIP_FACTOR: str(0.3),
               KEY_DP_WELD_FAB: KEY_DP_FAB_SHOP,
               KEY_DP_WELD_MATERIAL_G_O: str(fu),
               KEY_DP_DETAILING_EDGE_TYPE: "Sheared or hand flame cut",
               KEY_DP_DETAILING_GAP: '0',
               KEY_DP_DETAILING_CORROSIVE_INFLUENCES: 'No',
               KEY_DP_DESIGN_METHOD: "Limit State Design",
               KEY_CONNECTOR_MATERIAL: str(design_dictionary[KEY_MATERIAL])
               }[key]

        return val

    # call individual 3D model in UI
    def get_3d_components(self):
        """ call individual 3D model in UI """
        components = []

        t1 = ('Model', self.call_3DModel)
        components.append(t1)

        t2 = ('Beam', self.call_3DBeam)
        components.append(t2)

        # t3 = ('Column', self.call_3DColumn)
        # components.append(t3)

        t4 = ('End Plate', self.call_3DPlate)
        components.append(t4)

        return components

    # display end plate
    def call_3DPlate(self, ui, bgcolor):
        from PyQt5.QtWidgets import QCheckBox
        from PyQt5.QtCore import Qt
        for chkbox in ui.frame.children():
            if chkbox.objectName() == 'End Plate':
                continue
            if isinstance(chkbox, QCheckBox):
                chkbox.setChecked(Qt.Unchecked)
        ui.commLogicObj.display_3DModel("Connector", bgcolor)

    # get the input values from UI and other functions
    def set_input_values(self, design_dictionary):
        """ get the input values from UI (input dock and DP) for performing the design etc. """
        super(BeamBeamEndPlateSplice, self).set_input_values(self, design_dictionary)

        self.mainmodule = "Moment Connection"
        self.module = KEY_DISP_BEAMENDPLATE
        self.connectivity = design_dictionary[KEY_CONN]
        self.endplate_type = design_dictionary[KEY_ENDPLATE_TYPE]
        self.material = Material(material_grade=design_dictionary[KEY_MATERIAL])

        self.supported_section = Beam(designation=design_dictionary[KEY_SUPTDSEC],
                                      material_grade=design_dictionary[KEY_SUPTDSEC_MATERIAL])

        # bolt details
        self.bolt = Bolt(grade=design_dictionary[KEY_GRD], diameter=design_dictionary[KEY_D],
                         bolt_type=design_dictionary[KEY_TYP],
                         bolt_hole_type=design_dictionary[KEY_DP_BOLT_HOLE_TYPE],
                         edge_type=design_dictionary[KEY_DP_DETAILING_EDGE_TYPE],
                         mu_f=design_dictionary.get(KEY_DP_BOLT_SLIP_FACTOR, None),
                         corrosive_influences=design_dictionary[KEY_DP_DETAILING_CORROSIVE_INFLUENCES],
                         bolt_tensioning=design_dictionary[KEY_DP_BOLT_TYPE])

        # force details
        self.load = Load(shear_force=float(design_dictionary[KEY_SHEAR]),
                         axial_force=float(design_dictionary[KEY_AXIAL]),
                         moment=float(design_dictionary[KEY_MOMENT]), unit_kNm=True)

        # plate details
        self.plate = Plate(thickness=design_dictionary.get(KEY_PLATETHK, None),
                           material_grade=design_dictionary[KEY_CONNECTOR_MATERIAL],
                           gap=design_dictionary[KEY_DP_DETAILING_GAP])
        self.plate.design_status_capacity = False

        self.input_shear_force = float(design_dictionary[KEY_SHEAR])
        self.input_axial_force = float(design_dictionary[KEY_AXIAL])
        self.input_moment = float(design_dictionary[KEY_MOMENT])

        # weld details
        # self.top_flange_weld = Weld(material_g_o=design_dictionary[KEY_DP_WELD_MATERIAL_G_O],
        #                             type=design_dictionary[KEY_DP_WELD_TYPE],
        #                             fabrication=design_dictionary[KEY_DP_WELD_FAB])
        # self.bottom_flange_weld = Weld(material_g_o=design_dictionary[KEY_DP_WELD_MATERIAL_G_O],
        #                                type=design_dictionary[KEY_DP_WELD_TYPE],
        #                                fabrication=design_dictionary[KEY_DP_WELD_FAB])
        self.web_weld = Weld(material_g_o=design_dictionary[KEY_DP_WELD_MATERIAL_G_O],
                             type=design_dictionary[KEY_DP_WELD_TYPE], fabrication=design_dictionary[KEY_DP_WELD_FAB])

        self.stiffener_weld = Weld(material_g_o=design_dictionary[KEY_DP_WELD_MATERIAL_G_O],
                             type=design_dictionary[KEY_DP_WELD_TYPE], fabrication=design_dictionary[KEY_DP_WELD_FAB])

        self.warn_text(self)

        # properties from design preferences

        # beam properties
        self.beam_D = self.supported_section.depth
        self.beam_bf = self.supported_section.flange_width
        self.beam_tf = self.supported_section.flange_thickness
        self.beam_tw = self.supported_section.web_thickness
        self.beam_r1 = self.supported_section.root_radius
        self.beam_r2 = self.supported_section.toe_radius
        self.beam_zp_zz = self.supported_section.plast_sec_mod_z

        self.dp_beam_fu = float(self.supported_section.fu)
        self.dp_beam_fy = float(self.supported_section.fy)

        # bolt
        # TODO: check if required
        if self.bolt.bolt_tensioning == 'Pretensioned':
            self.beta = 1
        else:
            self.beta = 2

        # weld
        self.dp_weld_fab = str(design_dictionary[KEY_DP_WELD_FAB])
        self.dp_weld_fu_overwrite = float(design_dictionary[KEY_DP_WELD_MATERIAL_G_O])

        # safety factors (Table 5, IS 800:2007)
        self.gamma_m0 = self.cl_5_4_1_Table_5["gamma_m0"]["yielding"]  # gamma_mo = 1.10
        self.gamma_m1 = self.cl_5_4_1_Table_5["gamma_m1"]["ultimate_stress"]  # gamma_m1 = 1.25
        self.gamma_mb = self.cl_5_4_1_Table_5["gamma_mb"][self.dp_weld_fab]  # gamma_mb = 1.25
        self.gamma_mw = self.cl_5_4_1_Table_5["gamma_mw"][self.dp_weld_fab]  # gamma_mw = 1.25 for 'Shop Weld' and 1.50 for 'Field Weld'

        # initialize design status
        self.plate_design_status = False
        self.helper_file_design_status = False
        self.design_status = False

        # helper function

        self.call_helper = EndPlateSpliceHelper(supported_section=self.supported_section, load=self.load,
                                                bolt=self.bolt, ep_type=self.endplate_type,
                                                plate_design_status=False, helper_file_design_status=False)

        self.projection = 12.5

        self.set_parameters(self)
        self.design_connection(self)
        self.design_stiffener(self)
        self.design_weld(self)

    # warn if a beam of older version of IS 808 is selected
    def warn_text(self):
        """ give logger warning when a beam from the older version of IS 808 is selected """
        global logger
        red_list = red_list_function()
        if self.supported_section.designation in red_list:
            logger.warning(
                " : You are using a section (in red color) that is not available in latest version of IS 808")
            logger.info(
                " : You are using a section (in red color) that is not available in latest version of IS 808")

    # start of design simulation

    def set_parameters(self):
        """ set/initialize parameters for performing the analyses and design """

        # defining loads in appropriate units
        self.load.moment = round(self.load.moment * 1e-6, 2)  # kN-m
        self.load_shear = round(self.load.shear_force * 1e-3, 2)  # kN
        self.load_axial = round(self.load.axial_force * 1e-3, 2)  # kN

        # set minimum load (Cl. 10.7, IS 800:2007)

        # minimum shear load
        # Note: Shear force is assumed to be transferred through the web, hence Cl.10.7 point 2 is considered for minimum shear load
        self.beam_shear_capa = (((self.beam_D - (2 * self.beam_tf)) * self.beam_tw) * self.supported_section.fy) / (math.sqrt(3) * self.gamma_m0)
        self.beam_shear_capa = round(self.beam_shear_capa * 1e-3, 2)  # kN

        if self.load_shear > self.beam_shear_capa:
            logger.warning("[High Shear] The external factored shear force ({} kN) is greater than 0.6 times the plastic shear capacity of the "
                           "beam ({} kN)".format(self.load_shear, self.beam_shear_capa))
            logger.info("Design of beam with high shear is not recommended by Osdag")
            logger.info("Restricting the shear capacity of the beam to {} kN ".format(self.beam_shear_capa))

        if self.load_shear < min((0.15 * self.beam_shear_capa), 40):
            self.minimum_load_status_shear = True
            self.load_shear = min(round(0.15 * self.beam_shear_capa, 2), 40)
            logger.warning("[Minimum Factored Load] The external factored shear force ({} kN) is less than the minimum recommended design action on "
                           "the member".format(round(self.load.shear_force * 1e-3, 2)))
            logger.info("The minimum factored shear force should be at least {} (0.15 times the shear capacity of the beam) or 40 kN whichever is "
                        "less [Ref. Cl. 10.7, IS 800:2007]".format(round(0.15 * self.beam_shear_capa, 2)))
            logger.info("Designing the connection for a factored shear load of {} kN".format(self.load_shear))

        # minimum moment (major axis)
        # moment capacity of beam (cl 8.2.1.2, IS 800:2007)
        self.beam_plastic_mom_capa_zz = round(((1 * self.supported_section.plast_sec_mod_z * self.supported_section.fy) / self.gamma_m0) * 1e-6,
                                              2)  # kN-m

        if self.load.moment < (0.5 * self.beam_plastic_mom_capa_zz):
            self.minimum_load_status_moment = True
            # update moment value
            self.load_moment = round(0.5 * self.beam_plastic_mom_capa_zz, 2)  # kN

            logger.warning("[Minimum Factored Load] The external factored bending moment ({} kN-m) is less than 0.5 times the plastic moment "
                           "capacity of the beam ({} kN-m)".format(self.load.moment, self.load_moment))
            logger.info("The minimum factored bending moment should be at least 0.5 times the plastic moment capacity of the beam to qualify the "
                        "connection as rigid and transfer full moment from the spliced beam (Cl. 10.7, IS 800:2007)")
            logger.info("Designing the connection for a moment of {} kN-m".format(self.load_moment))

        elif self.load.moment > self.beam_plastic_mom_capa_zz:
            self.load_moment = self.beam_plastic_mom_capa_zz  # kN
            self.minimum_load_status_moment = True
            self.design_status = False
            logger.error("[Maximum Factored Load] The external factored bending moment ({} kN-m) is greater than the plastic moment capacity of the "
                         "beam ({} kN-m)".format(self.load.moment, self.beam_plastic_mom_capa_zz))
            logger.warning("The maximum capacity of the connection is {} kN-m".format(self.beam_plastic_mom_capa_zz))
            logger.info("Define the value of factored bending moment as {} kN-m or less".format(self.beam_plastic_mom_capa_zz))
        else:
            self.design_status = True
            self.minimum_load_status_moment = False
            self.load_moment = self.load.moment  # kN-m

        # effective moment is the moment due to external factored moment plus moment due to axial force
        self.load_moment_effective = round(self.load_moment + (self.load_axial * ((self.beam_D / 2) - (self.beam_tf / 2))) * 1e-3, 2)  # kN-m

        # setting bolt ist
        self.bolt_diameter = self.bolt.bolt_diameter
        self.bolt_grade = self.bolt.bolt_grade
        self.bolt_type = self.bolt.bolt_type

        # set plate thickness list [minimum to maximum]
        # Note: minimum plate thk is at-least equal to the thk of thicker connecting element (flange thk or web thk)
        self.plate_thickness = []
        for i in self.plate.thickness:
            if i > max(self.beam_tf, self.beam_tw):
                self.plate_thickness.append(i)
            else:
                logger.warning("[End Plate] The end plate of {} mm is thinner than the thickest of the elements being connected".format(i))
                logger.info("Selecting a plate of higher thickness which is at least {} mm thick".format(max(self.beam_tf, self.beam_tw)))

        # final sorted list as per compatibility check
        self.plate_thickness = self.plate_thickness  # final list of plate thicknesses considered for simulation

        # checking if the list contains at least one plate of thk higher than the minimum required
        if len(self.plate_thickness) == 0:
            self.design_status = False
            logger.error("[End Plate] The list of plate thicknesses passed into the solver is insufficient to perform end plate design")
            logger.warning("The end plate should at least be thicker than the maximum thickness of the connecting element(s)")
            logger.info("Provide a plate/list of plates with a minimum thickness of {} mm".format(max(self.beam_tf, self.beam_tw)))

        # set bolt diameter, grade combination
        self.bolt_list = []  # this list will be used to run the iteration

        # combine each diameter with each grade
        for j in self.bolt.bolt_diameter:
            for k in self.bolt.bolt_grade:
                self.bolt_list.append(j)
                self.bolt_list.append(k)

        self.bolt_list = self.bolt_list
        logger.info("[Bolt Design] Bolt diameter and grade combination ready to perform bolt design")
        logger.info("The solver has selected {} combinations of bolt diameter and grade to perform optimum bolt design in an iterative manner "
                    .format(int(len(self.bolt_list) / 2)))

        # create a list of tuple with a combination of each bolt diameter with each grade for iteration
        # list is created using the approach --- minimum diameter, small grade to maximum diameter, high grade
        self.bolt_list = [x for x in zip(*[iter(self.bolt_list)] * 2)]
        logger.info("Checking the design with the following bolt diameter-grade combination {}".format(self.bolt_list))

    def design_connection(self):
        """ perform analysis and design of bolt and end plate """

        # Check 1: calculate tension due to external factored moment and axial force in the tension flange
        # Assumption: the NA is assumed at the centre of the bottom flange

        self.tension_due_to_moment = round((self.load_moment * 1e3 / (self.beam_D - self.beam_tf)), 2)  # kN
        self.tension_due_to_axial_force = round(self.load_axial / 2, 2)  # kN
        self.load_tension_flange = self.tension_due_to_moment + self.tension_due_to_axial_force  # kN

        # performing the check with minimum plate thickness and a suitable bolt dia-grade combination (thin plate - large dia approach)
        logger.info("[Optimisation] Performing the design by optimising the plate thickness, using the thin plate and large (suitable) bolt diameter "
                    "approach")
        logger.info("If you wish to optimise the bolt diameter-grade combination, pass a higher value of plate thickness using the Input Dock")

        # loop starts
        self.helper_file_design_status = False  # initialise status to False to activate the loop for first (and subsequent, if required) iteration(s)

        for i in self.plate_thickness:
            if self.helper_file_design_status == False:

                self.plate_thickness = i  # assigns plate thickness from the list

                # self.helper_file_design_status = False  # initialize helper file status as False to activate the bolt design loop

                # selecting a single dia-grade combination (from the list of a tuple) each time for performing all the checks
                for j in self.bolt_list:
                    if self.helper_file_design_status == False:

                        test_list = j  # choose a tuple from the list of bolt dia and grade - (dia, grade)
                        self.bolt_diameter_provided = test_list[0]  # select trial diameter
                        self.bolt_grade_provided = test_list[1]  # select trial grade
                        self.bolt_hole_diameter = IS800_2007.cl_10_2_1_bolt_hole_size(self.bolt_diameter_provided, self.bolt.bolt_hole_type)

                        # assign bolt mechanical properties
                        bolt_fu_fy = IS1367_Part3_2002.get_bolt_fu_fy(self.bolt_grade_provided, self.bolt_diameter_provided)
                        self.bolt_fu = bolt_fu_fy[0]
                        self.dp_bolt_fy = bolt_fu_fy[1]
                        # self.proof_load = self.bolt.proof_load
                        self.proof_stress = round(0.7 * self.bolt_fu, 2)  # N/mm^2

                        # assign plate mechanical properties
                        self.plate.connect_to_database_to_get_fy_fu(grade=self.plate.material, thickness=self.plate_thickness)
                        self.dp_plate_fu = self.plate.fu
                        self.dp_plate_fy = self.plate.fy

                        # Check 2: detailing checks

                        # pitch/gauge
                        self.pitch_distance_provided = self.cl_10_2_2_min_spacing(self.bolt_diameter_provided)  # mm
                        # add nut size (half on each side)
                        self.pitch_distance_provided = self.pitch_distance_provided + ((1 / 2) * IS1364Part3.nut_size(self.bolt_diameter_provided))
                        self.pitch_distance_provided = round_up(self.pitch_distance_provided, 5)
                        self.gauge_distance_provided = self.pitch_distance_provided

                        # end/edge
                        self.end_distance_provided = self.cl_10_2_4_2_min_edge_end_dist(self.bolt_diameter_provided, self.bolt.bolt_hole_type,
                                                                                        self.bolt.edge_type)
                        self.end_distance_provided = round_up(self.end_distance_provided, 5)  # mm
                        self.edge_distance_provided = self.end_distance_provided

                        # cross-centre gauge
                        # self.gauge_cs_distance_provided = self.beam_tw + (2 * self.beam_r1) + (2 * self.end_distance_provided)
                        self.gauge_cs_distance_provided = self.beam_tw + (2 * self.end_distance_provided)
                        self.gauge_cs_distance_provided = round_up(self.gauge_cs_distance_provided, 2)  # mm

                        # Check 3: end plate dimensions (designed for groove weld at flange only)

                        # plate width (provided and maximum are same)
                        self.ep_width_provided = self.beam_bf + 25  # mm, 12.5 mm on each side

                        # plate height (maximum) - fixing maximum two rows above and below flange for ep extending beyond the flange
                        if self.endplate_type == 'Flushed - Reversible Moment':
                            self.ep_height_max = self.beam_D + 25  # mm, 12.5 mm beyond either flanges
                        else:  # assuming two rows
                            space_available_above_flange = (2 * self.end_distance_provided) + self.pitch_distance_provided  # mm, extension on each side

                            if self.endplate_type == 'Extended One Way - Irreversible Moment':
                                self.ep_height_max = self.beam_D + space_available_above_flange  # mm
                            else:
                                self.ep_height_max = self.beam_D + (2 * space_available_above_flange)  # mm

                        # Check 4: number of rows of bolt - above and below beam depth
                        # Note: space_available_inside_D is calculated assuming minimum space available after providing minimum rows inside (i.e. 2)
                        self.space_available_inside_D = self.beam_D - (2 * self.beam_tf) - (2 * self.beam_r1) - (2 * self.end_distance_provided)
                        self.space_min_req_inside_D = (2 * self.end_distance_provided) + self.pitch_distance_provided

                        if self.space_available_inside_D < self.space_min_req_inside_D:
                            self.design_status = False
                            logger.error("[Compatibility Error]: The given beam cannot accommodate at least a single row of bolt (inside top and "
                                         "bottom flange) with a trial diameter of {} mm ".format(self.bolt_diameter_provided))
                            logger.info("Re-design the connection by defining a bolt of smaller diameter or beam of a suitable depth ")
                            self.rows_inside_D_max = 0
                        else:
                            self.rows_inside_D_max = 2 + round_down(self.space_available_inside_D / self.pitch_distance_provided, 1)

                        if (((self.rows_inside_D_max - 2) + 1) * self.pitch_distance_provided) > self.space_available_inside_D:
                            self.rows_inside_D_max -= 1

                        if self.endplate_type == 'Extended One Way - Irreversible Moment':
                            self.rows_outside_D_max = 2
                            self.rows_total_max = self.rows_outside_D_max + self.rows_inside_D_max

                            self.rows_minimum_req = 3  # 2 near tension flange and 1 near the bottom flange
                        else:
                            if self.endplate_type == 'Flushed - Reversible Moment':
                                self.rows_outside_D_max = 0
                                self.rows_minimum_req = 2  # 2 at each flanges (inside flanges)

                            else:  # extended both way
                                self.rows_outside_D_max = 2 * 2  # 2 on outside of both the flanges
                                self.rows_minimum_req = 2 * 2  # 2 at each flanges (above and below)

                            self.rows_total_max = self.rows_outside_D_max + self.rows_inside_D_max

                        # Check 5: number of columns of bolt on each side (minimum is 1, maximum is 2)

                        # checking space available to accommodate one or two column of bolts (2 or 4 total) on each side
                        space_req_2col = self.gauge_cs_distance_provided + (2 * self.edge_distance_provided)
                        space_req_4col = self.gauge_cs_distance_provided + (2 * self.gauge_distance_provided) + (2 * self.edge_distance_provided)

                        if self.ep_width_provided >= space_req_4col:
                            self.bolt_column = 4  # two columns on each side
                            logger.info("The provided beam can accommodate two column of bolts on either side of the web [Ref. based on detailing "
                                        "requirement]")
                            logger.info("Performing the design with two column of bolts on each side")

                        if self.ep_width_provided >= space_req_2col:
                            self.bolt_column = 2  # one column on each side
                            logger.info("The provided beam can accommodate a single column of bolt on either side of the web [Ref. based on "
                                        "detailing requirement]")
                            logger.info("Performing the design with a single column of bolt on each side")

                        if self.ep_width_provided < space_req_2col:
                            self.bolt_column = 0
                            self.design_status = False
                            logger.error("[Detailing] The beam is not wide enough to accommodate a single column of bolt on either side")
                            logger.error("The defined beam is not suitable for performing connection design")
                            logger.info("Please define another beam which has sufficient width (minimum, {} mm) and re-design".format(space_req_2col))

                        # Check 6: bolt design

                        # column and row combination for running iterations
                        if self.endplate_type == 'Extended One Way - Irreversible Moment':
                            row_list = np.arange(self.rows_minimum_req, self.rows_total_max + 1, 1).tolist()
                        else:
                            row_list = np.arange(self.rows_minimum_req, self.rows_total_max + 1, 2).tolist()
                        column_list = np.arange(2, self.bolt_column + 1, 2).tolist()

                        if self.bolt_column == 4:
                            column_list = column_list[::-1]

                        combined_list = []

                        # combine each possible row and column combination starting from minimum to maximum
                        for q in column_list:
                            for r in row_list:
                                combined_list.append(q)
                                combined_list.append(r)

                        combined_list = combined_list

                        # create a list of tuple with a combination of number of columns and rows for running the iteration
                        combined_list = [x for x in zip(*[iter(combined_list)] * 2)]
                        # logger.info("Checking the design with the following number of column and rows combination {}".format(combined_list))

                        # selecting each possible combination of column and row iteratively to perform design checks
                        # starting from minimum column and row to maximum until overall bolt design status is True
                        for item in combined_list:
                            if self.helper_file_design_status == False:
                                select_list = item  # selected tuple from the list

                                self.bolt_column = select_list[0]
                                self.bolt_row = select_list[1]

                                # initialise bolt requirement near web
                                self.bolt_row_web = 0
                                self.pitch_distance_web = 0.0

                                # run the bolt and end plate check function from the helper class
                                self.design_bolt = self.call_helper.perform_bolt_design(self.endplate_type, self.supported_section, self.gamma_m0,
                                                                                        self.bolt_column, self.bolt_row, self.bolt_row_web,
                                                                                        self.bolt_diameter_provided, self.bolt_grade_provided,
                                                                                        self.load_moment_effective, self.end_distance_provided,
                                                                                        self.pitch_distance_provided, self.pitch_distance_web,
                                                                                        self.beta, self.proof_stress, self.dp_plate_fy,
                                                                                        self.plate_thickness, self.dp_plate_fu)

                                # checking for the maximum pitch distance of the bolts for a safe design
                                # if space is available then add rows
                                if self.call_helper.helper_file_design_status == True:

                                    # step 1: max pitch distance
                                    self.pitch_distance_max = self.cl_10_2_3_1_max_spacing([self.plate_thickness])
                                    print("PITCH MAX {}".format(self.pitch_distance_max))

                                    # step 2: checking space availability to accommodate extra rows based on maximum pitch criteria
                                    if self.endplate_type == VALUES_ENDPLATE_TYPE[1]:  # one-way
                                        if self.bolt_row <= 4:
                                            rows_inside_D = self.bolt_row - 1
                                        else:
                                            rows_inside_D = self.bolt_row - 2

                                        self.space_available_web = self.beam_D - (2 * self.beam_tf) - (2 * self.end_distance_provided) - \
                                                                   ((rows_inside_D - 2) * self.pitch_distance_provided)
                                    else:  # flushed or both way
                                        if self.endplate_type == VALUES_ENDPLATE_TYPE[0]:  # flushed
                                            self.space_available_web = self.call_helper.lever_arm[-2] - self.call_helper.lever_arm[-1]
                                        else:  # both-way extended
                                            if (self.bolt_row / 2) <= 3:
                                                rows_inside_D = self.bolt_row - 2  # one row each outside top and bottom flange
                                            else:
                                                rows_inside_D = self.bolt_row - 4  # two rows each outside top and bottom flange

                                            self.space_available_web = self.beam_D - (2 * self.beam_tf) - (2 * self.end_distance_provided) - \
                                                                       ((rows_inside_D - 2) * self.pitch_distance_provided)

                                    print("SPACE AVAILABLE IS {}".format(self.space_available_web))

                                    # step 3: adding rows to satisfy detailing criteria
                                    if self.space_available_web > self.pitch_distance_max:
                                        self.bolt_row_web = round_up(self.space_available_web / self.pitch_distance_max, 1) - 1
                                    else:
                                        self.bolt_row_web = 0

                                    # step 4: re-design the connection if more rows are added
                                    if self.bolt_row_web >= 1:

                                        self.pitch_distance_web = self.space_available_web / (self.bolt_row_web + 1)
                                        print("ACTUAL PITCH {}".format(self.pitch_distance_web))

                                        # run the bolt and end plate check function from the helper class
                                        self.design_bolt = self.call_helper.perform_bolt_design(self.endplate_type, self.supported_section,
                                                                                                self.gamma_m0,
                                                                                                self.bolt_column, self.bolt_row, self.bolt_row_web,
                                                                                                self.bolt_diameter_provided,
                                                                                                self.bolt_grade_provided, self.load_moment_effective,
                                                                                                self.end_distance_provided,
                                                                                                self.pitch_distance_provided, self.pitch_distance_web,
                                                                                                self.beta, self.proof_stress, self.dp_plate_fy,
                                                                                                self.plate_thickness, self.dp_plate_fu)

                                        # status of the helper file - bolt design check, with web bolts
                                        if self.call_helper.helper_file_design_status == True:
                                            self.design_status = True
                                            break
                                        else:
                                            self.design_status = False

                                    # if status of the helper file is True and web bolts are not required
                                    else:
                                        self.design_status = True
                                        break

                                # status of the helper file - bolt design check, without web bolts
                                else:
                                    self.design_status = False

                                # calling bolt design results

                                # shear design
                                self.bolt_shear_demand = self.call_helper.bolt_shear_demand
                                self.bolt_shear_capacity = self.call_helper.bolt_shear_capacity
                                self.bolt_bearing_capacity = self.call_helper.bolt_bearing_capacity
                                self.bolt_capacity = self.call_helper.bolt_capacity

                                # tension design
                                self.tension_critical_bolt = round(self.call_helper.t_1, 2)
                                self.prying_critical_bolt = self.call_helper.prying_force
                                self.tension_demand_critical_bolt = round(self.call_helper.bolt_tension_demand, 2)
                                self.tension_capacity_critical_bolt = self.call_helper.bolt_tension_capacity
                                self.combined_capacity_critical_bolt = self.call_helper.bolt_combined_check_UR

                                # number of bolts

                                # self.bolt_row_web = 2#added for 3D
                                # self.bolt_numbers = self.bolt_column * (self.bolt_row + self.bolt_row_web)#added for 3D

                                self.bolt_row = self.call_helper.bolt_row
                                self.bolt_numbers = self.bolt_column * (self.bolt_row + self.bolt_row_web)
                                # self.bolt_numbers = self.bolt_column * (self.bolt_row + self.bolt_row_web)#added for 3D

                                # End Plate
                                self.ep_moment_capacity = round(self.call_helper.mp_plate * 1e-6, 2)

                                if self.endplate_type == 'Flushed - Reversible Moment':
                                    self.ep_height_provided = self.beam_D + 25

                                elif self.endplate_type == 'Extended One Way - Irreversible Moment':
                                    if self.bolt_row <= 4:  # 1 row above tension flange
                                        self.ep_height_provided = self.beam_D + 12.5 + (2 * self.end_distance_provided)
                                    else:  # 2 rows above tension flange which is maximum allowable
                                        self.ep_height_provided = self.beam_D + 12.5 + (2 * self.end_distance_provided) + self.pitch_distance_provided

                                else:
                                    if self.bolt_row < 8:  # 1 row outside tension and compressionflange
                                        self.ep_height_provided = self.beam_D + (2 * (2 * self.end_distance_provided))
                                    else:  # 2 rows outside tension and compression flange which is maximum allowable
                                        self.ep_height_provided = self.beam_D + (2 * (2 * self.end_distance_provided)) + (
                                                2 * self.pitch_distance_provided)

                                # Log messages for helper file
                                if not self.call_helper.flange_capacity_status:
                                    logger.error(
                                        "[Flange Strength] The reaction at the compression flange of the beam {} kN exceeds the flange capacity {} "
                                        "kN".
                                            format(round(self.call_helper.r_c, 2), self.call_helper.flange_capacity))
                                    logger.error("Reaction on the flange exceeds the flange capacity by {} kN".
                                                 format(round(self.call_helper.r_c - self.call_helper.flange_capacity, 2)))
                                    logger.warning("The beam flange can have local buckling")
                                    logger.info(
                                        "Select a different beam with more flange area or provide stiffening at the flange to increase the beam "

                                        "flange thickness. Re-design connection using the effective flange thickness after stiffening")
                                    logger.info("Custom beams can be defined through the Osdag Design Preferences tab")
                                else:
                                    logger.info(
                                        "[Flange Strength] The reaction at the compression flange of the beam {} kN is less than the flange capacity"
                                        " {} kN. The flange strength requirement is satisfied.".
                                            format(round(self.call_helper.r_c, 2), self.call_helper.flange_capacity))

                                if not self.call_helper.plate_design_status:
                                    logger.error(
                                        "[End Plate] The selected trial end plate of {} mm is insufficient and fails in the moment capacity check".
                                            format(self.plate_thickness))
                                    logger.info(
                                        "The minimum required thickness of end plate is {} mm".format(round(self.call_helper.plate_thickness_req, 2)))
                                    logger.info("Re-designing the connection with a plate of available higher thickness")
                                else:
                                    logger.info(
                                        "[End Plate] The end plate of {} mm passes the moment capacity check. The end plate is checked for yielding "
                                        "due tension caused by bending moment and prying force".format(self.plate_thickness))

                                if not self.call_helper.bolt_tension_design_status:
                                    logger.error("[Bolt Design] The bolt of {} mm diameter and {} grade fails the tension check".
                                                 format(self.bolt_diameter_provided, self.bolt_grade_provided))
                                    logger.error(
                                        "Total tension demand on bolt (due to direct tension + prying action) is {} kN and exceeds the bolt tension "
                                        "capacity ({} kN)".format(self.call_helper.bolt_tension_demand, self.call_helper.bolt_tension_capacity))
                                    logger.info("Re-designing the connection with a bolt of higher grade and/or diameter")
                                else:
                                    logger.info("[Bolt Design] The bolt of {} mm diameter and {} grade passes the tension check".
                                                format(self.bolt_diameter_provided, self.bolt_grade_provided))
                                    logger.info("Total tension demand on bolt (due to direct tension + prying action) is {} kN and the bolt tension "
                                                "capacity is ({} kN)".format(self.call_helper.bolt_tension_demand,
                                                                             self.call_helper.bolt_tension_capacity))

                                if not self.call_helper.bolt_design_combined_check_status:
                                    logger.error("[Bolt Design] The bolt of {} mm diameter and {} grade fails the combined shear + tension check".
                                                 format(self.bolt_diameter_provided, self.bolt_grade_provided))
                                    logger.error(
                                        "The Interaction Ratio (IR) of the critical bolt is {} ".format(self.call_helper.bolt_combined_check_UR))
                                    logger.info("Re-designing the connection with a bolt of higher grade and/or diameter")
                                else:
                                    logger.info("[Bolt Design] The bolt of {} mm diameter and {} grade passes the combined shear + tension check".
                                                format(self.bolt_diameter_provided, self.bolt_grade_provided))
                                    logger.info(
                                        "The Interaction Ratio (IR) of the critical bolt is {} ".format(self.call_helper.bolt_combined_check_UR))

                                # checker for bolt column-row selection loop
                                if self.call_helper.helper_file_design_status == True:
                                    self.design_status = True
                                    break
                                else:
                                    self.design_status = False

                        # checker for the bolt dia-grade combination selection loop
                        if self.call_helper.helper_file_design_status == True:
                            self.design_status = True
                            break
                        else:
                            self.design_status = False

                # checker for the plate thickness selection loop
                if self.call_helper.helper_file_design_status == True:
                    self.design_status = True
                    break
                else:
                    self.design_status = False

        # results of overall safe design

        # shear design
        self.bolt_shear_demand = self.call_helper.bolt_shear_demand
        self.bolt_shear_capacity = self.call_helper.bolt_shear_capacity
        self.bolt_bearing_capacity = self.call_helper.bolt_bearing_capacity
        self.bolt_capacity = self.call_helper.bolt_capacity

        # tension design
        self.tension_critical_bolt = round(self.call_helper.t_1, 2)
        self.prying_critical_bolt = self.call_helper.prying_force
        self.tension_demand_critical_bolt = round(self.call_helper.bolt_tension_demand, 2)
        self.tension_capacity_critical_bolt = self.call_helper.bolt_tension_capacity
        self.combined_capacity_critical_bolt = self.call_helper.bolt_combined_check_UR

        # End Plate
        self.ep_moment_capacity = round(self.call_helper.mp_plate * 1e-6, 2)

        if self.endplate_type == 'Flushed - Reversible Moment':
            self.ep_height_provided = self.beam_D + 25

        elif self.endplate_type == 'Extended One Way - Irreversible Moment':
            if self.bolt_row <= 4:  # 1 row above tension flange
                self.ep_height_provided = self.beam_D + 12.5 + (2 * self.end_distance_provided)
            else:  # 2 rows above tension flange which is maximum allowable
                self.ep_height_provided = self.beam_D + 12.5 + (2 * self.end_distance_provided) + self.pitch_distance_provided

        else:
            if self.bolt_row < 8:  # 1 row outside tension and compression flange
                self.ep_height_provided = self.beam_D + (2 * (2 * self.end_distance_provided))
            else:  # 2 rows outside tension and compression flange which is maximum allowable
                self.ep_height_provided = self.beam_D + (2 * (2 * self.end_distance_provided)) + (
                        2 * self.pitch_distance_provided)

        # number of bolts
        self.bolt_row += self.bolt_row_web
        self.bolt_numbers = self.bolt_column * self.bolt_row

    def design_stiffener(self):
        """ design stiffener for the connection """

        if self.endplate_type == 'Flushed - Reversible Moment':
            self.stiffener_height = (self.ep_width_provided - self.beam_tw) / 2  # mm
            self.stiffener_length = 2 * self.stiffener_height  # mm
        else:
            if self.endplate_type == 'Extended Both Ways - Reversible Moment':
                self.stiffener_height = (self.ep_height_provided - self.beam_D) / 2  # mm
            else:
                self.stiffener_height = self.ep_height_provided - self.beam_D - 12.5  # mm

            self.stiffener_length = round_up((self.stiffener_height / math.tan(math.radians(30))), 2)  # mm

        self.stiffener_thickness = round_up(self.beam_tw, 2)  # mm

    def design_weld(self):
        """ design fillet weld at web for the connection """
        # weld strength
        self.weld_fu = min(self.web_weld.fu, self.plate.fu)

        # 1: Weld design for web to end plate connection
        self.weld_length_web = 2 * (self.beam_D - (2 * self.beam_tf) - (2 * self.beam_r1) - 20)  # mm, on either side of the web
        self.weld_size_web = (self.load_shear * 1e3 * math.sqrt(3) * self.gamma_mw) / (0.7 * self.weld_length_web * self.weld_fu)  # mm
        self.weld_size_web = round_up(self.weld_size_web, 2)

        self.web_weld.set_min_max_sizes(self.plate_thickness, self.beam_tw, special_circumstance=False, fusion_face_angle=90)

        self.weld_size_web = max(self.weld_size_web, self.web_weld.min_size)  # mm

        # combination of stress check
        self.f_a = round((self.load_axial * 1e3) / (0.7 * self.weld_size_web * self.weld_length_web), 2)  # N/mm^2, stress due to axial force
        self.q = round((self.load_shear * 1e3) / (0.7 * self.weld_size_web * self.weld_length_web), 2)  # N/mm^2, stress due to shear force

        self.f_e = round(math.sqrt(self.f_a + (3 * self.q ** 2)), 2)  # N/mm^2, stress due to combined load

        self.allowable_stress = round(self.weld_fu / (math.sqrt(3) * self.gamma_mw), 2)  # N/mm^2, allowable stress in the weld

        # allowable stress check
        if self.f_e > self.allowable_stress:
            self.design_status = False
            logger.error("[Weld Design] The weld at web fails in the combined axial and shear design check")
            logger.info("Provide groove weld at the web")

        # 2: Weld design for stiffeners
        self.stiffener_weld.set_min_max_sizes(self.stiffener_thickness, max(self.beam_tf, self.beam_tw), special_circumstance=False,
                                              fusion_face_angle=90)
        self.weld_size_stiffener = self.stiffener_weld.min_size  # mm

        # end of calculation
        if self.design_status:
            logger.info(": =====================Design Status=======================")
            logger.info(": Overall beam to beam end plate splice connection design is SAFE")
            logger.info(": =====================End Of design=======================")
        else:
            logger.info(": =====================Design Status=======================")
            logger.error(": Overall beam to beam end plate splice connection design is UNSAFE")
            logger.info(": =====================End Of design=======================")

        # create design report

    def save_design(self, popup_summary):
        # bolt_list = str(*self.bolt.bolt_diameter, sep=", ")

        if self.supported_section.flange_slope == 90:
            image = "Parallel_Beam"
        else:
            image = "Slope_Beam"
        self.report_supporting = {KEY_DISP_SEC_PROFILE: "ISection",
                                  'Beam section': self.supported_section.designation,
                                  KEY_DISP_MATERIAL: self.supported_section.material,
                                  KEY_DISP_FU: self.supported_section.fu,
                                  KEY_DISP_FY: self.supported_section.fy,
                                  'Mass': self.supported_section.mass,
                                  'Area(mm2) - A': round(self.supported_section.area, 2),
                                  'D(mm)': self.supported_section.depth,
                                  'B(mm)': self.supported_section.flange_width,
                                  't(mm)': self.supported_section.web_thickness,
                                  'T(mm)': self.supported_section.flange_thickness,
                                  'Flange slope': self.supported_section.flange_slope,
                                  'R1(mm)': self.supported_section.root_radius,
                                  'R2(mm)': self.supported_section.toe_radius,
                                  'Iz(mm4)': self.supported_section.mom_inertia_z,
                                  'Iy(mm4)': self.supported_section.mom_inertia_y,
                                  'rz(mm)': self.supported_section.rad_of_gy_z,
                                  'ry(mm)': self.supported_section.rad_of_gy_y,
                                  'Zz(mm3)': self.supported_section.elast_sec_mod_z,
                                  'Zy(mm3)': self.supported_section.elast_sec_mod_y,
                                  'Zpz(mm3)': self.supported_section.plast_sec_mod_z,
                                  'Zpy(mm3)': self.supported_section.elast_sec_mod_y}

        self.report_input = \
            {KEY_MAIN_MODULE: self.mainmodule,
             KEY_MODULE: KEY_DISP_BB_EP_SPLICE,
             KEY_CONN: self.connectivity,
             KEY_DISP_ENDPLATE_TYPE: self.endplate_type,
             KEY_DISP_MOMENT: self.input_moment,
             KEY_DISP_SHEAR: self.input_shear_force,
             KEY_DISP_AXIAL: self.input_axial_force,

             "Section": "TITLE",
             "Section Details": self.report_supporting,

             "Plate Details": "TITLE",
             KEY_DISP_PLATETHK: str(list(np.int_(self.plate.thickness))),
             KEY_DISP_MATERIAL: self.plate.material,
             KEY_DISP_FU: self.plate.fu,
             KEY_DISP_FY: self.plate.fy,

             "Bolt Details": "TITLE",
             KEY_DISP_D: str(list(np.int_(self.bolt.bolt_diameter))),
             KEY_DISP_GRD: str(self.bolt.bolt_grade),
             KEY_DISP_TYP: self.bolt.bolt_type,
             KEY_DISP_BOLT_PRE_TENSIONING: self.bolt.bolt_tensioning,
             KEY_DISP_DP_BOLT_HOLE_TYPE: self.bolt.bolt_hole_type,
             KEY_DISP_DP_BOLT_SLIP_FACTOR: self.bolt.mu_f,

             "Weld Details": "TITLE",
             KEY_DISP_DP_WELD_FAB: self.web_weld.fabrication,
             KEY_DISP_DP_WELD_MATERIAL_G_O_REPORT: self.web_weld.fu,
             KEY_DISP_BEAM_FLANGE_WELD_TYPE: "Groove Weld",
             KEY_DISP_BEAM_WEB_WELD_TYPE: "Fillet Weld",
             KEY_DISP_STIFFENER_WELD_TYPE: "Fillet Weld",

             "Detailing": "TITLE",
             KEY_DISP_DP_DETAILING_EDGE_TYPE: self.bolt.edge_type,
             KEY_DISP_GAP: self.plate.gap,
             KEY_DISP_CORR_INFLUENCES: self.bolt.corrosive_influences,
             }

        self.report_check = []

        # Assiging parameters

        bolt_shear_capacity_kn = round(self.bolt_shear_capacity, 2)
        self.h = (self.beam_D - (2 * self.beam_tf))

        kb_disp = round(self.bolt.kb, 2)
        self.bolt_conn_plates_t_fu_fy = []
        self.bolt_conn_plates_t_fu_fy.append((self.plate_thickness, 0, 0))
        bolt_capacity_kn = round(self.bolt_capacity, 2)

        # CHECK 1: MEMBER CAPACITY
        t1 = ('SubSection', 'Member Capacity', '|p{4.5cm}|p{3cm}|p{6.5cm}|p{1.5cm}|')
        self.report_check.append(t1)
        t1 = ("Shear capacity (kN)", '',
              cl_8_4_shear_yielding_capacity_member(h=self.h, t=self.supported_section.web_thickness,
                                                    f_y=self.supported_section.fy, gamma_m0=self.gamma_m0,
                                                    V_dg=round(self.beam_shear_capa, 2)),
              'Restricted to low shear')

        self.report_check.append(t1)

        # initial_shear_capacity = round(self.beam_shear_capa, 2)
        # reduced_shear_capacity = round(self.beam_shear_capa * 0.6, 2)
        # t1 = (KEY_DISP_ALLOW_SHEAR, display_prov(self.input_shear_force, "V"),
        #       allow_shear_capacity(initial_shear_capacity, reduced_shear_capacity),
        #       get_pass_fail(self.input_shear_force, reduced_shear_capacity, relation="lesser"))
        # self.report_check.append(t1)

        # percent = 1
        if self.input_moment < self.beam_plastic_mom_capa_zz:
            percent = 0.5
        else:
            percent = 1
        t1 = (KEY_OUT_DISP_PLASTIC_MOMENT_CAPACITY, '',
              cl_8_2_1_2_plastic_moment_capacity(beta_b=1,
                                                        Z_p=self.supported_section.plast_sec_mod_z,
                                                        f_y=self.supported_section.fy,
                                                        gamma_m0=self.gamma_m0,
                                                        Pmc=round(self.beam_plastic_mom_capa_zz, 2)), 'V < 0.6 Vdy')
        self.report_check.append(t1)

        t1 = ('SubSection', 'Load Consideration', '|p{3.5cm}|p{5.5cm}|p{5cm}|p{1.5cm}|')
        self.report_check.append(t1)
        self.load_shear_min = min((0.15 * self.beam_shear_capa), 40)
        self.load_moment_min = (0.5 * self.beam_plastic_mom_capa_zz)

        t1 = ("Shear force (kN)", display_prov(self.input_shear_force, "V"),
              prov_shear_force(shear_input=self.input_shear_force, min_sc=round(self.load_shear_min, 2),
                              app_shear_load=round(self.load_shear, 2), shear_capacity_1=self.beam_shear_capa), "OK")
        self.report_check.append(t1)

        t1 = ("Axial force (kN)", '', 'H = ' + str(self.load_axial), "OK")
        self.report_check.append(t1)

        t1 = ("Bending moment (kN-m)", display_prov(self.input_moment, "M"),
              prov_moment_load(moment_input=self.input_moment, min_mc=round(self.load_moment_min, 2),
                               app_moment_load=round(self.load_moment, 2),
                               moment_capacity=round(self.beam_plastic_mom_capa_zz, 2), type='EndPlateType'), "OK")

        self.report_check.append(t1)

        t1 = ("Effective bending moment (kN-m)", display_prov(self.load_moment, "M_u"),
              effective_bending_moment_ep(self.load_moment, self.load_axial, self.load_moment_effective, self.beam_D, self.beam_tf), "OK")

        self.report_check.append(t1)

        # CHECK 2: BOLT CHECKS
        t1 = ('SubSection', ' Bolt Optimization', '|p{3.5cm}|p{6cm}|p{5cm}|p{1.5cm}|')
        self.report_check.append(t1)

        t1 = (KEY_OUT_DISP_D_PROVIDED, "Bolt diameter optimization", display_prov(int(self.bolt_diameter_provided), "d"), 'Pass')
        self.report_check.append(t1)

        t1 = (KEY_OUT_DISP_GRD_PROVIDED, "Bolt property class optimization", self.bolt_grade_provided, 'Pass')
        self.report_check.append(t1)

        t1 = (KEY_DISP_BOLT_HOLE, " ", display_prov(self.bolt_hole_diameter, "d_0"), '')
        self.report_check.append(t1)

        # t1 = (KEY_DISP_PLTHICK, '', int(self.plate_thickness), 'Pass')
        # self.report_check.append(t1)

        t6 = (DISP_NUM_OF_COLUMNS, '', display_prov(self.bolt_column, "n_c"), '')
        self.report_check.append(t6)

        t7 = (DISP_NUM_OF_ROWS, '', display_prov(self.bolt_row, "n_r"), '')
        self.report_check.append(t7)

        t1 = (KEY_OUT_DISP_NO_BOLTS, '', display_prov(self.bolt_numbers, "n = n_r X n_c"), 'Pass')
        self.report_check.append(t1)

        # CHECK: Detailing
        connected_plates_t_fu_fy = [(self.plate_thickness, self.plate.fu, self.plate.fy),
                                    (max(self.beam_tf, self.beam_tw), self.supported_section.fu, self.supported_section.fy)]

        self.bolt.calculate_bolt_spacing_limits(self.bolt_diameter_provided, connected_plates_t_fu_fy, n=1)

        t1 = ('SubSection', ' Detailing', '|p{3.5cm}|p{6cm}|p{5cm}|p{1.5cm}|')
        self.report_check.append(t1)

        t1 = (DISP_MIN_PITCH, cl_10_2_2_min_spacing(self.bolt_diameter_provided, parameter='pitch'),
              self.pitch_distance_provided,
              get_pass_fail(self.bolt.min_pitch, self.pitch_distance_provided, relation='leq'))
        self.report_check.append(t1)

        t7 = (DISP_MAX_PITCH, cl_10_2_3_1_max_spacing([self.plate_thickness, self.plate_thickness], parameter='pitch'), self.pitch_distance_provided,
              get_pass_fail(self.bolt.max_spacing, self.pitch_distance_provided, relation='geq'))
        self.report_check.append(t7)

        if self.bolt_column > 2:
            t1 = (DISP_MIN_GAUGE, cl_10_2_2_min_spacing(self.bolt_diameter_provided, parameter='gauge'),
                  self.gauge_distance_provided,
                  get_pass_fail(self.bolt.min_pitch, self.gauge_distance_provided, relation='leq'))
            self.report_check.append(t1)

            t7 = (DISP_MAX_GAUGE, cl_10_2_3_1_max_spacing([self.plate_thickness, self.plate_thickness], parameter='gauge'),
                  self.gauge_distance_provided,
                  get_pass_fail(self.bolt.max_spacing, self.gauge_distance_provided, relation='geq'))
            self.report_check.append(t7)

        t3 = (DISP_MIN_END, cl_10_2_4_2_min_edge_end_dist(self.bolt_hole_diameter, self.bolt.edge_type, parameter='end_dist'),
              self.end_distance_provided,
              get_pass_fail(self.bolt.min_end_dist, self.end_distance_provided, relation='leq'))
        self.report_check.append(t3)

        t3 = (DISP_MAX_END, cl_10_2_4_3_max_edge_end_dist([(self.plate_thickness, self.plate.fu, self.plate.fy),
                                                           (self.plate_thickness, self.plate.fu, self.plate.fy)],
                                                          corrosive_influences=self.bolt.corrosive_influences, parameter='end_dist'),
              self.edge_distance_provided,
              get_pass_fail(self.bolt.min_edge_dist, self.edge_distance_provided, relation='leq'))
        self.report_check.append(t3)

        t3 = (DISP_MIN_EDGE, cl_10_2_4_2_min_edge_end_dist(self.bolt_hole_diameter, self.bolt.edge_type, parameter='edge_dist'),
              self.edge_distance_provided,
              get_pass_fail(self.bolt.min_end_dist, self.edge_distance_provided, relation='leq'))
        self.report_check.append(t3)

        t3 = (DISP_MAX_EDGE, cl_10_2_4_3_max_edge_end_dist([(self.plate_thickness, self.plate.fu, self.plate.fy),
                                                           (self.plate_thickness, self.plate.fu, self.plate.fy)],
                                                           corrosive_influences=self.bolt.corrosive_influences, parameter='edge_dist'),
              self.edge_distance_provided,
              get_pass_fail(self.bolt.min_edge_dist, self.edge_distance_provided, relation='leq'))
        self.report_check.append(t3)

        t1 = (DISP_CS_GAUGE, '', self.gauge_cs_distance_provided, 'Pass')
        self.report_check.append(t1)

        t1 = ('SubSection', 'Critical Bolt Design', '|p{2.5cm}|p{7.5cm}|p{5.5cm}|p{1cm}|')
        self.report_check.append(t1)
        if self.bolt.bolt_type == TYP_BEARING:
            bolt_bearing_capacity_kn = round(self.bolt_bearing_capacity, 2)

            t1 = (KEY_OUT_DISP_BOLT_SHEAR, '', cl_10_3_3_bolt_shear_capacity(self.bolt_fu, 1,
                                                                             self.bolt.bolt_net_area,
                                                                             self.gamma_mb,
                                                                             bolt_shear_capacity_kn), 'OK')
            self.report_check.append(t1)

            t3 = (KEY_DISP_KB, '', cl_10_3_4_calculate_kb(self.end_distance_provided, self.pitch_distance_provided, self.bolt_hole_diameter,
                                                          self.bolt_fu, self.supported_section.fu), 'OK')
            self.report_check.append(t3)

            t2 = (KEY_OUT_DISP_BOLT_BEARING, '', cl_10_3_4_bolt_bearing_capacity(kb_disp,
                                                                                 self.bolt_diameter_provided,
                                                                                 [(self.plate_thickness, self.plate.fu, self.plate.fy),
                                                                                  (self.plate_thickness, self.plate.fu, self.plate.fy)],
                                                                                 self.gamma_mb,
                                                                                 bolt_bearing_capacity_kn), 'OK')
            self.report_check.append(t2)

            t3 = ('Bolt capacity (kN)', bolt_shear_demand(V=self.load_shear, n_bolts=self.bolt_numbers,
                                                                V_sb=self.bolt_shear_demand, type='Bearing Bolt'),
                  cl_10_3_2_bolt_capacity(bolt_shear_capacity_kn, bolt_bearing_capacity_kn, bolt_capacity_kn),
                  get_pass_fail(self.bolt_shear_demand, bolt_capacity_kn, relation='leq'))
            self.report_check.append(t3)
        else:
            t4 = (KEY_OUT_DISP_BOLT_SLIP_DR, bolt_shear_demand(V=self.load_shear, n_bolts=self.bolt_numbers,
                                                                V_sb=self.bolt_shear_demand),
                  cl_10_4_3_HSFG_bolt_capacity(mu_f=self.bolt.mu_f, n_e=1,K_h=1,
                                                                           fub=self.bolt_fu,
                                                                           Anb=self.bolt.bolt_net_area,
                                                                           gamma_mf=self.bolt.gamma_mf,
                                                                           capacity=bolt_capacity_kn),
                  get_pass_fail(self.bolt_shear_demand, bolt_capacity_kn, relation='leq'))
            self.report_check.append(t4)

        t6 = (KEY_DISP_LEVER_ARM, lever_arm_end_plate(self.call_helper.lever_arm, ep_type=self.endplate_type), '', 'Pass')
        self.report_check.append(t6)

        leverarm = self.call_helper.lever_arm
        r1 = leverarm[0]
        r_sum = 0
        for j in leverarm:
            r_sum += j**2 / r1

        t6 = ("Tension due to moment (kN)", tension_critical_bolt_prov(M=self.load_moment_effective, t_ba=round(self.tension_critical_bolt, 2),
                                                                          n_c=self.bolt_column, r_1=int(leverarm[0]), n_r=self.bolt_row,
                                                                          r_i=round(r_sum, 2), n=self.bolt_row, type=self.endplate_type,
<<<<<<< HEAD
                                                                          r_3=float(leverarm[2])), "", "")
=======
                                                                          r_3=float(leverarm[2])), "", "OK")
>>>>>>> 4a10fb4e
        self.report_check.append(t6)

        if self.bolt.bolt_tensioning == 'Pretensioned':
            beta = 1
        else:
            beta = 2

        l_v = round(self.call_helper.lv, 2)
        l_e = round(self.call_helper.le, 2)
        l_e2 = round(self.call_helper.le_2, 2)
        T_e = round(self.call_helper.t_1, 2)
        b_e = round(self.call_helper.b_e, 2)
        t = int(self.call_helper.plate_thickness)

        t1 = ("Prying force (kN)", cl_10_4_7_prying_force(l_v, l_e, l_e2, T_e, self.beta, self.proof_stress, b_e, t, self.end_distance_provided,
                                                          self.beam_r1, self.dp_plate_fy, self.bolt_fu, self.proof_stress, self.beam_bf,
<<<<<<< HEAD
                                                          self.bolt_column, self.prying_critical_bolt, eta=1.5), '', '')
=======
                                                          self.bolt_column, self.prying_critical_bolt, eta=1.5), '', 'OK')
>>>>>>> 4a10fb4e
        self.report_check.append(t1)

        if self.bolt.bolt_type == "Bearing Bolt":
            t1 = ("Tension demand (kN)", total_bolt_tension_force(T_ba=round(self.call_helper.t_1, 2), Q=round(self.prying_critical_bolt, 2),
                                                                  T_b=round(self.tension_demand_critical_bolt, 2), bolt_type=self.bolt.bolt_type),
                  cl_10_3_5_bearing_bolt_tension_resistance(self.bolt_fu, self.dp_bolt_fy, self.bolt.bolt_shank_area, self.bolt.bolt_net_area,
                                                            round(self.tension_capacity_critical_bolt, 2), fabrication=self.dp_weld_fab),
                  get_pass_fail(round(self.tension_demand_critical_bolt, 2), round(self.tension_capacity_critical_bolt, 2), relation='lesser'))
        else:
            t1 = ("Tension demand (kN)", total_bolt_tension_force(T_ba=round(self.call_helper.t_1, 2), Q=round(self.prying_critical_bolt, 2),
                                                                  T_b=round(self.tension_demand_critical_bolt, 2), bolt_type=self.bolt.bolt_type),
                  cl_10_4_5_hsfg_bolt_tension_resistance(self.bolt_fu, self.dp_bolt_fy, self.bolt.bolt_shank_area, self.bolt.bolt_net_area,
                                                            round(self.tension_capacity_critical_bolt, 2), fabrication=self.dp_weld_fab),
                  get_pass_fail(round(self.tension_demand_critical_bolt, 2), round(self.tension_capacity_critical_bolt, 2), relation='lesser'))

        self.report_check.append(t1)

        if self.bolt.bolt_type == TYP_BEARING:
            t1 = ('Combined capacity (IR)', required_IR_or_utilisation_ratio(IR=1),
                  cl_10_3_6_bearing_bolt_combined_shear_and_tension( round(self.bolt_shear_demand,2) ,
                                                                    round(self.bolt_capacity,2),
                                                                     round(self.tension_demand_critical_bolt,2),
                                                                     round(self.tension_capacity_critical_bolt,2),
                                                                     round(self.combined_capacity_critical_bolt,2)),
            get_pass_fail(1, round(self.combined_capacity_critical_bolt,2) , relation="greater"))
            self.report_check.append(t1)
        else:
            t1 = ('Combined capacity (IR)', required_IR_or_utilisation_ratio(IR=1),
            cl_10_4_6_friction_bolt_combined_shear_and_tension(round(self.bolt_shear_demand, 2),
                                                              round(self.bolt_capacity, 2),
                                                              round(self.tension_demand_critical_bolt, 2),
                                                              round(self.tension_capacity_critical_bolt, 2),
                                                              round(self.combined_capacity_critical_bolt, 2)),
            get_pass_fail(1, round(self.combined_capacity_critical_bolt, 2), relation="greater"))
            self.report_check.append(t1)

        # CHECK 2: END PLATE CHECKS #
        t1 = ('SubSection', '  End Plate Checks', '|p{3.5cm}|p{4cm}|p{7.5cm}|p{1.5cm}|')
        self.report_check.append(t1)
        t1 = (KEY_OUT_DISP_PLATE_HEIGHT, '', bb_endplate_height_prov(beam_D=self.supported_section.depth,
                                                                     end_distance_provided=self.end_distance_provided,
                                                                     pitch_distance_provided=self.pitch_distance_provided,
                                                                     height_plate=round(self.ep_height_provided, 2),
                                                                     bolt_row=self.bolt_row,
                                                                     type=self.endplate_type),
              get_pass_fail(self.supported_section.depth, round(self.ep_height_provided, 2), relation="leq"))
        self.report_check.append(t1)

        t1 = (KEY_OUT_DISP_PLATE_WIDTH, "", bb_endplate_width_prov(B_ep= round(self.ep_width_provided,2),
                                                                   B=self.supported_section.flange_width),
              get_pass_fail(self.supported_section.flange_width, round(self.ep_width_provided,2), relation="leq"))
        self.report_check.append(t1)

        t1 = ('Moment at critical section (kN-m)', '', moment_ep(t_1=round(self.call_helper.t_1, 2), lv=round(self.call_helper.lv, 2),
                                                      Q=round(self.call_helper.prying_force, 2), le=round(self.call_helper.le, 2),
<<<<<<< HEAD
                                                      mp_plate=round(self.ep_moment_capacity, 2)), "")
=======
                                                      mp_plate=round(self.ep_moment_capacity, 2)), "OK")
>>>>>>> 4a10fb4e

        self.report_check.append(t1)

        t1 = ('Plate thickness (mm)',
              end_plate_thk_req(M_ep=round(self.ep_moment_capacity,2), b_eff=round(self.call_helper.b_e, 2), f_y=self.dp_plate_fy,
                                gamma_m0=self.gamma_m0, t_p=self.call_helper.plate_thickness_req),
              int(self.plate_thickness),
              get_pass_fail(self.call_helper.plate_thickness_req, self.plate_thickness, relation="leq"))
        self.report_check.append(t1)

        t1 = ('Moment capacity (kN-m)', round(self.ep_moment_capacity, 2),
              end_plate_moment_capacity(M_ep=round(self.call_helper.plate_moment_capacity, 2), b_eff=round(self.call_helper.b_e, 2),
                                        f_y=self.dp_plate_fy, gamma_m0=self.gamma_m0, t_p=self.plate_thickness),
              get_pass_fail(self.ep_moment_capacity, self.call_helper.plate_moment_capacity, relation="leq"))
        self.report_check.append(t1)

        # CHECK 2: STIFFENER CHECKS #
        t1 = ('SubSection', 'Stiffener Design', '|p{3.5cm}|p{6cm}|p{5cm}|p{1.5cm}|')
        self.report_check.append(t1)
        t1 = (KEY_OUT_DISP_STIFFENER_HEIGHT, ' ', stiffener_height_prov(b_ep=self.ep_width_provided,
                                                                        t_w=self.supported_section.web_thickness,
                                                                        h_ep=self.ep_height_provided,
                                                                        D=self.supported_section.depth,
                                                                        h_sp=self.stiffener_height,
<<<<<<< HEAD
                                                                        type=self.endplate_type),
              self.stiffener_height, 'Pass')
=======
                                                                        type=self.endplate_type), 'Pass')
>>>>>>> 4a10fb4e
        self.report_check.append(t1)

        t1 = (KEY_OUT_DISP_STIFFENER_LENGTH, ' ', stiffener_length_prov(h_sp=self.stiffener_height,
                                                                        l_sp=self.stiffener_length,
                                                                        type=self.endplate_type), 'Pass')
        self.report_check.append(t1)

        t1 = (KEY_OUT_DISP_STIFFENER_THICKNESS, display_prov(self.beam_tw, "t"), display_prov(self.stiffener_thickness, "tst"), 'Pass')
        self.report_check.append(t1)
        #
        # ##################
        # # Weld Checks
        # ##################
        weld_conn_plates_fu = [self.dp_plate_fu, self.supported_section.fu, self.web_weld.fu]
        weld_conn_plates_tk = [self.plate_thickness, self.supported_section.web_thickness]

        t1 = ('SubSection', 'Weld Design - Beam Web to End Plate Connection', '|p{3.5cm}|p{5.3cm}|p{6.5cm}|p{1.2cm}|')
        self.report_check.append(t1)

        t1 = ('Weld strength $(N/mm^2)$', weld_fu(self.web_weld.fu, self.plate.fu), weld_fu_provided(self.weld_fu),
              get_pass_fail(max(self.web_weld.fu, self.plate.fu), self.weld_fu, relation="geq"))
        self.report_check.append(t1)

        t1 = ('Total weld length (mm)', "", weld_length_web_prov(beam_D=self.supported_section.depth, beam_tf=self.supported_section.flange_thickness,
                                                                 beam_r1=self.supported_section.root_radius, L_weld=self.weld_length_web), "")
        self.report_check.append(t1)

        self.weld_size_web1 = round((self.load_shear * 1e3 * math.sqrt(3) * self.gamma_mw) / (0.7 * self.weld_length_web * self.weld_fu), 2)  # mm

<<<<<<< HEAD
        t1 = ('Weld size (mm)', weld_size_ep_web_req(load_shear=self.load_shear, gamma_mw=self.gamma_mb, weld_length_web=self.weld_length_web,
=======
        t1 = ('Weld size (mm)', weld_size_ep_web_req(load_shear=self.load_shear, gamma_mw=self.gamma_mw, weld_length_web=self.weld_length_web,
>>>>>>> 4a10fb4e
                                                     fu=self.weld_fu, weld_size_web=self.weld_size_web1), self.weld_size_web,
              get_pass_fail(self.weld_size_web1, self.weld_size_web, relation="leq"))
        self.report_check.append(t1)

        t1 = ('Min. weld size (mm)', cl_10_5_2_3_table_21_min_fillet_weld_size_required([self.plate_thickness, self.beam_tw], self.web_weld.min_size),
              min_weld_size_ep_web_prov(weld_size_web=self.weld_size_web1, weld_size_web_provided=self.weld_size_web, min_size=self.web_weld.min_size),
              get_pass_fail(max(self.weld_size_web1, self.web_weld.min_size), self.weld_size_web, relation="leq"))
        self.report_check.append(t1)

        t1 = ('Max. weld size (mm)',  cl_10_5_3_1_max_weld_size_v2([self.plate_thickness, self.beam_tw], self.web_weld.max_size),
              max_weld_size_ep_web_prov(weld_size_web=self.weld_size_web, max_size=self.web_weld.max_size),
              get_pass_fail(self.web_weld.max_size, self.weld_size_web, relation="geq"))
        self.report_check.append(t1)

        t1 = ('Normal stress $(N/mm^2)$', "", f_a_stress_due_to_axial_force(A_f=self.load_axial, t_w=self.weld_size_web, L_weld=self.weld_length_web,
<<<<<<< HEAD
                                                                            f_a=round(self.f_a, 2)), "")
        self.report_check.append(t1)

        t1 = ('Shear stress $(N/mm^2)$', "", q_stress_due_to_shear_force(V=self.load_shear, t_w=self.weld_size_web, L_weld=self.weld_length_web,
                                                                         q=self.q), "")
=======
                                                                            f_a=round(self.f_a, 2)), "OK")
        self.report_check.append(t1)

        t1 = ('Shear stress $(N/mm^2)$', "", q_stress_due_to_shear_force(V=self.load_shear, t_w=self.weld_size_web, L_weld=self.weld_length_web,
                                                                         q=self.q), "OK")
>>>>>>> 4a10fb4e
        self.report_check.append(t1)

        # self.conn_plates_weld_fu1 = [self.web_weld.fu, self.web_weld.fu]  # todo trial
        t1 = ('Equivalent stress $(N/mm^2)$', f_e_weld_stress_due_to_combined_load(f_a=self.f_a, f_e=self.f_e, q=self.q),
              cl_10_5_7_1_1_weld_strength(conn_plates_weld_fu=[self.weld_fu], gamma_mw=self.gamma_mb, t_t=1, f_w=round(self.allowable_stress, 2),
                                          type="end_plate"),
              get_pass_fail(self.f_e, self.allowable_stress, relation="leq"))
        self.report_check.append(t1)

        # t1 = (KEY_OUT_DISP_WELD_STRENGTH, round(self.f_e,2), cl_10_5_7_1_1_weld_strength(conn_plates_weld_fu=self.conn_plates_weld_fu1,
        #                                                                         gamma_mw=self.gamma_mb,
        #                                                                         t_t=1,
        #                                                                         f_w=round(self.allowable_stress,2),type="end_plate"),
        #       get_pass_fail(round(self.f_e,2), round(self.allowable_stress,2), relation="lesser"))
        # self.report_check.append(t1)

        Disp_3d_image = "/ResourceFiles/images/3d.png"
        print(sys.path[0])
        rel_path = str(sys.path[0])
        rel_path = rel_path.replace("\\", "/")

        fname_no_ext = popup_summary['filename']

        CreateLatex.save_latex(CreateLatex(), self.report_input, self.report_check, popup_summary, fname_no_ext,
                               rel_path, Disp_3d_image)<|MERGE_RESOLUTION|>--- conflicted
+++ resolved
@@ -1585,11 +1585,7 @@
         t6 = ("Tension due to moment (kN)", tension_critical_bolt_prov(M=self.load_moment_effective, t_ba=round(self.tension_critical_bolt, 2),
                                                                           n_c=self.bolt_column, r_1=int(leverarm[0]), n_r=self.bolt_row,
                                                                           r_i=round(r_sum, 2), n=self.bolt_row, type=self.endplate_type,
-<<<<<<< HEAD
-                                                                          r_3=float(leverarm[2])), "", "")
-=======
                                                                           r_3=float(leverarm[2])), "", "OK")
->>>>>>> 4a10fb4e
         self.report_check.append(t6)
 
         if self.bolt.bolt_tensioning == 'Pretensioned':
@@ -1606,11 +1602,7 @@
 
         t1 = ("Prying force (kN)", cl_10_4_7_prying_force(l_v, l_e, l_e2, T_e, self.beta, self.proof_stress, b_e, t, self.end_distance_provided,
                                                           self.beam_r1, self.dp_plate_fy, self.bolt_fu, self.proof_stress, self.beam_bf,
-<<<<<<< HEAD
-                                                          self.bolt_column, self.prying_critical_bolt, eta=1.5), '', '')
-=======
                                                           self.bolt_column, self.prying_critical_bolt, eta=1.5), '', 'OK')
->>>>>>> 4a10fb4e
         self.report_check.append(t1)
 
         if self.bolt.bolt_type == "Bearing Bolt":
@@ -1666,11 +1658,7 @@
 
         t1 = ('Moment at critical section (kN-m)', '', moment_ep(t_1=round(self.call_helper.t_1, 2), lv=round(self.call_helper.lv, 2),
                                                       Q=round(self.call_helper.prying_force, 2), le=round(self.call_helper.le, 2),
-<<<<<<< HEAD
-                                                      mp_plate=round(self.ep_moment_capacity, 2)), "")
-=======
                                                       mp_plate=round(self.ep_moment_capacity, 2)), "OK")
->>>>>>> 4a10fb4e
 
         self.report_check.append(t1)
 
@@ -1695,12 +1683,7 @@
                                                                         h_ep=self.ep_height_provided,
                                                                         D=self.supported_section.depth,
                                                                         h_sp=self.stiffener_height,
-<<<<<<< HEAD
-                                                                        type=self.endplate_type),
-              self.stiffener_height, 'Pass')
-=======
                                                                         type=self.endplate_type), 'Pass')
->>>>>>> 4a10fb4e
         self.report_check.append(t1)
 
         t1 = (KEY_OUT_DISP_STIFFENER_LENGTH, ' ', stiffener_length_prov(h_sp=self.stiffener_height,
@@ -1730,11 +1713,7 @@
 
         self.weld_size_web1 = round((self.load_shear * 1e3 * math.sqrt(3) * self.gamma_mw) / (0.7 * self.weld_length_web * self.weld_fu), 2)  # mm
 
-<<<<<<< HEAD
-        t1 = ('Weld size (mm)', weld_size_ep_web_req(load_shear=self.load_shear, gamma_mw=self.gamma_mb, weld_length_web=self.weld_length_web,
-=======
         t1 = ('Weld size (mm)', weld_size_ep_web_req(load_shear=self.load_shear, gamma_mw=self.gamma_mw, weld_length_web=self.weld_length_web,
->>>>>>> 4a10fb4e
                                                      fu=self.weld_fu, weld_size_web=self.weld_size_web1), self.weld_size_web,
               get_pass_fail(self.weld_size_web1, self.weld_size_web, relation="leq"))
         self.report_check.append(t1)
@@ -1750,19 +1729,11 @@
         self.report_check.append(t1)
 
         t1 = ('Normal stress $(N/mm^2)$', "", f_a_stress_due_to_axial_force(A_f=self.load_axial, t_w=self.weld_size_web, L_weld=self.weld_length_web,
-<<<<<<< HEAD
-                                                                            f_a=round(self.f_a, 2)), "")
-        self.report_check.append(t1)
-
-        t1 = ('Shear stress $(N/mm^2)$', "", q_stress_due_to_shear_force(V=self.load_shear, t_w=self.weld_size_web, L_weld=self.weld_length_web,
-                                                                         q=self.q), "")
-=======
                                                                             f_a=round(self.f_a, 2)), "OK")
         self.report_check.append(t1)
 
         t1 = ('Shear stress $(N/mm^2)$', "", q_stress_due_to_shear_force(V=self.load_shear, t_w=self.weld_size_web, L_weld=self.weld_length_web,
                                                                          q=self.q), "OK")
->>>>>>> 4a10fb4e
         self.report_check.append(t1)
 
         # self.conn_plates_weld_fu1 = [self.web_weld.fu, self.web_weld.fu]  # todo trial
