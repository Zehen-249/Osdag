"created by anjali"

from design_type.connection.moment_connection import MomentConnection
from utils.common.component import *
# from cad.common_logic import CommonDesignLogic
from Common import *
from utils.common.load import Load
from design_report.reportGenerator_latex import CreateLatex
from Report_functions import *
import logging


class BeamCoverPlate(MomentConnection):

    def __init__(self):
        super(BeamCoverPlate, self).__init__()
        self.design_status = False


    def set_osdaglogger(key):

        """
        Function to set Logger for Tension Module
        """

        # @author Arsil Zunzunia
        global logger
        logger = logging.getLogger('osdag')

        logger.setLevel(logging.DEBUG)
        handler = logging.StreamHandler()
        formatter = logging.Formatter(fmt='%(asctime)s - %(name)s - %(levelname)s - %(message)s', datefmt='%H:%M:%S')

        handler.setFormatter(formatter)
        logger.addHandler(handler)
        handler = logging.FileHandler('logging_text.log')


        formatter = logging.Formatter(fmt='%(asctime)s - %(name)s - %(levelname)s - %(message)s', datefmt='%H:%M:%S')
        handler.setFormatter(formatter)
        logger.addHandler(handler)
<<<<<<< HEAD
        handler = OurLog(key)
        formatter = logging.Formatter(fmt='%(asctime)s - %(name)s - %(levelname)s - %(message)s', datefmt='%H:%M:%S')
        handler.setFormatter(formatter)
        logger.addHandler(handler)
=======

        if key is not None:
            handler = OurLog(key)
            handler.setLevel(logging.WARNING)
            formatter = logging.Formatter(fmt='%(asctime)s - %(name)s - %(levelname)s - %(message)s', datefmt='%H:%M:%S')
            handler.setFormatter(formatter)
            logger.addHandler(handler)
>>>>>>> ebab6ad6

    def input_values(self, existingvalues={}):

        options_list = []

        if KEY_SECSIZE in existingvalues:
            existingvalue_key_secsize = existingvalues[KEY_SECSIZE]
        else:
            existingvalue_key_secsize = ''

        if KEY_MATERIAL in existingvalues:
            existingvalue_key_mtrl = existingvalues[KEY_MATERIAL]
        else:
            existingvalue_key_mtrl = ''

        if KEY_MOMENT in existingvalues:
            existingvalues_key_moment = existingvalues[KEY_MOMENT]
        else:
            existingvalues_key_moment = ''

        if KEY_SHEAR in existingvalues:
            existingvalue_key_versh = existingvalues[KEY_SHEAR]
        else:
            existingvalue_key_versh = ''

        if KEY_AXIAL in existingvalues:
            existingvalue_key_axial = existingvalues[KEY_AXIAL]
        else:
            existingvalue_key_axial = ''

        if KEY_D in existingvalues:
            existingvalue_key_d = existingvalues[KEY_D]
        else:
            existingvalue_key_d = ''

        if KEY_TYP in existingvalues:
            existingvalue_key_typ = existingvalues[KEY_TYP]
        else:
            existingvalue_key_typ = ''

        if KEY_GRD in existingvalues:
            existingvalue_key_grd = existingvalues[KEY_GRD]
        else:
            existingvalue_key_grd = ''

        if KEY_FLANGEPLATE_PREFERENCES in existingvalues:
            existingvalue_key_fplate_pref = existingvalues[KEY_PLATETHK]
        else:
            existingvalue_key_fplate_pref = ''

        if KEY_FLANGEPLATE_THICKNESS in existingvalues:
            existingvalue_key_fplate_thk = existingvalues[KEY_PLATETHK]
        else:
            existingvalue_key_fplate_thk = ''

        if KEY_WEBPLATE_THICKNESS in existingvalues:
            existingvalue_key_wplate_thk = existingvalues[KEY_PLATETHK]
        else:
            existingvalue_key_wplate_thk = ''

        t16 = (KEY_MODULE, KEY_DISP_BEAMCOVERPLATE, TYPE_MODULE, None, None)
        options_list.append(t16)

        t1 = (None, DISP_TITLE_CM, TYPE_TITLE, None, None)
        options_list.append(t1)

        t4 = (KEY_SECSIZE, KEY_DISP_SECSIZE, TYPE_COMBOBOX, existingvalue_key_secsize, connectdb("Beams"))
        options_list.append(t4)

        t15 = (KEY_IMAGE, None, TYPE_IMAGE, None, None)
        options_list.append(t15)

        t5 = (KEY_MATERIAL, KEY_DISP_MATERIAL, TYPE_COMBOBOX, existingvalue_key_mtrl, VALUES_MATERIAL)
        options_list.append(t5)

        t6 = (None, DISP_TITLE_FSL, TYPE_TITLE, None, None)
        options_list.append(t6)

        t17 = (KEY_MOMENT, KEY_DISP_MOMENT, TYPE_TEXTBOX,existingvalues_key_moment,None)
        options_list.append(t17)

        t7 = (KEY_SHEAR, KEY_DISP_SHEAR, TYPE_TEXTBOX, existingvalue_key_versh, None)
        options_list.append(t7)

        t8 = (KEY_AXIAL, KEY_DISP_AXIAL, TYPE_TEXTBOX, existingvalue_key_axial, None)
        options_list.append(t8)

        t9 = (None, DISP_TITLE_BOLT, TYPE_TITLE, None, None)
        options_list.append(t9)

        t10 = (KEY_D, KEY_DISP_D, TYPE_COMBOBOX_CUSTOMIZED, existingvalue_key_d, VALUES_D)
        options_list.append(t10)

        t11 = (KEY_TYP, KEY_DISP_TYP, TYPE_COMBOBOX, existingvalue_key_typ, VALUES_TYP)
        options_list.append(t11)

        t12 = (KEY_GRD, KEY_DISP_GRD, TYPE_COMBOBOX_CUSTOMIZED, existingvalue_key_grd, VALUES_GRD)
        options_list.append(t12)

        t18 = (None, DISP_TITLE_FLANGESPLICEPLATE, TYPE_TITLE, None, None)
        options_list.append(t18)

        t19 = (KEY_FLANGEPLATE_PREFERENCES, KEY_DISP_FLANGESPLATE_PREFERENCES, TYPE_COMBOBOX, existingvalue_key_fplate_pref, VALUES_FLANGEPLATE_PREFERENCES)
        options_list.append(t19)

        t20 = (KEY_FLANGEPLATE_THICKNESS, KEY_DISP_FLANGESPLATE_THICKNESS, TYPE_COMBOBOX_CUSTOMIZED, existingvalue_key_fplate_thk, VALUES_FLANGEPLATE_THICKNESS)
        options_list.append(t20)

        t21 = (None, DISP_TITLE_WEBSPLICEPLATE, TYPE_TITLE, None, None)
        options_list.append(t21)

        t22 = (KEY_WEBPLATE_THICKNESS, KEY_DISP_WEBPLATE_THICKNESS, TYPE_COMBOBOX_CUSTOMIZED, existingvalue_key_wplate_thk, VALUES_WEBPLATE_THICKNESS)
        options_list.append(t22)

        return options_list

    def customized_input(self):

        list1 = []
        t1 = (KEY_GRD, self.grdval_customized)
        list1.append(t1)
        t3 = (KEY_D, self.diam_bolt_customized)
        list1.append(t3)
        t4 = (KEY_WEBPLATE_THICKNESS, self.plate_thick_customized)
        list1.append(t4)
        t5 = (KEY_FLANGEPLATE_THICKNESS, self.plate_thick_customized)
        list1.append(t5)

        return list1


    def flangespacing(self, flag):

        flangespacing = []

        t21 = (KEY_FLANGE_PITCH, KEY_DISP_FLANGE_PLATE_PITCH, TYPE_TEXTBOX,
               self.flange_plate.pitch_provided )
        flangespacing.append(t21)

        t22 = (KEY_ENDDIST_FLANGE, KEY_DISP_END_DIST_FLANGE, TYPE_TEXTBOX,
               self.flange_plate.end_dist_provided)
        flangespacing.append(t22)

        t23 = (KEY_FLANGE_PLATE_GAUGE, KEY_DISP_FLANGE_PLATE_GAUGE, TYPE_TEXTBOX,
               self.flange_plate.gauge_provided)
        flangespacing.append(t23)

        t24 = (KEY_EDGEDIST_FLANGE, KEY_DISP_EDGEDIST_FLANGE, TYPE_TEXTBOX,
               self.flange_plate.edge_dist_provided )
        flangespacing.append(t24)
        return flangespacing
    #
    def webspacing(self, flag):

        webspacing = []

        t8 = (KEY_WEB_PITCH, KEY_DISP_WEB_PLATE_PITCH, TYPE_TEXTBOX, self.web_plate.pitch_provided if flag else '')
        webspacing.append(t8)

        t9 = (KEY_ENDDIST_W, KEY_DISP_END_DIST_W, TYPE_TEXTBOX,
            self.web_plate.end_dist_provided if flag else '')
        webspacing.append(t9)

        t10 = ( KEY_WEB_GAUGE, KEY_DISP_WEB_PLATE_GAUGE, TYPE_TEXTBOX, self.web_plate.gauge_provided if flag else '')
        webspacing.append(t10)

        t11 = (KEY_EDGEDIST_W, KEY_DISP_EDGEDIST_W, TYPE_TEXTBOX,
               self.web_plate.edge_dist_provided if flag else '')
        webspacing.append(t11)
        return webspacing
    #
    def flangecapacity(self, flag):

        flangecapacity = []

        t30 =(KEY_FLANGE_TEN_CAPACITY,KEY_DISP_FLANGE_TEN_CAPACITY,TYPE_TEXTBOX,
               round(self.section.tension_capacity_flange/1000, 2) if flag else '')
        flangecapacity.append(t30)
        t30 = (KEY_FLANGE_PLATE_TEN_CAP, KEY_DISP_FLANGE_PLATE_TEN_CAP, TYPE_TEXTBOX,
               round(self.flange_plate.tension_capacity_flange_plate / 1000, 2) if flag else '')
        flangecapacity.append(t30)

        # t28 = (KEY_FLANGE_PLATE_MOM_DEMAND, KEY_FLANGE_DISP_PLATE_MOM_DEMAND, TYPE_TEXTBOX,
        #        round(self.flange_plate.moment_demand / 1000000, 2) if flag else '')
        # flangecapacity.append(t28)
        #
        # t29 = (KEY_FLANGE_PLATE_MOM_CAPACITY, KEY_FLANGE_DISP_PLATE_MOM_CAPACITY, TYPE_TEXTBOX,
        #        round(self.flange_plate.moment_capacity/1000, 2) if flag else '')
        # flangecapacity.append( t29)

        return flangecapacity

    def webcapacity(self, flag):

        webcapacity = []
        t30 = (KEY_WEB_TEN_CAPACITY, KEY_DISP_WEB_TEN_CAPACITY, TYPE_TEXTBOX,
               round(self.section.tension_capacity_web / 1000, 2) if flag else '')
        webcapacity.append(t30)
        t30 = (KEY_TEN_CAP_WEB_PLATE, KEY_DISP_TEN_CAP_WEB_PLATE, TYPE_TEXTBOX,
               round(self.web_plate.tension_capacity_web_plate/ 1000, 2) if flag else '')
        webcapacity.append(t30)
        t30 = (KEY_WEBPLATE_SHEAR_CAPACITY, KEY_DISP_WEBPLATE_SHEAR_CAPACITY, TYPE_TEXTBOX,
               round(self.web_plate.shear_capacity_web_plate / 1000, 2) if flag else '')
        webcapacity.append(t30)
        #
        t15 = (KEY_WEB_PLATE_MOM_DEMAND, KEY_WEB_DISP_PLATE_MOM_DEMAND, TYPE_TEXTBOX,
               round(self.web_plate.moment_demand / 1000000, 2) if flag else '')
        webcapacity.append(t15)
        #
        # t16 = (KEY_WEB_PLATE_MOM_CAPACITY, KEY_WEB_DISP_PLATE_MOM_CAPACITY, TYPE_TEXTBOX,
        #        round(self.web_plate.moment_capacity/1000, 2) if flag else '')
        # webcapacity.append(t16)
        return webcapacity

    def boltdetails(self,flag):

        boltdetails = []
        t16 = (KEY_FLANGE_BOLT_LINE, KEY_FLANGE_DISP_BOLT_LINE, TYPE_TEXTBOX,
               round(self.flange_plate.bolt_line) if flag else '')
        boltdetails.append(t16)

        t16 = (KEY_FLANGE_BOLTS_ONE_LINE, KEY_FLANGE_DISP_BOLTS_ONE_LINE, TYPE_TEXTBOX,
               round(self.flange_plate.bolts_one_line) if flag else '')
        boltdetails.append(t16)

        t16 = (KEY_FLANGE_BOLTS_REQ, KEY_FLANGE_DISP_BOLTS_REQ, TYPE_TEXTBOX,
               round(self.flange_plate.bolts_required) if flag else '')
        boltdetails.append(t16)

        t16 = (KEY_WEB_BOLT_LINE, KEY_WEB_DISP_BOLT_LINE, TYPE_TEXTBOX,
               round(self.web_plate.bolt_line) if flag else '')
        boltdetails.append(t16)

        t16 = (KEY_WEB_BOLTS_ONE_LINE, KEY_WEB_DISP_BOLTS_ONE_LINE, TYPE_TEXTBOX,
               round(self.web_plate.bolts_one_line) if flag else '')
        boltdetails.append(t16)

        t16 = (KEY_WEB_BOLTS_REQ , KEY_WEB_DISP_BOLTS_REQ, TYPE_TEXTBOX,
               round(self.web_plate.bolts_required) if flag else '')
        boltdetails.append(t16)

        return  boltdetails

    def Innerplate(self, flag):
        Innerplate = []


        t18 = (KEY_INNERFLANGE_PLATE_HEIGHT, KEY_DISP_INNERFLANGE_PLATE_HEIGHT, TYPE_TEXTBOX,
               self.flange_plate.Innerheight if flag else '')
        Innerplate.append(t18)

        t19 = (KEY_INNERFLANGE_PLATE_LENGTH, KEY_DISP_INNERFLANGE_PLATE_LENGTH, TYPE_TEXTBOX,
            self.flange_plate.Innerlength if flag else '')
        Innerplate.append(t19)

        t20 = (KEY_INNERFLANGEPLATE_THICKNESS, KEY_DISP_INNERFLANGESPLATE_THICKNESS, TYPE_TEXTBOX,
               self.flange_plate.thickness_provided if flag else '')
        Innerplate.append(t20)
        return Innerplate
    def member_capacityoutput(self,flag):
        member_capacityoutput = []
        t29 = (KEY_MEMBER_MOM_CAPACITY, KEY_OUT_DISP_MOMENT_CAPACITY, TYPE_TEXTBOX,
               round(self.section.moment_capacity  / 1000000, 2) if flag else '')
        member_capacityoutput.append(t29)
        t29 = (KEY_MEMBER_SHEAR_CAPACITY, KEY_OUT_DISP_SHEAR_CAPACITY, TYPE_TEXTBOX,
               round(self.shear_capacity1 / 1000, 2) if flag else '')
        member_capacityoutput.append(t29)
        t29 = (KEY_MEMBER_AXIALCAPACITY, KEY_OUT_DISP_AXIAL_CAPACITY, TYPE_TEXTBOX,
               round(self.axial_capacity/ 1000, 2) if flag else '')
        member_capacityoutput.append(t29)
        return member_capacityoutput
    def output_values(self, flag):

        out_list = []

        t1 = (None, DISP_TITLE_BOLT, TYPE_TITLE, None)
        out_list.append(t1)

        t2 = (KEY_D, KEY_OUT_DISP_D_PROVIDED, TYPE_TEXTBOX,
              self.bolt.bolt_diameter_provided if flag else '')
        out_list.append(t2)

        t3 = (KEY_GRD, KEY_DISP_GRD, TYPE_TEXTBOX,
              self.bolt.bolt_grade_provided if flag else '')
        out_list.append(t3)

        t4 = (None, DISP_TITLE_BOLTDETAILS, TYPE_TITLE, None)
        out_list.append(t4)

        t21 = (KEY_BOLT_DETAILS, KEY_DISP_BOLT_DETAILS, TYPE_OUT_BUTTON, ['Bolt details', self.boltdetails])
        out_list.append(t21)
        t4 = (None, DISP_TITLE_MEMBER_CAPACITY, TYPE_TITLE, None)
        out_list.append(t4)
        t21 = (KEY_MEMBER_CAPACITY, KEY_DISP_MEMBER_CAPACITY, TYPE_OUT_BUTTON, ['Member Capacity', self.member_capacityoutput])
        out_list.append(t21)

        t4 = (None, DISP_TITLE_WEBSPLICEPLATE, TYPE_TITLE, None)
        out_list.append(t4)

        t5 = (KEY_WEB_PLATE_HEIGHT, KEY_DISP_WEB_PLATE_HEIGHT, TYPE_TEXTBOX,
              self.web_plate.height if flag else '' )
        out_list.append(t5)

        t6 = (KEY_WEB_PLATE_LENGTH, KEY_DISP_WEB_PLATE_LENGTH, TYPE_TEXTBOX,
              self.web_plate.length if flag else '')
        out_list.append(t6)

        t7 = (KEY_WEBPLATE_THICKNESS, KEY_DISP_WEBPLATE_THICKNESS, TYPE_TEXTBOX,
              self.web_plate.thickness_provided if flag else '')
        out_list.append(t7)

        t21 = (KEY_WEB_SPACING, KEY_DISP_WEB_SPACING, TYPE_OUT_BUTTON, ['Web Spacing Details', self.webspacing])
        out_list.append(t21)

        t21 = (KEY_WEB_CAPACITY, KEY_DISP_WEB_CAPACITY, TYPE_OUT_BUTTON, ['Web Capacity', self.webcapacity])
        out_list.append(t21)

        t17 = (None, DISP_TITLE_FLANGESPLICEPLATE, TYPE_TITLE, None)
        out_list.append(t17)

        t18 = (KEY_FLANGE_PLATE_HEIGHT, KEY_DISP_FLANGE_PLATE_HEIGHT, TYPE_TEXTBOX,
               self.flange_plate.height if flag else '')
        out_list.append(t18)

        t19 = (
            KEY_FLANGE_PLATE_LENGTH, KEY_DISP_FLANGE_PLATE_LENGTH, TYPE_TEXTBOX,
            self.flange_plate.length if flag else '')
        out_list.append(t19)

        t20 = (KEY_FLANGEPLATE_THICKNESS, KEY_DISP_FLANGESPLATE_THICKNESS, TYPE_TEXTBOX,
               self.flange_plate.thickness_provided if flag else '')
        out_list.append(t20)
        t21 = (
        KEY_FLANGE_SPACING, KEY_DISP_FLANGE_SPACING, TYPE_OUT_BUTTON, ['Flange Spacing Details', self.flangespacing])
        out_list.append(t21)

        t21 = (
            KEY_FLANGE_CAPACITY, KEY_DISP_FLANGE_CAPACITY, TYPE_OUT_BUTTON, ['Flange Capacity', self.flangecapacity])
        out_list.append(t21)


        t21 = (KEY_INNERPLATE, DISP_TITLE_INNERFLANGESPLICEPLATE, TYPE_OUT_BUTTON,
               ['Inner Plate Details (mm)', self.Innerplate])
        out_list.append(t21)

        return out_list

    def func_for_validation(self, window, design_dictionary):\

        all_errors = []
        self.design_status = False
        flag = False

        option_list = self.input_values(self)
        missing_fields_list = []
        for option in option_list:
            if option[2] == TYPE_TEXTBOX:
                if design_dictionary[option[0]] == '':
                    missing_fields_list.append(option[1])
            elif option[2] == TYPE_COMBOBOX and option[0] != KEY_CONN:
                val = option[4]
                if design_dictionary[option[0]] == val[0]:
                    missing_fields_list.append(option[1])

        if len(missing_fields_list) > 0:
            error = self.generate_missing_fields_error_string(self, missing_fields_list)
            all_errors.append(error)
            # flag = False
        else:
            flag = True

        if flag:
            self.set_input_values(self, design_dictionary)
        else:
            return all_errors

    def warn_text(self):

        """
        Function to give logger warning when any old value is selected from Column and Beams table.
        """

        # @author Arsil Zunzunia
        global logger
        red_list = red_list_function()
        if self.section.designation in red_list or self.section.designation in red_list:
            logger.warning(
                " : You are using a section (in red color) that is not available in latest version of IS 808")
            logger.info(
                " : You are using a section (in red color) that is not available in latest version of IS 808")



    def generate_missing_fields_error_string(self, missing_fields_list):
        """
        Args:
            missing_fields_list: list of fields that are not selected or entered
        Returns:
            error string that has to be displayed
        """
        # The base string which should be displayed
        information = "Please input the following required field"
        if len(missing_fields_list) > 1:
            # Adds 's' to the above sentence if there are multiple missing input fields
            information += "s"
        information += ": "
        # Loops through the list of the missing fields and adds each field to the above sentence with a comma

        for item in missing_fields_list:
            information = information + item + ", "

        # Removes the last comma
        information = information[:-2]
        information += "."

        return information



    def module_name(self):
        return KEY_DISP_BEAMCOVERPLATE

    def set_input_values(self, design_dictionary):
        super(BeamCoverPlate, self).set_input_values(self, design_dictionary)

        self.module = design_dictionary[KEY_MODULE]
        # self.connectivity = design_dictionary[KEY_CONN]
        self.preference = design_dictionary[KEY_FLANGEPLATE_PREFERENCES]

        self.section = Beam(designation=design_dictionary[KEY_SECSIZE],
                              material_grade=design_dictionary[KEY_MATERIAL])
        print("anjali",design_dictionary[KEY_DP_DETAILING_EDGE_TYPE])
        self.web_bolt = Bolt(grade=design_dictionary[KEY_GRD], diameter=design_dictionary[KEY_D],
                             bolt_type=design_dictionary[KEY_TYP], material_grade=design_dictionary[KEY_MATERIAL],
                             bolt_hole_type=design_dictionary[KEY_DP_BOLT_HOLE_TYPE],
                             edge_type=design_dictionary[KEY_DP_DETAILING_EDGE_TYPE],

                             mu_f=design_dictionary[KEY_DP_BOLT_SLIP_FACTOR],
                             corrosive_influences=design_dictionary[KEY_DP_DETAILING_CORROSIVE_INFLUENCES])


        self.bolt = Bolt(grade=design_dictionary[KEY_GRD], diameter=design_dictionary[KEY_D],
                             bolt_type=design_dictionary[KEY_TYP], material_grade=design_dictionary[KEY_MATERIAL],
                             bolt_hole_type=design_dictionary[KEY_DP_BOLT_HOLE_TYPE],
                             edge_type=design_dictionary[KEY_DP_DETAILING_EDGE_TYPE],
                             mu_f=design_dictionary[KEY_DP_BOLT_SLIP_FACTOR],
                             corrosive_influences=design_dictionary[KEY_DP_DETAILING_CORROSIVE_INFLUENCES])
        self.flange_bolt = Bolt(grade=design_dictionary[KEY_GRD], diameter=design_dictionary[KEY_D],
                                bolt_type=design_dictionary[KEY_TYP], material_grade=design_dictionary[KEY_MATERIAL],
                                bolt_hole_type=design_dictionary[KEY_DP_BOLT_HOLE_TYPE],
                                edge_type=design_dictionary[KEY_DP_DETAILING_EDGE_TYPE],
                                mu_f=design_dictionary[KEY_DP_BOLT_SLIP_FACTOR],
                                corrosive_influences=design_dictionary[KEY_DP_DETAILING_CORROSIVE_INFLUENCES])

        self.flange_plate = Plate(thickness=design_dictionary.get(KEY_FLANGEPLATE_THICKNESS, None),
                                  material_grade=design_dictionary[KEY_MATERIAL],
                                  gap=design_dictionary[KEY_DP_DETAILING_GAP])


        self.web_plate = Plate(thickness=design_dictionary.get(KEY_WEBPLATE_THICKNESS, None),
                               material_grade=design_dictionary[KEY_MATERIAL],
                               gap=design_dictionary[KEY_DP_DETAILING_GAP])


        self.member_capacity(self)
        #self.hard_values(self)
    def hard_values(self):
        # Select Selection  WPB 240* 240 * 60.3 (inside Ouside)- material E 250 fe 450A bearing
        #flange bolt
        self.load.moment = 8.318420#kN
        self.factored_axial_load= 481.745#KN
        self.load.shear_force =111.906 # kN
        self.flange_bolt.bolt_type = "Bearing Bolt"
        # self.flange_bolt.bolt_hole_type = bolt_hole_type
        # self.flange_bolt.edge_type = edge_type
        # self.flange_bolt.mu_f = float(mu_f)
        self.flange_bolt.connecting_plates_tk = None

        self.flange_bolt.bolt_grade_provided = 3.6
        self.flange_bolt.bolt_diameter_provided = 24
        self.flange_bolt.dia_hole =26
        # self.flange_bolt.bolt_shear_capacity = 56580.32638058333
        # self.flange_bolt.bolt_bearing_capacity = 118287.48484848486
        # self.flange_bolt.bolt_capacity = 56580.32638058333




        # web bolt
        self.web_bolt.bolt_type = "Bearing Bolt"
        # self.web_bolt.bolt_hole_type = bolt_hole_type
        # self.web_bolt.edge_type = edge_type
        # self.web_bolt.mu_f = float(mu_f)
        self.web_bolt.connecting_plates_tk = None

        self.web_bolt.bolt_grade_provided = 3.6
        self.web_bolt.bolt_diameter_provided = 24
        self.web_bolt.dia_hole = 26
        # self.web_bolt.bolt_shear_capacity = 56580.32638058333
        # self.web_bolt.bolt_bearing_capacity = 69923.63636363638
        # self.web_bolt.bolt_capacity = 69923.63636363638
        # self.web_bolt.min_edge_dist_round = 33
        # self.web_bolt.min_end_dist_round = 33
        # self.web_bolt.min_gauge_round = 50
        #anjali jatav
        # self.web_bolt.min_pitch_round = 50

        # self.web_bolt.max_edge_dist_round = 150
        # self.web_bolt.max_end_dist_round = 150
        # self.web_bolt.max_spacing_round = 300.0

        # self.web_bolt.bolt_shank_area = 0.0
        # self.web_bolt.bolt_net_area = 0.0



        #flange plate
        self.flange_plate.thickness_provided =6
        self.flange_plate.height = 240
        self.flange_plate.length= 310
        self.flange_plate.bolt_line = 4
        self.flange_plate.bolts_one_line =2
        self.flange_plate.bolts_required= 8
        # self.flange_plate.bolt_capacity_red = 56580.32638058333
        # self.flange_plate.bolt_force = 29359.584393928224
        # self.flange_plate.moment_demand= 0
        self.flange_plate.pitch_provided = 60
        self.flange_plate.gauge_provided = 0.0
        self.flange_plate.edge_dist_provided = 45
        self.flange_plate.end_dist_provided= 45

        # web plate
        self.web_plate.thickness_provided = 8
        self.web_plate.height =200
        self.web_plate.length =310
        self.web_plate.bolt_line = 4
        self.web_plate.bolts_one_line = 2
        self.web_plate.bolts_required = 8
        self.web_plate.pitch_provided = 60
        self.web_plate.gauge_provided = 110
        self.web_plate.edge_dist_provided = 45
        self.web_plate.end_dist_provided = 45
        #  Inner Flange plate
        self.flange_plate.thickness_provided = 6
        self.flange_plate.Innerheight = 114.15
        self.flange_plate.Innerlength =310
        self.flange_plate.gap = 10
        self.web_plate.gap = 10

        self.flange_plate.midgauge = 101.7
        self.web_plate.midpitch = 100
        self.flange_plate.midpitch=100
        # self.web_plate.moment_capacity = 0
        self.design_status = True

    def member_capacity(self):

        if self.section.type == "Rolled":
            length = self.section.depth
        else:
            length = self.section.depth - (
                    2 * self.section.flange_thickness)  # -(2*self.supported_section.root_radius)
        #     else:
        #         length = self.supported_section.depth - 50.0  # TODO: Subtract notch height for beam-beam connection

        gamma_m0 = 1.1
        ### Axial Capacity N ###
        self.axial_capacity = (self.section.area * self.section.fy) / gamma_m0  # N
        self.min_axial_load = 0.3 * self.axial_capacity
        self.factored_axial_load = max(self.load.axial_force * 1000, self.min_axial_load)  # N
        if self.factored_axial_load > self.axial_capacity:
            self.factored_axial_load = self.axial_capacity
        else:
            pass

        print("self.factored_axial_load" ,self.factored_axial_load)

        ### Shear Capacity  # N###
        self.shear_capacity1 = ((self.section.depth-(2*self.section.flange_thickness))*
                                self.section.web_thickness * self.section.fy) / \
                               (math.sqrt(3) * gamma_m0)   # N # A_v: Total cross sectional area in shear in mm^2 (float)
        self.shear_load1 = 0.6 * self.shear_capacity1  #N
        self.fact_shear_load = max (self.shear_load1, self.load.shear_force *1000) #N
        if self.fact_shear_load > self.shear_capacity1:
            self.fact_shear_load = self.shear_capacity1
        else:
            pass

        print('shear_force',self.load.shear_force)


        self.Z_p = round(((self.section.web_thickness * (
                        self.section.depth - 2 * (self.section.flange_thickness)) ** 2) / 4),)  # mm3
        self.Z_e = round(((self.section.web_thickness * (
                        self.section.depth - 2 * (self.section.flange_thickness)) ** 2) / 6),2)  # mm3
        if self.section.type == "Rolled":

            self.limitwidththkratio_flange = self.limiting_width_thk_ratio(column_f_t=self.section.flange_thickness,
                                                                               column_t_w=self.section.web_thickness,
                                                                               column_d=self.section.depth,
                                                                               column_b=self.section.flange_width,
                                                                               column_fy=self.section.fy,
                                                                               factored_axial_force=self.factored_axial_load,
                                                                               column_area=self.section.area,
                                                                               compression_element="External",
                                                                               section="Rolled")
            print("limitwidththkratio_flange",self.limitwidththkratio_flange)
        else:
           pass

        if self.section.type2 == "generally":

            self.limitwidththkratio_web = self.limiting_width_thk_ratio(column_f_t=self.section.flange_thickness,
                                                                            column_t_w=self.section.web_thickness,
                                                                            column_d=self.section.depth,
                                                                            column_b=self.section.flange_width,
                                                                            column_fy=self.section.fy,
                                                                            factored_axial_force=self.factored_axial_load,
                                                                            column_area=self.section.area,
                                                                            compression_element="Web of an I-H",
                                                                        section="generally")
        else:
            pass

        self.class_of_section = int(max(self.limitwidththkratio_flange,self.limitwidththkratio_web))
        if self.class_of_section == 1 or self.class_of_section == 2:
            Z_w = self.Z_p
        elif self.class_of_section == 3:
            Z_w = self.Z_e

        if self.class_of_section == 1 or self.class_of_section ==2:
            self.beta_b = 1
        elif self.class_of_section == 3:
            self.beta_b = self.Z_e / self.Z_p

        self.section.plastic_moment_capacty(beta_b = self.beta_b, Z_p = self.Z_p, fy= self.section.fy) # N # for section #todo add in ddcl

        self.section.moment_d_deformation_criteria(fy= self.section.fy,Z_e = self.section.elast_sec_mod_z)

        self.Pmc =self.section.plastic_moment_capactiy
        self.Mdc =self.section.moment_d_def_criteria
        self.section.moment_capacity = min(  self.section.plastic_moment_capactiy, self.section.moment_d_def_criteria)
        print("moment_capacity",self.section.moment_capacity )

        self.load_moment_min = 0.5 *self.section.moment_capacity
        self.load_moment = max( self.load_moment_min ,self.load.moment* 1000000) #N
        if  self.load_moment  >  self.section.moment_capacity:
            self.load_moment =  self.section.moment_capacity
        else:
            pass

        print("design_bending_strength",  self.load.moment)
        print("self.load_moment", self.load_moment)
        print("self.load_moment_min",self.load_moment_min)

        self.moment_web = (Z_w * self.load_moment / ( self.section.plast_sec_mod_z ))  #  Nm
        print('plast_sec_mod_z',self.section.plast_sec_mod_z)
        print("Z_W", Z_w)
        print ("web moment", self.moment_web  )
        self.moment_flange = ((self.load_moment) - self.moment_web)  #Nmm #Nmm
        print("moment_flange", self.moment_flange)

        ###WEB MENBER CAPACITY CHECK

        ###### # capacity Check for web in axial = yielding
        self.axial_force_w = ((self.section.depth - (2 * self.section.flange_thickness))
                              * self.section.web_thickness * self.factored_axial_load) / (self.section.area) #N

        A_v_web = (self.section.depth - 2 * self.section.flange_thickness) * self.section.web_thickness
        self.section.tension_yielding_capacity_web = self.tension_member_design_due_to_yielding_of_gross_section(
                                             A_v=A_v_web, fy=self.section.fy)

<<<<<<< HEAD
       
        print("tension_yielding_capacity_web", self.section.tension_yielding_capacity_web )
=======


        print("tension_yielding_capacity_web", self.tension_yielding_capacity_web)
>>>>>>> ebab6ad6

        if self.section.tension_yielding_capacity_web  >  self.axial_force_w :

            # self.section.tension_yielding_capacity = self.tension_yielding_capacity_web
            # print("tension_yielding_capacity of web", self.section.tension_yielding_capacity)
            ### FLANGE MEMBER CAPACITY CHECK
            self.axial_force_f = self.factored_axial_load * self.section.flange_width * \
                                 self.section.flange_thickness / (self.section.area) #N
            self.flange_force = (((self.moment_flange ) / (self.section.depth - self.section.flange_thickness))
                                 + (self.axial_force_f))

            A_v_flange = self.section.flange_thickness * self.section.flange_width

            self.section.tension_yielding_capacity = self.tension_member_design_due_to_yielding_of_gross_section(
                                                    A_v=A_v_flange,
                                                    fy=self.flange_plate.fy)
            print("tension_yielding_capacity_flange", self.section.tension_yielding_capacity)


            if self.section.tension_yielding_capacity >  self.flange_force :

                self.web_plate_thickness_possible = [i for i in self.web_plate.thickness if i >= (self.section.web_thickness/2)]

                if self.preference == "Outside":
                    self.flange_plate_thickness_possible = [i for i in self.flange_plate.thickness if
                                                            i >= self.section.flange_thickness]
                else:
                    self.flange_plate_thickness_possible = [i for i in self.flange_plate.thickness if
                                                            i >= (self.section.flange_thickness / 2)]

                if len(self.flange_plate_thickness_possible)  == 0 or   self.web_plate_thickness_possible ==0:
                    logger.error(":aaaaWeb Plate thickness should be greater than section  thicknesss.")
                else:


                    self.flange_plate.thickness_provided = self.min_thick_based_on_area(self,
                                                                                        tk=self.section.flange_thickness,
                                                                                        width=self.section.flange_width,
                                                                                        list_of_pt_tk=self.flange_plate_thickness_possible,
                                                                                        t_w=self.section.web_thickness,
                                                                                        r_1=self.section.root_radius,
                                                                                        D=self.section.depth,
                                                                                        preference=self.preference)
                    self.web_plate.thickness_provided = self.min_thick_based_on_area(self,
                                                                                     tk=self.section.flange_thickness,
                                                                                     width=self.section.flange_width,
                                                                                     list_of_pt_tk=self.web_plate_thickness_possible,
                                                                                     t_w=self.section.web_thickness,
                                                                                     r_1=self.section.root_radius,
                                                                                     D=self.section.depth, )

                    if self.web_plate.thickness_provided == 0 or self.flange_plate.thickness_provided == 0:
                        self.design_status = False
                        logger.error("flange plate is not possible")
                    else:
                        self.design_status = True
            else:
                self.design_status = False
                logger.error(" : tension_yielding_capacity  of flange is less than applied loads, Please select larger sections or decrease loads"
                            )
                print(" BBB failed in flange member checks. Select larger sections or decrease loads")
        else:
            self.design_status = False
            logger.error(" : tension_yielding_capacity of web  is less than applied loads, Please select larger sections or decrease loads")
            print("BBB failed in web member checks. Select larger sections or decrease loads")
        if self.design_status == True:
            print("Selecting bolt diameter")
            self.select_bolt_dia(self)
        else:
            logger.error(" : tension_yielding_capacity   is less "
                         "than applied loads, Please select larger sections or decrease loads")

    def module_name(self):
        return KEY_DISP_BEAMCOVERPLATE


    def select_bolt_dia(self):
        self.min_plate_height = self.section.flange_width
        self.max_plate_height = self.section.flange_width

        axial_force_f =  self.factored_axial_load  * self.section.flange_width * \
                         self.section.flange_thickness / (self.section.area )

        self.flange_force = ((( self.moment_flange) / (self.section.depth - self.section.flange_thickness)) +
                             (axial_force_f))
        print("flange_force",self.flange_force )

        self.res_force = math.sqrt((self.fact_shear_load)** 2 + ( self.factored_axial_load ) ** 2) #N

        bolts_required_previous_1 = 2
        bolts_required_previous_2 = 2
        bolt_diameter_previous = self.bolt.bolt_diameter[-1]

        self.bolt.bolt_grade_provided = self.bolt.bolt_grade[-1]
        count_1 = 0
        count_2 = 0
        bolts_one_line = 1
        ###### for flange plate thickness####
        self.bolt_conn_plates_t_fu_fy = []
        if self.preference == "Outside":
            self.bolt_conn_plates_t_fu_fy.append((self.flange_plate.thickness_provided, self.flange_plate.fu, self.flange_plate.fy))
            self.bolt_conn_plates_t_fu_fy.append(
                (self.section.flange_thickness, self.section.fu, self.section.fy))
        else:
            self.bolt_conn_plates_t_fu_fy.append(
                (2*self.flange_plate.thickness_provided, self.flange_plate.fu, self.flange_plate.fy))
            self.bolt_conn_plates_t_fu_fy.append(
                (self.section.flange_thickness, self.section.fu, self.section.fy))

        ##### for web plate thickness######
        self.bolt_conn_plates_web_t_fu_fy = []
        self.bolt_conn_plates_web_t_fu_fy.append(
            ( 2*self.web_plate.thickness_provided, self.web_plate.fu, self.web_plate.fy))
        self.bolt_conn_plates_web_t_fu_fy.append(
            (self.section.web_thickness, self.section.fu, self.section.fy))
        bolt_design_status_1 = False
        bolt_design_status_2= False
        for self.bolt.bolt_diameter_provided in reversed(self.bolt.bolt_diameter):

            self.flange_bolt.calculate_bolt_spacing_limits(bolt_diameter_provided=self.bolt.bolt_diameter_provided,
                                                        conn_plates_t_fu_fy=self.bolt_conn_plates_t_fu_fy)
            print(self.flange_bolt.min_edge_dist, self.flange_bolt.edge_type)

            if self.preference == "Outside":
                self.flange_bolt.calculate_bolt_capacity(bolt_diameter_provided=self.bolt.bolt_diameter_provided,
                                                         bolt_grade_provided=self.bolt.bolt_grade_provided,
                                                         conn_plates_t_fu_fy=self.bolt_conn_plates_t_fu_fy,
                                                         n_planes=1)
            else:
                self.flange_bolt.calculate_bolt_capacity(bolt_diameter_provided=self.bolt.bolt_diameter_provided,
                                                         bolt_grade_provided=self.bolt.bolt_grade_provided,
                                                         conn_plates_t_fu_fy=self.bolt_conn_plates_t_fu_fy,
                                                         n_planes=2)

            self.web_bolt.calculate_bolt_spacing_limits(bolt_diameter_provided=self.bolt.bolt_diameter_provided,
                                                        conn_plates_t_fu_fy= self.bolt_conn_plates_web_t_fu_fy)

            self.web_bolt.calculate_bolt_capacity(bolt_diameter_provided=self.bolt.bolt_diameter_provided,
                                                     bolt_grade_provided=self.bolt.bolt_grade_provided,
                                                     conn_plates_t_fu_fy= self.bolt_conn_plates_web_t_fu_fy,
                                                     n_planes=2)

            self.flange_plate.get_flange_plate_details(bolt_dia=self.flange_bolt.bolt_diameter_provided,
                                                    flange_plate_h_min=self.min_plate_height,
                                                    flange_plate_h_max=self.max_plate_height,
                                                    bolt_capacity=self.flange_bolt.bolt_capacity,
                                                    min_edge_dist=self.flange_bolt.min_edge_dist_round,
                                                    min_gauge=self.flange_bolt.min_gauge_round,
                                                    max_spacing=self.flange_bolt.max_spacing_round,
                                                    max_edge_dist=self.flange_bolt.max_edge_dist_round,
                                                    axial_load=self.flange_force, gap=self.flange_plate.gap/2,
                                                    web_thickness =self.section.web_thickness,
                                                    root_radius= self.section.root_radius)



            self.min_web_plate_height = self.section.min_plate_height()
            self.max_web_plate_height = self.section.max_plate_height()
            self.axial_force_w = ((self.section.depth - (2 * self.section.flange_thickness)) *
                                  self.section.web_thickness *
                                  self.factored_axial_load) / (self.section.area )

            self.web_plate.get_web_plate_details(bolt_dia=self.bolt.bolt_diameter_provided,
                                                 web_plate_h_min=self.min_web_plate_height,
                                                 web_plate_h_max=self.max_web_plate_height,
                                                 bolt_capacity=self.web_bolt.bolt_capacity,
                                                 min_edge_dist=self.web_bolt.min_edge_dist_round,
                                                 min_gauge=self.web_bolt.min_gauge_round,
                                                 max_spacing=self.web_bolt.max_spacing_round,
                                                 max_edge_dist=self.web_bolt.max_edge_dist_round
                                                 ,shear_load=self.fact_shear_load ,
                                                 axial_load=self.axial_force_w,
                                                 web_moment = self.moment_web,
                                                 gap=(self.web_plate.gap/2), shear_ecc=True)



            if self.flange_plate.design_status is True and self.web_plate.design_status is True:
                if self.flange_plate.bolts_required > bolts_required_previous_1 and count_1 >= 1:
                    self.bolt.bolt_diameter_provided = bolt_diameter_previous
                    self.flange_plate.bolts_required = bolts_required_previous_1
                    self.flange_plate.bolt_force = bolt_force_previous_1
                    bolt_design_status_1 = self.flange_plate.design_status
                    break
                bolts_required_previous_1 = self.flange_plate.bolts_required
                bolt_diameter_previous = self.bolt.bolt_diameter_provided
                bolt_force_previous_1 = self.flange_plate.bolt_force
                count_1 += 1
                bolt_design_status_1 = self.flange_plate.design_status

                if self.web_plate.bolts_required > bolts_required_previous_2 and count_2 >= 1:
                    self.bolt.bolt_diameter_provided = bolt_diameter_previous
                    self.web_plate.bolts_required = bolts_required_previous_2
                    self.web_plate.bolt_force = bolt_force_previous_2
                    bolt_design_status_2 = self.web_plate.design_status
                    break
                bolts_required_previous_2 = self.web_plate.bolts_required
                bolt_diameter_previous = self.bolt.bolt_diameter_provided
                bolt_force_previous_2 = self.web_plate.bolt_force
                count_2 += 1
                print("self.flange_plate.bolts_required",self.flange_plate.bolts_required)
                bolt_design_status_2 = self.web_plate.design_status

        bolt_capacity_req = self.bolt.bolt_capacity

        if (self.flange_plate.design_status == False and bolt_design_status_1 != True ) or (self.web_plate.design_status == False and bolt_design_status_2 != True ):
            self.design_status = False
        else:
            self.bolt.bolt_diameter_provided = bolt_diameter_previous
            self.flange_plate.bolts_required = bolts_required_previous_1
            self.flange_plate.bolt_force = bolt_force_previous_1
            self.web_plate.bolts_required = bolts_required_previous_2
            self.web_plate.bolt_force = bolt_force_previous_2

        if bolt_design_status_1 is True and bolt_design_status_2 is True  :
            self.design_status = True
            self.get_bolt_grade(self)
        else:
            self.design_status = False
            logger.error("Bolt Not Possible")

    def get_bolt_grade(self):
        print(self.design_status, "Getting bolt grade")
        bolt_grade_previous = self.bolt.bolt_grade[-1]
        grade_status = False
        for self.bolt.bolt_grade_provided in reversed(self.bolt.bolt_grade):
            count = 1
            self.flange_bolt.calculate_bolt_spacing_limits(bolt_diameter_provided=self.bolt.bolt_diameter_provided,
                                                           conn_plates_t_fu_fy=self.bolt_conn_plates_t_fu_fy)

            if self.preference == "Outside":
                self.flange_bolt.calculate_bolt_capacity(bolt_diameter_provided=self.bolt.bolt_diameter_provided,
                                                         bolt_grade_provided=self.bolt.bolt_grade_provided,
                                                         conn_plates_t_fu_fy=self.bolt_conn_plates_t_fu_fy,
                                                         n_planes=1)
            else:
                self.flange_bolt.calculate_bolt_capacity(bolt_diameter_provided=self.bolt.bolt_diameter_provided,
                                                         bolt_grade_provided=self.bolt.bolt_grade_provided,
                                                         conn_plates_t_fu_fy=self.bolt_conn_plates_t_fu_fy,
                                                         n_planes=2)

            self.web_bolt.calculate_bolt_spacing_limits(bolt_diameter_provided=self.bolt.bolt_diameter_provided,
                                                        conn_plates_t_fu_fy=self.bolt_conn_plates_web_t_fu_fy)

            self.web_bolt.calculate_bolt_capacity(bolt_diameter_provided=self.bolt.bolt_diameter_provided,
                                                  bolt_grade_provided=self.bolt.bolt_grade_provided,
                                                  conn_plates_t_fu_fy=self.bolt_conn_plates_web_t_fu_fy,
                                                  n_planes=2)

            print(self.bolt.bolt_grade_provided, self.bolt.bolt_capacity, self.flange_plate.bolt_force)

            bolt_capacity_reduced_flange = self.flange_plate.get_bolt_red(self.flange_plate.bolts_one_line,
                                                                          self.flange_plate.gauge_provided,self.web_plate.bolt_line,self.web_plate.pitch_provided,
                                                                          self.flange_bolt.bolt_capacity,
                                                                          self.bolt.bolt_diameter_provided)
            bolt_capacity_reduced_web = self.web_plate.get_bolt_red(self.web_plate.bolts_one_line,
                                                                    self.web_plate.gauge_provided,self.web_plate.bolt_line,self.web_plate.pitch_provided,
                                                                    self.web_bolt.bolt_capacity,
                                                                    self.bolt.bolt_diameter_provided)
            if ( bolt_capacity_reduced_flange < self.flange_plate.bolt_force) and  (bolt_capacity_reduced_web  < self.web_plate.bolt_force) and (count >= 1):
                self.bolt.bolt_grade_provided = bolt_grade_previous
                grade_status = True
                break
            bolt_grade_previous = self.bolt.bolt_grade_provided
            grade_status = True
            count += 1

        if grade_status == False:
            self.design_status = False
        else:
            self.bolt.bolt_grade_provided = bolt_grade_previous

        self.get_plate_details(self)

    def get_plate_details(self):

        self.min_plate_height = self.section.flange_width
        self.max_plate_height = self.section.flange_width

        axial_force_f = self.factored_axial_load * self.section.flange_width * \
                        self.section.flange_thickness / (self.section.area)

        self.flange_force = (((self.moment_flange) / (self.section.depth - self.section.flange_thickness)) +
                             (axial_force_f))
        self.flange_bolt.calculate_bolt_spacing_limits(bolt_diameter_provided=self.bolt.bolt_diameter_provided,
                                                       conn_plates_t_fu_fy=self.bolt_conn_plates_t_fu_fy)

        if self.preference == "Outside":
            self.flange_bolt.calculate_bolt_capacity(bolt_diameter_provided=self.bolt.bolt_diameter_provided,
                                                     bolt_grade_provided=self.bolt.bolt_grade_provided,
                                                     conn_plates_t_fu_fy=self.bolt_conn_plates_t_fu_fy,
                                                     n_planes=1)
        else:
            self.flange_bolt.calculate_bolt_capacity(bolt_diameter_provided=self.bolt.bolt_diameter_provided,
                                                     bolt_grade_provided=self.bolt.bolt_grade_provided,
                                                     conn_plates_t_fu_fy=self.bolt_conn_plates_t_fu_fy,
                                                     n_planes=2)

        self.web_bolt.calculate_bolt_spacing_limits(bolt_diameter_provided=self.bolt.bolt_diameter_provided,
                                                    conn_plates_t_fu_fy=self.bolt_conn_plates_web_t_fu_fy)

        self.web_bolt.calculate_bolt_capacity(bolt_diameter_provided=self.bolt.bolt_diameter_provided,
                                              bolt_grade_provided=self.bolt.bolt_grade_provided,
                                              conn_plates_t_fu_fy=self.bolt_conn_plates_web_t_fu_fy,
                                              n_planes=2)

        self.flange_plate.get_flange_plate_details(bolt_dia=self.flange_bolt.bolt_diameter_provided,
                                                   flange_plate_h_min=self.min_plate_height,
                                                   flange_plate_h_max=self.max_plate_height,
                                                   bolt_capacity=self.flange_bolt.bolt_capacity,
                                                   min_edge_dist=self.flange_bolt.min_edge_dist_round,
                                                   min_gauge=self.flange_bolt.min_gauge_round,
                                                   max_spacing=self.flange_bolt.max_spacing_round,
                                                   max_edge_dist=self.flange_bolt.max_edge_dist_round,
                                                   axial_load=self.flange_force,gap=self.flange_plate.gap/2,
                                                   web_thickness=self.section.web_thickness,
                                                   root_radius=self.section.root_radius)

        self.min_web_plate_height = self.section.min_plate_height()
        self.max_web_plate_height = self.section.max_plate_height()
        axial_force_w = ((self.section.depth - (2 * self.section.flange_thickness)) *
                         self.section.web_thickness * self.factored_axial_load) / (
                         self.section.area)

        self.web_plate.get_web_plate_details(bolt_dia=self.web_bolt.bolt_diameter_provided,
                                             web_plate_h_min=self.min_web_plate_height,
                                             web_plate_h_max=self.max_web_plate_height,
                                             bolt_capacity=self.web_bolt.bolt_capacity,
                                             min_edge_dist=self.web_bolt.min_edge_dist_round,
                                             min_gauge=self.web_bolt.min_gauge_round,
                                             max_spacing=self.web_bolt.max_spacing_round,
                                             max_edge_dist=self.web_bolt.max_edge_dist_round
                                             , shear_load=self.fact_shear_load, axial_load=self.axial_force_w,web_moment = self.moment_web,

                                             gap=(self.web_plate.gap/2), shear_ecc=True)

        possible_inner_plate = self.section.flange_width / 2 - self.section.web_thickness / 2 - self.section.root_radius
        self.flange_plate.edge_dist_provided = (possible_inner_plate- (self.flange_plate.gauge_provided *
                                                                       (self.flange_plate.bolts_one_line-1)))/2


        if self.flange_plate.design_status is False or self.flange_plate.design_status is False :
            self.design_status = False
            logger.error("bolted connection not possible")

        else:
           self.member_check(self)

        ################################################################
        ##################################################################
    def member_check(self):
        block_shear_capactity = 0
        moment_capacity = 0

        ###### # capacity Check for flange = min(block, yielding, rupture)

        #### Block shear capacity of  flange ### #todo comment out

        axial_force_f = self.factored_axial_load * self.section.flange_width * self.section.flange_thickness / (
                        self.section.area)
        self.flange_force = (((self.moment_flange) / (self.section.depth - self.section.flange_thickness)) + (
                            axial_force_f))

        A_vn_flange = (self.section.flange_width - self.flange_plate.bolts_one_line * self.flange_bolt.dia_hole) * \
                      self.section.flange_thickness
        A_v_flange = self.section.flange_thickness * self.flange_plate.height

        self.section.tension_yielding_capacity= self.tension_member_design_due_to_yielding_of_gross_section(
                                                A_v=A_v_flange,
                                                fy=self.flange_plate.fy)

        self.section.tension_rupture_capacity = self.tension_member_design_due_to_rupture_of_critical_section(
                                                A_vn=A_vn_flange,
                                                fu=self.flange_plate.fu)
        #  Block shear strength for flange
        design_status_block_shear = False
        edge_dist = self.flange_plate.edge_dist_provided
        end_dist = self.flange_plate.end_dist_provided
        gauge = self.flange_plate.gauge_provided
        pitch = self.flange_plate.pitch_provided

        while design_status_block_shear == False:

            Avg = 2 * (end_dist + (self.flange_plate.bolt_line - 1) * self.flange_plate.pitch_provided) \
                       * self.section.flange_thickness
            Avn = 2 * (self.flange_plate.end_dist_provided + (self.flange_plate.bolt_line - 1) *
                       self.flange_plate.pitch_provided - (self.flange_plate.bolt_line - 0.5) *
                       self.flange_bolt.dia_hole) * self.section.flange_thickness
            Atg = 2 * (( self.flange_plate.bolts_one_line / 2 - 1) * self.flange_plate.gauge_provided +
                       self.flange_plate.edge_dist_provided) * self.section.flange_thickness

            Atn = 2 * ((self.flange_plate.bolts_one_line / 2 - 1) * self.flange_plate.gauge_provided -
                       ((self.flange_plate.bolts_one_line / 2 - 0.5) * self.flange_bolt.dia_hole) +
                       self.flange_plate.edge_dist_provided) * \
                       self.section.flange_thickness

            self.section.block_shear_capacity = self.block_shear_strength_section(A_vg=Avg, A_vn=Avn, A_tg=Atg,
                                                                                  A_tn=Atn,
                                                                                  f_u=self.flange_plate.fu,
                                                                                  f_y=self.flange_plate.fy)

            if self.section.block_shear_capacity <  self.flange_force:

                if self.flange_bolt.max_spacing_round >= pitch + 5 and self.flange_bolt.max_end_dist_round >= end_dist + 5:  # increase thickness todo
                    if self.flange_plate.bolt_line == 1:
                        end_dist += 5
                    else:
                        pitch += 5

                else:
                    break

            else:
                design_status_block_shear = True
                break

            if design_status_block_shear is True:
                break
        if design_status_block_shear is True:

            self.section.tension_capacity_flange = min(self.section.tension_yielding_capacity, self.section.tension_rupture_capacity,
                                                       self.section.block_shear_capacity)

            if self.section.tension_capacity_flange  < self.flange_force:
                self.design_status = False
            else:
                pass
        else:
            self.design_status = False
        if self.design_status== True:
            self.flange_plate_check(self)
        else :
            self.design_status = False
            logger.warning(": Tension capacity of flange is less than required flange force kN")
            logger.info(": Select larger beam section or decrease the applied loads")

        print("status of flange I",self.design_status)

    def flange_plate_check(self):
        # capacity Check for flange_outside_plate =min(block, yielding, rupture)

        ####Capacity of flange cover plate for bolted Outside #
        axial_force_f = self.factored_axial_load * self.section.flange_width * \
                        self.section.flange_thickness / (self.section.area)

        self.flange_force = (((self.moment_flange) / (self.section.depth - self.section.flange_thickness)) + (axial_force_f))
        print(self.preference)
        if self.preference == "Outside":
            print(self.preference)

            #  Block shear strength for outside flange plate
            available_flange_thickness = list([x for x in self.flange_plate.thickness if (self.flange_plate.thickness_provided <= x)])

            for self.flange_plate.thickness_provided in available_flange_thickness:
                design_status_block_shear = False
                edge_dist = self.flange_plate.edge_dist_provided
                end_dist = self.flange_plate.end_dist_provided
                gauge = self.flange_plate.gauge_provided
                pitch = self.flange_plate.pitch_provided

                A_vn_flange = (self.section.flange_width - self.flange_plate.bolts_one_line * self.flange_bolt.dia_hole) * \
                              self.flange_plate.thickness_provided
                A_v_flange = self.flange_plate.thickness_provided * self.flange_plate.height
                self.flange_plate.tension_yielding_capacity = self.tension_member_design_due_to_yielding_of_gross_section(
                                                                A_v=A_v_flange,
                                                                fy=self.flange_plate.fy)

                self.flange_plate.tension_rupture_capacity = self.tension_member_design_due_to_rupture_of_critical_section(
                                                                A_vn=A_vn_flange,
                                                                fu=self.flange_plate.fu)

                #### Block shear capacity of flange plate ###

                while design_status_block_shear == False:

                    Avg = 2 * (self.flange_plate.end_dist_provided + (self.flange_plate.bolt_line - 1) * self.flange_plate.pitch_provided) * self.flange_plate.thickness_provided
                    Avn = 2 * (self.flange_plate.end_dist_provided + (self.flange_plate.bolt_line - 1)
                               * self.flange_plate.pitch_provided - (self.flange_plate.bolt_line - 0.5) *
                               self.flange_bolt.dia_hole) *  self.flange_plate.thickness_provided

                    Atg = 2 * ((((self.flange_plate.bolts_one_line / 2 - 1) * self.flange_plate.gauge_provided) + (
                                self.flange_plate.edge_dist_provided + self.section.root_radius + self.section.web_thickness / 2))
                               * self.flange_plate.thickness_provided)
                    Atn = 2 * (((((self.flange_plate.bolts_one_line / 2 - 1) * self.flange_plate.gauge_provided) - (
                             self.flange_plate.bolts_one_line / 2 - 0.5) * self.flange_bolt.dia_hole)) + (
                             self.flange_plate.edge_dist_provided + self.section.root_radius + self.section.web_thickness / 2)) \
                             * self.flange_plate.thickness_provided
#

                    self.flange_plate.block_shear_capacity = self.block_shear_strength_plate(A_vg=Avg, A_vn=Avn,
                                                                                             A_tg=Atg,
                                                                                             A_tn=Atn,
                                                                                             f_u=self.flange_plate.fu,
                                                                                             f_y=self.flange_plate.fy)


                    if self.flange_plate.block_shear_capacity < self.flange_force :

                        if self.flange_bolt.max_spacing_round >= pitch + 5 and self.flange_bolt.max_end_dist_round >= end_dist + 5:  # increase thickness todo
                            if self.flange_plate.bolt_line == 1:
                                end_dist += 5
                            else:
                                pitch += 5

                        else:
                            # design_status_block_shear = False
                            break

                        # print(Avg, Avn, Atg, Atn)
                    else:
                        design_status_block_shear = True
                        break
                # print(design_status_block_shear)
                if design_status_block_shear is True:
                    break

            if design_status_block_shear is True:
                self.flange_plate.tension_capacity_flange_plate= min(self.flange_plate.tension_yielding_capacity,
                                                    self.flange_plate.tension_rupture_capacity,
                                                    self.flange_plate.block_shear_capacity)

                if self.flange_plate.tension_capacity_flange_plate < self.flange_force:
                    self.design_status = False
                else:
                    pass
            else:
                self.design_status = False
                logger.warning(": Tension capacity of flange plate is less than required flange force kN")
                logger.info(": Increase the thickness of the plate or decrease the applied loads ")


        else:
            # capacity Check for flange_outsite_plate =min(block, yielding, rupture)

            #  Block shear strength for outside + inside flange plate

            # OUTSIDE-inside
            available_flange_thickness = list(
                [x for x in self.flange_plate.thickness if ((self.flange_plate.thickness_provided) <= x)])
            # print(111,self.flange_plate.pitch_provided)
            # print(available_flange_thickness,self.flange_plate.thickness)
            for self.flange_plate.thickness_provided in available_flange_thickness:
                design_status_block_shear = False
                edge_dist = self.flange_plate.edge_dist_provided
                end_dist = self.flange_plate.end_dist_provided
                gauge = self.flange_plate.gauge_provided
                pitch = self.flange_plate.pitch_provided
                # print(11)

                #  yielding,rupture  for  inside flange plate
                self.flange_plate.Innerheight = (self.section.flange_width - self.section.web_thickness - (self.section.root_radius * 2)) / 2
                flange_plate_height_outside = self.flange_plate.height
                self.flange_plate.Innerlength = self.flange_plate.length

                A_vn_flange = (((2 * self.flange_plate.Innerheight ) + self.section.flange_width) - (self.flange_plate.bolts_one_line * self.flange_bolt.dia_hole)) * self.flange_plate.thickness_provided
                A_v_flange = ((2 *self.flange_plate.Innerheight ) + self.section.flange_width) * self.flange_plate.thickness_provided
                self.flange_plate.tension_yielding_capacity = self.tension_member_design_due_to_yielding_of_gross_section(
                    A_v=A_v_flange,
                    fy=self.flange_plate.fy)


                self.flange_plate.tension_rupture_capacity = self.tension_member_design_due_to_rupture_of_critical_section(
                    A_vn=A_vn_flange,
                    fu=self.flange_plate.fu)
                #### Block shear capacity of flange plate ###

                while design_status_block_shear == False:

                    Avg = 2 * (self.flange_plate.end_dist_provided + (
                            self.flange_plate.bolt_line - 1) * self.flange_plate.pitch_provided) * self.flange_plate.thickness_provided
                    Avn = 2 * (self.flange_plate.end_dist_provided + (
                            self.flange_plate.bolt_line - 1) * self.flange_plate.pitch_provided - (
                                       self.flange_plate.bolt_line - 0.5) * self.flange_bolt.dia_hole) * \
                          self.flange_plate.thickness_provided
                    Atg = 2*((((self.flange_plate.bolts_one_line/2 - 1) * self.flange_plate.gauge_provided) + (self.flange_plate.edge_dist_provided +self.section.root_radius + self.section.web_thickness/2))
                         * self.flange_plate.thickness_provided) # todo add in DDCl
                    Atn =  2*(((((self.flange_plate.bolts_one_line/2 - 1) * self.flange_plate.gauge_provided) - (
                            self.flange_plate.bolts_one_line/2 - 0.5) * self.flange_bolt.dia_hole)) +
                              (self.flange_plate.edge_dist_provided +self.section.root_radius + self.section.web_thickness/2)) * self.flange_plate.thickness_provided
                    #todo add in DDCl

                    # print(12, self.flange_plate.bolt_line, pitch, end_dist, self.flange_plate.thickness_provided)

                    self.flange_plate_block_shear_capactity_outside = self.block_shear_strength_plate(A_vg=Avg, A_vn=Avn,
                                                                                                 A_tg=Atg,
                                                                                                 A_tn=Atn,
                                                                                                 f_u=self.flange_plate.fu,
                                                                                                 f_y=self.flange_plate.fy)

                    #  Block shear strength for inside flange plate under AXIAL
                    Avg = 2 * (self.flange_plate.end_dist_provided + (
                            self.flange_plate.bolt_line - 1) * self.flange_plate.pitch_provided) \
                          * self.flange_plate.thickness_provided
                    Avn = 2 * (self.flange_plate.end_dist_provided + (
                            self.flange_plate.bolt_line - 1) * self.flange_plate.pitch_provided - (
                                       self.flange_plate.bolt_line - 0.5) * self.flange_bolt.dia_hole) * \
                          self.flange_plate.thickness_provided

                    Atg = 2 * ((self.flange_plate.bolts_one_line/2  - 1) * self.flange_plate.gauge_provided + self.flange_plate.edge_dist_provided )* \
                          self.flange_plate.thickness_provided
                    # todo add in DDCl and diagram
                    Atn = 2 * ((self.flange_plate.bolts_one_line/2  - 1) *
                               self.flange_plate.gauge_provided - ((self.flange_plate.bolts_one_line/2  - 0.5) * self.flange_bolt.dia_hole)+ self.flange_plate.edge_dist_provided )* \
                          self.flange_plate.thickness_provided
                    # todo add in DDCl
                    self.flange_plate_block_shear_capacity_inside = self.block_shear_strength_plate(A_vg=Avg, A_vn=Avn,
                                                                                               A_tg=Atg,
                                                                                               A_tn=Atn,
                                                                                               f_u=self.flange_plate.fu,
                                                                                               f_y=self.flange_plate.fy)
                    self.flange_plate.block_shear_capacity = self.flange_plate_block_shear_capactity_outside + self.flange_plate_block_shear_capacity_inside

                    # print(14, self.flange_plate.thickness_provided, self.flange_plate.block_shear_capacity,
                    #       self.load.axial_force,
                    #       self.flange_plate.pitch_provided)
                    if self.flange_plate.block_shear_capacity <  self.flange_force :

                        if self.flange_bolt.max_spacing_round >= pitch + 5 and self.flange_bolt.max_end_dist_round >= end_dist + 5:  # increase thickness todo
                            if self.flange_plate.bolt_line == 1:
                                end_dist += 5
                            else:
                                pitch += 5

                        else:
                            # design_status_block_shear = True
                            break

                    else:
                        design_status_block_shear = True
                        break
                # print(design_status_block_shear)
                if design_status_block_shear is True:
                    break

            if design_status_block_shear is True:
                self.flange_plate.tension_capacity_flange_plate = min(self.flange_plate.tension_yielding_capacity,
                                                    self.flange_plate.tension_rupture_capacity,
                                                    self.flange_plate.block_shear_capacity)
                print ("flange_force",self.flange_force)
                print(self.flange_plate.tension_capacity_flange_plate, "tension_capacity_flange_plate")
                if  self.flange_plate.tension_capacity_flange_plate < self.flange_force:
                    self.design_status = False
                else:
                    self.design_status = True
                    pass
            else:
                self.design_status = False

        if self.design_status== True:
            # pass
            self.web_axial_check(self)
        else :
            self.design_status = False
            logger.warning(": Tension capacity of flange plate is less than required flange force kN")
            logger.info(": Increase the thickness of the flange plate or  decrease the applied loads")
        print("status of flange E & H",self.design_status)

        ######################################################################### ##
                    # Design of web splice plate

    ################################ CAPACITY CHECK FOR WEB #####################################################################################

    def web_axial_check(self):
        self.axial_force_w = ((self.section.depth - (2 * self.section.flange_thickness)) * self.section.web_thickness *  self.factored_axial_load ) / (self.section.area )
        block_shear_capacity = 0
        moment_capacity = 0

        ###### # capacity Check for web in axial = min(block, yielding, rupture)

        A_vn_web =  (( self.section.depth - (2 * self.section.flange_thickness) - (self.web_plate.bolts_one_line * self.web_bolt.dia_hole))) \
                   * self.section.web_thickness
        A_v_web = (self.section.depth - 2 * self.section.flange_thickness) * self.section.web_thickness
        self.section.tension_yielding_capacity_web = self.tension_member_design_due_to_yielding_of_gross_section(
            A_v=A_v_web, fy=self.web_plate.fy)
        self.section.tension_rupture_capacity_web = self.tension_member_design_due_to_rupture_of_critical_section(
            A_vn=A_vn_web, fu=self.web_plate.fu)


        design_status_block_shear = False
        edge_dist = self.web_plate.edge_dist_provided
        end_dist = self.web_plate.end_dist_provided
        gauge = self.web_plate.gauge_provided
        pitch = self.web_plate.pitch_provided
        # print(1)

        #### Block shear capacity of web in axial ###

        while design_status_block_shear == False:
            Avg = 2 * ((self.web_plate.bolt_line - 1) * pitch + end_dist) * \
                  self.section.web_thickness
            Avn = 2 * ((self.web_plate.bolt_line - 1) * pitch + (
                    self.web_plate.bolt_line - 0.5) * self.web_bolt.dia_hole + end_dist) * \
                  self.section.web_thickness
            Atg = (self.web_plate.edge_dist_provided + (
                    self.web_plate.bolts_one_line - 1) * gauge) * self.section.web_thickness
            Atn = (self.web_plate.edge_dist_provided + (
                    self.web_plate.bolts_one_line - 1) * gauge - (
                           self.web_plate.bolts_one_line - 1) * self.web_bolt.dia_hole) * self.section.web_thickness

            self.section.block_shear_capacity_web = self.block_shear_strength_section(A_vg=Avg, A_vn=Avn, A_tg=Atg,
                                                                                    A_tn=Atn,
                                                                                    f_u=self.web_plate.fu,
                                                                                    f_y=self.web_plate.fy)

            if self.section.block_shear_capacity_web <  self.axial_force_w :
                if self.web_bolt.max_spacing_round >= pitch + 5 and self.web_bolt.max_end_dist_round >= end_dist + 5:  # increase thickness todo
                    if self.web_plate.bolt_line == 1:
                        end_dist += 5
                    else:
                        pitch += 5
                else:
                    break
            else:
                design_status_block_shear = True
                break
        if design_status_block_shear == True:
            self.section.tension_capacity_web = min(self.section.tension_yielding_capacity_web, self.section.tension_rupture_capacity_web,
                                             self.section.block_shear_capacity_web)

            self.axial_force_w = ((self.section.depth - (2 * self.section.flange_thickness)) * self.section.web_thickness *  self.factored_axial_load ) / (self.section.area )
            if self.section.tension_capacity_web < self.axial_force_w:
                self.design_status = False
            else:
                self.design_status = True
                pass
        else:
            self.design_status = False
        if self.design_status== True:
            self.web_plate_axial_check(self)
        else :
            self.design_status = False
            logger.warning(": Tension capacity of web is less than required web axial force kN ")
            logger.info(": Select larger beam section or decrease the applied loads")
        print("status of flange K", self.design_status)

#         ###### # capacity Check for web plate in axial = min(block, yielding, rupture)
    def web_plate_axial_check(self):
        self.axial_force_w = ((self.section.depth - (2 * self.section.flange_thickness))
                              * self.section.web_thickness * self.factored_axial_load) / (
                              self.section.area)

        A_vn_web = 2*(self.web_plate.height - (self.web_plate.bolts_one_line * self.web_bolt.dia_hole)) \
                   * self.web_plate.thickness_provided
        A_v_web = 2*self.web_plate.height * self.web_plate.thickness_provided
        self.web_plate.tension_yielding_capacity = self.tension_member_design_due_to_yielding_of_gross_section(
                                                    A_v=A_v_web, fy=self.web_plate.fy)
        self.web_plate.tension_rupture_capacity = self.tension_member_design_due_to_rupture_of_critical_section(
                                                    A_vn=A_vn_web, fu=self.web_plate.fu)

        available_web_thickness = list([x for x in self.web_plate.thickness if ((self.web_plate.thickness_provided) <= x)])

        for self.web_plate.thickness_provided in available_web_thickness:
            design_status_block_shear = False
            edge_dist = self.web_plate.edge_dist_provided
            end_dist = self.web_plate.end_dist_provided
            gauge = self.web_plate.gauge_provided
            pitch = self.web_plate.pitch_provided
            # print(1)

            #### Block shear capacity of web plate in axial ###

            while design_status_block_shear == False:
                Avg = 2 * ((self.web_plate.bolt_line - 1) * pitch + end_dist) * \
                      self.web_plate.thickness_provided
                Avn = 2 * ((self.web_plate.bolt_line - 1) * pitch + (
                        self.web_plate.bolt_line - 0.5) * self.web_bolt.dia_hole + end_dist) * \
                      self.web_plate.thickness_provided
                Atg = (self.web_plate.edge_dist_provided + (
                        self.web_plate.bolts_one_line - 1) * gauge) * self.web_plate.thickness_provided
                Atn = (self.web_plate.edge_dist_provided + (
                        self.web_plate.bolts_one_line - 1) * gauge - (
                               self.web_plate.bolts_one_line - 1) * self.web_bolt.dia_hole) * self.web_plate.thickness_provided

                self.web_plate.block_shear_capacity = self.block_shear_strength_section(A_vg=Avg, A_vn=Avn, A_tg=Atg,
                                                                                        A_tn=Atn,
                                                                                        f_u=self.web_plate.fu,
                                                                                        f_y=self.web_plate.fy)

                self.web_plate.block_shear_capacity = 2 * self.web_plate.block_shear_capacity
                if self.web_plate.block_shear_capacity < self.axial_force_w:
                    if self.web_bolt.max_spacing_round >= pitch + 5 and self.web_bolt.max_end_dist_round >= end_dist + 5:  # increase thickness todo
                        if self.web_plate.bolt_line == 1:
                            end_dist += 5
                        else:
                            pitch += 5

                    else:
                        break

                else:
                    design_status_block_shear = True
                    break

            if design_status_block_shear == True:
                break
        if design_status_block_shear == True:

            self.web_plate.tension_capacity_web_plate = min( self.web_plate.tension_yielding_capacity ,
                                                             self.web_plate.tension_rupture_capacity,
                                                             self.web_plate.block_shear_capacity)
            if self.web_plate.tension_capacity_web_plate < self.axial_force_w:
                self.design_status = False

            else:
                self.design_status =True
                pass
        else:
            self.design_status = False
        if self.design_status== True:
            self.web_shear_plate_check(self)
        else :
            self.design_status = False
            logger.warning(": Tension capacity web_plate  is less than required web axial force kN")  # todo
            logger.info("Increase the thickness of web plate or decrease the applied loads")  # todo
        print("status of flange L", self.design_status)
    def web_shear_plate_check(self):
        ###### # capacity Check for web plate  in shear = min(block, yielding, rupture)

        A_vn_web = 2 * (self.web_plate.height - (self.web_plate.bolts_one_line * self.web_bolt.dia_hole)) * \
                   self.web_plate.thickness_provided
        A_v_web = 2 * self.web_plate.height * self.web_plate.thickness_provided
        self.web_plate.shear_yielding_capacity = self.shear_yielding(
            A_v=A_v_web, fy=self.web_plate.fy)
        self.web_plate.shear_rupture_capacity = self.shear_rupture_(
            A_vn=A_vn_web, fu=self.web_plate.fu)

        available_web_thickness = list([x for x in self.web_plate.thickness if ((self.web_plate.thickness_provided) <= x)])

        for self.web_plate.thickness_provided in available_web_thickness:  #
            design_status_block_shear = False
            edge_dist = self.web_plate.edge_dist_provided
            end_dist = self.web_plate.end_dist_provided
            gauge = self.web_plate.gauge_provided
            pitch = self.web_plate.pitch_provided


            #### Block shear capacity of web plate ###

            while design_status_block_shear == False:
                Atg = (((self.web_plate.bolt_line - 1) * self.web_plate.pitch_provided) + self.web_plate.end_dist_provided) * self.web_plate.thickness_provided
                Atn = (((self.web_plate.bolt_line - 1) * self.web_plate.pitch_provided) + ((
                            self.web_plate.bolt_line - 0.5) * self.web_bolt.dia_hole) + self.web_plate.end_dist_provided) * self.web_plate.thickness_provided
                Avg = (self.web_plate.edge_dist_provided + (
                            self.web_plate.bolts_one_line - 1) * self.web_plate.gauge_provided) * self.web_plate.thickness_provided
                Avn = ((((self.web_plate.bolts_one_line - 1)* self.web_plate.gauge_provided)
                        +self.web_plate.edge_dist_provided)- ((self.web_plate.bolts_one_line - 0.5)
                                                              * self.web_bolt.dia_hole)) *self.web_plate.thickness_provided

                self.web_plate.block_shear_capacity_shear = self.block_shear_strength_section(A_vg=Avg, A_vn=Avn, A_tg=Atg,
                                                                                        A_tn=Atn,
                                                                                        f_u=self.web_plate.fu,
                                                                                        f_y=self.web_plate.fy)
                self.web_plate.block_shear_capacity_shear = 2 * self.web_plate.block_shear_capacity_shear

                if self.web_plate.block_shear_capacity_shear < self.fact_shear_load:
#
                    if self.web_bolt.max_spacing_round >= pitch + 5 and self.web_bolt.max_end_dist_round >= end_dist + 5:  # increase thickness todo
                        if self.web_plate.bolt_line == 1:
                            end_dist += 5
                        else:
                            pitch += 5

                    else:
                        break

                else:
                    design_status_block_shear = True
                    break
            if design_status_block_shear is True:
                break

        if design_status_block_shear is True:
            self.web_plate.shear_capacity_web_plate = min(self.web_plate.shear_yielding_capacity,
                                                          self.web_plate.shear_rupture_capacity,
                                                          self.web_plate.block_shear_capacity_shear)

            if self.web_plate.shear_capacity_web_plate  < self.fact_shear_load:
                self.design_status = False
            else:
                self.design_status = True
                pass
        else:
            self.design_status = False
        if self.design_status== True:
            pass
        else :
            self.design_status = False
            logger.warning(": Shear capacity web_plate is less than required web shear force kN ")
            logger.info("Increase the thickness of web plate or decrease the applied loads")  # todo
        print("status of flange M", self.design_status)

        ####todo comment out

        self.flange_plate.length = self.flange_plate.length * 2
        self.web_plate.length = self.web_plate.length * 2
        self.flange_plate.bolt_line = 2 * self.flange_plate.bolt_line
        self.flange_plate.bolts_one_line = self.flange_plate.bolts_one_line
        self.flange_plate.bolts_required = self.flange_plate.bolt_line *self.flange_plate.bolts_one_line
        self.flange_plate.midgauge = 2*(self.flange_plate.edge_dist_provided + self.section.root_radius) + \
                                     self.section.web_thickness
        self.web_plate.midpitch = (2*self.web_plate.end_dist_provided) +self.web_plate.gap
        self.flange_plate.midpitch = (2 * self.flange_plate.end_dist_provided) + self.flange_plate.gap


        self.web_plate.bolts_one_line =  self.web_plate.bolts_one_line
        self.web_plate.bolt_line = 2 * self.web_plate.bolt_line
        self.web_plate.bolts_required = self.web_plate.bolt_line * self.web_plate.bolts_one_line
        self.flange_plate.Innerlength = self.flange_plate.length

        self.min_plate_length = (((self.flange_plate.bolt_line / 2 - 1) * self.flange_bolt.min_pitch) +
                                 (2*self.flange_bolt.min_end_dist) + (self.flange_plate.gap/2))
        print("self.min_plate_length",self.min_plate_length)

        # print("anjali", self.anjali)
        print(self.section)
        print(self.load)
        print(self.flange_bolt)
        print(self.flange_plate)
        print(self.web_bolt)
        print(self.web_plate)
        print(self.web_plate.thickness_provided)
        print(self.flange_plate.thickness_provided)
        #print(design_status)
        print(self.flange_plate.length )
        print(self.web_plate.length )
        print(self.flange_plate.bolts_required )
        print(self.web_plate.bolts_required )
        print("bolt dia",self.flange_bolt.bolt_diameter_provided)
        print("flange_plate.Innerlength", self.flange_plate.Innerlength)
        print("flange_plate.Innerheight", self.flange_plate.Innerheight)
        print("flange_plate.gap", self.flange_plate.gap)
        print(self.web_plate.length)
        print("webplategap", self.web_plate.gap)

        print( "self.flange_plate.midgauge" , self.flange_plate.midgauge)
        print( "self.web_plate.midpitch" ,self.web_plate.midpitch)
        print( "self.flange_plate.midpitch" ,  self.flange_plate.midpitch)

        if self.design_status == True:

            logger.info(": Overall bolted cover plate splice connection design is safe \n")
            logger.debug(" :=========End Of design===========")
        else:
            logger.error(": Design is not safe \n ")
            logger.debug(" :=========End Of design===========")
################################ Design Report #####################################################################################

 ################################ CAPACITY CHECK Functions#####################################################################################

    @staticmethod
    def block_shear_strength_plate(A_vg, A_vn, A_tg, A_tn, f_u, f_y):  # for flange plate
        """Calculate the block shear strength of bolted connections as per cl. 6.4.1

        Args:
            A_vg: Minimum gross area in shear along bolt line parallel to external force [in sq. mm] (float)
            A_vn: Minimum net area in shear along bolt line parallel to external force [in sq. mm] (float)
            A_tg: Minimum gross area in tension from the bolt hole to the toe of the angle,
                           end bolt line, perpendicular to the line of force, respectively [in sq. mm] (float)
            A_tn: Minimum net area in tension from the bolt hole to the toe of the angle,
                           end bolt line, perpendicular to the line of force, respectively [in sq. mm] (float)
            f_u: Ultimate stress of the plate material in MPa (float)
            f_y: Yield stress of the plate material in MPa (float)

        Return:
            block shear strength of bolted connection in N (float)

        Note:
            Reference:
            IS 800:2007, cl. 6.4.1

        """
        gamma_m0 = IS800_2007.cl_5_4_1_Table_5["gamma_m0"]['yielding']
        gamma_m1 = IS800_2007.cl_5_4_1_Table_5["gamma_m1"]['ultimate_stress']
        T_db1 = A_vg * f_y / (math.sqrt(3) * gamma_m0) + 0.9 * A_tn * f_u / gamma_m1
        T_db2 = 0.9 * A_vn * f_u / (math.sqrt(3) * gamma_m1) + A_tg * f_y / gamma_m0
        Tdb = min(T_db1, T_db2)
        Tdb = round(Tdb , 3)
        return Tdb

        # Function for block shear capacity calculation

    @staticmethod
    def block_shear_strength_section(A_vg, A_vn, A_tg, A_tn, f_u, f_y):
        """Calculate the block shear strength of bolted connections as per cl. 6.4.1

        Args:
            A_vg: Minimum gross area in shear along bolt line parallel to external force [in sq. mm] (float)
            A_vn: Minimum net area in shear along bolt line parallel to external force [in sq. mm] (float)
            A_tg: Minimum gross area in tension from the bolt hole to the toe of the angle,
                           end bolt line, perpendicular to the line of force, respectively [in sq. mm] (float)
            A_tn: Minimum net area in tension from the bolt hole to the toe of the angle,
                           end bolt line, perpendicular to the line of force, respectively [in sq. mm] (float)
            f_u: Ultimate stress of the plate material in MPa (float)
            f_y: Yield stress of the plate material in MPa (float)

        Return:
            block shear strength of bolted connection in N (float)

        Note:
            Reference:
            IS 800:2007, cl. 6.4.1

        """
        gamma_m0 = IS800_2007.cl_5_4_1_Table_5["gamma_m0"]['yielding']
        gamma_m1 = IS800_2007.cl_5_4_1_Table_5["gamma_m1"]['ultimate_stress']
        T_db1 = A_vg * f_y / (math.sqrt(3) * gamma_m0) + 0.9 * A_tn * f_u / gamma_m1
        T_db2 = 0.9 * A_vn * f_u / (math.sqrt(3) * gamma_m1) + A_tg * f_y / gamma_m0
        Tdb = min(T_db1, T_db2)
        Tdb = round(Tdb , 3)
        return Tdb
        # cl 6.2 Design Strength Due to Yielding of Gross Section

    @staticmethod
    def tension_member_design_due_to_yielding_of_gross_section(A_v, fy):
        '''
             Args:
                 A_v (float) Area under shear
                 Beam_fy (float) Yield stress of Beam material
             Returns:
                 Capacity of Beam web in shear yielding
             '''
        gamma_m0 = IS800_2007.cl_5_4_1_Table_5["gamma_m0"]['yielding']
        # A_v = height * thickness
        tdg = (A_v * fy) / (gamma_m0 )
        return tdg

    @staticmethod
    def tension_member_design_due_to_rupture_of_critical_section(A_vn, fu):
        '''
               Args:
                   A_vn (float) Net area under shear
                   Beam_fu (float) Ultimate stress of Beam material
               Returns:
                   Capacity of beam web in shear rupture
               '''

        gamma_m1 = IS800_2007.cl_5_4_1_Table_5["gamma_m1"]['ultimate_stress']
        # A_vn = (height- bolts_one_line * dia_hole) * thickness
        T_dn = 0.9 * A_vn * fu / (gamma_m1)
        return T_dn

    @staticmethod
    def shear_yielding(A_v,fy):
        '''
        Args:
            length (float) length of member in direction of shear load
            thickness(float) thickness of member resisting shear
            beam_fy (float) Yeild stress of section material
        Returns:
            Capacity of section in shear yeiding
        '''

        # A_v = length * thickness
        gamma_m0 = 1.1
        # print(length, thickness, fy, gamma_m0)
        # V_p = (0.6 * A_v * fy) / (math.sqrt(3) * gamma_m0 * 1000)  # kN
        V_p = (A_v * fy) / (math.sqrt(3) * gamma_m0 )  # N
        return V_p

    @staticmethod
    def shear_rupture_(A_vn, fu):
        '''
               Args:
                   A_vn (float) Net area under shear
                   Beam_fu (float) Ultimate stress of Beam material
               Returns:
                   Capacity of beam web in shear rupture
               '''

        gamma_m1 = IS800_2007.cl_5_4_1_Table_5["gamma_m1"]['ultimate_stress']
        # A_vn = (height- bolts_one_line * dia_hole) * thickness
        T_dn = 0.9 * A_vn * fu / (math.sqrt(3) *gamma_m1)
        return T_dn
    #
    # def web_force(column_d, column_f_t, column_t_w, axial_force, column_area):
    #     """
    #     Args:
    #        c_d: Overall depth of the column section in mm (float)
    #        column_f_t: Thickness of flange in mm (float)
    #        column_t_w: Thickness of flange in mm (float)
    #        axial_force: Factored axial force in kN (float)
    #
    #     Returns:
    #         Force in flange in kN (float)
    #     """
    #     axial_force_w = int(
    #         ((column_d - 2 * (column_f_t)) * column_t_w * axial_force ) / column_area)   # N
    #     return round(axial_force_w)

    @staticmethod
    def limiting_width_thk_ratio(column_f_t, column_t_w, column_d, column_b, column_fy, factored_axial_force,
                                 column_area, compression_element, section):

        epsilon = float(math.sqrt(250 / column_fy))
        axial_force_w = int(
            ((column_d - 2 * (column_f_t)) * column_t_w * factored_axial_force) /( column_area )) #N

        des_comp_stress_web = column_fy
        des_comp_stress_section = column_fy
        avg_axial_comp_stress = axial_force_w / ((column_d - 2 * column_f_t) * column_t_w)
        r1 = avg_axial_comp_stress / des_comp_stress_web
        r2 = avg_axial_comp_stress / des_comp_stress_section
        a = column_b / column_f_t
        # compression_element=["External","Internal","Web of an I-H" ,"box section" ]
        # section=["rolled","welded","compression due to bending","generally", "Axial compression" ]
        # section = "rolled"
        if compression_element == "External" or compression_element =="Internal":
            if section == "Rolled":
                if column_b * 0.5 / column_f_t <= 9.4 * epsilon:
                    class_of_section1 = "plastic"
                elif column_b * 0.5 / column_f_t <= 10.5 * epsilon:
                    class_of_section1 = "compact"
                elif column_b * 0.5 / column_f_t <= 15.7 * epsilon:
                    class_of_section1 = "semi-compact"
                # else:
                #     print('fail')
                # print("class_of_section", class_of_section )
            elif section == "welded":
                if column_b * 0.5 / column_f_t <= 8.4 * epsilon:
                    class_of_section1 = "plastic"
                elif column_b * 0.5 / column_f_t <= 9.4 * epsilon:
                    class_of_section1 = "compact"
                elif column_b * 0.5 / column_f_t <= 13.6 * epsilon:
                    class_of_section1 = "semi-compact"
                # else:
                #     print('fail')
            elif section == "compression due to bending":
                if column_b * 0.5 / column_f_t <= 29.3 * epsilon:
                    class_of_section1 = "plastic"
                elif column_b * 0.5 / column_f_t <= 33.5 * epsilon:
                    class_of_section1 = "compact"
                elif column_b * 0.5 / column_f_t <= 42 * epsilon:
                    class_of_section1 = "semi-compact"
                # else:
                #     print('fail')
            # else:
            #     pass

        elif compression_element =="Web of an I-H"or compression_element == "box section":
            if section == "generally":
                if r1 < 0:
                    if column_d / column_t_w <= max((84 * epsilon / (1 + r1)) , (42 * epsilon)):
                        class_of_section1 = "plastic"
                    elif column_d / column_t_w <= (max(105 * epsilon / (1 + r1)), (42 * epsilon)):
                        class_of_section1 = "compact"
                    elif column_d / column_t_w <= max((126 * epsilon / (1 + 2*r2)), column_d / column_t_w >= (
                            42 * epsilon)):
                        class_of_section1 = "semi-compact"
                    # else:
                    #     print('fail')
                    # print("class_of_section3", class_of_section)
                elif r1 > 0:
                    if column_d / column_t_w <= max((84 * epsilon / (1 + r1)) , (42 * epsilon)):
                        class_of_section1 = "plastic"
                    elif column_d / column_t_w <= max((105 * epsilon / (1 + (r1 * 1.5))), (
                            42 * epsilon)):
                        class_of_section1 = "compact"
                    elif column_d / column_t_w <= max((126 * epsilon / (1 + 2*r2)), (
                            42 * epsilon)):
                        class_of_section1 = "semi-compact"
                    # else:
                    #     self.design_status ==False
                    #     # print(self.design_status,"reduce Axial Force")
                    #     logger.warning(
                    #         ": Reduce Axial Force, web is slender under given forces")
                        # else:
                    #     print('fail')
                    # print("class_of_section4", class_of_section)
            elif section == "Axial compression":
                if column_d / column_t_w <= (42 * epsilon):
                    class_of_section1 = "semi-compact"
                else:
                    class_of_section1 = "N/A"
        #     else:
        #         print('fail')
        # else:
        #     pass
        # print("class_of_section", class_of_section1 )
        if class_of_section1 == "plastic":
            class_of_section1 = 1
        elif class_of_section1 == "compact":
            class_of_section1 = 2
        elif class_of_section1 == "semi-compact":
            class_of_section1 = 3
        # else:
        #     print('fail')
        print( "class_of_section2",class_of_section1)

        return class_of_section1

        print("class_of_section1", class_of_section1)

    def min_thick_based_on_area(self, tk, width, list_of_pt_tk, t_w, r_1, D,
                                preference=None):  # area of flange plate should be greater than 1.05 times area of flange
        # 20 is the maximum spacing either side of the plate
        flange_crs_sec_area = tk * width
        self.design_status = True
        for y in list_of_pt_tk:
            if preference != None:
                if preference == "Outside":
                    outerwidth = width
                    flange_plate_crs_sec_area = y * width
                    if flange_plate_crs_sec_area >= flange_crs_sec_area * 1.05:
                        thickness = y
                        self.design_status = True
                        break
                    else:
                        thickness = 0
                        self.design_status = False

                elif preference == "Outside + Inside":
                    outerwidth = width
                    innerwidth = (width - t_w - (2 * r_1)) / 2
                    if innerwidth < 50:
                        # logger.error(":Inner Plate not possible")
                        self.design_status = False
                        thickness = 0
                    else:
                        self.design_status = True
                        flange_plate_crs_sec_area = (outerwidth + (2*innerwidth)) * y
                        if flange_plate_crs_sec_area >= flange_crs_sec_area * 1.05:
                            thickness = y
                            self.design_status = True
                            break
                        else:
                            thickness = 0
                            self.design_status = False

            else:
                webwidth = D - (2 * tk) - (2 * r_1)
                web_crs_area = t_w * webwidth
                web_plate_crs_sec_area = 2 * webwidth * y
                if web_plate_crs_sec_area  >= web_crs_area * 1.05:
                    thickness = y
                    self.design_status = True
                    break
                else:
                    thickness = 0
                    self.design_status = False

        return thickness


    def call_3DModel(self,ui,bgcolor):
        # Call to calculate/create the BB Cover Plate Bolted CAD model
        # status = self.resultObj['Bolt']['status']
        # if status is True:
        #     self.createBBCoverPlateBoltedCAD()
        #     self.ui.btn3D.setChecked(Qt.Checked)
        if ui.btn3D.isChecked():
            ui.chkBxBeam.setChecked(Qt.Unchecked)
            ui.chkBxFinplate.setChecked(Qt.Unchecked)
            ui.mytabWidget.setCurrentIndex(0)

        # Call to display the BB Cover Plate Bolted CAD model
        #     ui.Commondisplay_3DModel("Model", bgcolor)  # "gradient_bg")
        ui.commLogicObj.display_3DModel("Model",bgcolor)

        # else:
        #     self.display.EraseAll()

    def call_3DBeam(self, ui, bgcolor):
        # status = self.resultObj['Bolt']['status']
        # if status is True:
        #     self.ui.chkBx_beamSec1.setChecked(Qt.Checked)
        if ui.chkBxBeam.isChecked():
            ui.btn3D.setChecked(Qt.Unchecked)
            ui.chkBxBeam.setChecked(Qt.Unchecked)
            ui.mytabWidget.setCurrentIndex(0)
        # self.display_3DModel("Beam", bgcolor)
        ui.commLogicObj.display_3DModel("Beam",bgcolor)


    def call_3DConnector(self, ui, bgcolor):
        # status = self.resultObj['Bolt']['status']
        # if status is True:
        #     self.ui.chkBx_extndPlate.setChecked(Qt.Checked)
        if ui.chkBxFinplate.isChecked():
            ui.btn3D.setChecked(Qt.Unchecked)
            ui.chkBxBeam.setChecked(Qt.Unchecked)
            ui.mytabWidget.setCurrentIndex(0)
        # self.display_3DModel("Connector", bgcolor)
        ui.commLogicObj.display_3DModel("Connector", bgcolor)

    def tab_list(self):

        tabs = []

        t1 = (KEY_DISP_BEAMSEC, TYPE_TAB_1, self.tab_beam_section)
        tabs.append(t1)

        t2 = ("Bolt", TYPE_TAB_2, self.bolt_values)
        tabs.append(t2)

        t3 = ("Weld", TYPE_TAB_2, self.weld_values)
        tabs.append(t3)

        t4 = ("Detailing", TYPE_TAB_2, self.detailing_values)
        tabs.append(t4)

        t5 = ("Design", TYPE_TAB_2, self.design_values)
        tabs.append(t5)

        t6 = ("Connector", TYPE_TAB_2, self.connector_values)
        tabs.append(t6)

        return tabs

    ################################ Design Report #####################################################################################

    def save_design(self, popup_summary):
        # bolt_list = str(*self.bolt.bolt_diameter, sep=", ")
        self.report_supporting = {KEY_DISP_SEC_PROFILE: "ISection",
                                  KEY_DISP_BEAMSEC : self.section.designation,
                                  KEY_DISP_FLANGESPLATE_PREFERENCES : self.preference,
                                  KEY_DISP_MATERIAL: self.section.material,
                                  KEY_DISP_FU: self.section.fu,
                                  KEY_DISP_FY: self.section.fy,
                                  'Mass': self.section.mass,
                                  'Area(mm2) - A': round(self.section.area,2),
                                  'D(mm)': self.section.depth,
                                  'B(mm)': self.section.flange_width,
                                  't(mm)': self.section.web_thickness,
                                  'T(mm)': self.section.flange_thickness,
                                  'FlangeSlope': self.section.flange_slope,
                                  'R1(mm)': self.section.root_radius,
                                  'R2(mm)': self.section.toe_radius,
                                  'Iz(mm4)': self.section.mom_inertia_z,
                                  'Iy(mm4)': self.section.mom_inertia_y,
                                  'rz(mm)': self.section.rad_of_gy_z,
                                  'ry(mm)': self.section.rad_of_gy_y,
                                  'Zz(mm3)': self.section.elast_sec_mod_z,
                                  'Zy(mm3)': self.section.elast_sec_mod_y,
                                  'Zpz(mm3)': self.section.plast_sec_mod_z,
                                  'Zpy(mm3)': self.section.elast_sec_mod_y}

        self.report_input = \
            {KEY_MODULE: self.module,
             KEY_MAIN_MODULE: self.mainmodule,
             # KEY_CONN: self.connectivity,
             KEY_DISP_MOMENT: self.load.moment,
             KEY_DISP_SHEAR: self.load.shear_force ,
             KEY_DISP_AXIAL: self.load.axial_force,

             "Section": "TITLE",
             "Section Details": self.report_supporting,

             "Bolt Details": "TITLE",
             KEY_DISP_D: str(self.bolt.bolt_diameter),
             KEY_DISP_GRD: str(self.bolt.bolt_grade),
             KEY_DISP_TYP: self.bolt.bolt_type,
             KEY_BOLT_FU:self.flange_bolt.bolt_fu,
             KEY_BOLT_FY: self.flange_bolt.bolt_fy,
             KEY_DISP_DP_BOLT_HOLE_TYPE: self.bolt.bolt_hole_type,
             KEY_DISP_DP_BOLT_SLIP_FACTOR: self.bolt.mu_f,
             KEY_DISP_DP_DETAILING_EDGE_TYPE: self.bolt.edge_type,
             KEY_DISP_DP_DETAILING_GAP: self.flange_plate.gap,
             KEY_DISP_DP_DETAILING_CORROSIVE_INFLUENCES: self.bolt.corrosive_influences}


        self.report_check = []

        #####Outer plate#####
        flange_connecting_plates = [self.flange_plate.thickness_provided, self.section.flange_thickness]

        flange_bolt_shear_capacity_kn = round(self.flange_bolt.bolt_shear_capacity / 1000, 2)
        # flange_bolt_bearing_capacity_kn = round(self.flange_bolt.bolt_bearing_capacity / 1000, 2)
        flange_bolt_capacity_kn = round(self.flange_bolt.bolt_capacity / 1000, 2)
        flange_kb_disp = round(self.flange_bolt.kb, 2)
        flange_kh_disp = round(self.flange_bolt.kh, 2)
        flange_bolt_force_kn = round(self.flange_plate.bolt_force, 2)
        flange_bolt_capacity_red_kn = round(self.flange_plate.bolt_capacity_red, 2)

        ########Inner plate#####
        innerflange_connecting_plates = [self.flange_plate.thickness_provided, self.section.flange_thickness]

        innerflange_bolt_shear_capacity_kn = round(self.flange_bolt.bolt_shear_capacity / 1000, 2)

        innerflange_bolt_capacity_kn = round(self.flange_bolt.bolt_capacity / 1000, 2)
        innerflange_kb_disp = round(self.flange_bolt.kb, 2)
        innerflange_kh_disp = round(self.flange_bolt.kh, 2)
        innerflange_bolt_force_kn = round(self.flange_plate.bolt_force, 2)
        innerflange_bolt_capacity_red_kn = round(self.flange_plate.bolt_capacity_red, 2)
        min_plate_length = (((self.flange_plate.bolt_line / 2 - 1) * self.flange_bolt.min_pitch) + (2*self.flange_bolt.min_end_dist) + (self.flange_plate.gap/2))
        h = self.section.depth - (2 * self.section.flange_thickness)
        self.Pmc = self.section.plastic_moment_capactiy
        self.Mdc = self.section.moment_d_def_criteria


        t1 = ('SubSection', 'Member Capacity','|p{4cm}|p{5cm}|p{5.5cm}|p{1.5cm}|')
        self.report_check.append(t1)
        gamma_m0 = IS800_2007.cl_5_4_1_Table_5["gamma_m0"]['yielding']
        t1 = (KEY_OUT_DISP_AXIAL_CAPACITY, '', axial_capacity(area=self.section.area ,
                                                              fy =self.section.fy,
                                                              gamma_m0=gamma_m0,
                                                              axial_capacity= round(self.axial_capacity/1000 , 2) ),'')
        self.report_check.append(t1)


        self.shear_capacity1 = round(((self.section.depth - (2 * self.section.flange_thickness)) *
                                      self.section.web_thickness * self.section.fy) / (math.sqrt(3) * gamma_m0) ,2)

        t1 = (KEY_OUT_DISP_SHEAR_CAPACITY, '', shear_capacity(h=h, t =self.section.web_thickness,
                                                              f_y =self.section.fy, gamma_m0=gamma_m0,
                                                              shear_capacity = self.shear_capacity1/1000), '')
        self.report_check.append(t1)
        t1 = (KEY_OUT_DISP_PLASTIC_MOMENT_CAPACITY,'', plastic_moment_capacty(beta_b =self.beta_b,
                                                            Z_p=self.Z_p, f_y=self.section.fy,
                                                            gamma_m0 =gamma_m0 , Pmc = round(self.Pmc/1000000,2)),  '')
        self.report_check.append(t1)

        t1 = (KEY_OUT_DISP_MOMENT_D_DEFORMATION, '',moment_d_deformation_criteria(fy = self.section.fy,
                                                            Z_e = self.section.elast_sec_mod_z,
                                                            Mdc= round(self.Mdc/1000000,2)), '')
        self.report_check.append(t1)

        t1 = (KEY_OUT_DISP_MOMENT_CAPACITY, '',moment_capacity(Pmc= round(self.Pmc/1000000,2),
                                                               Mdc = round(self.Mdc/1000000,2),
                                                               M_c = round(self.section.moment_capacity/1000000,2)), '')
        self.report_check.append(t1)


        t1 = ('SubSection', 'Load Considered','|p{4cm}|p{5cm}|p{5.5cm}|p{1.5cm}|')
        self.report_check.append(t1)
        t1 = (KEY_DISP_APPLIED_AXIAL_FORCE, min_axial_capacity(axial_capacity =round(self.axial_capacity/1000 , 2),
                                                                min_ac= round(self.min_axial_load/1000 , 2)),
                                                                prov_axial_load(axial_input =self.load.axial_force,
                                                                min_ac= round(self.min_axial_load/1000 , 2),
                                                                app_axial_load =round(self.factored_axial_load/1000 ,2)),
                                                                get_pass_fail(self.min_axial_load/1000,
                                                                self.factored_axial_load/1000, relation='lesser'))
        self.report_check.append(t1)
        t1 = (KEY_DISP_APPLIED_SHEAR_LOAD, min_shear_capacity(shear_capacity=round(self.shear_capacity1 / 1000, 2),
                                                              min_sc=round(self.shear_load1/ 1000, 2)),
                                                              prov_shear_load(shear_input=self.load.shear_force ,
                                                              min_sc=round(self.shear_load1 / 1000, 2),
                                                              app_shear_load=round( self.fact_shear_load / 1000, 2)),
                                                              get_pass_fail(self.shear_load1/1000,
                                                              self.fact_shear_load/1000, relation='lesser'))
        self.report_check.append(t1)

        t1 = (KEY_DISP_APPLIED_MOMENT_LOAD, min_moment_capacity(moment_capacity=round( self.section.moment_capacity / 1000000, 2),
                                                               min_mc=round( self.load_moment_min  / 1000000, 2)),
                                                               prov_moment_load(moment_input=self.load.moment,
                                                               min_mc=round( self.load_moment_min  / 1000000, 2),
                                                               app_moment_load=round(self.load_moment / 1000000, 2)),
                                                               get_pass_fail(round( self.load_moment_min  / 1000000, 2),
                                                               round(self.load_moment/1000000 , 2), relation="lesser"))
        self.report_check.append(t1)

        t23 = (KEY_OUT_DISP_FORCES_WEB, '', forces_in_web(Au=round(self.factored_axial_load / 1000, 2),
                                                          T=self.section.flange_thickness, A=self.section.area,
                                                          t=self.section.web_thickness, D=self.section.depth,
                                                          Zw=self.Z_p, Mu=round(self.load_moment / 1000000, 2),
                                                          Z=self.section.plast_sec_mod_z,
                                                          Mw=round(self.moment_web / 1000000, 2),
                                                          Aw=round(self.axial_force_w / 1000, 2)), '')
        self.report_check.append(t23)

        t23 = (KEY_OUT_DISP_FORCES_FLANGE, '',forces_in_flange(Au=round(self.factored_axial_load / 1000, 2),
                                                               B=self.section.flange_width,
                                                               T=self.section.flange_thickness, A=self.section.area,
                                                               D=self.section.depth,
                                                               Mu=round(self.load_moment / 1000000, 2),
                                                               Mw=round(self.moment_web / 1000000, 2),
                                                               Mf=round(self.moment_flange / 1000000, 2),
                                                               Af=round(self.axial_force_f / 1000, 2),
                                                               ff=round(self.flange_force / 1000, 2), ), '')
        self.report_check.append(t23)

        t1 = ('SubSection', 'Flange Bolt Checks','|p{4cm}|p{5cm}|p{5.5cm}|p{1.5cm}|')
        self.report_check.append(t1)

        if self.preference == "Outside":
            if self.flange_bolt.bolt_type == TYP_BEARING:
                flange_bolt_bearing_capacity_kn = round(self.flange_bolt.bolt_bearing_capacity / 1000, 2)
                t1 = (KEY_OUT_DISP_FLANGE_BOLT_SHEAR , '', bolt_shear_prov(self.flange_bolt.bolt_fu, 1,
                                                                           self.flange_bolt.bolt_net_area,
                                                                           self.flange_bolt.gamma_mb,
                                                                           flange_bolt_shear_capacity_kn), '')
                self.report_check.append(t1)
                t2 = (KEY_OUT_DISP_FLANGE_BOLT_BEARING , '', bolt_bearing_prov(flange_kb_disp,
                                                                               self.bolt.bolt_diameter_provided,
                                                                               self.bolt_conn_plates_t_fu_fy,
                                                                               self.flange_bolt.gamma_mb,
                                                                               flange_bolt_bearing_capacity_kn), '')
                self.report_check.append(t2)
                t3 = (KEY_OUT_DISP_FLANGE_BOLT_CAPACITY, '',bolt_capacity_prov(flange_bolt_shear_capacity_kn,
                                                                               flange_bolt_bearing_capacity_kn,
                                                                               flange_bolt_capacity_kn),'')
                self.report_check.append(t3)
            else:

                t4 = (KEY_OUT_DISP_FLANGE_BOLT_SLIP, '',HSFG_bolt_capacity_prov(mu_f=self.bolt.mu_f, n_e=1,
                                                                                K_h=flange_kh_disp,
                                                                                fub=self.flange_bolt.bolt_fu,
                                                                                Anb=self.bolt.bolt_net_area,
                                                                                gamma_mf=self.web_bolt.gamma_mf,
                                                                                capacity=flange_bolt_capacity_kn), '')
                self.report_check.append(t4)
        else:
            if self.flange_bolt.bolt_type == TYP_BEARING:
                innerflange_bolt_bearing_capacity_kn = round(self.flange_bolt.bolt_bearing_capacity / 1000, 2)
                t1 = (KEY_OUT_DISP_FLANGE_BOLT_SHEAR, '',bolt_shear_prov(self.flange_bolt.bolt_fu, 2,
                                                                         self.flange_bolt.bolt_net_area,
                                                                         self.flange_bolt.gamma_mb,
                                                                         innerflange_bolt_shear_capacity_kn), '')
                self.report_check.append(t1)
                t2 = (KEY_OUT_DISP_FLANGE_BOLT_BEARING, '',bolt_bearing_prov(innerflange_kb_disp,
                                                                             self.bolt.bolt_diameter_provided,
                                                                             self.bolt_conn_plates_t_fu_fy,
                                                                             self.flange_bolt.gamma_mb,
                                                                             innerflange_bolt_bearing_capacity_kn), '')
                self.report_check.append(t2)
                t3 = (KEY_OUT_DISP_FLANGE_BOLT_CAPACITY, '',bolt_capacity_prov(innerflange_bolt_shear_capacity_kn,
                                                                               innerflange_bolt_bearing_capacity_kn,
                                                                               innerflange_bolt_capacity_kn),'')
                self.report_check.append(t3)
            else:

                t4 = (KEY_OUT_DISP_FLANGE_BOLT_SLIP, '',HSFG_bolt_capacity_prov(mu_f=self.bolt.mu_f, n_e=1,
                                                                                K_h=innerflange_kh_disp,
                                                                                fub=self.flange_bolt.bolt_fu,
                                                                                Anb=self.bolt.bolt_net_area,
                                                                                gamma_mf=self.web_bolt.gamma_mf,
                                                                                capacity=innerflange_bolt_capacity_kn), '')
                self.report_check.append(t4)

        t6 = (DISP_NUM_OF_BOLTS, get_trial_bolts(V_u=0.0, A_u=(round(self.flange_force/1000,2)),
                                                 bolt_capacity=flange_bolt_capacity_kn,multiple=2),
                                                 self.flange_plate.bolts_required, '')
        self.report_check.append(t6)


        t6 = (DISP_NUM_OF_COLUMNS, '', self.flange_plate.bolt_line, '')
        self.report_check.append(t6)
        t7 = (DISP_NUM_OF_ROWS, '', self.flange_plate.bolts_one_line, '')
        self.report_check.append(t7)
        t1 = (DISP_MIN_PITCH, min_pitch(self.bolt.bolt_diameter_provided),
                                       self.flange_plate.pitch_provided,
              get_pass_fail(self.flange_bolt.min_pitch, self.flange_plate.pitch_provided, relation='lesser'))
        self.report_check.append(t1)
        t1 = (DISP_MAX_PITCH, max_pitch(flange_connecting_plates),
              self.flange_plate.pitch_provided,
              get_pass_fail(self.flange_bolt.max_spacing, self.flange_plate.pitch_provided, relation='greater'))
        self.report_check.append(t1)
        t2 = (DISP_MIN_GAUGE, min_pitch(self.bolt.bolt_diameter_provided),
              self.flange_plate.gauge_provided,
              get_pass_fail(self.flange_bolt.min_gauge, self.flange_plate.gauge_provided, relation="lesser"))
        self.report_check.append(t2)
        t2 = (DISP_MAX_GAUGE, max_pitch(flange_connecting_plates),
              self.flange_plate.gauge_provided,
              get_pass_fail(self.flange_bolt.max_spacing, self.flange_plate.gauge_provided, relation="greater"))
        self.report_check.append(t2)
        t3 = (DISP_MIN_END, min_edge_end(self.flange_bolt.dia_hole, self.bolt.edge_type),
              self.flange_plate.end_dist_provided,
              get_pass_fail(self.flange_bolt.min_end_dist, self.flange_plate.end_dist_provided, relation='lesser'))
        self.report_check.append(t3)
        t4 = (DISP_MAX_END, max_edge_end(self.flange_plate.fy, self.flange_plate.thickness_provided),
              self.flange_plate.end_dist_provided,
              get_pass_fail(self.flange_bolt.max_end_dist, self.flange_plate.end_dist_provided, relation='greater'))
        self.report_check.append(t4)
        t3 = (DISP_MIN_EDGE, min_edge_end(self.flange_bolt.dia_hole, self.bolt.edge_type),
              self.flange_plate.edge_dist_provided,
              get_pass_fail(self.flange_bolt.min_edge_dist, self.flange_plate.edge_dist_provided, relation='lesser'))
        self.report_check.append(t3)
        t4 = (DISP_MAX_EDGE, max_edge_end(self.flange_plate.fy, self.flange_plate.thickness_provided),
              self.flange_plate.edge_dist_provided,
              get_pass_fail(self.flange_bolt.max_edge_dist, self.flange_plate.edge_dist_provided, relation="greater"))
        self.report_check.append(t4)


        web_connecting_plates = [self.web_plate.thickness_provided, self.section.web_thickness]

        web_bolt_shear_capacity_kn = round(self.web_bolt.bolt_shear_capacity / 1000, 2)
        # web_bolt_bearing_capacity_kn = round(self.web_bolt.bolt_bearing_capacity / 1000, 2)
        web_bolt_capacity_kn = round(self.web_bolt.bolt_capacity / 1000, 2)
        web_kb_disp = round(self.web_bolt.kb, 2)
        web_kh_disp = round(self.web_bolt.kh, 2)
        web_bolt_force_kn = round(self.web_plate.bolt_force/1000, 2)
        web_bolt_capacity_red_kn = round(self.web_plate.bolt_capacity_red, 2)
        res_force = self.web_plate.bolt_force * self.web_plate.bolt_line*self.web_plate.bolts_one_line
        print("res_focce", res_force)


        t1 = ('SubSection', 'Web Bolt Checks', '|p{4cm}|p{6cm}|p{5.5cm}|p{1.5cm}|')
        self.report_check.append(t1)
        if self.flange_bolt.bolt_type == TYP_BEARING:
            web_bolt_bearing_capacity_kn = round(self.web_bolt.bolt_bearing_capacity / 1000, 2)
            t1 = (KEY_OUT_DISP_WEB_BOLT_SHEAR , '', bolt_shear_prov(self.web_bolt.bolt_fu, 2,
                                                                    self.web_bolt.bolt_net_area,
                                                                    self.web_bolt.gamma_mb,
                                                                    web_bolt_shear_capacity_kn), '')
            self.report_check.append(t1)
            t2 = (KEY_OUT_DISP_WEB_BOLT_BEARING , '', bolt_bearing_prov(web_kb_disp,
                                                                        self.bolt.bolt_diameter_provided,
                                                                        self.bolt_conn_plates_web_t_fu_fy,
                                                                        self.web_bolt.gamma_mb,
                                                                        web_bolt_bearing_capacity_kn), '')
            self.report_check.append(t2)
            t3 = (KEY_OUT_DISP_WEB_BOLT_CAPACITY, '',bolt_capacity_prov(web_bolt_shear_capacity_kn,
                                                                        web_bolt_bearing_capacity_kn,
                                                                        web_bolt_capacity_kn),'')
            self.report_check.append(t3)
        else:

            t4 = (KEY_OUT_DISP_WEB_BOLT_SLIP, '',HSFG_bolt_capacity_prov(mu_f=self.bolt.mu_f, n_e=1,
                                                                         K_h=web_kh_disp, fub=self.web_bolt.bolt_fu,
                                                                         Anb=self.web_bolt.bolt_net_area,
                                                                         gamma_mf=self.web_bolt.gamma_mf,
                                                                         capacity=web_bolt_capacity_kn), '')
            self.report_check.append(t4)
        t5 = (DISP_NUM_OF_BOLTS,get_trial_bolts(V_u=round(self.fact_shear_load/1000 ,2),
                                                A_u=(round(self.axial_force_w/ 1000, 2)),
                                                bolt_capacity=web_bolt_capacity_kn,multiple=2),
                                                self.web_plate.bolts_required, '')
        self.report_check.append(t5)# todo no of bolts

        t6 = (DISP_NUM_OF_COLUMNS, '', self.web_plate.bolt_line, '')
        self.report_check.append(t6)

        t7 = (DISP_NUM_OF_ROWS, '', self.web_plate.bolts_one_line, '')
        self.report_check.append(t7)
        t1 = (DISP_MIN_PITCH, min_pitch(self.bolt.bolt_diameter_provided),
              self.web_plate.pitch_provided,
              get_pass_fail(self.web_bolt.min_pitch, self.web_plate.pitch_provided, relation='lesser'))
        self.report_check.append(t1)
        t1 = (DISP_MAX_PITCH, max_pitch(web_connecting_plates),
              self.web_plate.pitch_provided,
              get_pass_fail(self.web_bolt.max_spacing, self.web_plate.pitch_provided,
                            relation='greater'))
        self.report_check.append(t1)
        t2 = (DISP_MIN_GAUGE, min_pitch(self.bolt.bolt_diameter_provided),
              self.web_plate.gauge_provided,
              get_pass_fail(self.web_bolt.min_gauge, self.web_plate.gauge_provided, relation="lesser"))
        self.report_check.append(t2)
        t2 = (DISP_MAX_GAUGE, max_pitch(web_connecting_plates),
              self.web_plate.gauge_provided,
              get_pass_fail(self.flange_bolt.max_spacing, self.web_plate.gauge_provided,
                            relation="greater"))
        self.report_check.append(t2)
        t3 = (DISP_MIN_END, min_edge_end(self.web_bolt.dia_hole, self.bolt.edge_type),
              self.web_plate.end_dist_provided,
              get_pass_fail(self.web_bolt.min_end_dist, self.web_plate.end_dist_provided,
                            relation='lesser'))
        self.report_check.append(t3)
        t4 = (DISP_MAX_END, max_edge_end(self.web_plate.fy, self.web_plate.thickness_provided),
              self.web_plate.end_dist_provided,
              get_pass_fail(self.web_bolt.max_end_dist, self.web_plate.end_dist_provided,
                            relation='greater'))
        self.report_check.append(t4)
        t3 = (DISP_MIN_EDGE, min_edge_end(self.web_bolt.dia_hole, self.bolt.edge_type),
              self.web_plate.edge_dist_provided,
              get_pass_fail(self.web_bolt.min_edge_dist, self.web_plate.edge_dist_provided,
                            relation='lesser'))
        self.report_check.append(t3)
        t4 = (DISP_MAX_EDGE, max_edge_end(self.web_plate.fy, self.web_plate.thickness_provided),
              self.web_plate.edge_dist_provided,
              get_pass_fail(self.web_bolt.max_edge_dist, self.web_plate.edge_dist_provided,
                            relation="greater"))
        self.report_check.append(t4)
        ######Flange plate check####
        if self.preference == "Outside":
            t1 = ('SubSection', 'Outer flange plate Checks', '|p{4cm}|p{6cm}|p{5.5cm}|p{1.5cm}|')
            self.report_check.append(t1)

            t1 = (DISP_MIN_PLATE_HEIGHT, min_flange_plate_ht_req(beam_width = self.section.flange_width,
                                                                 min_flange_plate_ht= self.min_plate_height),
                                                                 self.flange_plate.height,
                get_pass_fail(self.min_plate_height, self.flange_plate.height, relation="lesser"))
            self.report_check.append(t1)

            min_plate_length = 2*(((self.flange_plate.bolt_line / 2 - 1) * self.flange_bolt.min_pitch) + (2*self.flange_bolt.min_end_dist) + (self.flange_plate.gap/2))

            t1 = (DISP_MIN_PLATE_LENGTH, min_flange_plate_length_req(min_pitch=self.flange_bolt.min_pitch,
                                                                     min_end_dist= self.flange_bolt.min_end_dist,
                                                                     bolt_line= self.flange_plate.bolt_line,
                                                                     min_length= min_plate_length,
                                                                     gap=self.flange_plate.gap),
                                                                     self.flange_plate.length,
                get_pass_fail(min_plate_length, self.flange_plate.length, relation="lesser"))
            self.report_check.append(t1)
            t1 = (DISP_MIN_PLATE_THICK, min_plate_thk_req(self.section.flange_thickness),
                                                            self.flange_plate.thickness_provided,
            get_pass_fail(self.section.flange_thickness, self.flange_plate.thickness_provided, relation="lesser"))
            self.report_check.append(t1)
        else:
            t1 = ('SubSection', 'Inner and Outer flange plate Checks', '|p{4cm}|p{6cm}|p{5.5cm}|p{1.5cm}|')
            self.report_check.append(t1)
            ####OUTER PLATE####
            t1 = (DISP_MIN_PLATE_HEIGHT, min_flange_plate_ht_req(beam_width=self.section.flange_width,
                                                                 min_flange_plate_ht=self.min_plate_height),
                  self.flange_plate.height,
                  get_pass_fail(self.min_plate_height, self.flange_plate.height, relation="lesser"))
            self.report_check.append(t1)

            min_plate_length = 2 * (((self.flange_plate.bolt_line / 2 - 1) * self.flange_bolt.min_pitch) + (
                        2 * self.flange_bolt.min_end_dist) + (self.flange_plate.gap / 2))

            t1 = (DISP_MIN_PLATE_LENGTH, min_flange_plate_length_req(min_pitch=self.flange_bolt.min_pitch,
                                                                     min_end_dist=self.flange_bolt.min_end_dist,
                                                                     bolt_line=self.flange_plate.bolt_line,
                                                                     min_length=min_plate_length,
                                                                     gap=self.flange_plate.gap),
                  self.flange_plate.length,
                  get_pass_fail(min_plate_length, self.flange_plate.length, relation="lesser"))
            self.report_check.append(t1)
            ######INNER PLATE
            t1 = (DISP_MIN_PLATE_INNERHEIGHT, min_inner_flange_plate_ht_req(beam_width=self.section.flange_width,
                                                                       web_thickness=self.section.web_thickness,
                                                                       root_radius= self.section.root_radius,
                                                                       min_inner_flange_plate_ht= self.flange_plate.Innerheight),
                  self.flange_plate.Innerheight,
                  get_pass_fail(self.flange_plate.Innerheight, self.flange_plate.Innerheight, relation="lesser"))
            self.report_check.append(t1)
            t1 = (DISP_MAX_PLATE_INNERHEIGHT,  min_inner_flange_plate_ht_req(beam_width=self.section.flange_width,
                                                                       web_thickness=self.section.web_thickness,
                                                                       root_radius= self.section.root_radius,
                                                                       min_inner_flange_plate_ht= self.flange_plate.Innerheight),
                  self.flange_plate.Innerheight,get_pass_fail(self.flange_plate.Innerheight,
                                                              self.flange_plate.Innerheight,
                                                              relation="lesser"))
            self.report_check.append(t1)

            min_plate_length = 2 * (((self.flange_plate.bolt_line / 2 - 1) * self.flange_bolt.min_pitch) + (
                        2 * self.flange_bolt.min_end_dist) + (self.flange_plate.gap / 2))

            t1 = (DISP_MIN_PLATE_INNERLENGTH, min_flange_plate_length_req(min_pitch=self.flange_bolt.min_pitch,
                                                                     min_end_dist=self.flange_bolt.min_end_dist,
                                                                     bolt_line=self.flange_plate.bolt_line,
                                                                     min_length=min_plate_length,
                                                                     gap=self.flange_plate.gap),
                  self.flange_plate.length,
                  get_pass_fail(min_plate_length, self.flange_plate.length, relation="lesser"))
            self.report_check.append(t1)
            t1 = (DISP_MIN_PLATE_THICK, min_plate_thk_req(self.section.flange_thickness/2),
                  self.flange_plate.thickness_provided,
                  get_pass_fail(self.section.flange_thickness/2, self.flange_plate.thickness_provided, relation="lesser"))
            self.report_check.append(t1)

        ###################
        # Member Capacities
        ###################
        ### Flange Check ###
        t1 = ('SubSection', 'Member Checks', '|p{4cm}|p{6cm}|p{5.5cm}|p{1.5cm}|')
        self.report_check.append(t1)
        gamma_m0 = IS800_2007.cl_5_4_1_Table_5["gamma_m0"]['yielding']

        t1 = (KEY_DISP_TENSIONYIELDINGCAP_FLANGE, '',tension_yield_prov(self.flange_plate.height,
                                                                        self.section.flange_thickness ,
                                                                        self.section.fy, gamma_m0,
                                                                        round(self.section.tension_yielding_capacity / 1000, 2)), '')
        self.report_check.append(t1)
        gamma_m1 = IS800_2007.cl_5_4_1_Table_5["gamma_m1"]['ultimate_stress']


        t1 = (KEY_DISP_TENSIONRUPTURECAP_FLANGE, '', tension_rupture_bolted_prov(w_p=self.flange_plate.height,
                                                                    t_p =self.section.flange_thickness,
                                                                    n_c = self.flange_plate.bolts_one_line,
                                                                    d_o = self.flange_bolt.dia_hole,
                                                                    fu= self.section.fu, gamma_m1 = gamma_m1,
                                                                    T_dn =round(self.section.tension_rupture_capacity / 1000,2)), '')
        self.report_check.append(t1)

        t6 = (KEY_DISP_BLOCKSHEARCAP_FLANGE, '',blockshear_prov(Tdb = self.section.block_shear_capacity ), '')
        self.report_check.append(t6)

        t1 = (KEY_DISP_FLANGE_TEN_CAPACITY, round(self.flange_force/1000,2),
              tensile_capacity_prov(round(self.section.tension_yielding_capacity / 1000, 2),
                                    round(self.section.tension_rupture_capacity / 1000, 2),
                                    round(self.section.block_shear_capacity / 1000, 2)),
              get_pass_fail(round(self.flange_force/1000,2), round(self.section.tension_capacity_flange / 1000, 2), relation="lesser"))
        self.report_check.append(t1)

        ### web Check ###
        gamma_m0 = IS800_2007.cl_5_4_1_Table_5["gamma_m0"]['yielding']
        # A_v_web = (self.section.depth - 2 * self.section.flange_thickness) * self.section.web_thickness
        webheight = (self.section.depth - 2 * self.section.flange_thickness)
        t1 = (KEY_DISP_TENSIONYIELDINGCAP_WEB, '',tension_yield_prov( webheight,
                                                                      self.section.web_thickness,
                                                                      self.section.fy, gamma_m0,
                                                                      round(self.section.tension_yielding_capacity_web / 1000, 2)), '')
        self.report_check.append(t1)
        gamma_m1 = IS800_2007.cl_5_4_1_Table_5["gamma_m1"]['ultimate_stress']
        t1 = (KEY_DISP_TENSIONRUPTURECAP_WEB, '',tension_rupture_bolted_prov(w_p=webheight,
                                                                             t_p =self.section.web_thickness,
                                                                             n_c =self.web_plate.bolts_one_line,
                                                                             d_o = self.web_bolt.dia_hole,
                                                                             fu=self.section.fu, gamma_m1 = gamma_m1,
                                                                             T_dn= round(self.section.tension_rupture_capacity_web / 1000,2)), '')
        self.report_check.append(t1)


        t1 = (KEY_DISP_BLOCKSHEARCAP_WEB, '',blockshear_prov(Tdb = round(self.section.block_shear_capacity_web / 1000, 2)), '')
        self.report_check.append(t1)

        t1 = (KEY_DISP_WEB_TEN_CAPACITY, round(self.axial_force_w/ 1000, 2),
              tensile_capacity_prov(round(self.section.tension_yielding_capacity_web / 1000, 2),
                                    round(self.section.tension_rupture_capacity_web / 1000, 2),
                                    round(self.section.block_shear_capacity_web / 1000, 2)),
              get_pass_fail(round(self.axial_force_w/ 1000, 2), round(self.section.tension_capacity_web / 1000, 2),
                            relation="lesser"))
        self.report_check.append(t1)
        ###################
        # Flange plate Capacities check
        ###################
        if  self.preference == "Outside":

            t1 = ('SubSection', 'Flange Plate Capacity Checks in axial-Outside ', '|p{4cm}|p{6cm}|p{5.5cm}|p{1.5cm}|')
            self.report_check.append(t1)
            gamma_m0 = IS800_2007.cl_5_4_1_Table_5["gamma_m0"]['yielding']

            t1 = (KEY_DISP_TENSION_YIELDCAPACITY, '',tension_yield_prov(self.flange_plate.height,
                                                                        self.flange_plate.thickness_provided,
                                                                        self.flange_plate.fy, gamma_m0,
                                                                        round(self.flange_plate.tension_yielding_capacity / 1000, 2)), '')
            self.report_check.append(t1)
            gamma_m1 = IS800_2007.cl_5_4_1_Table_5["gamma_m1"]['ultimate_stress']
            t1 = (KEY_DISP_TENSION_RUPTURECAPACITY, '',tension_rupture_bolted_prov(w_p=self.flange_plate.height,
                                                                                   t_p=self.flange_plate.thickness_provided,
                                                                                   n_c=self.flange_plate.bolts_one_line,
                                                                                   d_o=self.flange_bolt.dia_hole,
                                                                                   fu=self.flange_plate.fu, gamma_m1=gamma_m1,
                                                                                   T_dn=round(self.flange_plate.tension_rupture_capacity / 1000,2)), '')
            self.report_check.append(t1)


            t1 = (KEY_DISP_TENSION_BLOCKSHEARCAPACITY, '',blockshear_prov(Tdb = round(self.flange_plate.block_shear_capacity / 1000, 2)), '')
            self.report_check.append(t1)

            t1 = (KEY_DISP_FLANGE_PLATE_TEN_CAP, round(self.flange_force / 1000, 2),
                  tensile_capacity_prov(round(self.flange_plate.tension_yielding_capacity / 1000, 2),
                                        round(self.flange_plate.tension_rupture_capacity / 1000, 2),
                                        round(self.flange_plate.block_shear_capacity / 1000, 2)),
                  get_pass_fail(round(self.flange_force / 1000, 2), round(self.flange_plate.tension_capacity_flange_plate / 1000, 2),
                                relation="lesser"))
            self.report_check.append(t1)
        else:
            t1 = ('SubSection', 'Flange Plate Capacity Checks in axial-Outside/Inside ', '|p{4cm}|p{6cm}|p{5.5cm}|p{1.5cm}|')
            self.report_check.append(t1)
            gamma_m0 = IS800_2007.cl_5_4_1_Table_5["gamma_m0"]['yielding']
            total_height = self.flange_plate.height +(2* self.flange_plate.Innerheight)

            t1 = (KEY_DISP_TENSION_YIELDCAPACITY, '',tension_yield_prov(total_height,
                                                                        self.flange_plate.thickness_provided,
                                                                        self.flange_plate.fy, gamma_m0,
                                                                        round(self.flange_plate.tension_yielding_capacity / 1000, 2)), '')
            self.report_check.append(t1)
            gamma_m1 = IS800_2007.cl_5_4_1_Table_5["gamma_m1"]['ultimate_stress']
            t1 = (KEY_DISP_TENSION_RUPTURECAPACITY, '',tension_rupture_bolted_prov(w_p=total_height,
                                                                                   t_p=self.flange_plate.thickness_provided,
                                                                                   n_c=self.flange_plate.bolts_one_line,
                                                                                   d_o=self.flange_bolt.dia_hole,
                                                                                   fu=self.flange_plate.fu,
                                                                                   gamma_m1= gamma_m1,
                                                                                   T_dn=round(self.flange_plate.tension_rupture_capacity / 1000,2)), '')
            self.report_check.append(t1)

            t1 = (KEY_DISP_TENSION_BLOCKSHEARCAPACITY, '', blockshear_prov(Tdb = round(self.flange_plate.block_shear_capacity / 1000, 2)), '')
            self.report_check.append(t1)

            t1 = (KEY_DISP_FLANGE_PLATE_TEN_CAP, round(self.flange_force / 1000, 2),
                  tensile_capacity_prov(round(self.flange_plate.tension_yielding_capacity / 1000, 2),
                                        round(self.flange_plate.tension_rupture_capacity / 1000, 2),
                                        round(self.flange_plate.block_shear_capacity / 1000, 2)),
                  get_pass_fail(round(self.flange_force / 1000, 2),
                                round(self.flange_plate.tension_capacity_flange_plate / 1000, 2),
                                relation="lesser"))
            self.report_check.append(t1)


        ###################
        # Web plate Capacities check axial
        ###################
        t1 = ('SubSection', 'Web Plate Capacity Checks in Axial', '|p{4cm}|p{6cm}|p{5.5cm}|p{1.5cm}|')
        self.report_check.append(t1)
        gamma_m0 = IS800_2007.cl_5_4_1_Table_5["gamma_m0"]['yielding']

        t1 = (KEY_DISP_TENSION_YIELDCAPACITY, '',tension_yield_prov(self.web_plate.height,
                                                                    self.web_plate.thickness_provided,
                                                                    self.web_plate.fy,
                                                                    gamma_m0,
                                                                    round(self.web_plate.tension_yielding_capacity / 1000, 2)), '')
        self.report_check.append(t1)
        gamma_m1 = IS800_2007.cl_5_4_1_Table_5["gamma_m1"]['ultimate_stress']
        t1 = (KEY_DISP_TENSION_RUPTURECAPACITY, '',tension_rupture_bolted_prov(self.web_plate.height,
                                                                        self.web_plate.thickness_provided,
                                                                        self.web_plate.bolts_one_line,
                                                                        self.web_bolt.dia_hole,
                                                                        self.web_bolt.fu, gamma_m1,
                                                                        round(self.web_plate.tension_rupture_capacity / 1000,2)), '')
        self.report_check.append(t1)

        t1 = (KEY_DISP_TENSION_BLOCKSHEARCAPACITY, '',blockshear_prov(Tdb = round(self.web_plate.block_shear_capacity / 1000, 2)), '')
        self.report_check.append(t1)

        t1 = (KEY_DISP_TEN_CAP_WEB_PLATE, round(self.axial_force_w / 1000, 2),
              tensile_capacity_prov(round(self.web_plate.tension_yielding_capacity / 1000, 2),
                                    round(self.web_plate.tension_rupture_capacity / 1000, 2),
                                    round(self.web_plate.block_shear_capacity / 1000, 2)),
              get_pass_fail(round(self.axial_force_w / 1000, 2),
                            round(self.web_plate.tension_capacity_web_plate / 1000, 2),
                            relation="lesser"))
        self.report_check.append(t1)


        ###################
        # Web plate Capacities check Shear
        ###################
        t1 = ('SubSection', 'Web Plate Capacity Checks in Shear', '|p{4cm}|p{6cm}|p{5.5cm}|p{1.5cm}|')
        self.report_check.append(t1)


        t1 = (KEY_DISP_SHEAR_YLD, '', shear_yield_prov(self.web_plate.height , self.web_plate.thickness_provided,
                                                       self.web_plate.fy, gamma_m0,
                                                       round(self.web_plate.shear_yielding_capacity / 1000, 2)),'')
        self.report_check.append(t1)

        t1 = (KEY_DISP_SHEAR_RUP, '', shear_rupture_prov(self.web_plate.height , self.web_plate.thickness_provided,
                                                         self.web_plate.bolt_line/2, self.web_bolt.dia_hole,
                                                         self.web_plate.fu,
                                                         round(self.web_plate.shear_rupture_capacity / 1000, 2),multiple=0.9),'')
        self.report_check.append(t1)

        t1 = (KEY_DISP_PLATE_BLK_SHEAR_SHEAR, '', blockshear_prov(Tdb =round(self.web_plate.block_shear_capacity_shear / 1000, 2)), '')
        self.report_check.append(t1)

        t1 = (KEY_DISP_WEBPLATE_SHEAR_CAPACITY, round(self.fact_shear_load/1000,2),
              shear_capacity_prov(round(self.web_plate.shear_yielding_capacity / 1000, 2),
                                  round(self.web_plate.shear_rupture_capacity / 1000, 2),
                                  round(self.web_plate.block_shear_capacity / 1000, 2)),
              get_pass_fail(round(self.fact_shear_load/1000,2), round(self.web_plate.shear_capacity_web_plate  / 1000, 2), relation="lesser"))
        self.report_check.append(t1)

        Disp_3D_image = "/ResourceFiles/images/3d.png"

        #config = configparser.ConfigParser()
        #config.read_file(open(r'Osdag.config'))
        #desktop_path = config.get("desktop_path", "path1")
        #print("desk:", desktop_path)
        print(sys.path[0])
        rel_path = str(sys.path[0])
        rel_path = rel_path.replace("\\", "/")

        fname_no_ext = popup_summary['filename']
        CreateLatex.save_latex(CreateLatex(), self.report_input, self.report_check, popup_summary, fname_no_ext,
                               rel_path, Disp_3D_image)

# def save_latex(self, uiObj, Design_Check, reportsummary, filename, rel_path, Disp_3d_image):<|MERGE_RESOLUTION|>--- conflicted
+++ resolved
@@ -39,12 +39,6 @@
         formatter = logging.Formatter(fmt='%(asctime)s - %(name)s - %(levelname)s - %(message)s', datefmt='%H:%M:%S')
         handler.setFormatter(formatter)
         logger.addHandler(handler)
-<<<<<<< HEAD
-        handler = OurLog(key)
-        formatter = logging.Formatter(fmt='%(asctime)s - %(name)s - %(levelname)s - %(message)s', datefmt='%H:%M:%S')
-        handler.setFormatter(formatter)
-        logger.addHandler(handler)
-=======
 
         if key is not None:
             handler = OurLog(key)
@@ -52,7 +46,7 @@
             formatter = logging.Formatter(fmt='%(asctime)s - %(name)s - %(levelname)s - %(message)s', datefmt='%H:%M:%S')
             handler.setFormatter(formatter)
             logger.addHandler(handler)
->>>>>>> ebab6ad6
+
 
     def input_values(self, existingvalues={}):
 
@@ -725,14 +719,7 @@
         self.section.tension_yielding_capacity_web = self.tension_member_design_due_to_yielding_of_gross_section(
                                              A_v=A_v_web, fy=self.section.fy)
 
-<<<<<<< HEAD
-       
-        print("tension_yielding_capacity_web", self.section.tension_yielding_capacity_web )
-=======
-
-
-        print("tension_yielding_capacity_web", self.tension_yielding_capacity_web)
->>>>>>> ebab6ad6
+
 
         if self.section.tension_yielding_capacity_web  >  self.axial_force_w :
 
