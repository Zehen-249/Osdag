"created by anjali"

from design_type.connection.moment_connection import MomentConnection
from utils.common.component import *
# from cad.common_logic import CommonDesignLogic
from Common import *
from utils.common.load import Load
from design_report.reportGenerator_latex import CreateLatex
from Report_functions import *
import logging


class BeamCoverPlate(MomentConnection):

    def __init__(self):
        super(BeamCoverPlate, self).__init__()
        self.design_status = False

    ###############################################
    # Design Preference Functions Start
    ###############################################
    def tab_list(self):
        """

        :return: This function returns the list of tuples. Each tuple will create a tab in design preferences, in the
        order they are appended. Format of the Tuple is:
        [Tab Title, Type of Tab, function for tab content)
        Tab Title : Text which is displayed as Title of Tab,
        Type of Tab: There are Three types of tab layouts.
            Type_TAB_1: This have "Add", "Clear", "Download xlsx file" "Import xlsx file"
            TYPE_TAB_2: This contains a Text box for side note.
            TYPE_TAB_3: This is plain layout
        function for tab content: All the values like labels, input widgets can be passed as list of tuples,
        which will be displayed in chosen tab layout

        """
        tabs = []

        t1 = (KEY_DISP_BEAMSEC, TYPE_TAB_1, self.tab_section)
        tabs.append(t1)

        t6 = ("Connector", TYPE_TAB_2, self.plate_connector_values)
        tabs.append(t6)

        t2 = ("Bolt", TYPE_TAB_2, self.bolt_values)
        tabs.append(t2)

        t4 = ("Detailing", TYPE_TAB_2, self.detailing_values)
        tabs.append(t4)

        t5 = ("Design", TYPE_TAB_2, self.design_values)
        tabs.append(t5)

        return tabs

    def tab_value_changed(self):
        """

        :return: This function is used to update the values of the keys in design preferences,
         which are dependent on other inputs.
         It returns list of tuple which contains, tab name, keys whose values will be changed,
         function to change the values and arguments for the function.

         [Tab Name, [Argument list], [list of keys to be updated], input widget type of keys, change_function]

         Here Argument list should have only one element.
         Changing of this element,(either changing index or text depending on widget type),
         will update the list of keys (this can be more than one).

         """

        change_tab = []

        t2 = (KEY_DISP_BEAMSEC, [KEY_SEC_MATERIAL], [KEY_SEC_FU, KEY_SEC_FY], TYPE_TEXTBOX, self.get_fu_fy_I_section)
        change_tab.append(t2)

        t3 = ("Connector", [KEY_CONNECTOR_MATERIAL], [KEY_CONNECTOR_FU, KEY_CONNECTOR_FY_20, KEY_CONNECTOR_FY_20_40,
                                                      KEY_CONNECTOR_FY_40], TYPE_TEXTBOX, self.get_fu_fy)
        change_tab.append(t3)

        t5 = (KEY_DISP_BEAMSEC, ['Label_1', 'Label_2', 'Label_3', 'Label_4'],
              ['Label_11', 'Label_12', 'Label_13', 'Label_14', 'Label_15', 'Label_16', 'Label_17', 'Label_18',
               'Label_19', 'Label_20','Label_21','Label_22'], TYPE_TEXTBOX, self.get_I_sec_properties)
        change_tab.append(t5)

        return change_tab

    def edit_tabs(self):
        """ This function is required if the tab name changes based on connectivity or profile or any other key.
                Not required for this module but empty list should be passed"""
        return []

    # def list_for_fu_fy_validation(self):
    #     """ This function is no longer required"""
    #
    #     fu_fy_list = []
    #
    #     t2 = (KEY_SEC_MATERIAL, KEY_SEC_FU, KEY_SEC_FY)
    #     fu_fy_list.append(t2)
    #
    #     t3 = (KEY_CONNECTOR_MATERIAL, KEY_CONNECTOR_FU, KEY_CONNECTOR_FY)
    #     fu_fy_list.append(t3)
    #
    #     return fu_fy_list

    def input_dictionary_design_pref(self):
        """

        :return: This function is used to choose values of design preferences to be saved to design dictionary.

         It returns list of tuple which contains, tab name, input widget type of keys, keys whose values to be saved,

         [(Tab Name, input widget type of keys, [List of keys to be saved])]

         """
        design_input = []

        t2 = (KEY_DISP_BEAMSEC, TYPE_COMBOBOX, [KEY_SEC_MATERIAL])
        design_input.append(t2)

        t3 = ("Bolt", TYPE_COMBOBOX, [KEY_DP_BOLT_TYPE, KEY_DP_BOLT_HOLE_TYPE, KEY_DP_BOLT_SLIP_FACTOR])
        design_input.append(t3)

        t3 = ("Bolt", TYPE_TEXTBOX, [KEY_DP_BOLT_MATERIAL_G_O])
        design_input.append(t3)

        t5 = ("Detailing", TYPE_COMBOBOX, [KEY_DP_DETAILING_EDGE_TYPE, KEY_DP_DETAILING_CORROSIVE_INFLUENCES])
        design_input.append(t5)

        t5 = ("Detailing", TYPE_TEXTBOX, [KEY_DP_DETAILING_GAP])
        design_input.append(t5)

        t6 = ("Design", TYPE_COMBOBOX, [KEY_DP_DESIGN_METHOD])
        design_input.append(t6)

        t7 = ("Connector", TYPE_COMBOBOX, [KEY_CONNECTOR_MATERIAL])
        design_input.append(t7)

        return design_input

    def input_dictionary_without_design_pref(self):
        """

        :return: This function is used to choose values of design preferences to be saved to
        design dictionary if design preference is never opened by user. It sets are design preference values to default.
        If any design preference value needs to be set to input dock value, tuple shall be written as:

        (Key of input dock, [List of Keys from design preference], 'Input Dock')

        If the values needs to be set to default,

        (None, [List of Design Preference Keys], '')

         """
        design_input = []
        t1 = (KEY_MATERIAL, [KEY_SEC_MATERIAL], 'Input Dock')
        design_input.append(t1)

        t2 = (None, [KEY_DP_BOLT_TYPE, KEY_DP_BOLT_HOLE_TYPE, KEY_DP_BOLT_MATERIAL_G_O, KEY_DP_BOLT_SLIP_FACTOR,
                     KEY_DP_DETAILING_EDGE_TYPE, KEY_DP_DETAILING_GAP,
                     KEY_DP_DETAILING_CORROSIVE_INFLUENCES, KEY_DP_DESIGN_METHOD, KEY_CONNECTOR_MATERIAL], '')
        design_input.append(t2)

        return design_input

    def refresh_input_dock(self):

        """

        :return: This function returns list of tuples which has keys that needs to be updated,
         on changing Keys in design preference (ex: adding a new section to database should reflect in input dock)

         [(Tab Name,  Input Dock Key, Input Dock Key type, design preference key, Master key, Value, Database Table Name)]
        """

        add_buttons = []

        t2 = (KEY_DISP_BEAMSEC, KEY_SECSIZE, TYPE_COMBOBOX, KEY_SECSIZE, None, None, "Beams")
        add_buttons.append(t2)

        return add_buttons

    ####################################
    # Design Preference Functions End
    ####################################

    def set_osdaglogger(key):

        """
        Function to set Logger for Tension Module
        """

        # @author Arsil Zunzunia
        global logger
        logger = logging.getLogger('osdag')

        logger.setLevel(logging.DEBUG)
        handler = logging.StreamHandler()
        formatter = logging.Formatter(fmt='%(asctime)s - %(name)s - %(levelname)s - %(message)s', datefmt='%H:%M:%S')

        handler.setFormatter(formatter)
        logger.addHandler(handler)
        handler = logging.FileHandler('logging_text.log')

        formatter = logging.Formatter(fmt='%(asctime)s - %(name)s - %(levelname)s - %(message)s', datefmt='%H:%M:%S')
        handler.setFormatter(formatter)
        logger.addHandler(handler)

        if key is not None:
            handler = OurLog(key)
            formatter = logging.Formatter(fmt='%(asctime)s - %(name)s - %(levelname)s - %(message)s',
                                          datefmt='%H:%M:%S')
            handler.setFormatter(formatter)
            logger.addHandler(handler)

    def input_values(self):

        options_list = []

        t16 = (KEY_MODULE, KEY_DISP_BEAMCOVERPLATE, TYPE_MODULE, None, True, 'No Validator')
        options_list.append(t16)

        t1 = (None, DISP_TITLE_CM, TYPE_TITLE, None, True, 'No Validator')
        options_list.append(t1)

        t4 = (KEY_SECSIZE, KEY_DISP_SECSIZE, TYPE_COMBOBOX, connectdb("Beams"), True, 'No Validator')
        options_list.append(t4)

        t15 = (KEY_IMAGE, None, TYPE_IMAGE, None, True, 'No Validator')
        options_list.append(t15)

        t5 = (KEY_MATERIAL, KEY_DISP_MATERIAL, TYPE_COMBOBOX, VALUES_MATERIAL, True, 'No Validator')
        options_list.append(t5)

        t6 = (None, DISP_TITLE_FSL, TYPE_TITLE, None, True, 'No Validator')
        options_list.append(t6)

        t17 = (KEY_MOMENT, KEY_DISP_MOMENT, TYPE_TEXTBOX, None, True, 'No Validator')
        options_list.append(t17)

        t7 = (KEY_SHEAR, KEY_DISP_SHEAR, TYPE_TEXTBOX, None, True, 'No Validator')
        options_list.append(t7)

        t8 = (KEY_AXIAL, KEY_DISP_AXIAL, TYPE_TEXTBOX, None, True, 'No Validator')
        options_list.append(t8)

        t9 = (None, DISP_TITLE_BOLT, TYPE_TITLE, None, True, 'No Validator')
        options_list.append(t9)

        t10 = (KEY_D, KEY_DISP_D, TYPE_COMBOBOX_CUSTOMIZED, VALUES_D, True, 'No Validator')
        options_list.append(t10)

        t11 = (KEY_TYP, KEY_DISP_TYP, TYPE_COMBOBOX, VALUES_TYP, True, 'No Validator')
        options_list.append(t11)

        t12 = (KEY_GRD, KEY_DISP_GRD, TYPE_COMBOBOX_CUSTOMIZED, VALUES_GRD, True, 'No Validator')
        options_list.append(t12)

        t18 = (None, DISP_TITLE_FLANGESPLICEPLATE, TYPE_TITLE, None, True, 'No Validator')
        options_list.append(t18)

        t19 = (KEY_FLANGEPLATE_PREFERENCES, KEY_DISP_FLANGESPLATE_PREFERENCES, TYPE_COMBOBOX, VALUES_FLANGEPLATE_PREFERENCES, True, 'No Validator')
        options_list.append(t19)

        t20 = (KEY_FLANGEPLATE_THICKNESS, KEY_DISP_FLANGESPLATE_THICKNESS, TYPE_COMBOBOX_CUSTOMIZED, VALUES_FLANGEPLATE_THICKNESS, True, 'No Validator')
        options_list.append(t20)

        t21 = (None, DISP_TITLE_WEBSPLICEPLATE, TYPE_TITLE, None, True, 'No Validator')
        options_list.append(t21)

        t22 = (KEY_WEBPLATE_THICKNESS, KEY_DISP_WEBPLATE_THICKNESS, TYPE_COMBOBOX_CUSTOMIZED, VALUES_WEBPLATE_THICKNESS, True, 'No Validator')
        options_list.append(t22)

        return options_list

    def customized_input(self):

        list1 = []
        t1 = (KEY_GRD, self.grdval_customized)
        list1.append(t1)
        t3 = (KEY_D, self.diam_bolt_customized)
        list1.append(t3)
        t4 = (KEY_WEBPLATE_THICKNESS, self.plate_thick_customized)
        list1.append(t4)
        t5 = (KEY_FLANGEPLATE_THICKNESS, self.plate_thick_customized)
        list1.append(t5)

        return list1

    def flangespacing(self, flag):

        flangespacing = []

        t21 = (KEY_FLANGE_PITCH, KEY_DISP_FLANGE_PLATE_PITCH, TYPE_TEXTBOX,
               self.flange_plate.pitch_provided )
        flangespacing.append(t21)

        t22 = (KEY_ENDDIST_FLANGE, KEY_DISP_END_DIST_FLANGE, TYPE_TEXTBOX,
               self.flange_plate.end_dist_provided)
        flangespacing.append(t22)

        t23 = (KEY_FLANGE_PLATE_GAUGE, KEY_DISP_FLANGE_PLATE_GAUGE, TYPE_TEXTBOX,
               self.flange_plate.gauge_provided)
        flangespacing.append(t23)

        t24 = (KEY_EDGEDIST_FLANGE, KEY_DISP_EDGEDIST_FLANGE, TYPE_TEXTBOX,
               self.flange_plate.edge_dist_provided )
        flangespacing.append(t24)
        return flangespacing
    #
    def webspacing(self, flag):

        webspacing = []

        t8 = (KEY_WEB_PITCH, KEY_DISP_WEB_PLATE_PITCH, TYPE_TEXTBOX, self.web_plate.pitch_provided if flag else '')
        webspacing.append(t8)

        t9 = (KEY_ENDDIST_W, KEY_DISP_END_DIST_W, TYPE_TEXTBOX,
            self.web_plate.end_dist_provided if flag else '')
        webspacing.append(t9)

        t10 = ( KEY_WEB_GAUGE, KEY_DISP_WEB_PLATE_GAUGE, TYPE_TEXTBOX, self.web_plate.gauge_provided if flag else '')
        webspacing.append(t10)

        t11 = (KEY_EDGEDIST_W, KEY_DISP_EDGEDIST_W, TYPE_TEXTBOX,
               self.web_plate.edge_dist_provided if flag else '')
        webspacing.append(t11)
        return webspacing
    #
    def flangecapacity(self, flag):

        flangecapacity = []

        t30 =(KEY_FLANGE_TEN_CAPACITY,KEY_DISP_FLANGE_TEN_CAPACITY,TYPE_TEXTBOX,
               round(self.section.tension_capacity_flange/1000, 2) if flag else '')
        flangecapacity.append(t30)
        t30 = (KEY_FLANGE_PLATE_TEN_CAP, KEY_DISP_FLANGE_PLATE_TEN_CAP, TYPE_TEXTBOX,
               round(self.flange_plate.tension_capacity_flange_plate / 1000, 2) if flag else '')
        flangecapacity.append(t30)

        # t28 = (KEY_FLANGE_PLATE_MOM_DEMAND, KEY_FLANGE_DISP_PLATE_MOM_DEMAND, TYPE_TEXTBOX,
        #        round(self.flange_plate.moment_demand / 1000000, 2) if flag else '')
        # flangecapacity.append(t28)
        #
        # t29 = (KEY_FLANGE_PLATE_MOM_CAPACITY, KEY_FLANGE_DISP_PLATE_MOM_CAPACITY, TYPE_TEXTBOX,
        #        round(self.flange_plate.moment_capacity/1000, 2) if flag else '')
        # flangecapacity.append( t29)

        return flangecapacity

    def webcapacity(self, flag):

        webcapacity = []
        t30 = (KEY_WEB_TEN_CAPACITY, KEY_DISP_WEB_TEN_CAPACITY, TYPE_TEXTBOX,
               round(self.section.tension_capacity_web / 1000, 2) if flag else '')
        webcapacity.append(t30)
        t30 = (KEY_WEB_PLATE_CAPACITY, KEY_DISP_WEB_PLATE_CAPACITY, TYPE_TEXTBOX,
               round(self.web_plate.tension_capacity_web_plate/ 1000, 2) if flag else '')
        webcapacity.append(t30)
        t30 = (KEY_WEBPLATE_SHEAR_CAPACITY_PLATE, KEY_DISP_WEBPLATE_SHEAR_CAPACITY_PLATE, TYPE_TEXTBOX,
               round(self.web_plate.shear_capacity_web_plate / 1000, 2) if flag else '')
        webcapacity.append(t30)
        #
        t15 = (KEY_WEB_PLATE_MOM_DEMAND, KEY_WEB_DISP_PLATE_MOM_DEMAND, TYPE_TEXTBOX,
               round(self.web_plate.moment_demand / 1000000, 2) if flag else '')
        webcapacity.append(t15)
        #
        # t16 = (KEY_WEB_PLATE_MOM_CAPACITY, KEY_WEB_DISP_PLATE_MOM_CAPACITY, TYPE_TEXTBOX,
        #        round(self.web_plate.moment_capacity/1000, 2) if flag else '')
        # webcapacity.append(t16)
        return webcapacity

    # def boltdetails(self,flag):
    #
    #     boltdetails = []


        #
        # return  boltdetails

    # def Innerplate(self, flag):
    #     Innerplate = []
    #
    #
    #
    #     return Innerplate

    def member_capacityoutput(self,flag):
        member_capacityoutput = []
        t29 = (KEY_MEMBER_MOM_CAPACITY, KEY_OUT_DISP_MOMENT_CAPACITY, TYPE_TEXTBOX,
               round(self.section.moment_capacity  / 1000000, 2) if flag else '')
        member_capacityoutput.append(t29)
        t29 = (KEY_MEMBER_SHEAR_CAPACITY, KEY_OUT_DISP_SHEAR_CAPACITY, TYPE_TEXTBOX,
               round(self.shear_capacity1 / 1000, 2) if flag else '')
        member_capacityoutput.append(t29)
        t29 = (KEY_MEMBER_AXIALCAPACITY, KEY_OUT_DISP_AXIAL_CAPACITY, TYPE_TEXTBOX,
               round(self.axial_capacity/ 1000, 2) if flag else '')
        member_capacityoutput.append(t29)
        return member_capacityoutput

    def flange_bolt_capacity(self,flag):
        flange_bolt_capacity =[]
        t16 = (KEY_FLANGE_BOLT_LINE, KEY_FLANGE_DISP_BOLT_LINE, TYPE_TEXTBOX,
               (self.flange_plate.bolt_line) if flag else '')
        flange_bolt_capacity.append(t16)

        t16 = (KEY_FLANGE_BOLTS_ONE_LINE, KEY_FLANGE_DISP_BOLTS_ONE_LINE, TYPE_TEXTBOX,
               (self.flange_plate.bolts_one_line) if flag else '')
        flange_bolt_capacity.append(t16)

        t16 = (KEY_FLANGE_BOLTS_REQ, KEY_FLANGE_DISP_BOLTS_REQ, TYPE_TEXTBOX,
               (self.flange_plate.bolts_required) if flag else '')
        flange_bolt_capacity.append(t16)

        t11 = (KEY_OUT_BOLT_SHEAR, KEY_OUT_DISP_BOLT_SHEAR, TYPE_TEXTBOX,
               round(self.flange_bolt.bolt_shear_capacity / 1000, 2) if flag else '', True)
        flange_bolt_capacity.append(t11)

        bolt_bearing_capacity_disp = ''
        if flag is True:
            if self.flange_bolt.bolt_bearing_capacity is not VALUE_NOT_APPLICABLE:
                bolt_bearing_capacity_disp = round(self.flange_bolt.bolt_bearing_capacity / 1000, 2)
                pass
            else:
                bolt_bearing_capacity_disp = self.flange_bolt.bolt_bearing_capacity

        t5 = (
        KEY_OUT_BOLT_BEARING, KEY_OUT_DISP_BOLT_BEARING, TYPE_TEXTBOX, bolt_bearing_capacity_disp if flag else '', True)
        flange_bolt_capacity.append(t5)

        t13 = (KEY_OUT_BOLT_CAPACITY, KEY_OUT_DISP_BOLT_CAPACITY, TYPE_TEXTBOX,
               round(self.flange_bolt.bolt_capacity / 1000, 2) if flag else '', True)
        flange_bolt_capacity.append(t13)

        t14 = (KEY_OUT_BOLT_FORCE, KEY_OUT_DISP_BOLT_FORCE, TYPE_TEXTBOX,
               round(self.flange_plate.bolt_force / 1000, 2) if flag else '', True)
        flange_bolt_capacity.append(t14)
        return flange_bolt_capacity


    def web_bolt_capacity(self,flag):
        web_bolt_capacity =[]

        t16 = (KEY_WEB_BOLT_LINE, KEY_WEB_DISP_BOLT_LINE, TYPE_TEXTBOX,
               (self.web_plate.bolt_line) if flag else '')
        web_bolt_capacity.append(t16)

        t16 = (KEY_WEB_BOLTS_ONE_LINE, KEY_WEB_DISP_BOLTS_ONE_LINE, TYPE_TEXTBOX,
               (self.web_plate.bolts_one_line) if flag else '')
        web_bolt_capacity.append(t16)

        t16 = (KEY_WEB_BOLTS_REQ , KEY_WEB_DISP_BOLTS_REQ, TYPE_TEXTBOX,
               (self.web_plate.bolts_required) if flag else '')
        web_bolt_capacity.append(t16)
        t11 = (KEY_OUT_BOLT_SHEAR, KEY_OUT_DISP_BOLT_SHEAR, TYPE_TEXTBOX,
               round(self.web_bolt.bolt_shear_capacity / 1000, 2) if flag else '', True)
        web_bolt_capacity.append(t11)

        webbolt_bearing_capacity_disp = ''
        if flag is True:
            if self.web_bolt.bolt_bearing_capacity is not VALUE_NOT_APPLICABLE:
                webbolt_bearing_capacity_disp = round(self.web_bolt.bolt_bearing_capacity / 1000, 2)
                pass
            else:
                webbolt_bearing_capacity_disp = self.web_bolt.bolt_bearing_capacity

        t5 = (KEY_OUT_BOLT_BEARING, KEY_OUT_DISP_BOLT_BEARING, TYPE_TEXTBOX, webbolt_bearing_capacity_disp if flag else '',
            True)
        web_bolt_capacity.append(t5)

        t13 = (KEY_OUT_BOLT_CAPACITY, KEY_OUT_DISP_BOLT_CAPACITY, TYPE_TEXTBOX,
               round(self.web_bolt.bolt_capacity / 1000, 2) if flag else '', True)
        web_bolt_capacity.append(t13)

        t14 = (KEY_OUT_BOLT_FORCE, KEY_OUT_DISP_BOLT_FORCE, TYPE_TEXTBOX,
               round(self.web_plate.bolt_force / 1000, 2) if flag else '', True)
        return web_bolt_capacity
    def output_values(self, flag):

        out_list = []

        t1 = (None, DISP_TITLE_BOLT, TYPE_TITLE, None, True)
        out_list.append(t1)

        t2 = (KEY_OUT_D_PROVIDED, KEY_OUT_DISP_D_PROVIDED, TYPE_TEXTBOX,
              self.bolt.bolt_diameter_provided if flag else '', True)
        out_list.append(t2)

        t3 = (KEY_OUT_GRD_PROVIDED, KEY_DISP_GRD, TYPE_TEXTBOX,
              self.bolt.bolt_grade_provided if flag else '', True)
        out_list.append(t3)

        t8 = (None, DISP_TITLE_BOLT_CAPACITIES, TYPE_TITLE, None, True)
        out_list.append(t8)

        t21 = (KEY_BOLT_CAPACITIES , DISP_TITLE_BOLT_CAPACITY_FLANGE, TYPE_OUT_BUTTON, ['Flange Bolt Capacity', self.flange_bolt_capacity], True)
        out_list.append(t21)
        t21 = (KEY_BOLT_CAPACITIES_WEB, DISP_TITLE_BOLT_CAPACITY_WEB, TYPE_OUT_BUTTON,
               ['Web Bolt Capacity', self.web_bolt_capacity], True)
        out_list.append(t21)
        t4 = (None, DISP_TITLE_MEMBER_CAPACITY, TYPE_TITLE, None, True)
        out_list.append(t4)
        t21 = (KEY_MEMBER_CAPACITY, KEY_DISP_MEMBER_CAPACITY, TYPE_OUT_BUTTON, ['Member Capacity', self.member_capacityoutput], True)
        out_list.append(t21)

        t4 = (None, DISP_TITLE_WEBSPLICEPLATE, TYPE_TITLE, None, True)
        out_list.append(t4)

        t5 = (KEY_WEB_PLATE_HEIGHT, KEY_DISP_WEB_PLATE_HEIGHT, TYPE_TEXTBOX,
              self.web_plate.height if flag else '', True)
        out_list.append(t5)

        t6 = (KEY_WEB_PLATE_LENGTH, KEY_DISP_WEB_PLATE_LENGTH, TYPE_TEXTBOX,
              self.web_plate.length if flag else '', True)
        out_list.append(t6)

        t7 = (KEY_WEBPLATE_THICKNESS, KEY_DISP_WEBPLATE_THICKNESS, TYPE_TEXTBOX,
              self.web_plate.thickness_provided if flag else '', True)
        out_list.append(t7)

        t21 = (KEY_WEB_SPACING, KEY_DISP_WEB_SPACING, TYPE_OUT_BUTTON, ['Web Spacing Details', self.webspacing], True)
        out_list.append(t21)

        t21 = (KEY_WEB_CAPACITY, KEY_DISP_WEB_CAPACITY, TYPE_OUT_BUTTON, ['Web Capacity', self.webcapacity], True)
        out_list.append(t21)

        t17 = (None, DISP_TITLE_FLANGESPLICEPLATE, TYPE_TITLE, None, True)
        out_list.append(t17)
        t17 = (None, DISP_TITLE_FLANGESPLICEPLATE_OUTER, TYPE_TITLE, None, True)
        out_list.append(t17)
        t18 = (KEY_FLANGE_PLATE_HEIGHT, KEY_DISP_FLANGE_PLATE_HEIGHT, TYPE_TEXTBOX,
               self.flange_plate.height if flag else '', True)
        out_list.append(t18)

        t19 = ( KEY_FLANGE_PLATE_LENGTH, KEY_DISP_FLANGE_PLATE_LENGTH, TYPE_TEXTBOX,
            self.plate_out_len if flag else '', True)
        out_list.append(t19)

        t20 = (KEY_FLANGEPLATE_THICKNESS, KEY_DISP_FLANGESPLATE_THICKNESS, TYPE_TEXTBOX,
               self.flange_out_plate_tk if flag else '', True)
        out_list.append(t20)
        t21 = (KEY_FLANGE_SPACING, KEY_DISP_FLANGE_SPACING, TYPE_OUT_BUTTON, ['Flange Spacing Details', self.flangespacing], True)
        out_list.append(t21)

        t21 = (KEY_FLANGE_CAPACITY, KEY_DISP_FLANGE_CAPACITY, TYPE_OUT_BUTTON, ['Flange Capacity', self.flangecapacity], True)
        out_list.append(t21)


        t17 = (None, DISP_TITLE_FLANGESPLICEPLATE_INNER, TYPE_TITLE, None, True)
        out_list.append(t17)
        t18 = (KEY_INNERFLANGE_PLATE_HEIGHT, KEY_DISP_INNERFLANGE_PLATE_HEIGHT, TYPE_TEXTBOX,
               self.flange_plate.Innerheight if flag else '', True)
        out_list.append(t18)

        t19 = (KEY_INNERFLANGE_PLATE_LENGTH, KEY_DISP_INNERFLANGE_PLATE_LENGTH, TYPE_TEXTBOX,
             self.plate_in_len if flag else '', True)
        out_list.append(t19)
        # if flag is True:
        t20 = (KEY_INNERFLANGEPLATE_THICKNESS, KEY_DISP_INNERFLANGESPLATE_THICKNESS, TYPE_TEXTBOX,
               self.flange_in_plate_tk if flag else '', True)
        out_list.append(t20)

                # pass
            # else:
            #     t17 = (None, DISP_TITLE_FLANGESPLICEPLATE_INNER, TYPE_TITLE, None, False)
            #     out_list.append(t17)
            #     t18 = (KEY_INNERFLANGE_PLATE_HEIGHT, KEY_DISP_INNERFLANGE_PLATE_HEIGHT, TYPE_TEXTBOX,
            #            self.flange_plate.Innerheight if flag else '', False)
            #     out_list.append(t18)

        #         t19 = (KEY_INNERFLANGE_PLATE_LENGTH, KEY_DISP_INNERFLANGE_PLATE_LENGTH, TYPE_TEXTBOX,
        #                self.flange_plate.Innerlength if flag else '', False)
        #         out_list.append(t19)
        #
        #         t20 = (KEY_INNERFLANGEPLATE_THICKNESS, KEY_DISP_INNERFLANGESPLATE_THICKNESS, TYPE_TEXTBOX,
        #                self.flange_plate.thickness_provided if flag else '', False)
        #         out_list.append(t20)
        #
        # t17 = (None, DISP_TITLE_FLANGESPLICEPLATE_INNER, TYPE_TITLE, None, False)
        # out_list.append(t17)
        # t18 = (KEY_INNERFLANGE_PLATE_HEIGHT, KEY_DISP_INNERFLANGE_PLATE_HEIGHT, TYPE_TEXTBOX,
        #        self.flange_plate.Innerheight if flag else '', False)
        # out_list.append(t18)
        #
        # t19 = (KEY_INNERFLANGE_PLATE_LENGTH, KEY_DISP_INNERFLANGE_PLATE_LENGTH, TYPE_TEXTBOX,
        #        self.flange_plate.Innerlength if flag else '', False)
        # out_list.append(t19)
        #
        # t20 = (KEY_INNERFLANGEPLATE_THICKNESS, KEY_DISP_INNERFLANGESPLATE_THICKNESS, TYPE_TEXTBOX,
        #        self.flange_plate.thickness_provided if flag else '', False)
        # out_list.append(t20)









        # t17 = (None, DISP_TITLE_FLANGESPLICEPLATE_INNER, TYPE_TITLE, None, True)
        # out_list.append(t17)
        # t18 = (KEY_INNERFLANGE_PLATE_HEIGHT, KEY_DISP_INNERFLANGE_PLATE_HEIGHT, TYPE_TEXTBOX,
        #        self.flange_plate.Innerheight if flag else '',True)
        # out_list.append(t18)
        #
        # t19 = (KEY_INNERFLANGE_PLATE_LENGTH, KEY_DISP_INNERFLANGE_PLATE_LENGTH, TYPE_TEXTBOX,
        #        self.flange_plate.Innerlength if flag else '',True)
        # out_list.append(t19)
        #
        # t20 = (KEY_INNERFLANGEPLATE_THICKNESS, KEY_DISP_INNERFLANGESPLATE_THICKNESS, TYPE_TEXTBOX,
        #        self.flange_plate.thickness_provided if flag else '',True)
        # out_list.append(t20)


        return out_list


    def func_for_validation(self, design_dictionary):

        all_errors = []
        self.design_status = False
        flag = False

        option_list = self.input_values(self)
        missing_fields_list = []
        for option in option_list:
            if option[2] == TYPE_TEXTBOX:
                if design_dictionary[option[0]] == '':
                    missing_fields_list.append(option[1])
            elif option[2] == TYPE_COMBOBOX and option[0] != KEY_CONN:
                val = option[3]
                if design_dictionary[option[0]] == val[0]:
                    missing_fields_list.append(option[1])

        if len(missing_fields_list) > 0:
            error = self.generate_missing_fields_error_string(self, missing_fields_list)
            all_errors.append(error)
            # flag = False
        else:
            flag = True

        if flag:
            self.set_input_values(self, design_dictionary)
        else:
            return all_errors

    def warn_text(self):

        """
        Function to give logger warning when any old value is selected from Column and Beams table.
        """

        # @author Arsil Zunzunia
        global logger
        red_list = red_list_function()
        if self.section.designation in red_list or self.section.designation in red_list:
            logger.warning(
                " : You are using a section (in red color) that is not available in latest version of IS 808")
            logger.info(
                " : You are using a section (in red color) that is not available in latest version of IS 808")



    def generate_missing_fields_error_string(self, missing_fields_list):
        """
        Args:
            missing_fields_list: list of fields that are not selected or entered
        Returns:
            error string that has to be displayed
        """
        # The base string which should be displayed
        information = "Please input the following required field"
        if len(missing_fields_list) > 1:
            # Adds 's' to the above sentence if there are multiple missing input fields
            information += "s"
        information += ": "
        # Loops through the list of the missing fields and adds each field to the above sentence with a comma

        for item in missing_fields_list:
            information = information + item + ", "

        # Removes the last comma
        information = information[:-2]
        information += "."

        return information



    def module_name(self):
        return KEY_DISP_BEAMCOVERPLATE

    def set_input_values(self, design_dictionary):
        super(BeamCoverPlate, self).set_input_values(self, design_dictionary)

        self.module = design_dictionary[KEY_MODULE]
        # self.connectivity = design_dictionary[KEY_CONN]
        self.preference = design_dictionary[KEY_FLANGEPLATE_PREFERENCES]
        self.material = design_dictionary[KEY_MATERIAL]

        self.section = Beam(designation=design_dictionary[KEY_SECSIZE],
                              material_grade=design_dictionary[KEY_SEC_MATERIAL])
        print("anjali",design_dictionary[KEY_DP_DETAILING_EDGE_TYPE])
        self.web_bolt = Bolt(grade=design_dictionary[KEY_GRD], diameter=design_dictionary[KEY_D],
                             bolt_type=design_dictionary[KEY_TYP],
                             bolt_hole_type=design_dictionary[KEY_DP_BOLT_HOLE_TYPE],
                             edge_type=design_dictionary[KEY_DP_DETAILING_EDGE_TYPE],
                             mu_f=design_dictionary[KEY_DP_BOLT_SLIP_FACTOR],
                             corrosive_influences=design_dictionary[KEY_DP_DETAILING_CORROSIVE_INFLUENCES],
                             bolt_tensioning=design_dictionary[KEY_DP_BOLT_TYPE])


        self.bolt = Bolt(grade=design_dictionary[KEY_GRD], diameter=design_dictionary[KEY_D],
                             bolt_type=design_dictionary[KEY_TYP],
                             bolt_hole_type=design_dictionary[KEY_DP_BOLT_HOLE_TYPE],
                             edge_type=design_dictionary[KEY_DP_DETAILING_EDGE_TYPE],
                             mu_f=design_dictionary[KEY_DP_BOLT_SLIP_FACTOR],
                             corrosive_influences=design_dictionary[KEY_DP_DETAILING_CORROSIVE_INFLUENCES],
                         bolt_tensioning=design_dictionary[KEY_DP_BOLT_TYPE])
        self.flange_bolt = Bolt(grade=design_dictionary[KEY_GRD], diameter=design_dictionary[KEY_D],
                                bolt_type=design_dictionary[KEY_TYP],
                                bolt_hole_type=design_dictionary[KEY_DP_BOLT_HOLE_TYPE],
                                edge_type=design_dictionary[KEY_DP_DETAILING_EDGE_TYPE],
                                mu_f=design_dictionary[KEY_DP_BOLT_SLIP_FACTOR],
                                corrosive_influences=design_dictionary[KEY_DP_DETAILING_CORROSIVE_INFLUENCES],
                                bolt_tensioning=design_dictionary[KEY_DP_BOLT_TYPE])

        self.flange_plate = Plate(thickness=design_dictionary.get(KEY_FLANGEPLATE_THICKNESS, None),
                                  material_grade=design_dictionary[KEY_CONNECTOR_MATERIAL],
                                  gap=design_dictionary[KEY_DP_DETAILING_GAP])


        self.web_plate = Plate(thickness=design_dictionary.get(KEY_WEBPLATE_THICKNESS, None),
                               material_grade=design_dictionary[KEY_CONNECTOR_MATERIAL],
                               gap=design_dictionary[KEY_DP_DETAILING_GAP])

        self.flange_check_thk =[]
        self.web_check_thk = []
        self.member_capacity_status = False
        self.initial_pt_thk_status = False
        self.initial_pt_thk_status_web = False
        self.webheight_status = False
        self.select_bolt_dia_status = False
        self.get_plate_details_status = False
        self.flange_check_axial_status = False
        self.flange_plate_check_status = False
        self.web_axial_check_status = False
        self.web_plate_axial_check_status = False
        self.web_shear_plate_check_status = False
        self.warn_text(self)
        self.member_capacity(self)
        #self.hard_values(self)
    def hard_values(self):
        # Select Selection  WPB 240* 240 * 60.3 (inside Ouside)- material E 250 fe 450A bearing
        #flange bolt
        self.load.moment = 8.318420#kN
        self.factored_axial_load= 481.745#KN
        self.load.shear_force =111.906 # kN
        self.flange_bolt.bolt_type = "Bearing Bolt"
        # self.flange_bolt.bolt_hole_type = bolt_hole_type
        # self.flange_bolt.edge_type = edge_type
        # self.flange_bolt.mu_f = float(mu_f)
        self.flange_bolt.connecting_plates_tk = None

        self.flange_bolt.bolt_grade_provided = 3.6
        self.flange_bolt.bolt_diameter_provided = 24
        self.flange_bolt.dia_hole =26
        # self.flange_bolt.bolt_shear_capacity = 56580.32638058333
        # self.flange_bolt.bolt_bearing_capacity = 118287.48484848486
        # self.flange_bolt.bolt_capacity = 56580.32638058333




        # web bolt
        self.web_bolt.bolt_type = "Bearing Bolt"
        # self.web_bolt.bolt_hole_type = bolt_hole_type
        # self.web_bolt.edge_type = edge_type
        # self.web_bolt.mu_f = float(mu_f)
        self.web_bolt.connecting_plates_tk = None

        self.web_bolt.bolt_grade_provided = 3.6
        self.web_bolt.bolt_diameter_provided = 24
        self.web_bolt.dia_hole = 26
        # self.web_bolt.bolt_shear_capacity = 56580.32638058333
        # self.web_bolt.bolt_bearing_capacity = 69923.63636363638
        # self.web_bolt.bolt_capacity = 69923.63636363638
        # self.web_bolt.min_edge_dist_round = 33
        # self.web_bolt.min_end_dist_round = 33
        # self.web_bolt.min_gauge_round = 50
        #anjali jatav
        # self.web_bolt.min_pitch_round = 50

        # self.web_bolt.max_edge_dist_round = 150
        # self.web_bolt.max_end_dist_round = 150
        # self.web_bolt.max_spacing_round = 300.0

        # self.web_bolt.bolt_shank_area = 0.0
        # self.web_bolt.bolt_net_area = 0.0



        #flange plate
        self.flange_plate.thickness_provided =6
        self.flange_plate.height = 240
        self.flange_plate.length= 310
        self.flange_plate.bolt_line = 4
        self.flange_plate.bolts_one_line =2
        self.flange_plate.bolts_required= 8
        # self.flange_plate.bolt_capacity_red = 56580.32638058333
        # self.flange_plate.bolt_force = 29359.584393928224
        # self.flange_plate.moment_demand= 0
        self.flange_plate.pitch_provided = 60
        self.flange_plate.gauge_provided = 0.0
        self.flange_plate.edge_dist_provided = 45
        self.flange_plate.end_dist_provided= 45

        # web plate
        self.web_plate.thickness_provided = 8
        self.web_plate.height =200
        self.web_plate.length =310
        self.web_plate.bolt_line = 4
        self.web_plate.bolts_one_line = 2
        self.web_plate.bolts_required = 8
        self.web_plate.pitch_provided = 60
        self.web_plate.gauge_provided = 110
        self.web_plate.edge_dist_provided = 45
        self.web_plate.end_dist_provided = 45
        #  Inner Flange plate
        self.flange_plate.thickness_provided = 6
        self.flange_plate.Innerheight = 114.15
        self.flange_plate.Innerlength =310
        self.flange_plate.gap = 10
        self.web_plate.gap = 10

        self.flange_plate.midgauge = 101.7
        self.web_plate.midpitch = 100
        self.flange_plate.midpitch=100
        # self.web_plate.moment_capacity = 0
        self.design_status = True

    def member_capacity(self):
        """
        Axial capacity: [Ref: cl.10.7 IS 800:2007]
        Moment capacity: [Ref: cl.10.7. IS 800:2007]
        Shear capacity: [Ref: cl.8.4 IS 800:2007]
        Limit width thickness ratio: [Ref: Table 2, cl. 3.7.2 and 3.7.4 IS 800:2007]
        Returns:

        """
        self.member_capacity_status = False
        if self.section.type == "Rolled":
            length = self.section.depth
        else:
            length = self.section.depth - (
                    2 * self.section.flange_thickness)  # -(2*self.supported_section.root_radius)
        gamma_m0 = 1.1
        ############################# Axial Capacity N ############################
        self.axial_capacity = round((self.section.area * self.section.fy) / gamma_m0, 2)  # N
        self.min_axial_load = 0.3 * self.axial_capacity
        self.factored_axial_load = round(max(self.load.axial_force * 1000, self.min_axial_load), 2)  # N
        print("self.factored_axial_load", self.factored_axial_load)

        ############################# Shear Capacity  # N############################
        self.shear_capacity1 = round(((self.section.depth - (2 * self.section.flange_thickness)) *
                                      self.section.web_thickness * self.section.fy) / (math.sqrt(3) * gamma_m0),
                                     2)  # N # A_v: Total cross sectional area in shear in mm^2 (float)
        self.shear_load1 = 0.6 * self.shear_capacity1  # N
        self.fact_shear_load = round(max(self.shear_load1, self.load.shear_force * 1000), 2)  # N
        print('shear_force', self.load.shear_force)

        # #############################################################

        self.Z_p = round(((self.section.web_thickness * (
                self.section.depth - 2 * (self.section.flange_thickness)) ** 2) / 4), 2)  # mm3
        self.Z_e = round(((self.section.web_thickness * (
                self.section.depth - 2 * (self.section.flange_thickness)) ** 2) / 6), 2)  # mm3
        # if self.member_capacity == True:
        if self.section.type == "Rolled":
            self.limitwidththkratio_flange = self.limiting_width_thk_ratio(column_f_t=self.section.flange_thickness,
                                                                           column_t_w=self.section.web_thickness,
                                                                           D=self.section.depth,
                                                                           column_b=self.section.flange_width,
                                                                           column_fy=self.section.fy,
                                                                           factored_axial_force=self.factored_axial_load,
                                                                           column_area=self.section.area,
                                                                           compression_element="External",
                                                                           section="Rolled")
        else:
            pass

        if self.section.type2 == "generally":
            self.limitwidththkratio_web = self.limiting_width_thk_ratio(column_f_t=self.section.flange_thickness,
                                                                        column_t_w=self.section.web_thickness,
                                                                        D=self.section.depth,
                                                                        column_b=self.section.flange_width,
                                                                        column_fy=self.section.fy,
                                                                        factored_axial_force=self.factored_axial_load,
                                                                        column_area=self.section.area,
                                                                        compression_element="Web of an I-H",
                                                                        section="generally")
        else:
            pass

        self.class_of_section = int(max(self.limitwidththkratio_flange, self.limitwidththkratio_web))
        if self.class_of_section == 1 or self.class_of_section == 2:
            Z_w = self.Z_p
        elif self.class_of_section == 3:
            Z_w = self.Z_e

        if self.class_of_section == 1 or self.class_of_section == 2:
            self.beta_b = 1
        elif self.class_of_section == 3:
            self.beta_b = self.Z_e / self.Z_p
        ############################ moment_capacty ############################
        self.section.plastic_moment_capacty(beta_b=self.beta_b, Z_p=self.Z_p,
                                            fy=self.section.fy)  # N # for section
        self.section.moment_d_deformation_criteria(fy=self.section.fy, Z_e=self.section.elast_sec_mod_z)
        self.Pmc = self.section.plastic_moment_capactiy
        self.Mdc = self.section.moment_d_def_criteria
        self.section.moment_capacity = round(
            min(self.section.plastic_moment_capactiy, self.section.moment_d_def_criteria), 2)
        self.load_moment_min = 0.5 * self.section.moment_capacity
        self.load_moment = round(max(self.load_moment_min, self.load.moment * 1000000), 2)  # N
        self.moment_web = round((Z_w * self.load_moment / (self.section.plast_sec_mod_z)),
                                2)  # Nm todo add in ddcl # z_w of web & z_p  of section
        self.moment_flange = round(((self.load_moment) - self.moment_web), 2)
        self.axial_force_w = ((self.section.depth - (
                    2 * self.section.flange_thickness)) * self.section.web_thickness * self.factored_axial_load) / (
                                 self.section.area)  # N
        self.axial_force_f = self.factored_axial_load * self.section.flange_width * self.section.flange_thickness / (
            self.section.area)  # N
        self.flange_force = (((self.moment_flange) / (self.section.depth - self.section.flange_thickness)) + (
            self.axial_force_f))

        ###########################################################
        if self.factored_axial_load > self.axial_capacity:
            logger.warning(' : Factored axial load is exceeding axial capacity  %2.2f KN' % round(self.axial_capacity/1000,2))
            logger.error(" : Design is not safe. \n ")
            logger.debug(" :=========End Of design===========")
            self.member_capacity_status = False
        else:
            if self.fact_shear_load > self.shear_capacity1:
                logger.warning(' : Factored shear load is exceeding shear capacity  %2.2f KN' % round(self.shear_capacity1/1000,2))
                logger.error(" : Design is not safe. \n ")
                logger.debug(" :=========End Of design===========")
                self.member_capacity_status = False
            else:
                if self.load_moment > self.section.moment_capacity:
                    self.member_capacity_status = False
<<<<<<< HEAD
                    logger.warning(' : Moment load is exceeding moment capacity  {} KN-m' .format(round(self.section.moment_capacity),2))
=======
                    logger.warning(' : Moment load is exceeding moment capacity  %2.2f KN-m' % round(self.section.moment_capacity/1000000),2)
>>>>>>> ed309d2f
                    logger.error(" : Design is not safe. \n ")
                    logger.debug(" :=========End Of design===========")
                else:
                    self.member_capacity_status = True
                    self.initial_pt_thk(self)

         #############################################################

    def initial_pt_thk(self, previous_thk_flange= None,previous_thk_web = None):

        ############################### WEB MENBER CAPACITY CHECK ############################
        ###### # capacity Check for web in axial = yielding
        if (previous_thk_flange) == None:
            pass
        else:
            for i in previous_thk_flange:
                self.flange_plate.thickness.remove(i)
        if (previous_thk_web) == None:
            pass
        else:
            for i in previous_thk_web:
                self.web_plate.thickness.remove(i)


        self.initial_pt_thk_status = False
        self.initial_pt_thk_status_web =False
        A_v_web = (self.section.depth - 2 * self.section.flange_thickness) * self.section.web_thickness
        self.section.tension_yielding_capacity_web = self.tension_member_design_due_to_yielding_of_gross_section(A_v=A_v_web,fy=self.section.fy)
        if self.section.tension_yielding_capacity_web> self.axial_force_w:

        ################################# FLANGE MEMBER CAPACITY CHECK##############################
            A_v_flange = self.section.flange_thickness * self.section.flange_width
            self.section.tension_yielding_capacity = self.tension_member_design_due_to_yielding_of_gross_section(A_v=A_v_flange,fy=self.flange_plate.fy)
            if self.section.tension_yielding_capacity > self.flange_force:
                self.web_plate_thickness_possible = [i for i in self.web_plate.thickness if i >= (self.section.web_thickness / 2)]
                if self.preference == "Outside":
                    self.flange_plate_thickness_possible = [i for i in self.flange_plate.thickness if i >= self.section.flange_thickness]
                else:
                    self.flange_plate_thickness_possible = [i for i in self.flange_plate.thickness if i >= (self.section.flange_thickness / 2)]
                if len(self.flange_plate_thickness_possible) == 0:
                    logger.error(" : Flange Plate thickness less than section flange thicknesss.")
                    logger.warning(" : Flange Plate thickness should be greater than section flange thicknesss.%2.2f mm" % self.section.flange_thickness)
                    self.initial_pt_thk_status =False
                    self.design_status = False
                else:
                    self.flange_plate.thickness_provided = self.min_thick_based_on_area(self,
                                                                                        tk=self.section.flange_thickness,
                                                                                        width=self.section.flange_width,
                                                                                        list_of_pt_tk=self.flange_plate_thickness_possible,
                                                                                        t_w=self.section.web_thickness,
                                                                                        r_1=self.section.root_radius,
                                                                                        D=self.section.depth,
                                                                                        preference=self.preference)
                    if self.flange_plate.thickness_provided != 0:
                        if self.preference =="Outside":
                            if self.outerwidth < 50:
                                logger.error(" : Outer Height of flange plate is less than 50 mm.")
                                logger.info(" : Select the wider section.")
                                self.initial_pt_thk_status = False
                                self.design_status = False

                            else:
                                if self.flange_plate_crs_sec_area < (self.flange_crs_sec_area  * 1.05):
                                    logger.error(" : Area of flange plate is less than area of flange.")
                                    logger.warning(" : Area of flange plate should be greater than 1.05 times area of flange{} mm2.".format(self.Ap))
                                    logger.info(" : Increase the thickness of the plate.")
                                    self.initial_pt_thk_status = False
                                    self.design_status = False
                                else:
                                    self.initial_pt_thk_status = True
                                    pass
                        else:
                            if self.outerwidth < 50 or self.innerwidth < 50:
                                logger.error(" : Height of flange plates is less than 50 mm.")
                                logger.info(" : Select the wider section.")
                                self.initial_pt_thk_status = False
                                self.design_status = False
                            else:
                                if self.flange_plate_crs_sec_area < (self.flange_crs_sec_area * 1.05):
                                    logger.error(" : Area of flange plates is less than area of flange.")
                                    logger.warning(" : Area of flange plates should be greater than 1.05 times area of flange{} mm^2.".format(self.Ap))
                                    logger.info(" : Increase the thickness of the flange plates.")
                                    self.initial_pt_thk_status = False
                                    self.design_status = False
                                else:
                                    self.initial_pt_thk_status = True
                                    pass
                    else:
                        self.initial_pt_thk_status = False
                        self.design_status = False
                        logger.error(" : Provided flange plate thickness is not sufficient.")

                self.initial_pt_thk_status_web = False
                # self.webheight_status = False
                if  len(self.web_plate_thickness_possible) == 0:
                    logger.error(" : Web Plate thickness less than section web thicknesss.")
                    logger.warning(" : Web Plate thickness should be greater than section web thicknesss.%2.2f mm" % self.section.web_thickness)
                    self.initial_pt_thk_status_web = False
                    self.design_status = False
                else:

                    self.web_plate.thickness_provided = self.min_thick_based_on_area(self,
                                                                                     tk=self.section.flange_thickness,
                                                                                     width=self.section.flange_width,
                                                                                     list_of_pt_tk=self.web_plate_thickness_possible,
                                                                                     t_w=self.section.web_thickness,
                                                                                     r_1=self.section.root_radius, D=self.section.depth,
                                                                                     preference=None,fp_thk =self.flange_plate.thickness_provided )
                    if self.web_plate.thickness_provided != 0:
                        if self.preference == "Outside":
                            if self.webplatewidth < self.min_web_plate_height:
                                self.webheight_status = False
                                self.design_status = False
                                logger.error(" : Web plate is not possible")
<<<<<<< HEAD
                                logger.warning(" : Web plate height {} is less than min depth of the plate {}".format(self.webplatewidth,self.min_web_plate_height))
                                logger.warning("Try another section")
=======
                                logger.warning(" : Web plate height {}mm is less than min depth of the plate {}mm".format(self.webplatewidth,self.min_web_plate_height))
                                logger.warning("Try deeper section")
>>>>>>> ed309d2f
                            else:
                                self.webheight_status = True
                                if self.web_plate_crs_sec_area < (self.web_crs_area * 1.05):
                                    logger.error(" : Area of web plates is less than area of web.")
                                    logger.warning(" : Area of web plates should be greater than 1.05 times area of web {}mm2".format(self.Wp))
                                    logger.info(" : Increase the thickness of the web plate.")
                                    self.initial_pt_thk_status_web = False
                                    self.design_status = False
                                else:
                                    self.initial_pt_thk_status_web = True
                                    # self.webheight_status = True
                                    pass
                        else:
                            if self.webplatewidth < self.min_web_plate_height:
                                self.webheight_status = False
                                self.design_status = False
                                logger.error(" : Inner plate is not possible")
                                logger.warning(" : Decrease the thickness of the inner flange plate, try wider section or deeper section")

                            else:
                                self.webheight_status = True
                                if self.web_plate_crs_sec_area < (self.web_crs_area * 1.05):
                                    logger.error(" : Area of web plates is less than area of web.")
                                    logger.warning(" : Area of web plates should be greater than 1.05 times area of web {}mm2".format(self.Wp))
                                    logger.info(" : Increase the thickness of the web plate.")
                                    self.initial_pt_thk_status_web = False
                                    self.design_status = False
                                else:
                                    self.initial_pt_thk_status_web = True


                                    pass
                    else:
                        self.initial_pt_thk_status_web = False
                        logger.error(" : Provided flange plate thickness is not sufficient.")


                if len(self.flange_plate_thickness_possible) == 0:
                    if len(self.flange_plate.thickness) >= 2:
                        self.max_thick_f = max(self.flange_plate.thickness)
                    else:
                        self.max_thick_f = self.flange_plate.thickness[0]
                else:
                    # if self.flange_plate.thickness_provided ==0:
                    #     if len(self.flange_plate.thickness) >= 2:
                    #         self.max_thick_f = max(self.flange_plate.thickness)
                    #     else:
                    #         self.max_thick_f = self.flange_plate.thickness[0]
                    # else:
                    self.max_thick_f = self.flange_plate.thickness_provided

                if len(self.web_plate_thickness_possible) == 0:
                    if len(self.web_plate.thickness) >= 2:
                        self.max_thick_w = max(self.web_plate.thickness)
                    else:
                        self.max_thick_w = self.web_plate.thickness[0]
                else:
                    # if self.web_plate.thickness_provided == 0:
                    #     if len(self.web_plate.thickness) >= 2:
                    #         self.max_thick_w = max(self.web_plate.thickness)
                    #     else:
                    #         self.max_thick_w = self.web_plate.thickness[0]
                    # else:
                    self.max_thick_w = self.web_plate.thickness_provided

                if self.initial_pt_thk_status == True and self.initial_pt_thk_status_web == True and self.webheight_status == True:
                    self.design_status = True
                    self.select_bolt_dia(self)
                else:
                    self.initial_pt_thk_status = False and self.initial_pt_thk_status_web == False and  self.webheight_status == False
                    self.design_status = False
                    # logger.warning(" : Plate is not possible")
                    logger.error(" : Design is not safe. \n ")
                    logger.debug(" : =========End Of design===========")

            else:
                self.initial_pt_thk_status = False
                self.design_status = False
                logger.warning(" : Tension capacity of flange is less than required flange force %2.2f KN" % round(self.flange_force/1000 ,2))
                logger.info(" : Select the larger beam section or decrease the applied loads")
                logger.error(" : Design is not safe. \n ")
                logger.debug(" : =========End Of design===========")
        else:
            self.initial_pt_thk_status_web = False
            self.design_status = False
            logger.warning( " : Tension capacity of web is less than required axial_force_w %2.2f KN" % round(self.axial_force_w/1000,2))
            logger.info(" : Select the larger beam section or decrease the applied axial load")
            logger.error(" : Design is not safe. \n ")
            logger.debug(" : =========End Of design===========")

    def select_bolt_dia(self):

        self.select_bolt_dia_status = False
        self.min_plate_height = self.section.flange_width
        self.max_plate_height = self.section.flange_width

        axial_force_f =  self.factored_axial_load  * self.section.flange_width * \
                         self.section.flange_thickness / (self.section.area )

        self.flange_force = ((( self.moment_flange) / (self.section.depth - self.section.flange_thickness)) +(axial_force_f))
        self.res_force = math.sqrt((self.fact_shear_load)** 2 + ( self.factored_axial_load ) ** 2) #N
        bolts_required_previous_1 = 2
        bolts_required_previous_2 = 2
        bolt_diameter_previous = self.bolt.bolt_diameter[-1]

        self.bolt.bolt_grade_provided = self.bolt.bolt_grade[-1]
        count_1 = 0
        count_2 = 0
        bolts_one_line = 1
        ###### for flange plate thickness####
        self.bolt_conn_plates_t_fu_fy = []
        if self.preference == "Outside":
            self.bolt_conn_plates_t_fu_fy.append((self.flange_plate.thickness_provided, self.flange_plate.fu, self.flange_plate.fy))
            self.bolt_conn_plates_t_fu_fy.append(
                (self.section.flange_thickness, self.section.fu, self.section.fy))
        else:
            self.bolt_conn_plates_t_fu_fy.append(
                (2*self.flange_plate.thickness_provided, self.flange_plate.fu, self.flange_plate.fy))
            self.bolt_conn_plates_t_fu_fy.append(
                (self.section.flange_thickness, self.section.fu, self.section.fy))

        ##### for web plate thickness######
        self.bolt_conn_plates_web_t_fu_fy = []
        self.bolt_conn_plates_web_t_fu_fy.append(
            ( 2*self.web_plate.thickness_provided, self.web_plate.fu, self.web_plate.fy))
        self.bolt_conn_plates_web_t_fu_fy.append(
            (self.section.web_thickness, self.section.fu, self.section.fy))
        bolt_design_status_1 = False
        bolt_design_status_2= False
        for self.bolt.bolt_diameter_provided in reversed(self.bolt.bolt_diameter):

            self.flange_bolt.calculate_bolt_spacing_limits(bolt_diameter_provided=self.bolt.bolt_diameter_provided,
                                                        conn_plates_t_fu_fy=self.bolt_conn_plates_t_fu_fy)
            print(self.flange_bolt.min_edge_dist, self.flange_bolt.edge_type)

            if self.preference == "Outside":
                self.flange_bolt.calculate_bolt_capacity(bolt_diameter_provided=self.bolt.bolt_diameter_provided,
                                                         bolt_grade_provided=self.bolt.bolt_grade_provided,
                                                         conn_plates_t_fu_fy=self.bolt_conn_plates_t_fu_fy,
                                                         n_planes=1)
            else:
                self.flange_bolt.calculate_bolt_capacity(bolt_diameter_provided=self.bolt.bolt_diameter_provided,
                                                         bolt_grade_provided=self.bolt.bolt_grade_provided,
                                                         conn_plates_t_fu_fy=self.bolt_conn_plates_t_fu_fy,
                                                         n_planes=2)

            self.web_bolt.calculate_bolt_spacing_limits(bolt_diameter_provided=self.bolt.bolt_diameter_provided,
                                                        conn_plates_t_fu_fy= self.bolt_conn_plates_web_t_fu_fy)

            self.web_bolt.calculate_bolt_capacity(bolt_diameter_provided=self.bolt.bolt_diameter_provided,
                                                     bolt_grade_provided=self.bolt.bolt_grade_provided,
                                                     conn_plates_t_fu_fy= self.bolt_conn_plates_web_t_fu_fy,
                                                     n_planes=2)

            self.flange_plate.get_flange_plate_details(bolt_dia=self.flange_bolt.bolt_diameter_provided,
                                                    flange_plate_h_min=self.min_plate_height,
                                                    flange_plate_h_max=self.max_plate_height,
                                                    bolt_capacity=self.flange_bolt.bolt_capacity,
                                                    min_edge_dist=self.flange_bolt.min_edge_dist_round,
                                                    min_gauge=self.flange_bolt.min_gauge_round,
                                                    max_spacing=self.flange_bolt.max_spacing_round,
                                                    max_edge_dist=self.flange_bolt.max_edge_dist_round,
                                                    axial_load=self.flange_force, gap=self.flange_plate.gap/2,
                                                    web_thickness =self.section.web_thickness,
                                                    root_radius= self.section.root_radius,joint = "half")

            self.min_web_plate_height = round(self.section.min_plate_height() ,2)
            if self.preference == "Outside":
                self.max_web_plate_height = self.section.max_plate_height()
            else:

                self.max_web_plate_height = self.section.depth - 2 * self.section.flange_thickness - (2 * self.webclearance)

            self.axial_force_w = ((self.section.depth - (2 * self.section.flange_thickness)) *
                                  self.section.web_thickness *
                                  self.factored_axial_load) / (self.section.area )

            self.web_plate.get_web_plate_details(bolt_dia=self.bolt.bolt_diameter_provided,
                                                 web_plate_h_min=self.min_web_plate_height,
                                                 web_plate_h_max=self.max_web_plate_height,
                                                 bolt_capacity=self.web_bolt.bolt_capacity,
                                                 min_edge_dist=self.web_bolt.min_edge_dist_round,
                                                 min_gauge=self.web_bolt.min_gauge_round,
                                                 max_spacing=self.web_bolt.max_spacing_round,
                                                 max_edge_dist=self.web_bolt.max_edge_dist_round
                                                 ,shear_load=self.fact_shear_load ,
                                                 axial_load=self.axial_force_w,
                                                 web_moment = self.moment_web,
                                                 gap=(self.web_plate.gap/2), shear_ecc=True,joint = "half")



            if self.flange_plate.design_status is True and self.web_plate.design_status is True:
                if self.flange_plate.bolts_required > bolts_required_previous_1 and count_1 >= 1:
                    self.bolt.bolt_diameter_provided = bolt_diameter_previous
                    self.flange_plate.bolts_required = bolts_required_previous_1
                    self.flange_plate.bolt_force = bolt_force_previous_1
                    bolt_design_status_1 = self.flange_plate.design_status
                    break
                bolts_required_previous_1 = self.flange_plate.bolts_required
                bolt_diameter_previous = self.bolt.bolt_diameter_provided
                bolt_force_previous_1 = self.flange_plate.bolt_force
                count_1 += 1
                bolt_design_status_1 = self.flange_plate.design_status

                if self.web_plate.bolts_required > bolts_required_previous_2 and count_2 >= 1:
                    self.bolt.bolt_diameter_provided = bolt_diameter_previous
                    self.web_plate.bolts_required = bolts_required_previous_2
                    self.web_plate.bolt_force = bolt_force_previous_2
                    bolt_design_status_2 = self.web_plate.design_status
                    break
                bolts_required_previous_2 = self.web_plate.bolts_required
                bolt_diameter_previous = self.bolt.bolt_diameter_provided
                bolt_force_previous_2 = self.web_plate.bolt_force
                count_2 += 1
                bolt_design_status_2 = self.web_plate.design_status

        bolt_capacity_req = self.bolt.bolt_capacity

        if (self.flange_plate.design_status == False and bolt_design_status_1 != True ) or (self.web_plate.design_status == False and bolt_design_status_2 != True ):
            self.design_status = False
        else:
            self.bolt.bolt_diameter_provided = bolt_diameter_previous
            self.flange_plate.bolts_required = bolts_required_previous_1
            self.flange_plate.bolt_force = bolt_force_previous_1
            self.web_plate.bolts_required = bolts_required_previous_2
            self.web_plate.bolt_force = bolt_force_previous_2

        if bolt_design_status_1 is True and bolt_design_status_2 is True  :
            self.flange_plate.spacing_status =True
            self.web_plate.spacing_status = True
            self.design_status = True
            self.select_bolt_dia_status = True
            self.get_bolt_grade(self)
        else:
            if self.flange_plate.spacing_status  == False:
                logger.error(" : Bolt connection is not possible in flange due to spacing ")
            if self.web_plate.spacing_status == False:
                logger.error(" : Bolt connection is not possible in web due to spacing ")
            self.design_status = False
            logger.error(" : Bolt design not possible")
            logger.error(" : Design is not safe. \n ")
            logger.debug(" : =========End Of design===========")

    def get_bolt_grade(self):
        print(self.design_status, "Getting bolt grade")
        bolt_grade_previous = self.bolt.bolt_grade[-1]
        self.select_bolt_dia_status = False
        grade_status = False
        for self.bolt.bolt_grade_provided in reversed(self.bolt.bolt_grade):
            count = 1
            self.flange_bolt.calculate_bolt_spacing_limits(bolt_diameter_provided=self.bolt.bolt_diameter_provided,
                                                           conn_plates_t_fu_fy=self.bolt_conn_plates_t_fu_fy)

            if self.preference == "Outside":
                self.flange_bolt.calculate_bolt_capacity(bolt_diameter_provided=self.bolt.bolt_diameter_provided,
                                                         bolt_grade_provided=self.bolt.bolt_grade_provided,
                                                         conn_plates_t_fu_fy=self.bolt_conn_plates_t_fu_fy,
                                                         n_planes=1)
            else:
                self.flange_bolt.calculate_bolt_capacity(bolt_diameter_provided=self.bolt.bolt_diameter_provided,
                                                         bolt_grade_provided=self.bolt.bolt_grade_provided,
                                                         conn_plates_t_fu_fy=self.bolt_conn_plates_t_fu_fy,
                                                         n_planes=2)

            self.web_bolt.calculate_bolt_spacing_limits(bolt_diameter_provided=self.bolt.bolt_diameter_provided,
                                                        conn_plates_t_fu_fy=self.bolt_conn_plates_web_t_fu_fy)

            self.web_bolt.calculate_bolt_capacity(bolt_diameter_provided=self.bolt.bolt_diameter_provided,
                                                  bolt_grade_provided=self.bolt.bolt_grade_provided,
                                                  conn_plates_t_fu_fy=self.bolt_conn_plates_web_t_fu_fy,
                                                  n_planes=2)

            print(self.bolt.bolt_grade_provided, self.bolt.bolt_capacity, self.flange_plate.bolt_force)

            bolt_capacity_reduced_flange = self.flange_plate.get_bolt_red(self.flange_plate.bolts_one_line,
                                                                          self.flange_plate.gauge_provided,self.web_plate.bolt_line,self.web_plate.pitch_provided,
                                                                          self.flange_bolt.bolt_capacity,
                                                                          self.bolt.bolt_diameter_provided)
            bolt_capacity_reduced_web = self.web_plate.get_bolt_red(self.web_plate.bolts_one_line,
                                                                    self.web_plate.gauge_provided,self.web_plate.bolt_line,self.web_plate.pitch_provided,
                                                                    self.web_bolt.bolt_capacity,
                                                                    self.bolt.bolt_diameter_provided)
            if ( bolt_capacity_reduced_flange < self.flange_plate.bolt_force) and  (bolt_capacity_reduced_web  < self.web_plate.bolt_force) and (count >= 1):
                self.bolt.bolt_grade_provided = bolt_grade_previous
                grade_status = True
                break
            bolt_grade_previous = self.bolt.bolt_grade_provided
            grade_status = True
            count += 1

        if grade_status == False:
            self.select_bolt_dia_status = False
            self.design_status = False

        else:
            self.bolt.bolt_grade_provided = bolt_grade_previous
            self.select_bolt_dia_status = True
            self.get_plate_details(self)


    def get_plate_details(self):
        self.get_plate_details_status = False
        self.min_plate_height = self.section.flange_width
        self.max_plate_height = self.section.flange_width

        axial_force_f = self.factored_axial_load * self.section.flange_width * \
                        self.section.flange_thickness / (self.section.area)

        self.flange_force = (((self.moment_flange) / (self.section.depth - self.section.flange_thickness)) +
                             (axial_force_f))
        self.flange_bolt.calculate_bolt_spacing_limits(bolt_diameter_provided=self.bolt.bolt_diameter_provided,
                                                       conn_plates_t_fu_fy=self.bolt_conn_plates_t_fu_fy)

        if self.preference == "Outside":
            self.flange_bolt.calculate_bolt_capacity(bolt_diameter_provided=self.bolt.bolt_diameter_provided,
                                                     bolt_grade_provided=self.bolt.bolt_grade_provided,
                                                     conn_plates_t_fu_fy=self.bolt_conn_plates_t_fu_fy,
                                                     n_planes=1)
        else:
            self.flange_bolt.calculate_bolt_capacity(bolt_diameter_provided=self.bolt.bolt_diameter_provided,
                                                     bolt_grade_provided=self.bolt.bolt_grade_provided,
                                                     conn_plates_t_fu_fy=self.bolt_conn_plates_t_fu_fy,
                                                     n_planes=2)

        self.web_bolt.calculate_bolt_spacing_limits(bolt_diameter_provided=self.bolt.bolt_diameter_provided,
                                                    conn_plates_t_fu_fy=self.bolt_conn_plates_web_t_fu_fy)

        self.web_bolt.calculate_bolt_capacity(bolt_diameter_provided=self.bolt.bolt_diameter_provided,
                                              bolt_grade_provided=self.bolt.bolt_grade_provided,
                                              conn_plates_t_fu_fy=self.bolt_conn_plates_web_t_fu_fy,
                                              n_planes=2)

        self.flange_plate.get_flange_plate_details(bolt_dia=self.flange_bolt.bolt_diameter_provided,
                                                   flange_plate_h_min=self.min_plate_height,
                                                   flange_plate_h_max=self.max_plate_height,
                                                   bolt_capacity=self.flange_bolt.bolt_capacity,
                                                   min_edge_dist=self.flange_bolt.min_edge_dist_round,
                                                   min_gauge=self.flange_bolt.min_gauge_round,
                                                   max_spacing=self.flange_bolt.max_spacing_round,
                                                   max_edge_dist=self.flange_bolt.max_edge_dist_round,
                                                   axial_load=self.flange_force,gap=self.flange_plate.gap/2,
                                                   web_thickness=self.section.web_thickness,
                                                   root_radius=self.section.root_radius,joint = "half")

        self.min_web_plate_height = round(self.section.min_plate_height() ,2)
        if self.preference == "Outside":
            self.max_web_plate_height = self.section.max_plate_height()
        else:
            self.max_web_plate_height = self.section.depth - 2 * self.section.flange_thickness - (2 * self.webclearance)
        axial_force_w = ((self.section.depth - (2 * self.section.flange_thickness)) *
                         self.section.web_thickness * self.factored_axial_load) / (
                         self.section.area)
        self.flange_plate.Innerheight = round_down(((self.section.flange_width - self.section.web_thickness - (self.section.root_radius * 2)) / 2), 5)


        self.web_plate.get_web_plate_details(bolt_dia=self.web_bolt.bolt_diameter_provided,
                                             web_plate_h_min=self.min_web_plate_height,
                                             web_plate_h_max=self.max_web_plate_height,
                                             bolt_capacity=self.web_bolt.bolt_capacity,
                                             min_edge_dist=self.web_bolt.min_edge_dist_round,
                                             min_gauge=self.web_bolt.min_gauge_round,
                                             max_spacing=self.web_bolt.max_spacing_round,
                                             max_edge_dist=self.web_bolt.max_edge_dist_round
                                             , shear_load=self.fact_shear_load, axial_load=self.axial_force_w,web_moment = self.moment_web,

                                             gap=(self.web_plate.gap/2), shear_ecc=True,joint = "half")

        # if self.web_plate.thickness_provided > (self.flange_plate.edge_dist_provided / 2 + self.section.root_radius):
        #     logger.error("erertetre")
        #     self.design_status = False
        # else:
        #     self.design_status = True
        # possible_inner_plate = self.section.flange_width / 2 - self.section.web_thickness / 2 - self.section.root_radius
        # self.flange_plate.edge_dist_provided = (possible_inner_plate- (self.flange_plate.gauge_provided *
        #                                                                ((self.flange_plate.bolts_one_line/2) -1)))/2
        #
        # self.web_spacing_status = True
        if self.flange_plate.design_status is False or self.flange_plate.design_status is False :
            self.design_status = False
            self.get_plate_details_status = False
            logger.error(" : Bolt connection is not possible")
            logger.error(" : Design is not safe. \n ")
            logger.debug(" : =========End Of design===========")
        else:
            self.max_possible_tk = int(self.flange_plate.edge_dist_provided / 2 + self.section.root_radius)
            if self.web_plate.thickness_provided >= (self.flange_plate.edge_dist_provided / 2 + self.section.root_radius):
                self.design_status = False
                logger.error(" : Maximum web plate thickness exceeded. ")
                logger.warning(" : Maximum possible web plate thickness should not be greater than {} mm, to avoid fouling between plates" .format(self.max_possible_tk))
                logger.error(" : Design is not safe. \n ")
                logger.debug(" : =========End Of design===========")
            else:
                self.design_status = True
                self.get_plate_details_status = True
                self.flange_check_axial(self)


        ################################################################
        ##################################################################
    def flange_check_axial(self):
        ###### # capacity Check for flange = min(block, yielding, rupture)
        #### Block shear capacity of  flange ### #todo comment out
        self.flange_check_axial_status = False
        axial_force_f = self.factored_axial_load * self.section.flange_width * self.section.flange_thickness / (
                        self.section.area)
        self.flange_force = (((self.moment_flange) / (self.section.depth - self.section.flange_thickness)) + (
                            axial_force_f))

        A_vn_flange = (self.section.flange_width - self.flange_plate.bolts_one_line * self.flange_bolt.dia_hole) * \
                      self.section.flange_thickness
        A_v_flange = self.section.flange_thickness * self.flange_plate.height

        self.section.tension_yielding_capacity= self.tension_member_design_due_to_yielding_of_gross_section(
                                                A_v=A_v_flange,
                                                fy=self.flange_plate.fy)

        self.section.tension_rupture_capacity = self.tension_member_design_due_to_rupture_of_critical_section(
                                                A_vn=A_vn_flange,
                                                fu=self.flange_plate.fu)
        #  Block shear strength for flange
        design_status_block_shear = False
        edge_dist = self.flange_plate.edge_dist_provided
        end_dist = self.flange_plate.end_dist_provided
        gauge = self.flange_plate.gauge_provided
        pitch = self.flange_plate.pitch_provided

        while design_status_block_shear == False:

            Avg = 2 * (end_dist + (self.flange_plate.bolt_line - 1) * self.flange_plate.pitch_provided) \
                       * self.section.flange_thickness
            Avn = 2 * (self.flange_plate.end_dist_provided + (self.flange_plate.bolt_line - 1) *
                       self.flange_plate.pitch_provided - (self.flange_plate.bolt_line - 0.5) *
                       self.flange_bolt.dia_hole) * self.section.flange_thickness
            Atg = 2 * (( self.flange_plate.bolts_one_line / 2 - 1) * self.flange_plate.gauge_provided +
                       self.flange_plate.edge_dist_provided) * self.section.flange_thickness

            Atn = 2 * ((self.flange_plate.bolts_one_line / 2 - 1) * self.flange_plate.gauge_provided -
                       ((self.flange_plate.bolts_one_line / 2 - 0.5) * self.flange_bolt.dia_hole) +
                       self.flange_plate.edge_dist_provided) * \
                       self.section.flange_thickness

            self.section.block_shear_capacity = self.block_shear_strength_section(A_vg=Avg, A_vn=Avn, A_tg=Atg,
                                                                                  A_tn=Atn,
                                                                                  f_u=self.flange_plate.fu,
                                                                                  f_y=self.flange_plate.fy)

            if self.section.block_shear_capacity <  self.flange_force:
                if self.flange_bolt.max_spacing_round >= pitch + 5 and self.flange_bolt.max_end_dist_round >= end_dist + 5:  # increase thickness todo
                    if self.flange_plate.bolt_line == 1:
                        end_dist += 5
                    else:
                        pitch += 5
                else:
                    break
            else:
                design_status_block_shear = True
                break

            if design_status_block_shear is True:
                break
        if design_status_block_shear is True:
            self.section.tension_capacity_flange = min(self.section.tension_yielding_capacity, self.section.tension_rupture_capacity,
                                                       self.section.block_shear_capacity)
            if self.section.tension_capacity_flange  < self.flange_force:
                self.design_status = False
                self.flange_check_axial_status = False
                logger.warning(": Tension capacity of flange is less than required flange force %2.2f KN" % round(self.flange_force/1000 ,2))
                logger.info(": Select the larger beam section or decrease the applied loads")
                logger.error(" : Design is not safe. \n ")
                logger.debug(" : =========End Of design===========")
            else:
                self.flange_check_axial_status = True
                self.design_status = True
                self.flange_plate_check(self)
        else:
            self.flange_check_axial_status = False
            self.design_status = False
            logger.warning(": Block Shear of flange is less than required flange force %2.2f KN" % round(self.flange_force/1000 ,2))
            logger.info(": Select the larger beam section or decrease the applied loads")
            logger.error(" : Design is not safe. \n ")
            logger.debug(" : =========End Of design===========")

    def flange_plate_check(self):
        # capacity Check for flange_outside_plate =min(block, yielding, rupture)
        ####Capacity of flange cover plate for bolted Outside #
        self.flange_plate_check_status =False
        self.axial_force_f = self.factored_axial_load * self.section.flange_width * self.section.flange_thickness / (self.section.area)
        self.flange_force = (((self.moment_flange) / (self.section.depth - self.section.flange_thickness)) + self.axial_force_f)

        if self.preference == "Outside":
            #  Block shear strength for outside flange plate
            design_status_block_shear = False
            # available_flange_thickness = list([x for x in self.flange_plate.thickness if (self.flange_plate.thickness_provided <= x)])
            # for self.flange_plate.thickness_provided in available_flange_thickness:

            edge_dist = self.flange_plate.edge_dist_provided
            end_dist = self.flange_plate.end_dist_provided
            gauge = self.flange_plate.gauge_provided
            pitch = self.flange_plate.pitch_provided

            A_vn_flange = (self.section.flange_width - self.flange_plate.bolts_one_line * self.flange_bolt.dia_hole) * \
                          self.flange_plate.thickness_provided
            A_v_flange = self.flange_plate.thickness_provided * self.flange_plate.height
            self.flange_plate.tension_yielding_capacity = self.tension_member_design_due_to_yielding_of_gross_section(
                                                            A_v=A_v_flange,
                                                            fy=self.flange_plate.fy)

            self.flange_plate.tension_rupture_capacity = self.tension_member_design_due_to_rupture_of_critical_section(
                                                            A_vn=A_vn_flange,
                                                            fu=self.flange_plate.fu)

            #### Block shear capacity of flange plate ###
            while design_status_block_shear == False:

                Avg = 2 * (self.flange_plate.end_dist_provided + (self.flange_plate.bolt_line - 1) * self.flange_plate.pitch_provided) * self.flange_plate.thickness_provided
                Avn = 2 * (self.flange_plate.end_dist_provided + (self.flange_plate.bolt_line - 1)
                           * self.flange_plate.pitch_provided - (self.flange_plate.bolt_line - 0.5) *
                           self.flange_bolt.dia_hole) *  self.flange_plate.thickness_provided
                Atg = 2 * ((((self.flange_plate.bolts_one_line / 2 - 1) * self.flange_plate.gauge_provided) + (
                            self.flange_plate.edge_dist_provided + self.section.root_radius + self.section.web_thickness / 2))
                           * self.flange_plate.thickness_provided)
                Atn = 2 * (((((self.flange_plate.bolts_one_line / 2 - 1) * self.flange_plate.gauge_provided) - (
                         self.flange_plate.bolts_one_line / 2 - 0.5) * self.flange_bolt.dia_hole)) + (
                         self.flange_plate.edge_dist_provided + self.section.root_radius + self.section.web_thickness / 2)) \
                         * self.flange_plate.thickness_provided
#

                self.flange_plate.block_shear_capacity = self.block_shear_strength_plate(A_vg=Avg, A_vn=Avn,
                                                                                         A_tg=Atg,
                                                                                         A_tn=Atn,
                                                                                         f_u=self.flange_plate.fu,
                                                                                         f_y=self.flange_plate.fy)
                if self.flange_plate.block_shear_capacity < self.flange_force :
                    if self.flange_bolt.max_spacing_round >= pitch + 5 and self.flange_bolt.max_end_dist_round >= end_dist + 5:  # increase thickness todo
                        if self.flange_plate.bolt_line == 1:
                            end_dist += 5
                        else:
                            pitch += 5
                    else:
                        break
                else:
                    design_status_block_shear = True
                    break
            # if design_status_block_shear is True:
            #     break

            if design_status_block_shear is True:
                self.flange_plate.tension_capacity_flange_plate= min(self.flange_plate.tension_yielding_capacity,
                                                    self.flange_plate.tension_rupture_capacity,
                                                    self.flange_plate.block_shear_capacity)

                if self.flange_plate.tension_capacity_flange_plate < self.flange_force:
                    if len(self.flange_plate.thickness) >= 2:
                        thk_f = self.flange_plate.thickness_provided
                        self.flange_check_thk.append(thk_f)
                        # print(self.previous_size)
                        self.initial_pt_thk(self, previous_thk_web=self.flange_check_thk)
                    else:
                        self.flange_plate_check_status = False
                        self.design_status = False
                        logger.warning(": Tension capacity of flange plate is less than required flange force %2.2f KN" % round(self.flange_force/1000 ,2))
                        logger.info(": Increase the thickness of the flange plate or decrease the applied loads")
                        logger.error(" : Design is not safe. \n ")
                        logger.debug(" : =========End Of design===========")
                else:
                    self.flange_plate_check_status =True
                    self.design_status = True
                    self.web_axial_check(self)
            else:
                self.flange_plate_check_status = False
                self.design_status = False
                logger.warning(": Block Shear of flange plate is less than required flange force %2.2f KN" % round(self.flange_force/1000 ,2))
                logger.info(": Increase the thickness of the flange plate or decrease the applied loads")
                logger.error(" : Design is not safe. \n ")
                logger.debug(" : =========End Of design===========")

        else:
            # capacity Check for flange_outsite_plate =min(block, yielding, rupture)
            #  Block shear strength for outside + inside flange plate
            # OUTSIDE-inside

            design_status_block_shear = False
            # available_flange_thickness = list([x for x in self.flange_plate.thickness if ((self.flange_plate.thickness_provided) <= x)])
            # for self.flange_plate.thickness_provided in available_flange_thickness:

            edge_dist = self.flange_plate.edge_dist_provided
            end_dist = self.flange_plate.end_dist_provided
            gauge = self.flange_plate.gauge_provided
            pitch = self.flange_plate.pitch_provided

            #  yielding,rupture  for  inside flange plate
            # self.flange_plate.Innerheight = round_down(self.section.flange_width - self.section.web_thickness - (self.section.root_radius * 2)) / 2),5)
            flange_plate_height_outside = self.flange_plate.height
            self.flange_plate.Innerlength = self.flange_plate.length

            A_vn_flange = (((2 * self.flange_plate.Innerheight ) + self.section.flange_width) - (self.flange_plate.bolts_one_line * self.flange_bolt.dia_hole)) * self.flange_plate.thickness_provided
            A_v_flange = ((2 *self.flange_plate.Innerheight ) + self.section.flange_width) * self.flange_plate.thickness_provided
            self.flange_plate.tension_yielding_capacity = self.tension_member_design_due_to_yielding_of_gross_section(
                A_v=A_v_flange,
                fy=self.flange_plate.fy)

            self.flange_plate.tension_rupture_capacity = self.tension_member_design_due_to_rupture_of_critical_section(
                A_vn=A_vn_flange,
                fu=self.flange_plate.fu)
            #### Block shear capacity of flange plate ###

            while design_status_block_shear == False:

                Avg = 2 * (self.flange_plate.end_dist_provided + (
                        self.flange_plate.bolt_line - 1) * self.flange_plate.pitch_provided) * self.flange_plate.thickness_provided
                Avn = 2 * (self.flange_plate.end_dist_provided + (
                        self.flange_plate.bolt_line - 1) * self.flange_plate.pitch_provided - (
                                   self.flange_plate.bolt_line - 0.5) * self.flange_bolt.dia_hole) * \
                      self.flange_plate.thickness_provided
                Atg = 2*((((self.flange_plate.bolts_one_line/2 - 1) * self.flange_plate.gauge_provided) + (self.flange_plate.edge_dist_provided +self.section.root_radius + self.section.web_thickness/2))
                     * self.flange_plate.thickness_provided) #
                Atn =  2*(((((self.flange_plate.bolts_one_line/2 - 1) * self.flange_plate.gauge_provided) - (
                        self.flange_plate.bolts_one_line/2 - 0.5) * self.flange_bolt.dia_hole)) +
                          (self.flange_plate.edge_dist_provided +self.section.root_radius + self.section.web_thickness/2)) * self.flange_plate.thickness_provided

                self.flange_plate_block_shear_capactity_outside = self.block_shear_strength_plate(A_vg=Avg, A_vn=Avn,
                                                                                             A_tg=Atg,
                                                                                             A_tn=Atn,
                                                                                             f_u=self.flange_plate.fu,
                                                                                             f_y=self.flange_plate.fy)

                #  Block shear strength for inside flange plate under AXIAL
                Avg = 2 * (self.flange_plate.end_dist_provided + (
                        self.flange_plate.bolt_line - 1) * self.flange_plate.pitch_provided) \
                      * self.flange_plate.thickness_provided
                Avn = 2 * (self.flange_plate.end_dist_provided + (
                        self.flange_plate.bolt_line - 1) * self.flange_plate.pitch_provided - (
                                   self.flange_plate.bolt_line - 0.5) * self.flange_bolt.dia_hole) * \
                      self.flange_plate.thickness_provided

                Atg = 2 * ((self.flange_plate.bolts_one_line/2  - 1) * self.flange_plate.gauge_provided + self.flange_plate.edge_dist_provided )* \
                      self.flange_plate.thickness_provided
                # todo add in DDCl and diagram
                Atn = 2 * ((self.flange_plate.bolts_one_line/2  - 1) *
                           self.flange_plate.gauge_provided - ((self.flange_plate.bolts_one_line/2  - 0.5) * self.flange_bolt.dia_hole)+ self.flange_plate.edge_dist_provided )* \
                      self.flange_plate.thickness_provided
                # todo add in DDCl
                self.flange_plate_block_shear_capacity_inside = self.block_shear_strength_plate(A_vg=Avg, A_vn=Avn,
                                                                                           A_tg=Atg,
                                                                                           A_tn=Atn,
                                                                                           f_u=self.flange_plate.fu,
                                                                                           f_y=self.flange_plate.fy)
                self.flange_plate.block_shear_capacity = self.flange_plate_block_shear_capactity_outside + self.flange_plate_block_shear_capacity_inside

                if self.flange_plate.block_shear_capacity <  self.flange_force :
                    if self.flange_bolt.max_spacing_round >= pitch + 5 and self.flange_bolt.max_end_dist_round >= end_dist + 5:  # increase thickness todo
                        if self.flange_plate.bolt_line == 1:
                            end_dist += 5
                        else:
                            pitch += 5
                    else:
                        break
                else:
                    design_status_block_shear = True
                    break
            # if design_status_block_shear is True:
            #     break

            if design_status_block_shear is True:
                self.flange_plate.tension_capacity_flange_plate = min(self.flange_plate.tension_yielding_capacity,
                                                    self.flange_plate.tension_rupture_capacity,
                                                    self.flange_plate.block_shear_capacity)
                print ("flange_force",self.flange_force)
                print(self.flange_plate.tension_capacity_flange_plate, "tension_capacity_flange_plate")
                if  self.flange_plate.tension_capacity_flange_plate < self.flange_force:
                    # self.flange_plate_check_status = False
                    if len(self.flange_plate.thickness) >= 2:
                        thk_f = self.flange_plate.thickness_provided
                        self.flange_check_thk.append(thk_f)
                        # print(self.previous_size)
                        self.initial_pt_thk(self, previous_thk_web=self.flange_check_thk)
                    else:
                        self.flange_plate_check_status = False
                        self.design_status = False
                        logger.warning(": Tension capacity of flange plate  is less than required flange force %2.2f KN" % round(self.flange_force/1000 ,2))
                        logger.info(": Increase the thickness of the flange plate or decrease the applied loads")
                        logger.error(" : Design is not safe. \n ")
                        logger.debug(" : =========End Of design===========")
                else:
                    self.flange_plate_check_status = True
                    self.design_status = True
                    self.web_axial_check(self)
            else:
                self.flange_plate_check_status = False
                self.design_status = False
                logger.warning(": Block Shear of flange plate is less than required flange force %2.2f KN" % round(self.flange_force/1000 ,2))
                logger.info(": Increase the thickness of the flange plate or decrease the applied loads")
                logger.error(" : Design is not safe. \n ")
                logger.debug(" : =========End Of design===========")

        ######################################################################### ##
                    # Design of web splice plate

    ################################ CAPACITY CHECK FOR WEB #####################################################################################

    def web_axial_check(self):
        self.web_axial_check_status = False
        self.axial_force_w = ((self.section.depth - (2 * self.section.flange_thickness)) * self.section.web_thickness *  self.factored_axial_load ) / (self.section.area )

        ###### # capacity Check for web in axial = min(block, yielding, rupture)
        A_vn_web =  (( self.section.depth - (2 * self.section.flange_thickness) - (self.web_plate.bolts_one_line * self.web_bolt.dia_hole))) \
                   * self.section.web_thickness
        A_v_web = (self.section.depth - 2 * self.section.flange_thickness) * self.section.web_thickness
        self.section.tension_yielding_capacity_web = self.tension_member_design_due_to_yielding_of_gross_section(
            A_v=A_v_web, fy=self.web_plate.fy)
        self.section.tension_rupture_capacity_web = self.tension_member_design_due_to_rupture_of_critical_section(
            A_vn=A_vn_web, fu=self.web_plate.fu)

        design_status_block_shear = False
        edge_dist = self.web_plate.edge_dist_provided
        end_dist = self.web_plate.end_dist_provided
        gauge = self.web_plate.gauge_provided
        pitch = self.web_plate.pitch_provided

        #### Block shear capacity of web in axial ###
        while design_status_block_shear == False:
            Avg = 2 * ((self.web_plate.bolt_line - 1) * pitch + end_dist) * \
                  self.section.web_thickness
            Avn = 2 * ((self.web_plate.bolt_line - 1) * pitch + (
                    self.web_plate.bolt_line - 0.5) * self.web_bolt.dia_hole + end_dist) * \
                  self.section.web_thickness
            Atg = (self.web_plate.edge_dist_provided + (
                    self.web_plate.bolts_one_line - 1) * gauge) * self.section.web_thickness
            Atn = (self.web_plate.edge_dist_provided + (
                    self.web_plate.bolts_one_line - 1) * gauge - (
                           self.web_plate.bolts_one_line - 1) * self.web_bolt.dia_hole) * self.section.web_thickness

            self.section.block_shear_capacity_web = self.block_shear_strength_section(A_vg=Avg, A_vn=Avn, A_tg=Atg,
                                                                                    A_tn=Atn,
                                                                                    f_u=self.web_plate.fu,
                                                                                    f_y=self.web_plate.fy)

            if self.section.block_shear_capacity_web <  self.axial_force_w :
                if self.web_bolt.max_spacing_round >= pitch + 5 and self.web_bolt.max_end_dist_round >= end_dist + 5:  # increase thickness todo
                    if self.web_plate.bolt_line == 1:
                        end_dist += 5
                    else:
                        pitch += 5
                else:
                    break
            else:
                design_status_block_shear = True
                break
        if design_status_block_shear == True:
            self.section.tension_capacity_web = min(self.section.tension_yielding_capacity_web, self.section.tension_rupture_capacity_web,
                                             self.section.block_shear_capacity_web)

            self.axial_force_w = ((self.section.depth - (2 * self.section.flange_thickness)) * self.section.web_thickness *  self.factored_axial_load ) / (self.section.area )
            if self.section.tension_capacity_web < self.axial_force_w:
                self.web_axial_check_status = False
                self.design_status = False
                logger.warning(" : Tension capacity of web is less than required axial_force_w %2.2f KN" % round(self.axial_force_w/1000 ,2))
                logger.info(" : Select the larger beam section or decrease the applied axial load")
                logger.error(" : Design is not safe. \n ")
                logger.debug(" : =========End Of design===========")
            else:
                self.web_axial_check_status =True
                self.design_status = True
                self.web_plate_axial_check(self)
        else:
            self.web_axial_check_status = False
            self.design_status = False
            logger.warning(" : Block Shear of web is less than required axial_force_w %2.2f KN" % round(self.axial_force_w/1000 ,2))
            logger.info(" : Select the larger beam section or decrease the applied axial load")
            logger.error(" : Design is not safe. \n ")
            logger.debug(" : =========End Of design===========")

#         ###### # capacity Check for web plate in axial = min(block, yielding, rupture)
    def web_plate_axial_check(self):
        self.web_plate_axial_check_status = False
        self.axial_force_w = ((self.section.depth - (2 * self.section.flange_thickness))
                              * self.section.web_thickness * self.factored_axial_load) / (
                              self.section.area)

        A_vn_web = 2*(self.web_plate.height - (self.web_plate.bolts_one_line * self.web_bolt.dia_hole)) \
                   * self.web_plate.thickness_provided
        A_v_web = 2*self.web_plate.height * self.web_plate.thickness_provided
        self.web_plate.tension_yielding_capacity = self.tension_member_design_due_to_yielding_of_gross_section(
                                                    A_v=A_v_web, fy=self.web_plate.fy)
        self.web_plate.tension_rupture_capacity = self.tension_member_design_due_to_rupture_of_critical_section(
                                                    A_vn=A_vn_web, fu=self.web_plate.fu)
        design_status_block_shear = False
        # available_web_thickness = list([x for x in self.web_plate.thickness if ((self.web_plate.thickness_provided) <= x)])
        # for self.web_plate.thickness_provided in available_web_thickness:
        edge_dist = self.web_plate.edge_dist_provided
        end_dist = self.web_plate.end_dist_provided
        gauge = self.web_plate.gauge_provided
        pitch = self.web_plate.pitch_provided
        # print(1)

        #### Block shear capacity of web plate in axial ###

        while design_status_block_shear == False:
            Avg = 2 * ((self.web_plate.bolt_line - 1) * pitch + end_dist) * \
                  self.web_plate.thickness_provided
            Avn = 2 * ((self.web_plate.bolt_line - 1) * pitch + (
                    self.web_plate.bolt_line - 0.5) * self.web_bolt.dia_hole + end_dist) * \
                  self.web_plate.thickness_provided
            Atg = (self.web_plate.edge_dist_provided + (
                    self.web_plate.bolts_one_line - 1) * gauge) * self.web_plate.thickness_provided
            Atn = (self.web_plate.edge_dist_provided + (
                    self.web_plate.bolts_one_line - 1) * gauge - (
                           self.web_plate.bolts_one_line - 1) * self.web_bolt.dia_hole) * self.web_plate.thickness_provided

            self.web_plate.block_shear_capacity = self.block_shear_strength_section(A_vg=Avg, A_vn=Avn, A_tg=Atg,
                                                                                    A_tn=Atn,
                                                                                    f_u=self.web_plate.fu,
                                                                                    f_y=self.web_plate.fy)
            print("block_shear_strength_section",self.web_plate.block_shear_capacity )
            self.web_plate.block_shear_capacity = 2 * self.web_plate.block_shear_capacity
            if self.web_plate.block_shear_capacity < self.axial_force_w:
                if self.web_bolt.max_spacing_round >= pitch + 5 and self.web_bolt.max_end_dist_round >= end_dist + 5:  # increase thickness todo
                    if self.web_plate.bolt_line == 1:
                        end_dist += 5
                    else:
                        pitch += 5

                else:
                    break

            else:
                design_status_block_shear = True
                break

        # if design_status_block_shear == True:
        #     break
        if design_status_block_shear == True:

            self.web_plate.tension_capacity_web_plate = min( self.web_plate.tension_yielding_capacity ,
                                                             self.web_plate.tension_rupture_capacity,
                                                             self.web_plate.block_shear_capacity)
            if self.web_plate.tension_capacity_web_plate < self.axial_force_w:
                # self.web_plate_axial_check_status = False
                if len(self.web_plate.thickness) >= 2:
                    thk = self.web_plate.thickness_provided
                    self.web_check_thk.append(thk)
                    # print(self.previous_size)
                    self.initial_pt_thk(self,previous_thk_web = self.web_check_thk)
                else:
                    self.web_plate_axial_check_status = False
                    self.design_status = False
                    logger.warning(": Tension capacity of web plate is less than required axial_force_w %2.2f KN" % round(self.axial_force_w/1000 ,2))
                    logger.info(": Increase the thickness of the web plate or decrease the applied axial load")
                    logger.error(" : Design is not safe. \n ")
                    logger.debug(" : =========End Of design===========")
            else:
                self.web_plate_axial_check_status = True
                self.design_status = True
                self.web_shear_plate_check(self)
        else:
            self.web_plate_axial_check_status = False
            self.design_status = False
            logger.warning(": Block Shear of web plate is less than required axial_force_w %2.2f KN" % round(self.axial_force_w/1000 ,2))
            logger.info(" : Increase the thickness of the web plate or decrease the applied axial load")
            logger.error(" : Design is not safe. \n ")
            logger.debug(" : =========End Of design===========")
    def web_shear_plate_check(self):
        ###### # capacity Check for web plate  in shear = min(block, yielding, rupture)
        self.web_shear_plate_check_status = False
        A_vn_web = 2 * (self.web_plate.height - (self.web_plate.bolts_one_line * self.web_bolt.dia_hole)) * \
                   self.web_plate.thickness_provided
        A_v_web = 2 * self.web_plate.height * self.web_plate.thickness_provided
        self.web_plate.shear_yielding_capacity = self.shear_yielding(
            A_v=A_v_web, fy=self.web_plate.fy)
        self.web_plate.shear_rupture_capacity = self.shear_rupture_(
            A_vn=A_vn_web, fu=self.web_plate.fu)
        design_status_block_shear = False
        # available_web_thickness = list([x for x in self.web_plate.thickness if ((self.web_plate.thickness_provided) <= x)])
        # for self.web_plate.thickness_provided in available_web_thickness:  #
        edge_dist = self.web_plate.edge_dist_provided
        end_dist = self.web_plate.end_dist_provided
        gauge = self.web_plate.gauge_provided
        pitch = self.web_plate.pitch_provided

        #### Block shear capacity of web plate ###

        while design_status_block_shear == False:
            Atg = (((self.web_plate.bolt_line - 1) * self.web_plate.pitch_provided) + self.web_plate.end_dist_provided) * self.web_plate.thickness_provided
            Atn = (((self.web_plate.bolt_line - 1) * self.web_plate.pitch_provided) + ((
                        self.web_plate.bolt_line - 0.5) * self.web_bolt.dia_hole) + self.web_plate.end_dist_provided) * self.web_plate.thickness_provided
            Avg = (self.web_plate.edge_dist_provided + (
                        self.web_plate.bolts_one_line - 1) * self.web_plate.gauge_provided) * self.web_plate.thickness_provided
            Avn = ((((self.web_plate.bolts_one_line - 1)* self.web_plate.gauge_provided)
                    +self.web_plate.edge_dist_provided)- ((self.web_plate.bolts_one_line - 0.5)
                                                          * self.web_bolt.dia_hole)) *self.web_plate.thickness_provided

            self.web_plate.block_shear_capacity_shear = self.block_shear_strength_section(A_vg=Avg, A_vn=Avn, A_tg=Atg,
                                                                                    A_tn=Atn,
                                                                                    f_u=self.web_plate.fu,
                                                                                    f_y=self.web_plate.fy)
            self.web_plate.block_shear_capacity_shear = 2 * self.web_plate.block_shear_capacity_shear
            if self.web_plate.block_shear_capacity_shear < self.fact_shear_load:
                if self.web_bolt.max_spacing_round >= pitch + 5 and self.web_bolt.max_end_dist_round >= end_dist + 5:  # increase thickness todo
                    if self.web_plate.bolt_line == 1:
                        end_dist += 5
                    else:
                        pitch += 5
                else:
                    break
            else:
                design_status_block_shear = True
                break
        # if design_status_block_shear is True:
        #     break

        if design_status_block_shear is True:
            self.web_plate.shear_capacity_web_plate = min(self.web_plate.shear_yielding_capacity,
                                                          self.web_plate.shear_rupture_capacity,
                                                          self.web_plate.block_shear_capacity_shear)

            if self.web_plate.shear_capacity_web_plate  < self.fact_shear_load:
                # self.web_shear_plate_check_status = False
                if len(self.web_plate.thickness) >= 2:
                    thk = self.web_plate.thickness_provided
                    self.web_check_thk.append(thk)
                    # print(self.previous_size)
                    self.initial_pt_thk(self, previous_thk_web=self.web_check_thk)
                else:
                    self.web_shear_plate_check_status = False
                    self.design_status = False
                    logger.warning(": Shear capacity of web plate is less than required fact_shear_load  %2.2f KN" % round(self.fact_shear_load/1000 ,2))
                    logger.info(": Increase the thickness of the web plate or  decrease the applied shear loads")
                    logger.error(" : Design is not safe. \n ")
                    logger.debug(" : =========End Of design===========")
            else:
                self.web_shear_plate_check_status = True
                self.design_status = True
                if self.load.axial_force * 1000 < self.min_axial_load:
                    logger.info(
                        " : Applied axial force is less than minimun axial force carried by the section,the connection design is based on minimun axial force {} kN".format(
                            round(self.min_axial_load / 1000, 2)))
                else:
                    pass
                if self.load.shear_force * 1000 < self.shear_load1:
                    logger.info(
                        " : Applied shear force is less than minimun shear force carried by the section,the connection design is based on minimun shear force {} kN".format(
                            round(self.shear_load1 / 1000, 2)))
                else:
                    pass
                if self.load.moment * 1000000 < self.load_moment_min:
                    logger.info(
                        " : Applied moment is less than minimun moment carried by the section,the connection design is based on minimun moment {} kN".format(
                            round(self.load_moment_min / 1000000, 2)))
                else:
                    pass
                logger.info(": Overall bolted cover plate splice connection design is safe \n")
                logger.debug(" : =========End Of design===========")
        else:
            self.web_shear_plate_check_status = False
            self.design_status = False
            logger.warning(" : Block Shear of web plate is less than required fact_shear_load %2.2f KN" % round(self.fact_shear_load/1000 ,2))
            logger.info(" : Increase the thickness of the web plate or  decrease the applied shear loads")
            logger.error(" : Design is not safe. \n ")
            logger.debug(" : =========End Of design===========")

        ####todo comment out

        self.flange_plate.length = self.flange_plate.length * 2
        self.web_plate.length = self.web_plate.length * 2
        # self.web_plate.height = 110
        self.flange_plate.bolt_line = 2 * self.flange_plate.bolt_line
        self.flange_plate.bolts_one_line = self.flange_plate.bolts_one_line
        self.flange_plate.bolts_required = self.flange_plate.bolt_line *self.flange_plate.bolts_one_line
        self.flange_plate.midgauge = 2*(self.flange_plate.edge_dist_provided + self.section.root_radius) + \
                                     self.section.web_thickness
        self.web_plate.midpitch = (2*self.web_plate.end_dist_provided) +self.web_plate.gap
        self.flange_plate.midpitch = (2 * self.flange_plate.end_dist_provided) + self.flange_plate.gap


        self.web_plate.bolts_one_line =  self.web_plate.bolts_one_line
        self.web_plate.bolt_line = 2 * self.web_plate.bolt_line
        self.web_plate.bolts_required = self.web_plate.bolt_line * self.web_plate.bolts_one_line
        self.flange_plate.Innerlength = self.flange_plate.length

        self.min_plate_length = (((self.flange_plate.bolt_line / 2 - 1) * self.flange_bolt.min_pitch) +
                                 (2*self.flange_bolt.min_end_dist) + (self.flange_plate.gap/2))
        print("self.min_plate_length",self.min_plate_length)
        if self.preference =="Outside":
            self.flange_out_plate_tk = self.flange_plate.thickness_provided
            self.flange_in_plate_tk =0.0
        else :
            self.flange_in_plate_tk = self.flange_plate.thickness_provided
            self.flange_out_plate_tk = self.flange_plate.thickness_provided


        if self.preference =="Outside":
            self.plate_out_len = self.flange_plate.length
            self.plate_in_len = 0.0
        else:
            self.plate_out_len = self.flange_plate.length
            self.plate_in_len = self.flange_plate.Innerlength

        # print("anjali", self.anjali)
        print(self.section)
        print(self.load)
        print(self.flange_bolt)
        print(self.flange_plate)
        print(self.web_bolt)
        print(self.web_plate)
        print(self.web_plate.thickness_provided)
        print(self.flange_plate.thickness_provided)
        #print(design_status)
        print(self.flange_plate.length )
        print(self.web_plate.length )
        print(self.flange_plate.bolts_required )
        print(self.web_plate.bolts_required )
        print("bolt dia",self.flange_bolt.bolt_diameter_provided)
        print("flange_plate.Innerlength", self.flange_plate.Innerlength)
        print("flange_plate.Innerheight", self.flange_plate.Innerheight)
        print("flange_plate.gap", self.flange_plate.gap)
        print(self.web_plate.length)
        print("webplategap", self.web_plate.gap)

        print( "self.flange_plate.midgauge" , self.flange_plate.midgauge)
        print( "self.web_plate.midpitch" ,self.web_plate.midpitch)
        print( "self.flange_plate.midpitch" ,  self.flange_plate.midpitch)

        # if self.design_status == True:
        #
        #     logger.info(": Overall bolted cover plate splice connection design is safe \n")
        #     logger.debug(" :=========End Of design===========")
        # else:
        #     logger.error(": Design is not safe \n ")
        #     logger.debug(" :=========End Of design===========")
################################ Design Report #####################################################################################

 ################################ CAPACITY CHECK Functions#####################################################################################

    @staticmethod
    def block_shear_strength_plate(A_vg, A_vn, A_tg, A_tn, f_u, f_y):  # for flange plate
        """Calculate the block shear strength of bolted connections as per cl. 6.4.1

        Args:
            A_vg: Minimum gross area in shear along bolt line parallel to external force [in sq. mm] (float)
            A_vn: Minimum net area in shear along bolt line parallel to external force [in sq. mm] (float)
            A_tg: Minimum gross area in tension from the bolt hole to the toe of the angle,
                           end bolt line, perpendicular to the line of force, respectively [in sq. mm] (float)
            A_tn: Minimum net area in tension from the bolt hole to the toe of the angle,
                           end bolt line, perpendicular to the line of force, respectively [in sq. mm] (float)
            f_u: Ultimate stress of the plate material in MPa (float)
            f_y: Yield stress of the plate material in MPa (float)

        Return:
            block shear strength of bolted connection in N (float)

        Note:
            Reference:
            IS 800:2007, cl. 6.4.1

        """
        gamma_m0 = IS800_2007.cl_5_4_1_Table_5["gamma_m0"]['yielding']
        gamma_m1 = IS800_2007.cl_5_4_1_Table_5["gamma_m1"]['ultimate_stress']
        T_db1 = A_vg * f_y / (math.sqrt(3) * gamma_m0) + 0.9 * A_tn * f_u / gamma_m1
        T_db2 = 0.9 * A_vn * f_u / (math.sqrt(3) * gamma_m1) + A_tg * f_y / gamma_m0
        Tdb = min(T_db1, T_db2)
        Tdb = round(Tdb , 3)
        return Tdb

        # Function for block shear capacity calculation

    @staticmethod
    def block_shear_strength_section(A_vg, A_vn, A_tg, A_tn, f_u, f_y):
        """Calculate the block shear strength of bolted connections as per cl. 6.4.1

        Args:
            A_vg: Minimum gross area in shear along bolt line parallel to external force [in sq. mm] (float)
            A_vn: Minimum net area in shear along bolt line parallel to external force [in sq. mm] (float)
            A_tg: Minimum gross area in tension from the bolt hole to the toe of the angle,
                           end bolt line, perpendicular to the line of force, respectively [in sq. mm] (float)
            A_tn: Minimum net area in tension from the bolt hole to the toe of the angle,
                           end bolt line, perpendicular to the line of force, respectively [in sq. mm] (float)
            f_u: Ultimate stress of the plate material in MPa (float)
            f_y: Yield stress of the plate material in MPa (float)

        Return:
            block shear strength of bolted connection in N (float)

        Note:
            Reference:
            IS 800:2007, cl. 6.4.1

        """
        gamma_m0 = IS800_2007.cl_5_4_1_Table_5["gamma_m0"]['yielding']
        gamma_m1 = IS800_2007.cl_5_4_1_Table_5["gamma_m1"]['ultimate_stress']
        T_db1 = A_vg * f_y / (math.sqrt(3) * gamma_m0) + 0.9 * A_tn * f_u / gamma_m1
        T_db2 = 0.9 * A_vn * f_u / (math.sqrt(3) * gamma_m1) + A_tg * f_y / gamma_m0
        Tdb = min(T_db1, T_db2)
        Tdb = round(Tdb , 2)
        return Tdb
        # cl 6.2 Design Strength Due to Yielding of Gross Section

    @staticmethod
    def tension_member_design_due_to_yielding_of_gross_section(A_v, fy):
        '''
             Args:
                 A_v (float) Area under shear
                 Beam_fy (float) Yield stress of Beam material
             Returns:
                 Capacity of Beam web in shear yielding
             '''
        gamma_m0 = IS800_2007.cl_5_4_1_Table_5["gamma_m0"]['yielding']
        # A_v = height * thickness
        tdg = (A_v * fy) / (gamma_m0 )
        return tdg

    @staticmethod
    def tension_member_design_due_to_rupture_of_critical_section(A_vn, fu):
        '''
               Args:
                   A_vn (float) Net area under shear
                   Beam_fu (float) Ultimate stress of Beam material
               Returns:
                   Capacity of beam web in shear rupture
               '''

        gamma_m1 = IS800_2007.cl_5_4_1_Table_5["gamma_m1"]['ultimate_stress']
        # A_vn = (height- bolts_one_line * dia_hole) * thickness
        T_dn = 0.9 * A_vn * fu / (gamma_m1)
        return T_dn

    @staticmethod
    def shear_yielding(A_v,fy):
        '''
        Args:
            length (float) length of member in direction of shear load
            thickness(float) thickness of member resisting shear
            beam_fy (float) Yeild stress of section material
        Returns:
            Capacity of section in shear yeiding
        '''

        # A_v = length * thickness
        gamma_m0 = 1.1
        # print(length, thickness, fy, gamma_m0)
        # V_p = (0.6 * A_v * fy) / (math.sqrt(3) * gamma_m0 * 1000)  # kN
        V_p = (A_v * fy) / (math.sqrt(3) * gamma_m0 )  # N
        return V_p

    @staticmethod
    def shear_rupture_(A_vn, fu):
        '''
               Args:
                   A_vn (float) Net area under shear
                   Beam_fu (float) Ultimate stress of Beam material
               Returns:
                   Capacity of beam web in shear rupture
               '''

        gamma_m1 = IS800_2007.cl_5_4_1_Table_5["gamma_m1"]['ultimate_stress']
        # A_vn = (height- bolts_one_line * dia_hole) * thickness
        T_dn = 0.9 * A_vn * fu / (math.sqrt(3) *gamma_m1)
        return T_dn
    #
    # def web_force(column_d, column_f_t, column_t_w, axial_force, column_area):
    #     """
    #     Args:
    #        c_d: Overall depth of the column section in mm (float)
    #        column_f_t: Thickness of flange in mm (float)
    #        column_t_w: Thickness of flange in mm (float)
    #        axial_force: Factored axial force in kN (float)
    #
    #     Returns:
    #         Force in flange in kN (float)
    #     """
    #     axial_force_w = int(
    #         ((column_d - 2 * (column_f_t)) * column_t_w * axial_force ) / column_area)   # N
    #     return round(axial_force_w)

    @staticmethod
    def limiting_width_thk_ratio(column_f_t, column_t_w, D, column_b, column_fy, factored_axial_force,
                                 column_area, compression_element, section):
        column_d = D - (2 * column_f_t)
        epsilon = float(math.sqrt(250 / column_fy))
        axial_force_w = int(
            ((D - 2 * (column_f_t)) * column_t_w * factored_axial_force) / (column_area))  # N

        des_comp_stress_web = column_fy
        des_comp_stress_section = column_fy
        avg_axial_comp_stress = axial_force_w / ((D - 2 * column_f_t) * column_t_w)
        r1 = avg_axial_comp_stress / des_comp_stress_web
        r2 = avg_axial_comp_stress / des_comp_stress_section
        a = column_b / column_f_t
        # column_d = D - 2(column_f_t)
        # compression_element=["External","Internal","Web of an I-H" ,"box section" ]
        # section=["rolled","welded","compression due to bending","generally", "Axial compression" ]
        # section = "rolled"
        if compression_element == "External" or compression_element == "Internal":
            if section == "Rolled":
                if column_b * 0.5 / column_f_t <= 9.4 * epsilon:
                    class_of_section1 = "plastic"
                elif column_b * 0.5 / column_f_t <= 10.5 * epsilon:
                    class_of_section1 = "compact"
                # elif column_b * 0.5 / column_f_t <= 15.7 * epsilon:
                #     class_of_section1 = "semi-compact"
                else:
                      class_of_section1 = "semi-compact"
            elif section == "welded":
                if column_b * 0.5 / column_f_t <= 8.4 * epsilon:
                    class_of_section1 = "plastic"
                elif column_b * 0.5 / column_f_t <= 9.4 * epsilon:
                    class_of_section1 = "compact"
                # elif column_b * 0.5 / column_f_t <= 13.6 * epsilon:
                    # class_of_section1 = "semi-compact"
                else:
                      class_of_section1 = "semi-compact"
                # else:
                #     print('fail')
            elif section == "compression due to bending":
                if column_b * 0.5 / column_f_t <= 29.3 * epsilon:
                    class_of_section1 = "plastic"
                elif column_b * 0.5 / column_f_t <= 33.5 * epsilon:
                    class_of_section1 = "compact"
                # elif column_b * 0.5 / column_f_t <= 42 * epsilon:
                    # class_of_section1 = "semi-compact"
                else:
                      class_of_section1 = "semi-compact"
                # else:
                #     print('fail')
            # else:
            #     pass

        elif compression_element == "Web of an I-H" or compression_element == "box section":
            if section == "generally":
                if r1 < 0:
                    if column_d / column_t_w <= max((84 * epsilon / (1 + r1)), (42 * epsilon)):
                        class_of_section1 = "plastic"
                    elif column_d / column_t_w <= (max(105 * epsilon / (1 + r1)), (42 * epsilon)):
                        class_of_section1 = "compact"
                    else:
                        class_of_section1 = "semi-compact"
                    # else:
                    #     print('fail')
                    # print("class_of_section3", class_of_section)
                elif r1 > 0:
                    if column_d / column_t_w <= max((84 * epsilon / (1 + r1)), (42 * epsilon)):
                        class_of_section1 = "plastic"
                    elif column_d / column_t_w <= max((105 * epsilon / (1 + (r1 * 1.5))), (
                            42 * epsilon)):
                        class_of_section1 = "compact"
                    else:
                        class_of_section1 = "semi-compact"

            elif section == "Axial compression":
                if column_d / column_t_w <= (42 * epsilon):
                    class_of_section1 = "semi-compact"
                else:
                    class_of_section1 = "N/A"

        print("class_of_section", class_of_section1)
        if class_of_section1 == "plastic":
            class_of_section1 = 1
        elif class_of_section1 == "compact":
            class_of_section1 = 2
        elif class_of_section1 == "semi-compact":
            class_of_section1 = 3
        # else:
        #     print('fail')
        print("class_of_section2", class_of_section1)

        return class_of_section1

        print("class_of_section1", class_of_section1)

    def min_thick_based_on_area(self, tk, width, list_of_pt_tk, t_w, r_1, D,
                                preference=None,fp_thk =None):
        """

        Args:
            tk: flange thickness
            width: flange width
            list_of_pt_tk: list of plate thickness greater than the section thickness
            t_w: web thickness
            r_1: root radius
            D: depth of the section
            fp_thk: flange thickness provided

            area of flange plate should be greater than 1.05 times area of flange [Ref: cl.8.6.3.2 IS 800:2007]
            minimum outside flange plate width = 50 mm
            minimum inside flange plate width = 50 mm
            webclearance = (max (self.section.root_radius, fp_thk)) +25 for depth > 600 mm
                         = (max (self.section.root_radius, fp_thk)) +10 for depth < 600 mm
        Returns:

        """

        self.flange_crs_sec_area = tk * width
        self.Ap = self.flange_crs_sec_area * 1.05
        # self.design_status = True
        for y in list_of_pt_tk:
            if preference != None:
                if preference == "Outside":
                    self.outerwidth = width
                    if self.outerwidth < 50:
                        thickness = y
                        self.initial_pt_thk_status = False
                        self.design_status = False
                    else:
                        pass
                    self.flange_plate_crs_sec_area = y * width

                    if self.flange_plate_crs_sec_area >= self.flange_crs_sec_area * 1.05:
                        thickness = y
                        break
                    else:
                        thickness = y
                        self.initial_pt_thk_status = False
                        self.design_status = False

                elif preference == "Outside + Inside":
                    self.outerwidth = width
                    self.innerwidth = (width - t_w - (2 * r_1)) / 2
                    if self.outerwidth < 50:
                        self.design_status = False
                        self.initial_pt_thk_status = False
                    else:
                        if self.innerwidth < 50:
                            self.initial_pt_thk_status = False
                            # self.design_status =False
                            self.design_status = False
                            thickness = y
                        else:
                            self.flange_plate_crs_sec_area = (self.outerwidth + (2*self.innerwidth)) * y
                            if self.flange_plate_crs_sec_area >= self.flange_crs_sec_area * 1.05:
                                thickness = y
                                break
                            else:
                                thickness = y
                                self.initial_pt_thk_status = False
                                self.design_status = False

            else:
                if self.section.depth > 600.00:
                    self.webclearance = (max (self.section.root_radius, fp_thk)) +25
                else:
                    self.webclearance = (max(self.section.root_radius, fp_thk)) + 10
                self.webheight_status =False
                self.min_web_plate_height = round(self.section.min_plate_height(),2)
                self.webwidth = round(D - (2 * tk) , 2)
                self.web_crs_area = t_w * self.webwidth
                self.Wp = self.web_crs_area * 1.05

                if self.preference =="Outside":
                    self.webplatewidth = round(D - (2 * tk) - (2 * self.section.root_radius) ,2)
                    if self.webplatewidth < self.min_web_plate_height:
                        thickness = y
                        self.webheight_status = False
                        self.design_status = False
                    else:
                        self.webheight_status = True
                        self.web_plate_crs_sec_area = 2 * self.webwidth * y
                        if self.web_plate_crs_sec_area >= self.web_crs_area * 1.05:
                            thickness = y
                            break
                        else:
                            thickness = y
                            self.design_status = False

                else:
                    self.webplatewidth = round(D - (2 * tk) - (2 * self.webclearance),2)
                    if self.webplatewidth < self.min_web_plate_height:
                        thickness = y
                        self.webheight_status = False
                        self.design_status = False
                    else:
                        self.webheight_status = True
                        self.web_plate_crs_sec_area = 2 * self.webplatewidth * y
                        if self.web_plate_crs_sec_area  >= self.web_crs_area * 1.05:
                            thickness = y
                            break
                        else:
                            thickness = y
                            self.webheight_status = False
                            self.design_status = False
        return thickness


    # def call_3DModel(self,ui,bgcolor):
    #     # Call to calculate/create the BB Cover Plate Bolted CAD model
    #     # status = self.resultObj['Bolt']['status']
    #     # if status is True:
    #     #     self.createBBCoverPlateBoltedCAD()
    #     #     self.ui.btn3D.setChecked(Qt.Checked)
    #     if ui.btn3D.isChecked():
    #         ui.chkBxBeam.setChecked(Qt.Unchecked)
    #         ui.chkBxFinplate.setChecked(Qt.Unchecked)
    #         ui.mytabWidget.setCurrentIndex(0)
    #
    #     # Call to display the BB Cover Plate Bolted CAD model
    #     #     ui.Commondisplay_3DModel("Model", bgcolor)  # "gradient_bg")
    #     ui.commLogicObj.display_3DModel("Model",bgcolor)
    #
    #     # else:
    #     #     self.display.EraseAll()
    #
    # def call_3DBeam(self, ui, bgcolor):
    #     # status = self.resultObj['Bolt']['status']
    #     # if status is True:
    #     #     self.ui.chkBx_beamSec1.setChecked(Qt.Checked)
    #     if ui.chkBxBeam.isChecked():
    #         ui.btn3D.setChecked(Qt.Unchecked)
    #         ui.chkBxBeam.setChecked(Qt.Unchecked)
    #         ui.mytabWidget.setCurrentIndex(0)
    #     # self.display_3DModel("Beam", bgcolor)
    #     ui.commLogicObj.display_3DModel("Beam",bgcolor)
    #
    #
    # def call_3DConnector(self, ui, bgcolor):
    #     # status = self.resultObj['Bolt']['status']
    #     # if status is True:
    #     #     self.ui.chkBx_extndPlate.setChecked(Qt.Checked)
    #     if ui.chkBxFinplate.isChecked():
    #         ui.btn3D.setChecked(Qt.Unchecked)
    #         ui.chkBxBeam.setChecked(Qt.Unchecked)
    #         ui.mytabWidget.setCurrentIndex(0)
    #     # self.display_3DModel("Connector", bgcolor)
    #     ui.commLogicObj.display_3DModel("Connector", bgcolor)

    def get_3d_components(self):
        components = []

        t1 = ('Model', self.call_3DModel)
        components.append(t1)

        t2 = ('Beam', self.call_3DBeam)
        components.append(t2)

        t4 = ('Cover Plate', self.call_3DPlate)
        components.append(t4)

        return components

    def call_3DPlate(self, ui, bgcolor):
        from PyQt5.QtWidgets import QCheckBox
        from PyQt5.QtCore import Qt
        for chkbox in ui.frame.children():
            if chkbox.objectName() == 'Cover Plate':
                continue
            if isinstance(chkbox, QCheckBox):
                chkbox.setChecked(Qt.Unchecked)
        ui.commLogicObj.display_3DModel("Connector", bgcolor)
###########################################################################
    def results_to_test(self):
        test_in_list = {KEY_MODULE : self.module,
                        KEY_MAIN_MODULE:  self.mainmodule,
                        KEY_DISP_SEC_PROFILE: "ISection",
                        KEY_DISP_BEAMSEC: self.section.designation,
                        KEY_DISP_FLANGESPLATE_PREFERENCES: self.preference,
                        KEY_MATERIAL : self.section.material,
                        KEY_SEC_FU: self.section.fu,
                        KEY_SEC_FY : self.section.fy,
                        KEY_D  : self.bolt.bolt_diameter,
                        KEY_GRD : self.bolt.bolt_grade,
                        KEY_TYP : self.bolt.bolt_type,
                        KEY_FLANGEPLATE_THICKNESS:  self.flange_plate.thickness,
                        KEY_WEBPLATE_THICKNESS: self.web_plate.thickness,
                        KEY_DP_BOLT_HOLE_TYPE : self.bolt.bolt_hole_type,
                        KEY_DP_BOLT_SLIP_FACTOR : self.bolt.mu_f,
                        KEY_DP_DETAILING_EDGE_TYPE : self.bolt.edge_type,
                        KEY_DP_DETAILING_GAP : self.flange_plate.gap,
                        KEY_DP_DETAILING_CORROSIVE_INFLUENCES : self.bolt.corrosive_influences}

        test_out_list = {KEY_FLANGE_PITCH :self.flange_plate.pitch_provided,
                        KEY_ENDDIST_FLANGE :self.flange_plate.end_dist_provided,
                        KEY_FLANGE_PLATE_GAUGE: self.flange_plate.gauge_provided,
                        KEY_EDGEDIST_FLANGE : self.flange_plate.edge_dist_provided,
                        # def webspacing(self, flag):
                        KEY_WEB_PITCH:self.web_plate.pitch_provided,
                        KEY_ENDDIST_W:self.web_plate.end_dist_provided,
                        KEY_WEB_GAUGE:self.web_plate.gauge_provided,
                        KEY_EDGEDIST_W:self.web_plate.edge_dist_provided,

                        # def flangecapacity(self, flag):
                        KEY_TENSIONYIELDINGCAP_FLANGE : round(self.section.tension_yielding_capacity / 1000, 2),
                        KEY_TENSIONRUPTURECAP_FLANGE :round(self.section.tension_rupture_capacity / 1000,2),
                        KEY_BLOCKSHEARCAP_FLANGE :round(self.section.block_shear_capacity / 1000, 2),
                        KEY_FLANGE_TEN_CAPACITY:round(self.section.tension_capacity_flange / 1000, 2),
                        # falnge plate capacities
                        KEY_TENSIONYIELDINGCAP_FLANGE_PLATE :round(self.flange_plate.tension_yielding_capacity / 1000,2),
                        KEY_TENSIONRUPTURECAP_FLANGE_PLATE :round(self.flange_plate.tension_rupture_capacity / 1000,   2),
                        KEY_BLOCKSHEARCAP_FLANGE_PLATE  : round(self.flange_plate.block_shear_capacity / 1000, 2),
                        KEY_FLANGE_PLATE_TEN_CAP : round(self.flange_plate.tension_capacity_flange_plate / 1000, 2),

                        # def webcapacity(self, flag):
                        KEY_TENSIONYIELDINGCAP_WEB : round( self.section.tension_yielding_capacity_web / 1000, 2),
                        KEY_TENSIONRUPTURECAP_WEB :round(self.section.tension_rupture_capacity_web / 1000,2),
                        KEY_TENSIONBLOCK_WEB : round(self.section.block_shear_capacity_web / 1000, 2),
                        KEY_WEB_TEN_CAPACITY:round(self.section.tension_capacity_web / 1000, 2),
                        #web plate capac in axial
                        KEY_TEN_YIELDCAPACITY_WEB_PLATE :   round(self.web_plate.tension_yielding_capacity / 1000,2),
                        KEY_TENSION_RUPTURECAPACITY_WEB_PLATE :round(self.web_plate.tension_rupture_capacity / 1000, 2),
                        KEY_TENSION_BLOCKSHEARCAPACITY_WEB_PLATE : round(self.web_plate.block_shear_capacity / 1000, 2),
                        KEY_WEB_PLATE_CAPACITY: round(self.web_plate.tension_capacity_web_plate / 1000, 2),
                        #shear
                        KEY_SHEARYIELDINGCAP_WEB_PLATE : round(self.web_plate.shear_yielding_capacity / 1000, 2),
                        KEY_SHEARRUPTURECAP_WEB_PLATE :round(self.web_plate.shear_rupture_capacity / 1000, 2),
                        KEY_BLOCKSHEARCAP_WEB_PLATE :round(self.web_plate.block_shear_capacity_shear / 1000, 2),
                        KEY_WEBPLATE_SHEAR_CAPACITY_PLATE:round(self.web_plate.shear_capacity_web_plate / 1000, 2),
                        KEY_WEB_PLATE_MOM_DEMAND:round(self.web_plate.moment_demand / 1000000, 2),

                        # def member_capacityoutput(self, flag):
                        KEY_MEMBER_MOM_CAPACITY: round(self.section.moment_capacity / 1000000, 2),
                        KEY_MEMBER_SHEAR_CAPACITY:round(self.shear_capacity1 / 1000, 2),
                        KEY_MEMBER_AXIALCAPACITY:round(self.axial_capacity / 1000, 2),
                        KEY_OUT_DISP_PLASTIC_MOMENT_CAPACITY  :round(self.Pmc / 1000000, 2),
                        KEY_OUT_DISP_MOMENT_D_DEFORMATION :round(self.Mdc / 1000000, 2),
                        #applied loads
                        KEY_DISP_APPLIED_AXIAL_FORCE :round(self.factored_axial_load / 1000, 2),
                        KEY_DISP_APPLIED_SHEAR_LOAD :round(self.fact_shear_load / 1000, 2),
                        KEY_DISP_APPLIED_MOMENT_LOAD :round(self.load_moment / 1000000, 2),

                         # def flange_bolt_capacity
                        KEY_FLANGE_BOLT_LINE:(self.flange_plate.bolt_line),
                        KEY_FLANGE_BOLTS_ONE_LINE:(self.flange_plate.bolts_one_line),
                        KEY_FLANGE_BOLTS_REQ:(self.flange_plate.bolts_required),
                        KEY_OUT_BOLT_SHEAR:round(self.flange_bolt.bolt_shear_capacity / 1000, 2),
                        KEY_OUT_BOLT_BEARING : round(self.flange_bolt.bolt_bearing_capacity /1000,2),
                        KEY_OUT_BOLT_CAPACITY:round(self.flange_bolt.bolt_capacity / 1000, 2),
                        KEY_OUT_BOLT_FORCE :round(self.flange_plate.bolt_force / 1000, 2),


                        # def web_bolt_capacity(self, flag):
                        KEY_WEB_BOLT_LINE :(self.web_plate.bolt_line),
                        KEY_WEB_BOLTS_ONE_LINE :(self.web_plate.bolts_one_line),
                        KEY_WEB_BOLTS_REQ : (self.web_plate.bolts_required),
                        KEY_OUT_BOLT_SHEAR  :round(self.web_bolt.bolt_shear_capacity / 1000, 2),
                        KEY_OUT_BOLT_BEARING :self.web_bolt.bolt_bearing_capacity,
                        KEY_OUT_BOLT_CAPACITY :round(self.web_bolt.bolt_capacity / 1000, 2),
                        KEY_OUT_BOLT_FORCE : round(self.web_plate.bolt_force / 1000, 2),


                        # def output_values(self, flag):
                        KEY_OUT_D_PROVIDED : self.bolt.bolt_diameter_provided,
                        KEY_OUT_GRD_PROVIDED  :self.bolt.bolt_grade_provided,
                        # webplate
                        KEY_WEB_PLATE_HEIGHT : self.web_plate.height,
                        KEY_WEB_PLATE_LENGTH: self.web_plate.length,
                        KEY_DISP_WEBPLATE_THICKNESS  : self.web_plate.thickness_provided,
                        # flange plate_outer
                        KEY_FLANGE_PLATE_HEIGHT  : self.flange_plate.height,
                        KEY_FLANGE_PLATE_LENGTH  :self.plate_out_len,
                        KEY_DISP_FLANGESPLATE_THICKNESS :self.flange_out_plate_tk,
                        # flange plate_inner
                        KEY_INNERFLANGE_PLATE_HEIGHT :self.flange_plate.Innerheight,
                        KEY_INNERFLANGE_PLATE_LENGTH :self.plate_in_len,
                        KEY_INNERFLANGEPLATE_THICKNESS: self.flange_in_plate_tk}


    ################################ Design Report #####################################################################################

    def save_design(self, popup_summary):
        # bolt_list = str(*self.bolt.bolt_diameter, sep=", ")
        self.report_supporting = {KEY_DISP_SEC_PROFILE: "ISection",
                                  KEY_DISP_BEAMSEC: self.section.designation,
                                  KEY_DISP_FLANGESPLATE_PREFERENCES: self.preference,
                                  KEY_DISP_MATERIAL: self.section.material,
                                  KEY_DISP_FU: self.section.fu,
                                  KEY_DISP_FY: self.section.fy,
                                  'Mass': self.section.mass,
                                  'Area(mm2) - A': round(self.section.area, 2),
                                  'D(mm)': self.section.depth,
                                  'B(mm)': self.section.flange_width,
                                  't(mm)': self.section.web_thickness,
                                  'T(mm)': self.section.flange_thickness,
                                  'FlangeSlope': self.section.flange_slope,
                                  'R1(mm)': self.section.root_radius,
                                  'R2(mm)': self.section.toe_radius,
                                  'Iz(mm4)': round(self.section.mom_inertia_z, 2),
                                  'Iy(mm4)': round(self.section.mom_inertia_y, 2),
                                  'rz(mm)': round(self.section.rad_of_gy_z, 2),
                                  'ry(mm)': round(self.section.rad_of_gy_y, 2),
                                  'Zz(mm3)': round(self.section.elast_sec_mod_z, 2),
                                  'Zy(mm3)': round(self.section.elast_sec_mod_y, 2),
                                  'Zpz(mm3)': round(self.section.plast_sec_mod_z, 2),
                                  'Zpy(mm3)': round(self.section.elast_sec_mod_y,2)}

        self.report_input = \
            {KEY_MODULE: self.module,
             KEY_MAIN_MODULE: self.mainmodule,
             # KEY_CONN: self.connectivity,
             KEY_DISP_MOMENT: self.load.moment,
             KEY_DISP_SHEAR: self.load.shear_force,
             KEY_DISP_AXIAL: self.load.axial_force,

             "Section": "TITLE",
             "Section Details": self.report_supporting,

             "Bolt Details": "TITLE",
             KEY_DISP_D: str(self.bolt.bolt_diameter),
             KEY_DISP_GRD: str(self.bolt.bolt_grade),
             KEY_DISP_TYP: self.bolt.bolt_type,

             KEY_DISP_DP_BOLT_HOLE_TYPE: self.bolt.bolt_hole_type,
             KEY_DISP_DP_BOLT_SLIP_FACTOR: self.bolt.mu_f,
             KEY_DISP_DP_DETAILING_EDGE_TYPE: self.bolt.edge_type,
             KEY_DISP_DP_DETAILING_GAP: self.flange_plate.gap,
             KEY_DISP_DP_DETAILING_CORROSIVE_INFLUENCES: self.bolt.corrosive_influences}


        self.report_check = []

        #####Outer plate#####
        flange_connecting_plates = [self.flange_plate.thickness_provided, self.section.flange_thickness]

        flange_bolt_shear_capacity_kn = round(self.flange_bolt.bolt_shear_capacity / 1000, 2)
        # flange_bolt_bearing_capacity_kn = round(self.flange_bolt.bolt_bearing_capacity / 1000, 2)
        flange_bolt_capacity_kn = round(self.flange_bolt.bolt_capacity / 1000, 2)
        flange_kb_disp = round(self.flange_bolt.kb, 2)
        flange_kh_disp = round(self.flange_bolt.kh, 2)
        flange_bolt_force_kn = round(self.flange_plate.bolt_force, 2)
        flange_bolt_capacity_red_kn = round(self.flange_plate.bolt_capacity_red/1000, 2)
        if self.member_capacity_status == True and self.initial_pt_thk_status == True:
            self.thick_f = self.flange_plate.thickness_provided
            self.thick_w = self.web_plate.thickness_provided
        else:
            self.thick_f = self.max_thick_f
            self.thick_w = self.max_thick_w
        ########Inner plate#####
        innerflange_connecting_plates = [self.flange_plate.thickness_provided, self.section.flange_thickness]

        innerflange_bolt_shear_capacity_kn = round(self.flange_bolt.bolt_shear_capacity / 1000, 2)

        innerflange_bolt_capacity_kn = round(self.flange_bolt.bolt_capacity / 1000, 2)
        innerflange_kb_disp = round(self.flange_bolt.kb, 2)
        innerflange_kh_disp = round(self.flange_bolt.kh, 2)
        innerflange_bolt_force_kn = round(self.flange_plate.bolt_force, 2)
        innerflange_bolt_capacity_red_kn = round(self.flange_plate.bolt_capacity_red, 2)
        min_plate_length = (((self.flange_plate.bolt_line / 2 - 1) * self.flange_bolt.min_pitch) + (
                2 * self.flange_bolt.min_end_dist) + (self.flange_plate.gap / 2))
        h = self.section.depth - (2 * self.section.flange_thickness)
        self.Pmc = self.section.plastic_moment_capactiy
        self.Mdc = self.section.moment_d_def_criteria
        self.min_web_plate_height = round(self.section.min_plate_height() ,2)


            ############web variables###
        web_connecting_plates = [self.web_plate.thickness_provided, self.section.web_thickness]

        web_bolt_shear_capacity_kn = round(self.web_bolt.bolt_shear_capacity / 1000, 2)
        # web_bolt_bearing_capacity_kn = round(self.web_bolt.bolt_bearing_capacity / 1000, 2)
        web_bolt_capacity_kn = round(self.web_bolt.bolt_capacity / 1000, 2)
        web_kb_disp = round(self.web_bolt.kb, 2)
        web_kh_disp = round(self.web_bolt.kh, 2)

        web_bolt_force_kn = round(self.web_plate.bolt_force / 1000, 2)
        web_bolt_capacity_red_kn = round(self.web_plate.bolt_capacity_red / 1000, 2)
        res_force = self.web_plate.bolt_force * self.web_plate.bolt_line * self.web_plate.bolts_one_line
        print("res_focce", res_force)

        t1 = ('SubSection', 'Member Capacity', '|p{4cm}|p{5cm}|p{5.5cm}|p{1.5cm}|')
        self.report_check.append(t1)
        gamma_m0 = IS800_2007.cl_5_4_1_Table_5["gamma_m0"]['yielding']
        t1 = (KEY_OUT_DISP_AXIAL_CAPACITY, '', axial_capacity(area=round(self.section.area, 2),
                                                              fy=self.section.fy,
                                                              gamma_m0=gamma_m0,
                                                              axial_capacity=round(self.axial_capacity / 1000, 2)), '')
        self.report_check.append(t1)

        self.shear_capacity1 = round(((self.section.depth - (2 * self.section.flange_thickness)) *
                                      self.section.web_thickness * self.section.fy) / (math.sqrt(3) * gamma_m0), 2)

        t1 = (KEY_OUT_DISP_SHEAR_CAPACITY, '', shear_capacity(h=h, t=self.section.web_thickness,
                                                              f_y=self.section.fy, gamma_m0=gamma_m0,
                                                              shear_capacity=round(self.shear_capacity1 / 1000, 2)), '')
        self.report_check.append(t1)
        t1 = (KEY_OUT_DISP_PLASTIC_MOMENT_CAPACITY, '', plastic_moment_capacty(beta_b=round(self.beta_b, 2),
                                                                               Z_p=round(self.Z_p,2), f_y=self.section.fy,
                                                                               gamma_m0=gamma_m0,
                                                                               Pmc=round(self.Pmc / 1000000, 2)), '')
        self.report_check.append(t1)
        t1 = (KEY_OUT_DISP_MOMENT_D_DEFORMATION, '', moment_d_deformation_criteria(fy=self.section.fy,
                                                                                   Z_e=round(self.section.elast_sec_mod_z,2),
                                                                                   Mdc=round(self.Mdc / 1000000, 2)),
              '')
        self.report_check.append(t1)
        t1 = (KEY_OUT_DISP_MOMENT_CAPACITY, '', moment_capacity(Pmc=round(self.Pmc / 1000000, 2),
                                                                Mdc=round(self.Mdc / 1000000, 2),
                                                                M_c=round(self.section.moment_capacity / 1000000, 2)),
              '')
        self.report_check.append(t1)
        t1 = ('SubSection', 'Load Consideration', '|p{4cm}|p{3.5cm}|p{6.5cm}|p{1.5cm}|')
        self.report_check.append(t1)
        t1 = (KEY_DISP_APPLIED_AXIAL_FORCE,
              min_max_axial_capacity(axial_capacity=round(self.axial_capacity / 1000, 2),
                                     min_ac=round(self.min_axial_load / 1000, 2)),
              display_prov(round(self.factored_axial_load / 1000, 2), "A_u"),
              # prov_axial_load(axial_input=self.load.axial_force,min_ac=round(self.min_axial_load / 1000, 2),
              #                 app_axial_load=round(self.factored_axial_load / 1000, 2)),
              get_pass_fail2(round(self.min_axial_load / 1000, 2), round(self.factored_axial_load / 1000, 2),
                             round(self.axial_capacity / 1000, 2)))
        self.report_check.append(t1)
        t1 = (KEY_DISP_APPLIED_SHEAR_LOAD,
              min_max_shear_capacity(shear_capacity=round(self.shear_capacity1 / 1000, 2),
                                     min_sc=round(self.shear_load1 / 1000, 2)),
              display_prov(round(self.fact_shear_load / 1000, 2), "V_u"),
              # prov_shear_load(shear_input=self.load.shear_force,min_sc=round(self.shear_load1 / 1000, 2),
              #                 app_shear_load=round(self.fact_shear_load / 1000, 2)),
              get_pass_fail2(round(self.shear_load1 / 1000, 2), round(self.fact_shear_load / 1000, 2),
                             round(self.shear_capacity1 / 1000, 2)))
        self.report_check.append(t1)
        t1 = (KEY_DISP_APPLIED_MOMENT_LOAD,
              min_max_moment_capacity(moment_capacity=round(self.section.moment_capacity / 1000000, 2),
                                      min_mc=round(self.load_moment_min / 1000000, 2)),
              display_prov(round(self.load_moment / 1000000, 2), "M_u"),
              # prov_moment_load(moment_input=self.load.moment,min_mc=round(self.load_moment_min / 1000000, 2),
              #                  app_moment_load=round(self.load_moment / 1000000, 2)),
              get_pass_fail2(round(self.load_moment_min / 1000000, 2), round(self.load_moment / 1000000, 2),
                             round(self.section.moment_capacity / 1000000, 2)))
        self.report_check.append(t1)
        t23 = (KEY_OUT_DISP_FORCES_WEB, '', forces_in_web(Au=round(self.factored_axial_load / 1000, 2),
                                                          T=self.section.flange_thickness,
                                                          A=round(self.section.area, 2),
                                                          t=self.section.web_thickness, D=self.section.depth,
                                                          Zw=round(self.Z_p,2), Mu=round(self.load_moment / 1000000, 2),
                                                          Z=round(self.section.plast_sec_mod_z,2),
                                                          Mw=round(self.moment_web / 1000000, 2),
                                                          Aw=round(self.axial_force_w / 1000, 2)), '')
        self.report_check.append(t23)
        t23 = (KEY_OUT_DISP_FORCES_FLANGE, '', forces_in_flange(Au=round(self.factored_axial_load / 1000, 2),
                                                                B=self.section.flange_width,
                                                                T=self.section.flange_thickness,
                                                                A=round(self.section.area, 2),
                                                                D=self.section.depth,
                                                                Mu=round(self.load_moment / 1000000, 2),
                                                                Mw=round(self.moment_web / 1000000, 2),
                                                                Mf=round(self.moment_flange / 1000000, 2),
                                                                Af=round(self.axial_force_f / 1000, 2),
                                                                ff=round(self.flange_force / 1000, 2), ), '')
        self.report_check.append(t23)
        if self.member_capacity_status == True:
            t2 = ('SubSection', 'Initial Member Check', '|p{3cm}|p{4.5cm}|p{6.5cm}|p{1.5cm}|')
            self.report_check.append(t2)
            t1 = (KEY_DISP_TENSIONYIELDINGCAP_FLANGE, display_prov(round(self.flange_force / 1000, 2), "F_f"),
                  tension_yield_prov(self.section.flange_width,
                                     self.section.flange_thickness,
                                     self.section.fy, gamma_m0,
                                     round(self.section.tension_yielding_capacity / 1000, 2), 1),
                  get_pass_fail(round(self.flange_force / 1000, 2),
                                round(self.section.tension_yielding_capacity / 1000, 2), relation="lesser"))
            self.report_check.append(t1)
            if self.section.tension_yielding_capacity > self.flange_force:
                webheight = round((self.section.depth - 2 * self.section.flange_thickness), 2)
                t1 = (KEY_DISP_TENSIONYIELDINGCAP_WEB, display_prov(round(self.axial_force_w / 1000, 2), "A_w"),
                      tension_yield_prov(webheight,
                                         self.section.web_thickness,
                                         self.section.fy, gamma_m0,
                                         round(self.section.tension_yielding_capacity_web / 1000, ), 1),
                      get_pass_fail(round(self.axial_force_w / 1000, 2),
                                    round(self.section.tension_yielding_capacity_web / 1000, 2), relation="lesser"))
                self.report_check.append(t1)

        if self.member_capacity_status == True and (self.section.tension_yielding_capacity > self.flange_force) and (len(self.flange_plate_thickness_possible) != 0):
            t1 = ('SubSection', 'Initial flange plate height check', '|p{4.5cm}|p{2.5cm}|p{7cm}|p{1.5cm}|')
            self.report_check.append(t1)
            if self.preference == "Outside":
                t1 = (KEY_FLANGE_PLATE_HEIGHT , 'Bfp >= 50',
                      display_prov(round(self.outerwidth,2), "B_{fp}"),
                      get_pass_fail(50,round(self.outerwidth,2), relation="leq"))
                self.report_check.append(t1)


            else:
                t1 = (KEY_FLANGE_PLATE_HEIGHT , 'Bfp >= 50',
                      display_prov(round(self.outerwidth,2), "B_{fp}"),
                      get_pass_fail(50, round(self.outerwidth,2), relation="leq"))
                self.report_check.append(t1)

                t1 = (KEY_INNERFLANGE_PLATE_HEIGHT, 'Bifp >= 50' ,
                      width_pt_chk_bolted(B =self.section.flange_width,t = self.section.web_thickness,r_1 =self.section.root_radius),
                     get_pass_fail(50, round(self.innerwidth,2), relation="leq"))
                self.report_check.append(t1)



        if self.member_capacity_status == True and (self.section.tension_yielding_capacity > self.flange_force) and self.webheight_status == True:
            t1 = ('SubSection', 'Flange plate thickness', '|p{2.5cm}|p{4.5cm}|p{7cm}|p{1.5cm}|')
            self.report_check.append(t1)
            if  self.preference == "Outside":
                t2 = (KEY_DISP_FLANGESPLATE_THICKNESS, display_prov(self.section.flange_thickness, "T"),display_prov(self.thick_f, "t_{fp}"),
                      get_pass_fail(self.section.flange_thickness, self.thick_f, relation="lesser"))
                self.report_check.append(t2)
                if(len(self.flange_plate_thickness_possible) != 0) and self.outerwidth >= 50:
                    t2 = (KEY_DISP_AREA_CHECK, plate_area_req(crs_area=round(self.flange_crs_sec_area,2),flange_web_area = round(self.Ap,2)),
                          flange_plate_area_prov_bolt(B=self.section.flange_width,pref = "Outside",y = self.thick_f,outerwidth= round(self.outerwidth,2),fp_area =round(self.flange_plate_crs_sec_area,2),t = self.section.web_thickness,r_1 = self.section.root_radius,),get_pass_fail(self.Ap , self.flange_plate_crs_sec_area, relation="leq"))
                    self.report_check.append(t2)
            else:
                t2 = (KEY_DISP_FLANGESPLATE_THICKNESS, display_prov(self.section.flange_thickness/2, "T"),display_prov(self.thick_f, "t_{fp}"),get_pass_fail(self.section.flange_thickness/2, self.thick_f, relation="lesser"))
                self.report_check.append(t2)
                # flange_plate_crs_sec_area = (self.outerwidth + (2 * self.innerwidth)) * self.thick_f
                if len(self.flange_plate_thickness_possible) != 0 and self.innerwidth >= 50 and self.outerwidth >= 50:
                    t2 = (KEY_DISP_AREA_CHECK, plate_area_req(crs_area=round(self.flange_crs_sec_area, 2),flange_web_area =round( self.Ap,2)),
                          flange_plate_area_prov_bolt(B=self.section.flange_width, pref="Outside+Inside",
                                                 y=self.thick_f,
                                                 outerwidth=round(self.outerwidth,2), fp_area=round(self.flange_plate_crs_sec_area,2),
                                                 t=self.section.web_thickness, r_1=self.section.root_radius,
                                                 innerwidth=round(self.innerwidth,2) ),get_pass_fail(self.Ap, self.flange_plate_crs_sec_area, relation="leq"))
                    self.report_check.append(t2)

        if self.member_capacity_status == True and (self.section.tension_yielding_capacity > self.flange_force) and (len(self.flange_plate_thickness_possible) != 0):
            t1 = ('SubSection', 'Initial web plate height check', '|p{4.5cm}|p{2.5cm}|p{7cm}|p{1.5cm}|')
            self.report_check.append(t1)
            if self.preference == "Outside":

                t1 = (
                KEY_WEB_PLATE_HEIGHT, web_width_min(D=self.section.depth, min_req_width=self.min_web_plate_height),
                web_width_chk_bolt(pref=self.preference, D=self.section.depth, tk=self.flange_plate.thickness_provided,T=self.section.flange_thickness,
                                   R_1=self.section.root_radius, webplatewidth=self.webplatewidth, webclearance=None),
                get_pass_fail(self.min_web_plate_height, self.webplatewidth, relation="leq"))
                self.report_check.append(t1)
            else:
                # self.min_web_plate_height = self.section.min_plate_height()
                t1 = (KEY_WEB_PLATE_HEIGHT, web_width_min(D=self.section.depth, min_req_width=self.min_web_plate_height),
                      web_width_chk_bolt(pref=self.preference, D=self.section.depth, tk=self.flange_plate.thickness_provided,T=self.section.flange_thickness,
                                         R_1=self.section.root_radius, webplatewidth=self.webplatewidth,
                                         webclearance=self.webclearance),
                      get_pass_fail(self.min_web_plate_height, self.webplatewidth, relation="leq"))
                self.report_check.append(t1)


        if self.member_capacity_status == True and (self.section.tension_yielding_capacity > self.flange_force) and self.webheight_status == True:

            # if (self.flange_plate_crs_sec_area >= (1.05 * self.flange_crs_sec_area)) and len(self.flange_plate_thickness_possible) != 0 and len(self.web_plate_thickness_possible) != 0 :
            t1 = ('SubSection', 'Web plate thickness', '|p{2.5cm}|p{4.5cm}|p{7cm}|p{1.5cm}|')
            self.report_check.append(t1)
            t2 = (KEY_DISP_WEBPLATE_THICKNESS, display_prov(self.section.web_thickness/2, "t"),display_prov(self.thick_w, "t_{wp}"),get_pass_fail(self.section.web_thickness/2, self.thick_w, relation="lesser"))
            self.report_check.append(t2)
            if len(self.web_plate_thickness_possible) != 0 and self.webplatewidth > self.min_web_plate_height:
                # if (self.flange_plate_crs_sec_area >= 1.05 * self.flange_crs_sec_area):
                t2 = (KEY_DISP_AREA_CHECK, plate_area_req(crs_area=round(self.web_crs_area, 2),
                                                          flange_web_area = round( self.Wp,2)),
                      web_plate_area_prov_bolt(D=self.section.depth, y = self.thick_w,
                                               webwidth = round(self.webwidth,2),
                                               wp_area =round(self.web_plate_crs_sec_area,2),T = self.section.flange_thickness, r_1 = self.section.root_radius),
                                            get_pass_fail(self.Wp, self.web_plate_crs_sec_area, relation="lesser"))
                self.report_check.append(t2)
        if self.member_capacity_status == True and self.initial_pt_thk_status == True and self.initial_pt_thk_status_web ==True:
            t1 = ('SubSection', 'Web Spacing Checks', '|p{2.5cm}|p{7.5cm}|p{5cm}|p{1cm}|')
            self.report_check.append(t1)
            self.bolt_diameter_min = min(self.bolt.bolt_diameter)
            min_gauge =self.web_bolt.min_gauge_round
            self.d_0_min = IS800_2007.cl_10_2_1_bolt_hole_size(self.bolt_diameter_min,
                                                               self.bolt.bolt_hole_type)
            row_limit = "Row~Limit~(r_l) = 2"
            row = 2.0
            depth_max = round(self.section.depth - (2*self.section.flange_thickness)- (2*self.webclearance) ,2)
            depth = round(2 * self.web_bolt.min_edge_dist_round + min_gauge ,2)

            t6 = (KEY_OUT_DISP_D_MIN, "", display_prov(self.bolt_diameter_min, "d"), '')
            self.report_check.append(t6)
            t2 = (DISP_MIN_GAUGE, min_pitch(self.bolt_diameter_min), display_prov(min_gauge, "g", row_limit), "")
            self.report_check.append(t2)
            t3 = (DISP_MIN_EDGE, min_edge_end(self.d_0_min, self.bolt.edge_type),
                  self.web_bolt.min_edge_dist_round, "")
            self.report_check.append(t3)
            t3 = (KEY_SPACING, depth_req(self.web_bolt.min_edge_dist_round, min_gauge, row,sec ="beam"), depth_max,
                  get_pass_fail(depth, depth_max, relation="lesser"))
            self.report_check.append(t3)


            t1 = ('SubSection', 'Flange Spacing Checks', '|p{2.5cm}|p{7.5cm}|p{5cm}|p{1cm}|')
            self.report_check.append(t1)
            self.bolt_diameter_min = min(self.bolt.bolt_diameter)
            min_gauge =0.0
            self.d_0_min = IS800_2007.cl_10_2_1_bolt_hole_size(self.bolt_diameter_min,
                                                               self.bolt.bolt_hole_type)
            row_limit = "Row~Limit~(r_l) = 1"
            row = 1.0
            depth_max = round((self.section.flange_width/2) - (self.section.web_thickness/2)- self.section.root_radius ,2)
            depth = round(2 * self.flange_bolt.min_edge_dist_round ,2)

            t6 = (KEY_OUT_DISP_D_MIN, "", display_prov(self.bolt_diameter_min, "d"), '')
            self.report_check.append(t6)
            t2 = (DISP_MIN_GAUGE, min_pitch(self.bolt_diameter_min), display_prov(min_gauge, "g", row_limit), "")
            self.report_check.append(t2)
            t3 = (DISP_MIN_EDGE, min_edge_end(self.d_0_min, self.bolt.edge_type),
                  self.flange_bolt.min_edge_dist_round, "")
            self.report_check.append(t3)
            t3 = (KEY_SPACING, depth_req(self.flange_bolt.min_edge_dist_round, self.flange_bolt.min_pitch_round, row,sec ="beam"), depth_max,
                  get_pass_fail(depth, depth_max, relation="leq"))
            self.report_check.append(t3)


        if self.flange_plate.spacing_status == True:
            t1 = ('SubSection', 'Flange Bolt Checks', '|p{4cm}|p{5cm}|p{5.5cm}|p{1.5cm}|')
            self.report_check.append(t1)

            t6 = (KEY_OUT_DISP_D_PROVIDED, "Bolt Quantity Optimisation", display_prov(self.bolt.bolt_diameter_provided, "d"), '')

            self.report_check.append(t6)

            t8 = (KEY_OUT_DISP_GRD_PROVIDED, "Bolt Grade Optimisation", self.bolt.bolt_grade_provided, '')
            self.report_check.append(t8)
            t8 =(KEY_BOLT_FU,'' , self.flange_bolt.bolt_fu,'' )
            self.report_check.append(t8)
            t8 =(KEY_BOLT_FY ,'' ,round(self.flange_bolt.bolt_fy, 2),'' )
            self.report_check.append(t8)
            t8 = (KEY_DISP_BOLT_HOLE, " ", display_prov(self.flange_bolt.dia_hole, "d_0"), '')
            self.report_check.append(t8)

            if self.preference == "Outside":
                if self.flange_bolt.bolt_type == TYP_BEARING:
                    flange_bolt_bearing_capacity_kn = round(self.flange_bolt.bolt_bearing_capacity / 1000, 2)
                    t1 = (KEY_OUT_DISP_FLANGE_BOLT_SHEAR, '', bolt_shear_prov(self.flange_bolt.bolt_fu, 1,
                                                                              self.flange_bolt.bolt_net_area,
                                                                              self.flange_bolt.gamma_mb,
                                                                              flange_bolt_shear_capacity_kn), '')
                    self.report_check.append(t1)
                    t2 = (KEY_OUT_DISP_FLANGE_BOLT_BEARING, '', bolt_bearing_prov(flange_kb_disp,
                                                                                  self.bolt.bolt_diameter_provided,
                                                                                  self.bolt_conn_plates_t_fu_fy,
                                                                                  self.flange_bolt.gamma_mb,
                                                                                  flange_bolt_bearing_capacity_kn), '')
                    self.report_check.append(t2)
                    t3 = (KEY_OUT_DISP_FLANGE_BOLT_CAPACITY, '', bolt_capacity_prov(flange_bolt_shear_capacity_kn,
                                                                                    flange_bolt_bearing_capacity_kn,
                                                                                    flange_bolt_capacity_kn), '')
                    self.report_check.append(t3)
                else:

                    t4 = (KEY_OUT_DISP_FLANGE_BOLT_SLIP, '', HSFG_bolt_capacity_prov(mu_f=self.bolt.mu_f, n_e=1,
                                                                                     K_h=flange_kh_disp,
                                                                                     fub=self.flange_bolt.bolt_fu,
                                                                                     Anb=self.bolt.bolt_net_area,
                                                                                     gamma_mf=self.web_bolt.gamma_mf,
                                                                                     capacity=flange_bolt_capacity_kn), '')
                    self.report_check.append(t4)
            else:
                if self.flange_bolt.bolt_type == TYP_BEARING:
                    innerflange_bolt_bearing_capacity_kn = round(self.flange_bolt.bolt_bearing_capacity / 1000, 2)
                    t1 = (KEY_OUT_DISP_FLANGE_BOLT_SHEAR, '', bolt_shear_prov(self.flange_bolt.bolt_fu, 2,
                                                                              self.flange_bolt.bolt_net_area,
                                                                              self.flange_bolt.gamma_mb,
                                                                              innerflange_bolt_shear_capacity_kn), '')
                    self.report_check.append(t1)
                    t2 = (KEY_OUT_DISP_FLANGE_BOLT_BEARING, '', bolt_bearing_prov(innerflange_kb_disp,
                                                                                  self.bolt.bolt_diameter_provided,
                                                                                  self.bolt_conn_plates_t_fu_fy,
                                                                                  self.flange_bolt.gamma_mb,
                                                                                  innerflange_bolt_bearing_capacity_kn), '')
                    self.report_check.append(t2)
                    t3 = (KEY_OUT_DISP_FLANGE_BOLT_CAPACITY, '', bolt_capacity_prov(innerflange_bolt_shear_capacity_kn,
                                                                                    innerflange_bolt_bearing_capacity_kn,
                                                                                    innerflange_bolt_capacity_kn), '')
                    self.report_check.append(t3)
                else:

                    t4 = (KEY_OUT_DISP_FLANGE_BOLT_SLIP, '', HSFG_bolt_capacity_prov(mu_f=self.bolt.mu_f, n_e=1,
                                                                                     K_h=innerflange_kh_disp,
                                                                                     fub=self.flange_bolt.bolt_fu,
                                                                                     Anb=self.bolt.bolt_net_area,
                                                                                     gamma_mf=self.web_bolt.gamma_mf,
                                                                                     capacity=innerflange_bolt_capacity_kn),
                          '')
                    self.report_check.append(t4)

            t6 = (DISP_NUM_OF_BOLTS, get_trial_bolts(V_u=0.0, A_u=(round(self.flange_force / 1000, 2)),
                                                     bolt_capacity=flange_bolt_capacity_kn, multiple=2),
                  self.flange_plate.bolts_required, '')
            self.report_check.append(t6)

            t6 = (DISP_NUM_OF_COLUMNS, '', display_prov(self.flange_plate.bolt_line, "n_c"), '')

            self.report_check.append(t6)
            t7 = (DISP_NUM_OF_ROWS, '', display_prov(self.flange_plate.bolts_one_line, "n_r"), '')
            self.report_check.append(t7)
            t1 = (DISP_MIN_PITCH, min_pitch(self.bolt.bolt_diameter_provided),
                  self.flange_plate.pitch_provided,
                  get_pass_fail(self.flange_bolt.min_pitch, self.flange_plate.pitch_provided, relation='leq'))
            self.report_check.append(t1)
            t1 = (DISP_MAX_PITCH, max_pitch(flange_connecting_plates),
                  self.flange_plate.pitch_provided,
                  get_pass_fail(self.flange_bolt.max_spacing, self.flange_plate.pitch_provided, relation='geq'))
            self.report_check.append(t1)
            t2 = (DISP_MIN_GAUGE, min_pitch(self.bolt.bolt_diameter_provided),
                  self.flange_plate.gauge_provided,
                  get_pass_fail(self.flange_bolt.min_gauge, self.flange_plate.gauge_provided, relation="leq"))
            self.report_check.append(t2)
            t2 = (DISP_MAX_GAUGE, max_pitch(flange_connecting_plates),
                  self.flange_plate.gauge_provided,
                  get_pass_fail(self.flange_bolt.max_spacing, self.flange_plate.gauge_provided, relation="geq"))
            self.report_check.append(t2)
            t3 = (DISP_MIN_END, min_edge_end(self.flange_bolt.dia_hole, self.bolt.edge_type),
                  self.flange_plate.end_dist_provided,
                  get_pass_fail(self.flange_bolt.min_end_dist, self.flange_plate.end_dist_provided, relation='leq'))
            self.report_check.append(t3)
            t4 = (DISP_MAX_END, max_edge_end(self.flange_plate.fy, self.flange_plate.thickness_provided),
                  self.flange_plate.end_dist_provided,
                  get_pass_fail(self.flange_bolt.max_end_dist, self.flange_plate.end_dist_provided, relation='geq'))
            self.report_check.append(t4)
            t3 = (DISP_MIN_EDGE, min_edge_end(self.flange_bolt.dia_hole, self.bolt.edge_type),
                  self.flange_plate.edge_dist_provided,
                  get_pass_fail(self.flange_bolt.min_edge_dist, self.flange_plate.edge_dist_provided, relation='leq'))
            self.report_check.append(t3)
            t4 = (DISP_MAX_EDGE, max_edge_end(self.flange_plate.fy, self.flange_plate.thickness_provided),
                  self.flange_plate.edge_dist_provided,
                  get_pass_fail(self.flange_bolt.max_edge_dist, self.flange_plate.edge_dist_provided, relation="geq"))
            self.report_check.append(t4)

            t10 = (KEY_OUT_LONG_JOINT, long_joint_bolted_req(),
                   long_joint_bolted_beam(self.flange_plate.bolt_line, self.flange_plate.bolts_one_line,
                                          self.flange_plate.pitch_provided,
                                          self.flange_plate.gauge_provided, self.bolt.bolt_diameter_provided,
                                          flange_bolt_capacity_kn,
                                          flange_bolt_capacity_red_kn,'flange',self.flange_plate.end_dist_provided,
                                          self.flange_plate.gap,self.flange_plate.edge_dist_provided,
                                          self.section.web_thickness,self.section.root_radius), "")
            self.report_check.append(t10)

            t5 = (KEY_OUT_DISP_BOLT_CAPACITY, round(self.flange_plate.bolt_force / 1000, 2), flange_bolt_capacity_red_kn,
                  get_pass_fail(round(self.flange_plate.bolt_force / 1000, 2), flange_bolt_capacity_red_kn,
                                relation="lesser"))
            self.report_check.append(t5)


        if self.web_plate.spacing_status == True and self.flange_plate.spacing_status == True:
            t1 = ('SubSection', 'Web Bolt Checks', '|p{4cm}|p{5cm}|p{5.5cm}|p{1.5cm}|')
            self.report_check.append(t1)
            if self.flange_bolt.bolt_type == TYP_BEARING:
                web_bolt_bearing_capacity_kn = round(self.web_bolt.bolt_bearing_capacity / 1000, 2)
                t1 = (KEY_OUT_DISP_WEB_BOLT_SHEAR, '', bolt_shear_prov(self.web_bolt.bolt_fu, 2,
                                                                       self.web_bolt.bolt_net_area,
                                                                       self.web_bolt.gamma_mb,
                                                                       web_bolt_shear_capacity_kn), '')
                self.report_check.append(t1)
                t2 = (KEY_OUT_DISP_WEB_BOLT_BEARING, '', bolt_bearing_prov(web_kb_disp,
                                                                           self.bolt.bolt_diameter_provided,
                                                                           self.bolt_conn_plates_web_t_fu_fy,
                                                                           self.web_bolt.gamma_mb,
                                                                           web_bolt_bearing_capacity_kn), '')
                self.report_check.append(t2)
                t3 = (KEY_OUT_DISP_WEB_BOLT_CAPACITY, '', bolt_capacity_prov(web_bolt_shear_capacity_kn,
                                                                             web_bolt_bearing_capacity_kn,
                                                                             web_bolt_capacity_kn), '')
                self.report_check.append(t3)
            else:

                t4 = (KEY_OUT_DISP_WEB_BOLT_SLIP, '', HSFG_bolt_capacity_prov(mu_f=self.bolt.mu_f, n_e=1,
                                                                              K_h=web_kh_disp, fub=self.web_bolt.bolt_fu,
                                                                              Anb=self.web_bolt.bolt_net_area,
                                                                              gamma_mf=self.web_bolt.gamma_mf,
                                                                              capacity=web_bolt_capacity_kn), '')
                self.report_check.append(t4)

            t5 = (DISP_NUM_OF_BOLTS, get_trial_bolts(V_u=round(self.fact_shear_load / 1000, 2),
                                                     A_u=(round(self.axial_force_w / 1000, 2)),
                                                     bolt_capacity=web_bolt_capacity_kn, multiple=2),
                  self.web_plate.bolts_required, '')
            self.report_check.append(t5)  # todo no of bolts
            # t5 = (DISP_NUM_OF_BOLTS, get_trial_bolts(self.load.shear_force, self.load.axial_force, bolt_capacity_kn),
            #     display_prov(self.plate.bolts_required, "n"), '')
            # self.report_check.append(t5)
            t6 = (DISP_NUM_OF_COLUMNS, '', display_prov(self.web_plate.bolt_line, "n_c"), '')

            self.report_check.append(t6)
            t7 = (DISP_NUM_OF_ROWS, '', display_prov(self.web_plate.bolts_one_line, "n_r"), '')
            self.report_check.append(t7)

            t1 = (DISP_MIN_PITCH, min_pitch(self.bolt.bolt_diameter_provided),
                  self.web_plate.pitch_provided,
                  get_pass_fail(self.web_bolt.min_pitch, self.web_plate.pitch_provided, relation='leq'))
            self.report_check.append(t1)
            t1 = (DISP_MAX_PITCH, max_pitch(web_connecting_plates),
                  self.web_plate.pitch_provided,
                  get_pass_fail(self.web_bolt.max_spacing, self.web_plate.pitch_provided,
                                relation='geq'))
            self.report_check.append(t1)
            t2 = (DISP_MIN_GAUGE, min_pitch(self.bolt.bolt_diameter_provided),
                  self.web_plate.gauge_provided,
                  get_pass_fail(self.web_bolt.min_gauge, self.web_plate.gauge_provided, relation="leq"))
            self.report_check.append(t2)
            t2 = (DISP_MAX_GAUGE, max_pitch(web_connecting_plates),
                  self.web_plate.gauge_provided,
                  get_pass_fail(self.flange_bolt.max_spacing, self.web_plate.gauge_provided,
                                relation="geq"))
            self.report_check.append(t2)
            t3 = (DISP_MIN_END, min_edge_end(self.web_bolt.dia_hole, self.bolt.edge_type),
                  self.web_plate.end_dist_provided,
                  get_pass_fail(self.web_bolt.min_end_dist, self.web_plate.end_dist_provided,
                                relation='leq'))
            self.report_check.append(t3)
            t4 = (DISP_MAX_END, max_edge_end(self.web_plate.fy, self.web_plate.thickness_provided),
                  self.web_plate.end_dist_provided,
                  get_pass_fail(self.web_bolt.max_end_dist, self.web_plate.end_dist_provided,
                                relation='geq'))
            self.report_check.append(t4)
            t3 = (DISP_MIN_EDGE, min_edge_end(self.web_bolt.dia_hole, self.bolt.edge_type),
                  self.web_plate.edge_dist_provided,
                  get_pass_fail(self.web_bolt.min_edge_dist, self.web_plate.edge_dist_provided,
                                relation='leq'))
            self.report_check.append(t3)
            t4 = (DISP_MAX_EDGE, max_edge_end(self.web_plate.fy, self.web_plate.thickness_provided),
                  self.web_plate.edge_dist_provided,
                  get_pass_fail(self.web_bolt.max_edge_dist, self.web_plate.edge_dist_provided,
                                relation="geq"))
            self.report_check.append(t4)

            t10 = (KEY_OUT_REQ_PARA_BOLT, '', parameter_req_bolt_force(bolts_one_line=self.web_plate.bolts_one_line
                                                                       , gauge=self.web_plate.gauge_provided,
                                                                       ymax=round(self.web_plate.ymax, 2),
                                                                       xmax=round(self.web_plate.xmax, 2),
                                                                       bolt_line=self.web_plate.bolt_line,
                                                                       pitch=self.web_plate.pitch_provided,
                                                                       length_avail=self.web_plate.length_avail), '')
            self.report_check.append(t10)

            t10 = (KEY_OUT_REQ_MOMENT_DEMAND_BOLT, '', moment_demand_req_bolt_force(
                shear_load=round(self.fact_shear_load / 1000, 2),
                web_moment=round(self.moment_web / 1000000, 2), ecc=self.web_plate.ecc,
                moment_demand=round(self.web_plate.moment_demand / 1000000, 2)), '')

            self.report_check.append(t10)

            t10 = (KEY_OUT_BOLT_FORCE, '', Vres_bolts(bolts_one_line=self.web_plate.bolts_one_line,
                                                      ymax=round(self.web_plate.ymax, 2),
                                                      xmax=round(self.web_plate.xmax, 2),
                                                      bolt_line=self.web_plate.bolt_line,
                                                      shear_load=round(self.fact_shear_load / 1000, 2),
                                                      axial_load=round(self.axial_force_w / 1000, 2),
                                                      moment_demand=round(self.web_plate.moment_demand / 1000000, 2),
                                                      r=round(self.web_plate.sigma_r_sq / 1000, 2),
                                                      vbv=round(self.web_plate.vbv / 1000, 2),
                                                      tmv=round(self.web_plate.tmv / 1000, 2),
                                                      tmh=round(self.web_plate.tmh / 1000, 2),
                                                      abh=round(self.web_plate.abh / 1000, 2),
                                                      vres=round(self.web_plate.bolt_force / 1000, 2)), '')
            self.report_check.append(t10)

            t10 = (KEY_OUT_LONG_JOINT, long_joint_bolted_req(),
                   long_joint_bolted_beam(self.web_plate.bolt_line, self.web_plate.bolts_one_line,
                                          self.web_plate.pitch_provided,
                                          self.web_plate.gauge_provided, self.bolt.bolt_diameter_provided,
                                          web_bolt_capacity_kn,
                                          web_bolt_capacity_red_kn,'web',self.web_plate.end_dist_provided,
                                          self.flange_plate.gap,self.web_plate.edge_dist_provided,
                                          self.section.web_thickness,self.section.root_radius), "")
            self.report_check.append(t10)

            t5 = (KEY_OUT_DISP_BOLT_CAPACITY, round(self.web_plate.bolt_force / 1000, 2), web_bolt_capacity_red_kn,
                  get_pass_fail(round(self.web_plate.bolt_force / 1000, 2), web_bolt_capacity_red_kn, relation="lesser"))
            self.report_check.append(t5)

        ######Flange plate check####
        if self.select_bolt_dia_status == True:
            if self.preference == "Outside":
                t1 = ('SubSection', 'Outer flange plate Checks', '|p{4cm}|p{6cm}|p{5.5cm}|p{1.5cm}|')
                self.report_check.append(t1)

                t1 = (DISP_MIN_PLATE_HEIGHT, min_flange_plate_ht_req(beam_width=self.section.flange_width,
                                                                     min_flange_plate_ht=self.min_plate_height),
                      self.flange_plate.height,
                      get_pass_fail(self.min_plate_height, self.flange_plate.height, relation="leq"))
                self.report_check.append(t1)

                min_plate_length = 2 * (((self.flange_plate.bolt_line / 2 - 1) * self.flange_bolt.min_pitch) + (
                        2 * self.flange_bolt.min_end_dist) + (self.flange_plate.gap / 2))

                t1 = (DISP_MIN_PLATE_LENGTH, min_flange_plate_length_req(min_pitch=self.flange_bolt.min_pitch,
                                                                         min_end_dist=self.flange_bolt.min_end_dist,
                                                                         bolt_line=self.flange_plate.bolt_line,
                                                                         min_length=min_plate_length,
                                                                         gap=self.flange_plate.gap,sec ="beam"),
                      self.flange_plate.length,
                      get_pass_fail(min_plate_length, self.flange_plate.length, relation="leq"))
                self.report_check.append(t1)

                t1 = (DISP_MIN_PLATE_THICK,  display_prov(self.section.flange_thickness, "T"),
                      display_prov(self.flange_plate.thickness_provided, "t_{fp}" ),
                      get_pass_fail(self.section.flange_thickness, self.flange_plate.thickness_provided, relation="lesser"))
                self.report_check.append(t1)
            else:
                t1 = ('SubSection', 'Inner and Outer flange plate Checks', '|p{4cm}|p{6cm}|p{5.5cm}|p{1.5cm}|')
                self.report_check.append(t1)
                ####OUTER PLATE####
                t1 = (DISP_MIN_PLATE_HEIGHT, min_flange_plate_ht_req(beam_width=self.section.flange_width,
                                                                     min_flange_plate_ht=self.min_plate_height),
                      self.flange_plate.height,
                      get_pass_fail(self.min_plate_height, self.flange_plate.height, relation="leq"))
                self.report_check.append(t1)

                min_plate_length = 2 * (((self.flange_plate.bolt_line / 2 - 1) * self.flange_bolt.min_pitch) + (
                        2 * self.flange_bolt.min_end_dist) + (self.flange_plate.gap / 2))

                t1 = (DISP_MIN_PLATE_LENGTH, min_flange_plate_length_req(min_pitch=self.flange_bolt.min_pitch,
                                                                         min_end_dist=self.flange_bolt.min_end_dist,
                                                                         bolt_line=self.flange_plate.bolt_line,
                                                                         min_length=min_plate_length,
                                                                         gap=self.flange_plate.gap,sec ="beam"),
                      self.flange_plate.length,
                      get_pass_fail(min_plate_length, self.flange_plate.length, relation="leq"))
                self.report_check.append(t1)
                ######INNER PLATE
                t1 = (DISP_MIN_PLATE_INNERHEIGHT, min_inner_flange_plate_ht_req(beam_width=self.section.flange_width,
                                                                                web_thickness=self.section.web_thickness,
                                                                                root_radius=self.section.root_radius,
                                                                                min_inner_flange_plate_ht=self.flange_plate.Innerheight),
                      self.flange_plate.Innerheight,
                      get_pass_fail(self.flange_plate.Innerheight, self.flange_plate.Innerheight, relation="leq"))
                self.report_check.append(t1)
                t1 = (DISP_MAX_PLATE_INNERHEIGHT, min_inner_flange_plate_ht_req(beam_width=self.section.flange_width,
                                                                                web_thickness=self.section.web_thickness,
                                                                                root_radius=self.section.root_radius,
                                                                                min_inner_flange_plate_ht=self.flange_plate.Innerheight),
                      self.flange_plate.Innerheight, get_pass_fail(self.flange_plate.Innerheight,
                                                                   self.flange_plate.Innerheight,
                                                                   relation="leq"))
                self.report_check.append(t1)

                min_plate_length = 2 * (((self.flange_plate.bolt_line / 2 - 1) * self.flange_bolt.min_pitch) + (
                        2 * self.flange_bolt.min_end_dist) + (self.flange_plate.gap / 2))

                t1 = (DISP_MIN_PLATE_INNERLENGTH, min_flange_plate_length_req(min_pitch=self.flange_bolt.min_pitch,
                                                                              min_end_dist=self.flange_bolt.min_end_dist,
                                                                              bolt_line=self.flange_plate.bolt_line,
                                                                              min_length=min_plate_length,
                                                                              gap=self.flange_plate.gap,sec ="beam"),
                      self.flange_plate.length,
                      get_pass_fail(min_plate_length, self.flange_plate.length, relation="lesser"))
                self.report_check.append(t1)

                t1 = (DISP_MIN_PLATE_THICK,  display_prov(self.section.flange_thickness/2, "T/2"),
                      display_prov(self.flange_plate.thickness_provided, "t_{ifp}"),
                      get_pass_fail(self.section.flange_thickness / 2, self.flange_plate.thickness_provided,
                                    relation="lesser"))
                self.report_check.append(t1)

         ################
        if self.select_bolt_dia_status == True:
            t1 = ('SubSection', 'Web Plate Rechecks', '|p{4cm}|p{6cm}|p{5.5cm}|p{1.5cm}|')
            self.report_check.append(t1)

            t1 = (DISP_MIN_PLATE_HEIGHT, web_width_min (D=self.section.depth,min_req_width = self.min_web_plate_height),
                  self.web_plate.height,
                  get_pass_fail(self.min_web_plate_height, self.web_plate.height, relation="leq"))
            self.report_check.append(t1)

            min_plate_length = 2 * (((self.web_plate.bolt_line / 2 - 1) * self.web_bolt.min_pitch) + (
                    2 * self.web_bolt.min_end_dist) + (self.flange_plate.gap / 2))

            t1 = (DISP_MIN_PLATE_LENGTH, min_flange_plate_length_req(min_pitch=self.web_bolt.min_pitch,
                                                                     min_end_dist=self.web_bolt.min_end_dist,
                                                                     bolt_line=self.web_plate.bolt_line,
                                                                     min_length=min_plate_length,
                                                                     gap=self.flange_plate.gap,sec ="beam"),
                  self.web_plate.length,
                  get_pass_fail(min_plate_length, self.web_plate.length, relation="leq"))
            self.report_check.append(t1)
            t1 = (DISP_MIN_PLATE_THICK,   display_prov(self.section.web_thickness/2, "t/2"),
            display_prov(self.web_plate.thickness_provided, "t_{wp}"),
                  get_pass_fail(self.section.web_thickness/2, self.web_plate.thickness_provided, relation="lesser"))
            self.report_check.append(t1)


        ###################
        # Member Capacities
        ###################
        ### Flange Check ###
        if self.get_plate_details_status ==True:
            t1 = ('SubSection', 'Member Checks', '|p{4cm}|p{6cm}|p{5.5cm}|p{1.5cm}|')
            self.report_check.append(t1)
            gamma_m0 = IS800_2007.cl_5_4_1_Table_5["gamma_m0"]['yielding']

            t1 = (KEY_DISP_TENSIONYIELDINGCAP_FLANGE, '', tension_yield_prov(self.section.flange_width,
                                                                             self.section.flange_thickness,
                                                                             self.section.fy, gamma_m0,
                                                                             round(
                                                                                 self.section.tension_yielding_capacity / 1000,
                                                                                 2)), '')
            self.report_check.append(t1)
            gamma_m1 = IS800_2007.cl_5_4_1_Table_5["gamma_m1"]['ultimate_stress']

            t1 = (KEY_DISP_TENSIONRUPTURECAP_FLANGE, '', tension_rupture_bolted_prov(w_p=self.section.flange_width,
                                                                                     t_p=self.section.flange_thickness,
                                                                                     n_c=self.flange_plate.bolts_one_line,
                                                                                     d_o=self.flange_bolt.dia_hole,
                                                                                     fu=self.section.fu, gamma_m1=gamma_m1,
                                                                                     T_dn=round(
                                                                                         self.section.tension_rupture_capacity / 1000,
                                                                                         2)), '')

            self.report_check.append(t1)

            t6 = (
            KEY_DISP_BLOCKSHEARCAP_FLANGE, '', blockshear_prov(Tdb=round(self.section.block_shear_capacity / 1000, 2)), '')
            self.report_check.append(t6)

            t1 = (KEY_DISP_FLANGE_TEN_CAPACITY, display_prov(round(self.flange_force / 1000, 2), "F_f"),

                  tensile_capacity_prov(round(self.section.tension_yielding_capacity / 1000, 2),
                                        round(self.section.tension_rupture_capacity / 1000, 2),
                                        round(self.section.block_shear_capacity / 1000, 2)),
                  get_pass_fail(round(self.flange_force / 1000, 2), round(self.section.tension_capacity_flange / 1000, 2),
                                relation="lesser"))
            self.report_check.append(t1)

            ### web Check ###
            gamma_m0 = IS800_2007.cl_5_4_1_Table_5["gamma_m0"]['yielding']
            # A_v_web = (self.section.depth - 2 * self.section.flange_thickness) * self.section.web_thickness
            webheight = (self.section.depth - 2 * self.section.flange_thickness)
            t1 = (KEY_DISP_TENSIONYIELDINGCAP_WEB, '', tension_yield_prov(webheight,
                                                                          self.section.web_thickness,
                                                                          self.section.fy, gamma_m0,
                                                                          round(
                                                                              self.section.tension_yielding_capacity_web / 1000,
                                                                              2)), '')
            self.report_check.append(t1)
            gamma_m1 = IS800_2007.cl_5_4_1_Table_5["gamma_m1"]['ultimate_stress']

            t1 = (KEY_DISP_TENSIONRUPTURECAP_WEB, '', tension_rupture_bolted_prov(w_p=webheight,
                                                                                  t_p=self.section.web_thickness,
                                                                                  n_c=self.web_plate.bolts_one_line,
                                                                                  d_o=self.web_bolt.dia_hole,
                                                                                  fu=self.section.fu, gamma_m1=gamma_m1,
                                                                                  T_dn=round(
                                                                                      self.section.tension_rupture_capacity_web / 1000,
                                                                                      2)), '')
            self.report_check.append(t1)

            t1 = (
            KEY_DISP_BLOCKSHEARCAP_WEB, '', blockshear_prov(Tdb=round(self.section.block_shear_capacity_web / 1000, 2)), '')

            self.report_check.append(t1)

            t1 = (KEY_DISP_WEB_TEN_CAPACITY, display_prov(round(self.axial_force_w / 1000, 2), "A_w"),

                  tensile_capacity_prov(round(self.section.tension_yielding_capacity_web / 1000, 2),
                                        round(self.section.tension_rupture_capacity_web / 1000, 2),
                                        round(self.section.block_shear_capacity_web / 1000, 2)),
                  get_pass_fail(round(self.axial_force_w / 1000, 2), round(self.section.tension_capacity_web / 1000, 2),
                                relation="lesser"))
            self.report_check.append(t1)
        ###################
        # Flange plate Capacities check
        ###################
        if self.flange_check_axial_status == True:
            if self.preference == "Outside":

                t1 = ('SubSection', 'Flange Plate Capacity Checks in Axial-Outside ', '|p{4cm}|p{6cm}|p{5.5cm}|p{1.5cm}|')
                self.report_check.append(t1)
                gamma_m0 = IS800_2007.cl_5_4_1_Table_5["gamma_m0"]['yielding']

                t1 = (KEY_DISP_TENSIONYIELDINGCAP_FLANGE_PLATE, '', tension_yield_prov(self.flange_plate.height,
                                                                             self.flange_plate.thickness_provided,
                                                                             self.flange_plate.fy, gamma_m0,
                                                                             round(
                                                                                 self.flange_plate.tension_yielding_capacity / 1000,
                                                                                 2)), '')
                self.report_check.append(t1)
                gamma_m1 = IS800_2007.cl_5_4_1_Table_5["gamma_m1"]['ultimate_stress']

                t1 = (KEY_DISP_TENSIONRUPTURECAP_FLANGE_PLATE, '', tension_rupture_bolted_prov(w_p=self.flange_plate.height,
                                                                                        t_p=self.flange_plate.thickness_provided,
                                                                                        n_c=self.flange_plate.bolts_one_line,
                                                                                        d_o=self.flange_bolt.dia_hole,
                                                                                        fu=self.flange_plate.fu,
                                                                                        gamma_m1=gamma_m1,
                                                                                        T_dn=round(
                                                                                            self.flange_plate.tension_rupture_capacity / 1000,
                                                                                            2)), '')
                self.report_check.append(t1)

                t1 = (KEY_DISP_BLOCKSHEARCAP_FLANGE_PLATE, '',
                      blockshear_prov(Tdb=round(self.flange_plate.block_shear_capacity / 1000, 2)), '')

                self.report_check.append(t1)

                t1 = (KEY_DISP_FLANGE_PLATE_TEN_CAP, display_prov(round(self.flange_force / 1000, 2), "F_f"),
                      tensile_capacity_prov(round(self.flange_plate.tension_yielding_capacity / 1000, 2),
                                            round(self.flange_plate.tension_rupture_capacity / 1000, 2),
                                            round(self.flange_plate.block_shear_capacity / 1000, 2)),
                      get_pass_fail(round(self.flange_force / 1000, 2),
                                    round(self.flange_plate.tension_capacity_flange_plate / 1000, 2),
                                    relation="lesser"))
                self.report_check.append(t1)
            else:
                t1 = (
                'SubSection', 'Flange Plate Capacity Checks in axial-Outside/Inside ', '|p{4cm}|p{6cm}|p{5.5cm}|p{1.5cm}|')
                self.report_check.append(t1)
                gamma_m0 = IS800_2007.cl_5_4_1_Table_5["gamma_m0"]['yielding']
                total_height = self.flange_plate.height + (2 * self.flange_plate.Innerheight)

                t1 = (KEY_DISP_TENSIONYIELDINGCAP_FLANGE_PLATE, '', tension_yield_prov(total_height,
                                                                             self.flange_plate.thickness_provided,
                                                                             self.flange_plate.fy, gamma_m0,
                                                                             round(
                                                                                 self.flange_plate.tension_yielding_capacity / 1000,
                                                                                 2)), '')
                self.report_check.append(t1)

                gamma_m1 = IS800_2007.cl_5_4_1_Table_5["gamma_m1"]['ultimate_stress']

                t1 = (KEY_DISP_TENSIONRUPTURECAP_FLANGE_PLATE, '', tension_rupture_bolted_prov(w_p=total_height,
                                                                                        t_p=self.flange_plate.thickness_provided,
                                                                                        n_c=self.flange_plate.bolts_one_line,
                                                                                        d_o=self.flange_bolt.dia_hole,
                                                                                        fu=self.flange_plate.fu,
                                                                                        gamma_m1=gamma_m1,
                                                                                        T_dn=round(
                                                                                            self.flange_plate.tension_rupture_capacity / 1000,
                                                                                            2)), '')
                self.report_check.append(t1)

                t1 = (KEY_DISP_BLOCKSHEARCAP_FLANGE_PLATE, '',
                      blockshear_prov(Tdb=round(self.flange_plate.block_shear_capacity / 1000, 2)), '')

                self.report_check.append(t1)

                t1 = (KEY_DISP_FLANGE_PLATE_TEN_CAP, display_prov(round(self.flange_force / 1000, 2), "F_f"),
                      tensile_capacity_prov(round(self.flange_plate.tension_yielding_capacity / 1000, 2),
                                            round(self.flange_plate.tension_rupture_capacity / 1000, 2),
                                            round(self.flange_plate.block_shear_capacity / 1000, 2)),
                      get_pass_fail(round(self.flange_force / 1000, 2),
                                    round(self.flange_plate.tension_capacity_flange_plate / 1000, 2),
                                    relation="lesser"))
                self.report_check.append(t1)

        ###################
        # Web plate Capacities check axial
        ###################
        if self.flange_plate_check_status == True and self.web_axial_check_status == True:
            t1 = ('SubSection', 'Web Plate Capacity Checks in Axial', '|p{4cm}|p{6cm}|p{5.5cm}|p{1.5cm}|')
            self.report_check.append(t1)
            gamma_m0 = IS800_2007.cl_5_4_1_Table_5["gamma_m0"]['yielding']

            t1 = (KEY_DISP_TENSION_YIELDCAPACITY_WEB_PLATE, '', tension_yield_prov(self.web_plate.height,
                                                                         self.web_plate.thickness_provided,
                                                                         self.web_plate.fy,
                                                                         gamma_m0,
                                                                         round(self.web_plate.tension_yielding_capacity / 1000,
                                                                             2),2), '')

            self.report_check.append(t1)
            gamma_m1 = IS800_2007.cl_5_4_1_Table_5["gamma_m1"]['ultimate_stress']

            t1 = (KEY_DISP_TENSION_RUPTURECAPACITY_WEB_PLATE, '', tension_rupture_bolted_prov(self.web_plate.height,
                                                                                    self.web_plate.thickness_provided,
                                                                                    self.web_plate.bolts_one_line,
                                                                                    self.web_bolt.dia_hole,
                                                                                    self.web_plate.fu, gamma_m1,
                                                                                    round(
                                                                                        self.web_plate.tension_rupture_capacity / 1000,
                                                                                        2),2), '')

            self.report_check.append(t1)

            t1 = (KEY_DISP_TENSION_BLOCKSHEARCAPACITY_WEB_PLATE, '',
                  blockshear_prov(Tdb=round(self.web_plate.block_shear_capacity / 1000, 2)), '')
            self.report_check.append(t1)

            t1 = (KEY_DISP_WEB_PLATE_CAPACITY, display_prov(round(self.axial_force_w / 1000, 2), "A_w"),
                  tensile_capacity_prov(round(self.web_plate.tension_yielding_capacity / 1000, 2),
                                        round(self.web_plate.tension_rupture_capacity / 1000, 2),
                                        round(self.web_plate.block_shear_capacity / 1000, 2)),
                  get_pass_fail(round(self.axial_force_w / 1000, 2),
                                round(self.web_plate.tension_capacity_web_plate / 1000, 2),
                                relation="lesser"))
            self.report_check.append(t1)

        ###################

        # Web plate Capacities check Shear
        ###################
        if self.web_plate_axial_check_status == True:
            t1 = ('SubSection', 'Web Plate Capacity Checks in Shear', '|p{4cm}|p{6cm}|p{5.5cm}|p{1.5cm}|')
            self.report_check.append(t1)

            t1 = (KEY_DISP_SHEARYIELDINGCAP_WEB_PLATE, '', shear_yield_prov(self.web_plate.height, self.web_plate.thickness_provided,
                                                           self.web_plate.fy, gamma_m0,
                                                           round(self.web_plate.shear_yielding_capacity / 1000, 2),2), '')
            self.report_check.append(t1)

            t1 = (KEY_DISP_SHEARRUPTURECAP_WEB_PLATE, '', shear_rupture_prov_beam(self.web_plate.height, self.web_plate.thickness_provided,
                                                                  self.web_plate.bolts_one_line ,self.web_bolt.dia_hole,
                                                                  self.web_plate.fu,

                                                                  round(self.web_plate.shear_rupture_capacity / 1000, 2),
                                                                  gamma_m1,2), '')

            self.report_check.append(t1)

            t1 = (KEY_DISP_BLOCKSHEARCAP_WEB_PLATE, '',
                  blockshear_prov(Tdb=round(self.web_plate.block_shear_capacity_shear / 1000, 2)), '')
            self.report_check.append(t1)

            t1 = (KEY_DISP_WEBPLATE_SHEAR_CAPACITY_PLATE, display_prov(round(self.fact_shear_load / 1000, 2), "V_u"),

                  shear_capacity_prov(round(self.web_plate.shear_yielding_capacity / 1000, 2),
                                      round(self.web_plate.shear_rupture_capacity / 1000, 2),
                                      round(self.web_plate.block_shear_capacity / 1000, 2)),
                  get_pass_fail(round(self.fact_shear_load / 1000, 2),
                                round(self.web_plate.shear_capacity_web_plate / 1000, 2), relation="lesser"))
            self.report_check.append(t1)

        Disp_3D_image = "/ResourceFiles/images/3d.png"

        #config = configparser.ConfigParser()
        #config.read_file(open(r'Osdag.config'))
        #desktop_path = config.get("desktop_path", "path1")
        #print("desk:", desktop_path)
        print(sys.path[0])
        rel_path = str(sys.path[0])
        rel_path = rel_path.replace("\\", "/")

        fname_no_ext = popup_summary['filename']


        CreateLatex.save_latex(CreateLatex(), self.report_input, self.report_check, popup_summary, fname_no_ext,
                               rel_path, Disp_3D_image)

# def save_latex(self, uiObj, Design_Check, reportsummary, filename, rel_path, Disp_3d_image):<|MERGE_RESOLUTION|>--- conflicted
+++ resolved
@@ -949,11 +949,8 @@
             else:
                 if self.load_moment > self.section.moment_capacity:
                     self.member_capacity_status = False
-<<<<<<< HEAD
-                    logger.warning(' : Moment load is exceeding moment capacity  {} KN-m' .format(round(self.section.moment_capacity),2))
-=======
-                    logger.warning(' : Moment load is exceeding moment capacity  %2.2f KN-m' % round(self.section.moment_capacity/1000000),2)
->>>>>>> ed309d2f
+                    logger.warning(' : Moment load is exceeding moment capacity  {} KN-m' .format(round(self.section.moment_capacity/1000000),2))
+
                     logger.error(" : Design is not safe. \n ")
                     logger.debug(" :=========End Of design===========")
                 else:
@@ -1068,13 +1065,8 @@
                                 self.webheight_status = False
                                 self.design_status = False
                                 logger.error(" : Web plate is not possible")
-<<<<<<< HEAD
-                                logger.warning(" : Web plate height {} is less than min depth of the plate {}".format(self.webplatewidth,self.min_web_plate_height))
-                                logger.warning("Try another section")
-=======
                                 logger.warning(" : Web plate height {}mm is less than min depth of the plate {}mm".format(self.webplatewidth,self.min_web_plate_height))
                                 logger.warning("Try deeper section")
->>>>>>> ed309d2f
                             else:
                                 self.webheight_status = True
                                 if self.web_plate_crs_sec_area < (self.web_crs_area * 1.05):
