--- conflicted
+++ resolved
@@ -1089,14 +1089,12 @@
         ###### # capacity Check for flange = min(block, yielding, rupture)
 
         #### Block shear capacity of  flange ### #todo comment out
-<<<<<<< HEAD
-=======
+
         axial_force_f = self.factored_axial_load * self.section.flange_width * self.section.flange_thickness / (
             self.section.area)
         flange_force = (((self.moment_flange * 1000000) / (self.section.depth - self.section.flange_thickness)) + (
             axial_force_f))
 
->>>>>>> a43ec7aa
         A_vn_flange = (self.section.flange_width - self.flange_plate.bolts_one_line * self.flange_bolt.dia_hole) * \
                       self.section.flange_thickness
         A_v_flange = self.section.flange_thickness * self.flange_plate.height
@@ -1247,12 +1245,9 @@
 
                     # print(9, self.flange_plate.thickness_provided, self.flange_plate.block_shear_capacity, self.load.axial_force,
                     #       self.flange_plate.pitch_provided)
-<<<<<<< HEAD
-                    if self.flange_plate.block_shear_capacity <  self.factored_axial_load :
-=======
+
 
                     if self.flange_plate.block_shear_capacity < flange_force :
->>>>>>> a43ec7aa
 
                         if self.flange_bolt.max_spacing_round >= pitch + 5 and self.flange_bolt.max_end_dist_round >= end_dist + 5:  # increase thickness todo
                             if self.flange_plate.bolt_line == 1:
@@ -1563,14 +1558,10 @@
                                                                                         f_u=self.web_plate.fu,
                                                                                         f_y=self.web_plate.fy)
                 # print(2, self.web_plate.thickness_provided, self.web_plate.block_shear_capacity, self.load.axial_force, self.web_plate.pitch_provided)
-<<<<<<< HEAD
-
-                if self.web_plate.block_shear_capacity <  self.factored_axial_load :
-=======
+
                 self.web_plate.block_shear_capacity = 2 * self.web_plate.block_shear_capacity
 
                 if self.web_plate.block_shear_capacity < axial_force_w:
->>>>>>> a43ec7aa
 
                     if self.web_bolt.max_spacing_round >= pitch + 5 and self.web_bolt.max_end_dist_round >= end_dist + 5:  # increase thickness todo
                         if self.web_plate.bolt_line == 1:
@@ -2107,9 +2098,6 @@
         t1 = (KEY_DISP_BEAMSEC, TYPE_TAB_1, self.tab_beam_section)
         tabs.append(t1)
 
-<<<<<<< HEAD
-        return tabs
-=======
         t2 = ("Bolt", TYPE_TAB_2, self.bolt_values)
         tabs.append(t2)
 
@@ -2122,6 +2110,4 @@
         t5 = ("Design", TYPE_TAB_2, self.design_values)
         tabs.append(t5)
 
-        return tabs
-
->>>>>>> a43ec7aa
+        return tabs