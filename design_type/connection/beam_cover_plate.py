--- conflicted
+++ resolved
@@ -3117,8 +3117,7 @@
             self.report_check.append(t1)
 
         ###################
-<<<<<<< HEAD
-=======
+
         # Web plate Capacities check axial
         ###################
         t1 = ('SubSection', 'Web Plate Capacity Checks in Axial', '|p{4cm}|p{6cm}|p{5.5cm}|p{1.5cm}|')
@@ -3158,7 +3157,7 @@
         self.report_check.append(t1)
 
         ###################
->>>>>>> 970332e8
+
         # Web plate Capacities check Shear
         ###################
         if self.web_plate_axial_check_status == True:
