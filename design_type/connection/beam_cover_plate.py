"created by anjali"

from design_type.connection.moment_connection import MomentConnection
from utils.common.component import *
from Common import *
from utils.common.load import Load
import yaml
import os
import shutil
import logging
from PyQt5.QtWidgets import QMainWindow, QDialog, QFontDialog, QApplication, QFileDialog, QColorDialog,QMessageBox
from PyQt5.QtCore import QFile, pyqtSignal, QTextStream, Qt, QIODevice


class BeamCoverPlate(MomentConnection):

    def __init__(self):
        super(BeamCoverPlate, self).__init__()
        self.design_status = False



    def set_osdaglogger(key):
        global logger
        logger = logging.getLogger('osdag')
        logger.setLevel(logging.DEBUG)
        handler = logging.StreamHandler()
        handler.setLevel(logging.DEBUG)
        formatter = logging.Formatter(fmt='%(asctime)s - %(name)s - %(levelname)s - %(message)s', datefmt='%H:%M:%S')

        handler.setFormatter(formatter)
        logger.addHandler(handler)

        handler.setLevel(logging.WARNING)
        formatter = logging.Formatter(fmt='%(asctime)s - %(name)s - %(levelname)s - %(message)s', datefmt='%H:%M:%S')
        handler.setFormatter(formatter)
        logger.addHandler(handler)
        handler = OurLog(key)
        handler.setLevel(logging.WARNING)
        formatter = logging.Formatter(fmt='%(asctime)s - %(name)s - %(levelname)s - %(message)s', datefmt='%H:%M:%S')
        handler.setFormatter(formatter)
        logger.addHandler(handler)

    def input_values(self, existingvalues={}):

        options_list = []

        if KEY_SECSIZE in existingvalues:
            existingvalue_key_secsize = existingvalues[KEY_SECSIZE]
        else:
            existingvalue_key_secsize = ''

        if KEY_MATERIAL in existingvalues:
            existingvalue_key_mtrl = existingvalues[KEY_MATERIAL]
        else:
            existingvalue_key_mtrl = ''

        if KEY_MOMENT in existingvalues:
            existingvalues_key_moment = existingvalues[KEY_MOMENT]
        else:
            existingvalues_key_moment = ''

        if KEY_SHEAR in existingvalues:
            existingvalue_key_versh = existingvalues[KEY_SHEAR]
        else:
            existingvalue_key_versh = ''

        if KEY_AXIAL in existingvalues:
            existingvalue_key_axial = existingvalues[KEY_AXIAL]
        else:
            existingvalue_key_axial = ''

        if KEY_D in existingvalues:
            existingvalue_key_d = existingvalues[KEY_D]
        else:
            existingvalue_key_d = ''

        if KEY_TYP in existingvalues:
            existingvalue_key_typ = existingvalues[KEY_TYP]
        else:
            existingvalue_key_typ = ''

        if KEY_GRD in existingvalues:
            existingvalue_key_grd = existingvalues[KEY_GRD]
        else:
            existingvalue_key_grd = ''

        if KEY_FLANGEPLATE_PREFERENCES in existingvalues:
            existingvalue_key_fplate_pref = existingvalues[KEY_PLATETHK]
        else:
            existingvalue_key_fplate_pref = ''

        if KEY_FLANGEPLATE_THICKNESS in existingvalues:
            existingvalue_key_fplate_thk = existingvalues[KEY_PLATETHK]
        else:
            existingvalue_key_fplate_thk = ''

        if KEY_WEBPLATE_THICKNESS in existingvalues:
            existingvalue_key_wplate_thk = existingvalues[KEY_PLATETHK]
        else:
            existingvalue_key_wplate_thk = ''

        t16 = (KEY_MODULE, KEY_DISP_BEAMCOVERPLATE, TYPE_MODULE, None, None)
        options_list.append(t16)

        t1 = (None, DISP_TITLE_CM, TYPE_TITLE, None, None)
        options_list.append(t1)

        t4 = (KEY_SECSIZE, KEY_DISP_SECSIZE, TYPE_COMBOBOX, existingvalue_key_secsize, connectdb("Beams"))
        options_list.append(t4)

        t15 = (KEY_IMAGE, None, TYPE_IMAGE, None, None)
        options_list.append(t15)

        t5 = (KEY_MATERIAL, KEY_DISP_MATERIAL, TYPE_COMBOBOX, existingvalue_key_mtrl, VALUES_MATERIAL)
        options_list.append(t5)

        t6 = (None, DISP_TITLE_FSL, TYPE_TITLE, None, None)
        options_list.append(t6)

        t17 = (KEY_MOMENT, KEY_DISP_MOMENT, TYPE_TEXTBOX,existingvalues_key_moment,None)
        options_list.append(t17)

        t7 = (KEY_SHEAR, KEY_DISP_SHEAR, TYPE_TEXTBOX, existingvalue_key_versh, None)
        options_list.append(t7)

        t8 = (KEY_AXIAL, KEY_DISP_AXIAL, TYPE_TEXTBOX, existingvalue_key_axial, None)
        options_list.append(t8)

        t9 = (None, DISP_TITLE_BOLT, TYPE_TITLE, None, None)
        options_list.append(t9)

        t10 = (KEY_D, KEY_DISP_D, TYPE_COMBOBOX_CUSTOMIZED, existingvalue_key_d, VALUES_D)
        options_list.append(t10)

        t11 = (KEY_TYP, KEY_DISP_TYP, TYPE_COMBOBOX, existingvalue_key_typ, VALUES_TYP)
        options_list.append(t11)

        t12 = (KEY_GRD, KEY_DISP_GRD, TYPE_COMBOBOX_CUSTOMIZED, existingvalue_key_grd, VALUES_GRD)
        options_list.append(t12)

        t18 = (None, DISP_TITLE_FLANGESPLICEPLATE, TYPE_TITLE, None, None)
        options_list.append(t18)

        t19 = (KEY_FLANGEPLATE_PREFERENCES, KEY_DISP_FLANGESPLATE_PREFERENCES, TYPE_COMBOBOX, existingvalue_key_fplate_pref, VALUES_FLANGEPLATE_PREFERENCES)
        options_list.append(t19)

        t20 = (KEY_FLANGEPLATE_THICKNESS, KEY_DISP_FLANGESPLATE_THICKNESS, TYPE_COMBOBOX_CUSTOMIZED, existingvalue_key_fplate_thk, VALUES_FLANGEPLATE_THICKNESS)
        options_list.append(t20)

        t21 = (None, DISP_TITLE_WEBSPLICEPLATE, TYPE_TITLE, None, None)
        options_list.append(t21)

        t22 = (KEY_WEBPLATE_THICKNESS, KEY_DISP_WEBPLATE_THICKNESS, TYPE_COMBOBOX_CUSTOMIZED, existingvalue_key_wplate_thk, VALUES_WEBPLATE_THICKNESS)
        options_list.append(t22)

        return options_list

    def flangespacing(self, flag):

        flangespacing = []

        t21 = (KEY_FLANGE_PITCH, KEY_DISP_FLANGE_PLATE_PITCH, TYPE_TEXTBOX,
               self.flange_plate.pitch_provided )
        flangespacing.append(t21)

        t22 = (KEY_ENDDIST_FLANGE, KEY_DISP_END_DIST_FLANGE, TYPE_TEXTBOX,
               self.flange_plate.end_dist_provided)
        flangespacing.append(t22)

        t23 = (KEY_FLANGE_PLATE_GAUGE, KEY_DISP_FLANGE_PLATE_GAUGE, TYPE_TEXTBOX,
               self.flange_plate.gauge_provided)
        flangespacing.append(t23)

        t24 = (KEY_EDGEDIST_FLANGE, KEY_DISP_EDGEDIST_FLANGE, TYPE_TEXTBOX,
               self.flange_plate.edge_dist_provided )
        flangespacing.append(t24)
        return flangespacing
    #
    def webspacing(self, flag):

        webspacing = []

        t8 = (KEY_WEB_PITCH, KEY_DISP_WEB_PLATE_PITCH, TYPE_TEXTBOX, self.web_plate.pitch_provided if flag else '')
        webspacing.append(t8)

        t9 = (KEY_ENDDIST_W, KEY_DISP_END_DIST_W, TYPE_TEXTBOX,
            self.web_plate.end_dist_provided if flag else '')
        webspacing.append(t9)

        t10 = ( KEY_WEB_GAUGE, KEY_DISP_WEB_PLATE_GAUGE, TYPE_TEXTBOX, self.web_plate.gauge_provided if flag else '')
        webspacing.append(t10)

        t11 = (KEY_EDGEDIST_W, KEY_DISP_EDGEDIST_W, TYPE_TEXTBOX,
               self.web_plate.edge_dist_provided if flag else '')
        webspacing.append(t11)
        return webspacing
    #
    def flangecapacity(self, flag):

        flangecapacity = []

        t30 =(KEY_FLANGE_TEN_CAPACITY,KEY_DISP_FLANGE_TEN_CAPACITY,TYPE_TEXTBOX,
               round(self.section.tension_capacity_flange/1000, 2) if flag else '')
        flangecapacity.append(t30)
        t30 = (KEY_FLANGE_PLATE_TEN_CAP, KEY_DISP_FLANGE_PLATE_TEN_CAP, TYPE_TEXTBOX,
               round(self.flange_plate.tension_capacity_flange_plate / 1000, 2) if flag else '')
        flangecapacity.append(t30)
        #
        # t30= (KEY_TENSIONYIELDINGCAP_FLANGE, KEY_DISP_TENSIONYIELDINGCAP_FLANGE, TYPE_TEXTBOX,
        #        round(self.flange_plate.tension_yielding_capacity/1000, 2) if flag else '')
        # flangecapacity.append(t30)
        #
        # t31 = (KEY_TENSIONRUPTURECAP_FLANGE,KEY_DISP_TENSIONRUPTURECAP_FLANGE , TYPE_TEXTBOX,
        #        round(self.flange_plate.tension_rupture_capacity/1000, 2) if flag else '')
        # flangecapacity.append(t31)
        #
        # # t25 = (KEY_SHEARYIELDINGCAP_FLANGE, KEY_DISP_SHEARYIELDINGCAP_FLANGE, TYPE_TEXTBOX,
        # #        round(self.flange_plate.shear_yielding_capacity/1000, 2) if flag else '')
        # # flangecapacity.append(t25)
        #
        # t26 = (KEY_BLOCKSHEARCAP_FLANGE, KEY_DISP_BLOCKSHEARCAP_FLANGE, TYPE_TEXTBOX,
        #        round(self.flange_plate.block_shear_capacity/1000, 2) if flag else '')
        # flangecapacity.append(t26)
        #
        # # t27 = ( KEY_SHEARRUPTURECAP_FLANGE,KEY_DISP_SHEARRUPTURECAP_FLANGE,TYPE_TEXTBOX,
        # #        round(self.flange_plate.shear_rupture_capacity/1000, 2) if flag else '')
        # # flangecapacity.append(t27)

        t28 = (KEY_FLANGE_PLATE_MOM_DEMAND, KEY_FLANGE_DISP_PLATE_MOM_DEMAND, TYPE_TEXTBOX,
               round(self.flange_plate.moment_demand / 1000000, 2) if flag else '')
        flangecapacity.append(t28)

        t29 = (KEY_FLANGE_PLATE_MOM_CAPACITY, KEY_FLANGE_DISP_PLATE_MOM_CAPACITY, TYPE_TEXTBOX,
               round(self.flange_plate.moment_capacity/1000, 2) if flag else '')
        flangecapacity.append( t29)

        return flangecapacity

    def webcapacity(self, flag):

        webcapacity = []
        t30 = (KEY_WEB_TEN_CAPACITY, KEY_DISP_WEB_TEN_CAPACITY, TYPE_TEXTBOX,
               round(self.section.tension_capacity_web / 1000, 2) if flag else '')
        webcapacity.append(t30)
        t30 = (KEY_TEN_CAP_WEB_PLATE, KEY_DISP_TEN_CAP_WEB_PLATE, TYPE_TEXTBOX,
               round(self.web_plate.tension_capacity_web_plate/ 1000, 2) if flag else '')
        webcapacity.append(t30)
        t30 = (KEY_WEBPLATE_SHEAR_CAPACITY, KEY_DISP_WEBPLATE_SHEAR_CAPACITY, TYPE_TEXTBOX,
               round(self.web_plate.shear_capacity_web_plate / 1000, 2) if flag else '')
        webcapacity.append(t30)

        # t30 = (KEY_TENSIONYIELDINGCAP_WEB, KEY_DISP_TENSIONYIELDINGCAP_WEB, TYPE_TEXTBOX,
        #        round(self.web_plate.tension_yielding_capacity / 1000, 2) if flag else '')
        # webcapacity.append(t30)
        #
        # t31 = (KEY_TENSIONRUPTURECAP_WEB, KEY_DISP_TENSIONRUPTURECAP_WEB, TYPE_TEXTBOX,
        #        round(self.web_plate.tension_rupture_capacity / 1000, 2) if flag else '')
        # webcapacity.append(t31)
        #
        # t12 = (KEY_SHEARYIELDINGCAP_WEB, KEY_DISP_SHEARYIELDINGCAP_WEB, TYPE_TEXTBOX,
        #        round(self.web_plate.shear_yielding_capacity/1000, 2) if flag else '')
        # webcapacity.append(t12)
        #
        # t13 = (KEY_BLOCKSHEARCAP_WEB, KEY_DISP_BLOCKSHEARCAP_WEB, TYPE_TEXTBOX,
        #        round(self.web_plate.block_shear_capacity/1000, 2) if flag else '')
        # webcapacity.append(t13)
        #
        # t14 = (KEY_SHEARRUPTURECAP_WEB, KEY_DISP_SHEARRUPTURECAP_WEB, TYPE_TEXTBOX,
        #        round(self.web_plate.shear_rupture_capacity/1000, 2) if flag else '')
        # webcapacity.append(t14)
        t15 = (KEY_WEB_PLATE_MOM_DEMAND, KEY_WEB_DISP_PLATE_MOM_DEMAND, TYPE_TEXTBOX,
               round(self.web_plate.moment_demand / 1000000, 2) if flag else '')
        webcapacity.append(t15)

        t16 = (KEY_WEB_PLATE_MOM_CAPACITY, KEY_WEB_DISP_PLATE_MOM_CAPACITY, TYPE_TEXTBOX,
               round(self.web_plate.moment_capacity/1000, 2) if flag else '')
        webcapacity.append(t16)
        return webcapacity

    def boltdetails(self,flag):

        boltdetails = []
        t16 = (KEY_FLANGE_BOLT_LINE, KEY_FLANGE_DISP_BOLT_LINE, TYPE_TEXTBOX,
               round(self.flange_plate.bolt_line) if flag else '')
        boltdetails.append(t16)

        t16 = (KEY_FLANGE_BOLTS_ONE_LINE, KEY_FLANGE_DISP_BOLTS_ONE_LINE, TYPE_TEXTBOX,
               round(self.flange_plate.bolts_one_line) if flag else '')
        boltdetails.append(t16)

        t16 = (KEY_FLANGE_BOLTS_REQ, KEY_FLANGE_DISP_BOLTS_REQ, TYPE_TEXTBOX,
               round(self.flange_plate.bolts_required) if flag else '')
        boltdetails.append(t16)

        t16 = (KEY_WEB_BOLT_LINE, KEY_WEB_DISP_BOLT_LINE, TYPE_TEXTBOX,
               round(self.web_plate.bolt_line) if flag else '')
        boltdetails.append(t16)

        t16 = (KEY_WEB_BOLTS_ONE_LINE, KEY_WEB_DISP_BOLTS_ONE_LINE, TYPE_TEXTBOX,
               round(self.web_plate.bolts_one_line) if flag else '')
        boltdetails.append(t16)

        t16 = (KEY_WEB_BOLTS_REQ , KEY_WEB_DISP_BOLTS_REQ, TYPE_TEXTBOX,
               round(self.web_plate.bolts_required) if flag else '')
        boltdetails.append(t16)

        return  boltdetails

    def output_values(self, flag):

        out_list = []

        t1 = (None, DISP_TITLE_BOLT, TYPE_TITLE, None)
        out_list.append(t1)

        t2 = (KEY_D, KEY_OUT_DISP_D_PROVIDED, TYPE_TEXTBOX,
              self.web_bolt.bolt_diameter_provided if flag else '')
        out_list.append(t2)

        t3 = (KEY_GRD, KEY_DISP_GRD, TYPE_TEXTBOX,
              self.web_bolt.bolt_grade_provided if flag else '')
        out_list.append(t3)

        t4 = (None, DISP_TITLE_BOLTDETAILS, TYPE_TITLE, None)
        out_list.append(t4)

        t21 = (
            KEY_BOLT_DETAILS, KEY_DISP_BOLT_DETAILS, TYPE_OUT_BUTTON, ['Bolt details', self.boltdetails])
        out_list.append(t21)

        t4 = (None, DISP_TITLE_WEBSPLICEPLATE, TYPE_TITLE, None)
        out_list.append(t4)

        t5 = (KEY_WEB_PLATE_HEIGHT, KEY_DISP_WEB_PLATE_HEIGHT, TYPE_TEXTBOX,
              self.web_plate.height if flag else '' )
        out_list.append(t5)

        t6 = (KEY_WEB_PLATE_LENGTH, KEY_DISP_WEB_PLATE_LENGTH, TYPE_TEXTBOX,
              self.web_plate.length if flag else '')
        out_list.append(t6)

        t7 = (KEY_WEBPLATE_THICKNESS, KEY_DISP_WEBPLATE_THICKNESS, TYPE_TEXTBOX,
              self.web_plate.thickness_provided if flag else '')
        out_list.append(t7)

        t21 = (KEY_WEB_SPACING, KEY_DISP_WEB_SPACING, TYPE_OUT_BUTTON, ['Web Spacing Details', self.webspacing])
        out_list.append(t21)

        t21 = (KEY_WEB_CAPACITY, KEY_DISP_WEB_CAPACITY, TYPE_OUT_BUTTON, ['Web Capacity', self.webcapacity])
        out_list.append(t21)

        t17 = (None, DISP_TITLE_FLANGESPLICEPLATE, TYPE_TITLE, None)
        out_list.append(t17)

        t18 = (KEY_FLANGE_PLATE_HEIGHT, KEY_DISP_FLANGE_PLATE_HEIGHT, TYPE_TEXTBOX,
               self.flange_plate.height if flag else '')
        out_list.append(t18)

        t19 = (
            KEY_FLANGE_PLATE_LENGTH, KEY_DISP_FLANGE_PLATE_LENGTH, TYPE_TEXTBOX,
            self.flange_plate.length if flag else '')
        out_list.append(t19)

        t20 = (KEY_FLANGEPLATE_THICKNESS, KEY_DISP_FLANGESPLATE_THICKNESS, TYPE_TEXTBOX,
               self.flange_plate.thickness_provided if flag else '')
        out_list.append(t20)
        t21 = (
        KEY_FLANGE_SPACING, KEY_DISP_FLANGE_SPACING, TYPE_OUT_BUTTON, ['Flange Spacing Details', self.flangespacing])
        out_list.append(t21)

        t21 = (
            KEY_FLANGE_CAPACITY, KEY_DISP_FLANGE_CAPACITY, TYPE_OUT_BUTTON, ['Flange Capacity', self.flangecapacity])
        out_list.append(t21)

        # t21 = (
        #     KEY_BOLT_DETAILS, KEY_DISP_BOLT_DETAILS, TYPE_OUT_BUTTON, ['Bolt details', self.boltdetails])
        # out_list.append(t21)

        return out_list

    def func_for_validation(self, window, design_dictionary):
        self.design_status = False
        flag = False

        option_list = self.input_values(self)
        missing_fields_list = []
        for option in option_list:
            if option[2] == TYPE_TEXTBOX:
                if design_dictionary[option[0]] == '':
                    missing_fields_list.append(option[1])
            elif option[2] == TYPE_COMBOBOX and option[0] != KEY_CONN:
                val = option[4]
                if design_dictionary[option[0]] == val[0]:
                    missing_fields_list.append(option[1])

        if len(missing_fields_list) > 0:
            QMessageBox.information(window, "Information",
                                    self.generate_missing_fields_error_string(self, missing_fields_list))
            # flag = False
        else:
            flag = True

        if flag:
            self.set_input_values(self, design_dictionary)
        else:
            pass

    def warn_text(self):

        """
        Function to give logger warning when any old value is selected from Column and Beams table.
        """

        # @author Arsil Zunzunia
        global logger
        red_list = red_list_function()
        if self.section.designation in red_list or self.section.designation in red_list:
            logger.warning(
                " : You are using a section (in red color) that is not available in latest version of IS 808")
            logger.info(
                " : You are using a section (in red color) that is not available in latest version of IS 808")

        # for option in option_list:
        #     if option[0] == KEY_CONN:
        #         continue
        #     s = p.findChild(QtWidgets.QWidget, option[0])
        #
        #     if option[2] == TYPE_COMBOBOX:
        #         if option[0] in [KEY_D, KEY_GRD, KEY_PLATETHK]:
        #             continue
        #         if s.currentIndex() == 0:
        #             missing_fields_list.append(option[1])
        #
        #
        #     elif option[2] == TYPE_TEXTBOX:
        #         if s.text() == '':
        #             missing_fields_list.append(option[1])
        #     else:
        #         pass

    def generate_missing_fields_error_string(self, missing_fields_list):
        """
        Args:
            missing_fields_list: list of fields that are not selected or entered
        Returns:
            error string that has to be displayed
        """
        # The base string which should be displayed
        information = "Please input the following required field"
        if len(missing_fields_list) > 1:
            # Adds 's' to the above sentence if there are multiple missing input fields
            information += "s"
        information += ": "
        # Loops through the list of the missing fields and adds each field to the above sentence with a comma

        for item in missing_fields_list:
            information = information + item + ", "

        # Removes the last comma
        information = information[:-2]
        information += "."

        return information



    def module_name(self):
        return KEY_DISP_BEAMCOVERPLATE

    def set_input_values(self, design_dictionary):
        super(BeamCoverPlate, self).set_input_values(self, design_dictionary)
        # self.module = design_dictionary[KEY_MODULE]
        # global design_status

        # self.design_status = False # todo doubt of true or false
        #
        self.module = design_dictionary[KEY_MODULE]
        # self.connectivity = design_dictionary[KEY_CONN]
        self.preference = design_dictionary[KEY_FLANGEPLATE_PREFERENCES]

        self.section = Beam(designation=design_dictionary[KEY_SECSIZE],
                              material_grade=design_dictionary[KEY_MATERIAL])
        print("anjali",design_dictionary[KEY_DP_DETAILING_EDGE_TYPE])
        self.web_bolt = Bolt(grade=design_dictionary[KEY_GRD], diameter=design_dictionary[KEY_D],
                             bolt_type=design_dictionary[KEY_TYP], material_grade=design_dictionary[KEY_MATERIAL],
                             bolt_hole_type=design_dictionary[KEY_DP_BOLT_HOLE_TYPE],
                             edge_type=design_dictionary[KEY_DP_DETAILING_EDGE_TYPE],

                             mu_f=design_dictionary[KEY_DP_BOLT_SLIP_FACTOR],
                             corrosive_influences=design_dictionary[KEY_DP_DETAILING_CORROSIVE_INFLUENCES])


        self.bolt = Bolt(grade=design_dictionary[KEY_GRD], diameter=design_dictionary[KEY_D],
                             bolt_type=design_dictionary[KEY_TYP], material_grade=design_dictionary[KEY_MATERIAL],
                             bolt_hole_type=design_dictionary[KEY_DP_BOLT_HOLE_TYPE],
                             edge_type=design_dictionary[KEY_DP_DETAILING_EDGE_TYPE],
                             mu_f=design_dictionary[KEY_DP_BOLT_SLIP_FACTOR],
                             corrosive_influences=design_dictionary[KEY_DP_DETAILING_CORROSIVE_INFLUENCES])
        self.flange_bolt = Bolt(grade=design_dictionary[KEY_GRD], diameter=design_dictionary[KEY_D],
                                bolt_type=design_dictionary[KEY_TYP], material_grade=design_dictionary[KEY_MATERIAL],
                                bolt_hole_type=design_dictionary[KEY_DP_BOLT_HOLE_TYPE],
                                edge_type=design_dictionary[KEY_DP_DETAILING_EDGE_TYPE],
                                mu_f=design_dictionary[KEY_DP_BOLT_SLIP_FACTOR],
                                corrosive_influences=design_dictionary[KEY_DP_DETAILING_CORROSIVE_INFLUENCES])

        self.flange_plate = Plate(thickness=design_dictionary.get(KEY_FLANGEPLATE_THICKNESS, None),
                                  material_grade=design_dictionary[KEY_MATERIAL],
                                  gap=design_dictionary[KEY_DP_DETAILING_GAP])

        # self.plate = Plate(thickness=design_dictionary.get(KEY_FLANGEPLATE_THICKNESS, None),
        #                           material_grade=design_dictionary[KEY_MATERIAL],
        #                           gap=design_dictionary[KEY_DP_DETAILING_GAP])
        self.web_plate = Plate(thickness=design_dictionary.get(KEY_WEBPLATE_THICKNESS, None),
                               material_grade=design_dictionary[KEY_MATERIAL],
                               gap=design_dictionary[KEY_DP_DETAILING_GAP])
        # print("input values are set. Doing preliminary member checks")
        #
        # self.load.axial_force = self.load.axial_force * 1000
        # self.load.shear_force = self.load.shear_force * 1000
        # self.load.moment = self.load.moment * 1000000
<<<<<<< HEAD
        # self.member_capacity(self)
        self.hard_values(self)

=======

        self.member_capacity(self)
        #self.hard_values(self)
>>>>>>> aeb3848f
    def hard_values(self):
        #flange bolt
        self.load.moment = 20 #kN
        self.factored_axial_load= 300 #KN
        self.load.shear_force =50 # kN
        self.flange_bolt.bolt_type = "Bearing Bolt"
        # self.flange_bolt.bolt_hole_type = bolt_hole_type
        # self.flange_bolt.edge_type = edge_type
        # self.flange_bolt.mu_f = float(mu_f)
        self.flange_bolt.connecting_plates_tk = None

        self.flange_bolt.bolt_grade_provided = 5.8
        self.flange_bolt.bolt_diameter_provided = 20
        self.flange_bolt.dia_hole =22
        self.flange_bolt.bolt_shear_capacity = 56580.32638058333
        self.flange_bolt.bolt_bearing_capacity = 118287.48484848486
        self.flange_bolt.bolt_capacity = 56580.32638058333




        # web bolt
        self.web_bolt.bolt_type = "Bearing Bolt"
        # self.web_bolt.bolt_hole_type = bolt_hole_type
        # self.web_bolt.edge_type = edge_type
        # self.web_bolt.mu_f = float(mu_f)
        self.web_bolt.connecting_plates_tk = None

        self.web_bolt.bolt_grade_provided = 5.8
        self.web_bolt.bolt_diameter_provided = 20
        self.web_bolt.dia_hole = 22
        self.web_bolt.bolt_shear_capacity = 56580.32638058333
        self.web_bolt.bolt_bearing_capacity = 69923.63636363638
        self.web_bolt.bolt_capacity = 69923.63636363638
        # self.web_bolt.min_edge_dist_round = 33
        # self.web_bolt.min_end_dist_round = 33
        # self.web_bolt.min_gauge_round = 50
        #anjali jatav
        # self.web_bolt.min_pitch_round = 50

        # self.web_bolt.max_edge_dist_round = 150
        # self.web_bolt.max_end_dist_round = 150
        # self.web_bolt.max_spacing_round = 300.0

        # self.web_bolt.bolt_shank_area = 0.0
        # self.web_bolt.bolt_net_area = 0.0



        #flange plate
        self.flange_plate.thickness_provided =22
        self.flange_plate.height = 210
        self.flange_plate.length= 232
        self.flange_plate.bolt_line = 4
        self.flange_plate.bolts_one_line =2
        self.flange_plate.bolts_required= 8
        self.flange_plate.bolt_capacity_red = 56580.32638058333
        self.flange_plate.bolt_force = 29359.584393928224
        # self.flange_plate.moment_demand= 0
        self.flange_plate.pitch_provided = 50

        self.flange_plate.gauge_provided = 0.0
        self.flange_plate.gauge_provided01 = 100
        self.flange_plate.edge_dist_provided = 33
        self.flange_plate.end_dist_provided= 33

        self.flange_plate.block_shear_capacity = 917754.359
        # self.flange_plate.shear_yielding_capacity = 0.0
        # self.flange_plate.shear_rupture_capacity =0.0
        #
        # self.flange_plate.shear_capacity_web_plate=0.0
        # self.flange_plate.tension_capacity_web_plate = 0.0
        self.flange_plate.tension_capacity_flange_plate=917754.359

        # self.flange_plate.moment_capacity=0

        # web plate
        self.web_plate.thickness_provided = 12
        self.web_plate.height = 366.0
        self.web_plate.length = 152
        self.web_plate.bolt_line = 2
        self.web_plate.bolts_one_line = 3
        self.web_plate.bolts_required = 6
        self.web_plate.bolt_capacity_red = 56580.32638058333
        self.web_plate.bolt_force = 53368.918616954594
        # self.web_plate.moment_demand = 2150000.0
        self.web_plate.pitch_provided = 38

        self.web_plate.gauge_provided = 150
        self.web_plate.edge_dist_provided = 33
        self.web_plate.end_dist_provided = 33

        self.web_plate.block_shear_capacity = 903019.057
        self.web_plate.shear_yielding_capacity = 530196.4981132657
        self.web_plate.shear_rupture_capacity = 613561.6780731991

        self.web_plate.shear_capacity_web_plate =  530196.4981132657
        self.web_plate.tension_capacity_web_plate = 626120.613
        # self.web_plate.tension_capacity_flange_plate = 0.0
        #
        # self.web_plate.moment_capacity = 0
        self.design_status = True

    def member_capacity(self):
        #     # print(KEY_CONN,VALUES_CONN_1,self.supported_section.build)
        #     if self.connectivity in VALUES_CONN_1:
        if self.section.type == "Rolled":
            length = self.section.depth
        else:
            length = self.section.depth - (
                    2 * self.section.flange_thickness)  # -(2*self.supported_section.root_radius)
        #     else:
        #         length = self.supported_section.depth - 50.0  # TODO: Subtract notch height for beam-beam connection

        gamma_m0 = 1.1
        self.axial_capacity = (0.3 * self.section.area  * self.section.fy) / gamma_m0 #N

        self.factored_axial_load = min(self.load.axial_force * 1000, self.axial_capacity)  # N
        print("self.factored_axial_load" ,self.factored_axial_load)
        # Shear Capacity  # N

        design_shear_capacity = (self.section.depth* self.section.web_thickness * self.section.fy) / (
                math.sqrt(3) * gamma_m0)  # N # A_v: Total cross sectional area in shear in mm^2 (float)
        if self.load.shear_force * 1000 >= design_shear_capacity:
            self.load.shear_force = design_shear_capacity
        else:
            pass
        print('shear_force',self.load.shear_force)
        print( "design_shear_capacity", design_shear_capacity)
        # if self.section.type == "Rolled":
        if self.load.shear_force < (0.6 * design_shear_capacity):

            self.Z_p = float(
                (self.section.web_thickness * (
                            self.section.depth - 2 * (self.section.flange_thickness)) ** 2) / 4)  # mm3
            self.Z_e = float(
                (self.section.web_thickness * (
                            self.section.depth - 2 * (self.section.flange_thickness)) ** 2) / 6)  # mm3
        if self.section.type == "Rolled":

            self.limitwidththkratio_flange = self.limiting_width_thk_ratio(column_f_t=self.section.flange_thickness,
                                                                               column_t_w=self.section.web_thickness,
                                                                               column_d=self.section.depth,
                                                                               column_b=self.section.flange_width,
                                                                               column_fy=self.section.fy,
                                                                               factored_axial_force=self.factored_axial_load,
                                                                               column_area=self.section.area,
                                                                               compression_element="External",
                                                                               section="Rolled")
            print("limitwidththkratio_flange",self.limitwidththkratio_flange)
        else:
           pass

        if self.section.type2 == "generally":

            self.limitwidththkratio_web = self.limiting_width_thk_ratio(column_f_t=self.section.flange_thickness,
                                                                            column_t_w=self.section.web_thickness,
                                                                            column_d=self.section.depth,
                                                                            column_b=self.section.flange_width,
                                                                            column_fy=self.section.fy,
                                                                            factored_axial_force=self.factored_axial_load,
                                                                            column_area=self.section.area,
                                                                            compression_element="Web of an I-H",
                                                                        section="generally")
        else:
            pass

        self.class_of_section = int(max(self.limitwidththkratio_flange,self.limitwidththkratio_web))
        if self.class_of_section == 1 or self.class_of_section == 2:
            Z_w = self.Z_p
        elif self.class_of_section == 3:
            Z_w = self.Z_e
        # else:
        #     pass

        if self.class_of_section == 1 or self.class_of_section ==2:
            beta_b = 1
        elif self.class_of_section == 3:
            beta_b = self.Z_e / self.Z_p
        # else:
        #     # beta_b = 1
        #     pass

        self.section.plastic_moment_capacty(beta_b = beta_b, Z_p = self.Z_p, fy= self.section.fy) # N # for section #todo add in ddcl
        self.section.moment_d_deformation_criteria(fy= self.section.fy,Z_e = self.section.elast_sec_mod_z)
        # todo add in ddcl
        self.section.moment_capacity = min(  self.section.plastic_moment_capactiy, self.section.moment_d_def_criteria)

        print("design_bending_strength",  self.section.moment_capacity)

        # print(self.plast_sec_mod_z, "plast_sec_mod_z")
        # if self.section.plast_sec_mod_z is None:# Todo: add in database
        #     self.section.plast_sec_mod_z == self.section.elast_sec_mod_z
        # else:
        #     pass
        moment_web = (Z_w / ( self.section.plast_sec_mod_z )) * self.load.moment #  KNm todo add in ddcl # z_w of web & z_p  of section
        print('plast_sec_mod_z',self.section.plast_sec_mod_z)
        self.moment_flange = ((self.load.moment * 1000000) - moment_web)/1000000 #KNm todo add in ddcl

        if self.load.moment  >  self.section.moment_capacity/1000000:
            self.load.moment =  self.section.moment_capacity
        else:
            pass
        if self.load.moment == 0:
            self.load.moment =  self.section.moment_capacity
        else:
            pass
        print("self.load.moment", self.section.moment_capacity)

        ###WEB MENBER CAPACITY CHECK

        ###### # capacity Check for web in axial = min(block, yielding, rupture)

        # A_vn_web = ( self.section.depth - 2 * self.section.flange_thickness - self.web_plate.bolts_one_line * self.web_bolt.dia_hole) * self.section.web_thickness
        A_v_web = (self.section.depth - 2 * self.section.flange_thickness) * self.section.web_thickness
        self.tension_yielding_capacity_web = self.tension_member_design_due_to_yielding_of_gross_section(
            A_v=A_v_web, fy=self.web_plate.fy)
        # self.section.tension_rupture_capacity = self.tension_member_design_due_to_rupture_of_critical_section(
        #     A_vn=A_vn_web, fu=self.web_plate.fu)

        # print(self.supported_section.shear_yielding_capacity, self.load.shear_force,
        #       self.supported_section.tension_yielding_capacity, self.load.axial_force)

        print("tension_yielding_capacity_web", self.tension_yielding_capacity_web)

        if self.tension_yielding_capacity_web >  self.factored_axial_load :

            self.section.tension_yielding_capacity = self.tension_yielding_capacity_web
            print("tension_yielding_capacity of web", self.section.tension_yielding_capacity)
            ### FLANGE MEMBER CAPACITY CHECK
            # A_vn_flange = (self.section.flange_width - self.flange_plate.bolts_one_line * self.flange_bolt.dia_hole) * \
            #               self.section.flange_thickness
            A_v_flange = self.section.flange_thickness * self.section.flange_width

            self.tension_yielding_capacity_flange = self.tension_member_design_due_to_yielding_of_gross_section(
                A_v=A_v_flange,
                fy=self.flange_plate.fy)
            print("tension_yielding_capacity_flange", self.tension_yielding_capacity_flange)


            if self.tension_yielding_capacity_flange >  self.factored_axial_load :

                #             self.supported_section.tension_yielding_capacity > self.load.axial_force:
                # print("BBB flange member check is satisfactory. Doing bolt checks")
                self.web_plate_thickness_possible = [i for i in self.web_plate.thickness if i >= self.section.web_thickness]
                self.flange_plate_thickness_possible = [i for i in self.flange_plate.thickness if i >= self.section.flange_thickness]

                if not self.web_plate_thickness_possible :
                    logger.error(": Web Plate thickness should be greater than section  thicknesss.")
                else:
                    pass
                if not self.flange_plate_thickness_possible:
                    logger.error(": Flange Plate thickness should be greater than section  thicknesss.")
                else:
                    pass

                    # print("Selecting bolt diameter")
                    # self.select_bolt_dia(self)

                self.flange_plate.thickness_provided = self.min_thick_based_on_area(tk=self.section.flange_thickness,
                                                                                    width=self.section.flange_width,
                                                                                    list_of_pt_tk=self.flange_plate_thickness_possible,
                                                                                    t_w=self.section.web_thickness,
                                                                                    r_1=self.section.root_radius, )
                self.web_plate.thickness_provided = self.min_thick_based_on_area(tk=self.section.web_thickness,
                                                                                 width=self.section.depth,
                                                                                 list_of_pt_tk=self.web_plate_thickness_possible,
                                                                                 t_w=self.section.web_thickness,
                                                                                 r_1=self.section.root_radius, )

                self.section.tension_yielding_capacity = self.tension_yielding_capacity_flange
                print("tension_yielding_capacity of flange", self.section.tension_yielding_capacity )
                self.design_status = True
            else:
                self.design_status = False
                logger.error(" : tension_yielding_capacity  of flange is less "
                             "than applied loads, Please select larger sections or decrease loads"
                            )
                print(" BBB failed in flange member checks. Select larger sections or decrease loads")
        else:
            self.design_status = False
            logger.error(" : tension_yielding_capacity of web  is less "
                         "than applied loads, Please select larger sections or decrease loads")
            print("BBB failed in web member checks. Select larger sections or decrease loads")
        if self.design_status == True:
            print("Selecting bolt diameter")
            self.select_bolt_dia(self)
        else:
            logger.error(" : tension_yielding_capacity   is less "
                         "than applied loads, Please select larger sections or decrease loads")

    def module_name(self):
        return KEY_DISP_BEAMCOVERPLATE


    def select_bolt_dia(self):
        min_plate_height = self.section.flange_width
        max_plate_height = self.section.flange_width

        axial_force_f =  self.factored_axial_load  * self.section.flange_width * self.section.flange_thickness / (
                self.section.area )

        flange_force = ((( self.moment_flange * 1000000) / (self.section.depth - self.section.flange_thickness)) + (
            axial_force_f)) # todo added web moment -add in ddcl
        print("flange_force",flange_force )

        self.res_force = math.sqrt((self.load.shear_force *1000 )** 2 + ( self.factored_axial_load ) ** 2)

        # self.flange_plate.thickness_provided = max(min(self.flange_plate.thickness),
        #                                            math.ceil(self.section.flange_thickness))
        # self.flange_plate_thickness_provided = min(self.flange_plate_thickness_possible)
        # self.web_plate_thickness_provided = min(self.web_plate_thickness_possible)



        bolts_required_previous = 2
        bolt_diameter_previous = self.bolt.bolt_diameter[-1]

        # res_force = math.sqrt(self.load.shear_force ** 2 + self.load.axial_force ** 2) * 1000
        self.bolt.bolt_grade_provided = self.bolt.bolt_grade[-1]
        count = 0
        bolts_one_line = 1
        # for flange plate thickness
        self.bolt_conn_plates_t_fu_fy = []
        if self.preference == "Outside":
            self.bolt_conn_plates_t_fu_fy.append((self.flange_plate.thickness_provided, self.flange_plate.fu, self.flange_plate.fy))
            self.bolt_conn_plates_t_fu_fy.append(
                (self.section.flange_thickness, self.section.fu, self.section.fy))
        else:
            self.bolt_conn_plates_t_fu_fy.append(
                (2*self.flange_plate.thickness_provided, self.flange_plate.fu, self.flange_plate.fy))
            self.bolt_conn_plates_t_fu_fy.append(
                (self.section.flange_thickness, self.section.fu, self.section.fy))

        # for web plate thickness
        self.bolt_conn_plates_web_t_fu_fy = []
        self.bolt_conn_plates_web_t_fu_fy.append(
            ( 2*self.web_plate.thickness_provided, self.web_plate.fu, self.web_plate.fy))
        self.bolt_conn_plates_web_t_fu_fy.append(
            (self.section.web_thickness, self.section.fu, self.section.fy))

        for self.bolt.bolt_diameter_provided in reversed(self.bolt.bolt_diameter):
            # self.flange_bolt.calculate_bolt_spacing_limits(bolt_diameter_provided=self.flange_bolt.bolt_diameter[0],
            #                                                connecting_plates_tk=[self.flange_plate.thickness[0],
            #                                                                      self.section.flange_thickness])
            # self.web_bolt.calculate_bolt_spacing_limits(bolt_diameter_provided=self.flange_bolt.bolt_diameter[0],
            #                                                connecting_plates_tk=[self.flange_plate.thickness[0],
            #                                                                      self.section.flange_thickness])


            self.flange_bolt.calculate_bolt_spacing_limits(bolt_diameter_provided=self.bolt.bolt_diameter_provided,
                                                        conn_plates_t_fu_fy=self.bolt_conn_plates_t_fu_fy)

            print(self.flange_bolt.min_edge_dist, self.flange_bolt.edge_type)

            if self.preference == "Outside":
                self.flange_bolt.calculate_bolt_capacity(bolt_diameter_provided=self.bolt.bolt_diameter_provided,
                                                         bolt_grade_provided=self.bolt.bolt_grade_provided,
                                                         conn_plates_t_fu_fy=self.bolt_conn_plates_t_fu_fy,
                                                         n_planes=1)
            else:
                self.flange_bolt.calculate_bolt_capacity(bolt_diameter_provided=self.bolt.bolt_diameter_provided,
                                                         bolt_grade_provided=self.bolt.bolt_grade_provided,
                                                         conn_plates_t_fu_fy=self.bolt_conn_plates_t_fu_fy,
                                                         n_planes=2)

            self.web_bolt.calculate_bolt_spacing_limits(bolt_diameter_provided=self.bolt.bolt_diameter_provided,
                                                        conn_plates_t_fu_fy= self.bolt_conn_plates_web_t_fu_fy)

            self.web_bolt.calculate_bolt_capacity(bolt_diameter_provided=self.bolt.bolt_diameter_provided,
                                                     bolt_grade_provided=self.bolt.bolt_grade_provided,
                                                     conn_plates_t_fu_fy= self.bolt_conn_plates_web_t_fu_fy,
                                                     n_planes=2)

            self.flange_plate.get_flange_plate_details(bolt_dia=self.flange_bolt.bolt_diameter_provided,
                                                    flange_plate_h_min=min_plate_height,
                                                    flange_plate_h_max=max_plate_height,
                                                    bolt_capacity=self.flange_bolt.bolt_capacity,
                                                    min_edge_dist=self.flange_bolt.min_edge_dist_round,
                                                    min_gauge=self.flange_bolt.min_gauge_round,
                                                    max_spacing=self.flange_bolt.max_spacing_round,
                                                    max_edge_dist=self.flange_bolt.max_edge_dist_round,
                                                    axial_load=flange_force, gap=self.flange_plate.gap,
                                                    web_thickness =self.section.web_thickness,
                                                    root_radius= self.section.root_radius)



            min_web_plate_height = self.section.min_plate_height()
            max_web_plate_height = self.section.max_plate_height()
            axial_force_w = ((self.section.depth - (
                        2 * self.section.flange_thickness)) * self.section.web_thickness * self.factored_axial_load) / (
                                        self.section.area )

            self.web_plate.get_web_plate_details(bolt_dia=self.web_bolt.bolt_diameter_provided,
                                                 web_plate_h_min=min_web_plate_height,
                                                 web_plate_h_max=max_web_plate_height,
                                                 bolt_capacity=self.web_bolt.bolt_capacity,
                                                 min_edge_dist=self.web_bolt.min_edge_dist_round,
                                                 min_gauge=self.web_bolt.min_gauge_round,
                                                 max_spacing=self.web_bolt.max_spacing_round,
                                                 max_edge_dist=self.web_bolt.max_edge_dist_round
                                                 , shear_load=self.load.shear_force * 1000, axial_load=axial_force_w,

                                                 gap=self.web_plate.gap, shear_ecc=True)




            # self.flange_plate.bolts_required = (1.05 * (flange_force / (self.flange_bolt.bolt_capacity)))
            # # self.web_plate.bolts_required = ( (web_force / (self.flange_bolt.bolt_capacity)))
            # [bolt_line, bolts_one_line, flange_plate_h] = self.flange_plate.get_web_plate_l_bolts_one_line(
            #     web_plate_h_max=max_plate_height, web_plate_h_min=min_plate_height,
            #     bolts_required=self.flange_plate.bolts_required, edge_dist=self.flange_bolt.min_edge_dist_round,
            #     gauge=self.flange_bolt.min_gauge_round )
            # # self.flange_plate.bolts_required = int(bolt_line * bolts_one_line)
            # print("flange_plate.bolts_required",self.flange_plate.bolts_required )
            # print("bolt dia", self.flange_bolt.bolt_diameter_provided)

            if self.flange_plate.design_status is True and self.web_plate.design_status is True:
                if self.flange_plate.bolts_required > bolts_required_previous and count >= 1:
                    self.bolt.bolt_diameter_provided = bolt_diameter_previous
                    self.flange_plate.bolts_required = bolts_required_previous
                    self.flange_plate.bolt_force = bolt_force_previous
                    break
                bolts_required_previous = self.flange_plate.bolts_required
                bolt_diameter_previous = self.bolt.bolt_diameter_provided
                bolt_force_previous = self.flange_plate.bolt_force
                count += 1

                if self.web_plate.bolts_required > bolts_required_previous and count >= 1:
                    self.bolt.bolt_diameter_provided = bolt_diameter_previous
                    self.web_plate.bolts_required = bolts_required_previous
                    self.web_plate.bolt_force = bolt_force_previous
                    break
                bolts_required_previous = self.web_plate.bolts_required
                bolt_diameter_previous = self.bolt.bolt_diameter_provided
                bolt_force_previous = self.web_plate.bolt_force
                count += 1
                print("self.flange_plate.bolts_required",self.flange_plate.bolts_required)

            else:
                self.design_status = False
                # logger.error(self.plate.reason)
            bolt_capacity_req = self.bolt.bolt_capacity

        if self.flange_plate.design_status is False or self.web_plate.design_status is False:
            self.design_status = False
            logger.error("bolted connection not possible")


        else:
            self.design_status = True
            self.get_bolt_grade(self)

        # self.get_bolt_grade(self, bolt_capacity_req)

    def get_bolt_grade(self):
        print(self.design_status, "Getting bolt grade")
        bolt_grade_previous = self.bolt.bolt_grade[-1]

        for self.bolt.bolt_grade_provided in reversed(self.bolt.bolt_grade):
            count = 1
            self.flange_bolt.calculate_bolt_spacing_limits(bolt_diameter_provided=self.bolt.bolt_diameter_provided,
                                                           conn_plates_t_fu_fy=self.bolt_conn_plates_t_fu_fy)

            if self.preference == "Outside":
                self.flange_bolt.calculate_bolt_capacity(bolt_diameter_provided=self.bolt.bolt_diameter_provided,
                                                         bolt_grade_provided=self.bolt.bolt_grade_provided,
                                                         conn_plates_t_fu_fy=self.bolt_conn_plates_t_fu_fy,
                                                         n_planes=1)
            else:
                self.flange_bolt.calculate_bolt_capacity(bolt_diameter_provided=self.bolt.bolt_diameter_provided,
                                                         bolt_grade_provided=self.bolt.bolt_grade_provided,
                                                         conn_plates_t_fu_fy=self.bolt_conn_plates_t_fu_fy,
                                                         n_planes=2)

            self.web_bolt.calculate_bolt_spacing_limits(bolt_diameter_provided=self.bolt.bolt_diameter_provided,
                                                        conn_plates_t_fu_fy=self.bolt_conn_plates_web_t_fu_fy)

            self.web_bolt.calculate_bolt_capacity(bolt_diameter_provided=self.bolt.bolt_diameter_provided,
                                                  bolt_grade_provided=self.bolt.bolt_grade_provided,
                                                  conn_plates_t_fu_fy=self.bolt_conn_plates_web_t_fu_fy,
                                                  n_planes=2)

            print(self.bolt.bolt_grade_provided, self.bolt.bolt_capacity, self.flange_plate.bolt_force)

            bolt_capacity_reduced_flange = self.flange_plate.get_bolt_red(self.flange_plate.bolts_one_line,
                                                            self.flange_plate.gauge_provided, self.flange_bolt.bolt_capacity,
                                                            self.bolt.bolt_diameter_provided)
            bolt_capacity_reduced_web = self.web_plate.get_bolt_red(self.web_plate.bolts_one_line,
                                                                          self.web_plate.gauge_provided,
                                                                          self.web_bolt.bolt_capacity,
                                                                          self.bolt.bolt_diameter_provided)
            if ( bolt_capacity_reduced_flange < self.flange_plate.bolt_force) and  (bolt_capacity_reduced_web  < self.web_plate.bolt_force) and (count >= 1):
                self.flange_bolt.bolt_grade_provided = bolt_grade_previous
                self.web_bolt.bolt_grade_provided = bolt_grade_previous
                break
            bolts_required_previous_flange = self.flange_plate.bolts_required
            bolts_required_previous_web =self.web_plate.bolts_required
            bolt_grade_previous = self.bolt.bolt_grade_provided
            count += 1
        self.get_plate_details(self)

    def get_plate_details(self):

        min_plate_height = self.section.flange_width
        max_plate_height = self.section.flange_width

        axial_force_f = self.factored_axial_load * self.section.flange_width * self.section.flange_thickness / (
            self.section.area)

        flange_force = (((self.moment_flange * 1000000) / (self.section.depth - self.section.flange_thickness)) + (
            axial_force_f))  # todo added web moment -add in ddcl
        self.flange_bolt.calculate_bolt_spacing_limits(bolt_diameter_provided=self.bolt.bolt_diameter_provided,
                                                       conn_plates_t_fu_fy=self.bolt_conn_plates_t_fu_fy)

        if self.preference == "Outside":
            self.flange_bolt.calculate_bolt_capacity(bolt_diameter_provided=self.bolt.bolt_diameter_provided,
                                                     bolt_grade_provided=self.bolt.bolt_grade_provided,
                                                     conn_plates_t_fu_fy=self.bolt_conn_plates_t_fu_fy,
                                                     n_planes=1)
        else:
            self.flange_bolt.calculate_bolt_capacity(bolt_diameter_provided=self.bolt.bolt_diameter_provided,
                                                     bolt_grade_provided=self.bolt.bolt_grade_provided,
                                                     conn_plates_t_fu_fy=self.bolt_conn_plates_t_fu_fy,
                                                     n_planes=2)

        self.web_bolt.calculate_bolt_spacing_limits(bolt_diameter_provided=self.bolt.bolt_diameter_provided,
                                                    conn_plates_t_fu_fy=self.bolt_conn_plates_web_t_fu_fy)

        self.web_bolt.calculate_bolt_capacity(bolt_diameter_provided=self.bolt.bolt_diameter_provided,
                                              bolt_grade_provided=self.bolt.bolt_grade_provided,
                                              conn_plates_t_fu_fy=self.bolt_conn_plates_web_t_fu_fy,
                                              n_planes=2)

        self.flange_plate.get_flange_plate_details(bolt_dia=self.flange_bolt.bolt_diameter_provided,
                                                   flange_plate_h_min=min_plate_height,
                                                   flange_plate_h_max=max_plate_height,
                                                   bolt_capacity=self.flange_bolt.bolt_capacity,
                                                   min_edge_dist=self.flange_bolt.min_edge_dist_round,
                                                   min_gauge=self.flange_bolt.min_gauge_round,
                                                   max_spacing=self.flange_bolt.max_spacing_round,
                                                   max_edge_dist=self.flange_bolt.max_edge_dist_round,
                                                   axial_load=flange_force,gap=self.flange_plate.gap,
                                                   web_thickness=self.section.web_thickness,
                                                   root_radius=self.section.root_radius)

        min_web_plate_height = self.section.min_plate_height()
        max_web_plate_height = self.section.max_plate_height()
        axial_force_w = ((self.section.depth - (
                2 * self.section.flange_thickness)) * self.section.web_thickness * self.factored_axial_load) / (
                            self.section.area)

        self.web_plate.get_web_plate_details(bolt_dia=self.web_bolt.bolt_diameter_provided,
                                             web_plate_h_min=min_web_plate_height,
                                             web_plate_h_max=max_web_plate_height,
                                             bolt_capacity=self.web_bolt.bolt_capacity,
                                             min_edge_dist=self.web_bolt.min_edge_dist_round,
                                             min_gauge=self.web_bolt.min_gauge_round,
                                             max_spacing=self.web_bolt.max_spacing_round,
                                             max_edge_dist=self.web_bolt.max_edge_dist_round
                                             , shear_load=self.load.shear_force * 1000, axial_load=axial_force_w,

                                             gap=self.web_plate.gap, shear_ecc=True)
        if self.flange_plate.design_status is False or self.flange_plate.design_status is False :
            self.design_status = False
            logger.error("bolted connection not possible")

        else:
           self.member_check(self)

        ################################################################
        ##################################################################
    def member_check(self):
        block_shear_capactity = 0
        moment_capacity = 0

        ###### # capacity Check for flange = min(block, yielding, rupture)

        ###### # capacity Check for flange = min(block, yielding, rupture)

        #### Block shear capacity of  flange ### #todo comment out

        axial_force_f = self.factored_axial_load * self.section.flange_width * self.section.flange_thickness / (
            self.section.area)
        flange_force = (((self.moment_flange * 1000000) / (self.section.depth - self.section.flange_thickness)) + (
            axial_force_f))

        A_vn_flange = (self.section.flange_width - self.flange_plate.bolts_one_line * self.flange_bolt.dia_hole) * \
                      self.section.flange_thickness
        A_v_flange = self.section.flange_thickness * self.flange_plate.height

        self.section.tension_yielding_capacity= self.tension_member_design_due_to_yielding_of_gross_section(
            A_v=A_v_flange,
            fy=self.flange_plate.fy)

        self.section.tension_rupture_capacity = self.tension_member_design_due_to_rupture_of_critical_section(
            A_vn=A_vn_flange,
            fu=self.flange_plate.fu)
        #  Block shear strength for flange
        design_status_block_shear = False
        edge_dist = self.flange_plate.edge_dist_provided
        end_dist = self.flange_plate.end_dist_provided
        gauge = self.flange_plate.gauge_provided
        pitch = self.flange_plate.pitch_provided

        while design_status_block_shear == False:

            Avg = 2 * (end_dist + (
                    self.flange_plate.bolt_line - 1) * self.flange_plate.pitch_provided) \
                  * self.section.flange_thickness
            Avn = 2 * (self.flange_plate.end_dist_provided + (
                    self.flange_plate.bolt_line - 1) * self.flange_plate.pitch_provided - (
                               self.flange_plate.bolt_line - 0.5) * self.flange_bolt.dia_hole) * \
                  self.section.flange_thickness
            Atg = 2 * (( self.flange_plate.bolts_one_line / 2 - 1) * self.flange_plate.gauge_provided +
                       self.flange_plate.edge_dist_provided) * \
                  self.section.flange_thickness
            # todo add in DDCl and diagram

            Atn = 2 * ((self.flange_plate.bolts_one_line / 2 - 1) * self.flange_plate.gauge_provided -
                       ((self.flange_plate.bolts_one_line / 2 - 0.5) * self.flange_bolt.dia_hole) +
                       self.flange_plate.edge_dist_provided) * \
                  self.section.flange_thickness# todo add in DDCl and diagram
            # print(Avg, Avn, Atg, Atn)
            # print(8, self.flange_plate.bolt_line, pitch, end_dist)

            self.section.block_shear_capacity = self.block_shear_strength_section(A_vg=Avg, A_vn=Avn, A_tg=Atg,
                                                                                  A_tn=Atn,
                                                                                  f_u=self.flange_plate.fu,
                                                                                  f_y=self.flange_plate.fy)
            # print(9,  self.flange_plate.block_shear_capacity, self.load.axial_force, self.flange_plate.pitch_provided)

            if self.section.block_shear_capacity <  flange_force:

                if self.flange_bolt.max_spacing_round >= pitch + 5 and self.flange_bolt.max_end_dist_round >= end_dist + 5:  # increase thickness todo
                    if self.flange_plate.bolt_line == 1:
                        end_dist += 5
                    else:
                        pitch += 5

                else:
                    break

            else:
                design_status_block_shear = True
                break

            if design_status_block_shear is True:
                break
        if design_status_block_shear is True:

            # flange_force = flange_force

            self.section.tension_capacity_flange = min(self.section.tension_yielding_capacity, self.section.tension_rupture_capacity,
                                               self.section.block_shear_capacity)

            if self.section.tension_capacity_flange  < flange_force:
                self.design_status = False
                logger.warning(": Tension capacity flange J is less than required flange force kN Select larger beam section")

            else:
                pass
        else:
            self.design_status = False
            logger.warning(
                ": Tension capacity flange I is less than required web force kN Select larger beam section")  #
        if self.design_status== True:
            self.flange_plate_check(self)
        else :
            self.design_status = False
        print("status of flange I",self.design_status)
# todo anjali
    def flange_plate_check(self):
        # capacity Check for flange_outsite_plate =min(block, yielding, rupture)

        ####Capacity of flange cover plate for bolted Outside #
        axial_force_f = self.factored_axial_load * self.section.flange_width * self.section.flange_thickness / (
            self.section.area)

        flange_force = (((self.moment_flange * 1000000) / (self.section.depth - self.section.flange_thickness)) + (
            axial_force_f))
        print(self.preference)
        if self.preference == "Outside":
            print(self.preference)

            #  Block shear strength for outside flange plate
            available_flange_thickness = list(
                [x for x in self.flange_plate.thickness if (self.section.flange_thickness <= x)])
            # print(111,self.flange_plate.pitch_provided)
            # print(available_flange_thickness,self.flange_plate.thickness)
            for self.flange_plate.thickness_provided in available_flange_thickness:
                design_status_block_shear = False
                edge_dist = self.flange_plate.edge_dist_provided
                end_dist = self.flange_plate.end_dist_provided
                gauge = self.flange_plate.gauge_provided
                pitch = self.flange_plate.pitch_provided
                # print(1)

                A_vn_flange = (self.section.flange_width - self.flange_plate.bolts_one_line * self.flange_bolt.dia_hole) * \
                              self.flange_plate.thickness_provided
                A_v_flange = self.flange_plate.thickness_provided * self.flange_plate.height
                self.flange_plate.tension_yielding_capacity = self.tension_member_design_due_to_yielding_of_gross_section(
                    A_v=A_v_flange,
                    fy=self.flange_plate.fy)

                self.flange_plate.tension_rupture_capacity = self.tension_member_design_due_to_rupture_of_critical_section(
                    A_vn=A_vn_flange,
                    fu=self.flange_plate.fu)

                #### Block shear capacity of flange plate ###

                while design_status_block_shear == False:

                    Avg = 2 * (self.flange_plate.end_dist_provided + (
                            self.flange_plate.bolt_line - 1) * self.flange_plate.pitch_provided) * self.flange_plate.thickness_provided
                    Avn = 2 * (self.flange_plate.end_dist_provided + (
                            self.flange_plate.bolt_line - 1) * self.flange_plate.pitch_provided - (
                                       self.flange_plate.bolt_line - 0.5) * self.flange_bolt.dia_hole) * \
                          self.flange_plate.thickness_provided

                    Atg = 2 * ((((self.flange_plate.bolts_one_line / 2 - 1) * self.flange_plate.gauge_provided) + (
                                self.flange_plate.edge_dist_provided + self.section.root_radius + self.section.web_thickness / 2))
                               * self.flange_plate.thickness_provided)  # todo add in DDCl
                    Atn = 2 * (((((self.flange_plate.bolts_one_line / 2 - 1) * self.flange_plate.gauge_provided) - (
                            self.flange_plate.bolts_one_line / 2 - 0.5) * self.flange_bolt.dia_hole)) + (
                                           self.flange_plate.edge_dist_provided + self.section.root_radius + self.section.web_thickness / 2)) * self.flange_plate.thickness_provided
#                       # todo add in DDCl
                    # print(8, self.flange_plate.bolt_line, pitch, end_dist, self.flange_plate.thickness_provided)

                    self.flange_plate.block_shear_capacity = self.block_shear_strength_plate(A_vg=Avg, A_vn=Avn,
                                                                                             A_tg=Atg,
                                                                                             A_tn=Atn,
                                                                                             f_u=self.flange_plate.fu,
                                                                                             f_y=self.flange_plate.fy)

                    # print(9, self.flange_plate.thickness_provided, self.flange_plate.block_shear_capacity, self.load.axial_force,
                    #       self.flange_plate.pitch_provided)


                    if self.flange_plate.block_shear_capacity < flange_force :

                        if self.flange_bolt.max_spacing_round >= pitch + 5 and self.flange_bolt.max_end_dist_round >= end_dist + 5:  # increase thickness todo
                            if self.flange_plate.bolt_line == 1:
                                end_dist += 5
                            else:
                                pitch += 5

                        else:
                            # design_status_block_shear = False
                            break

                        # print(Avg, Avn, Atg, Atn)
                    else:
                        design_status_block_shear = True
                        break
                # print(design_status_block_shear)
                if design_status_block_shear is True:
                    break

            if design_status_block_shear is True:
                self.flange_plate.tension_capacity_flange_plate= min(self.flange_plate.tension_yielding_capacity,
                                                    self.flange_plate.tension_rupture_capacity,
                                                    self.flange_plate.block_shear_capacity)

                if self.flange_plate.tension_capacity_flange_plate < flange_force:
                    self.design_status = False
                    logger.warning(": Tension capacity flange plate G is less than required flange force kN")
                    logger.info(": Increase the size of Beam section")

                else:
                    pass
            else:
                self.design_status = False
                logger.warning(
                    ": Tension capacity flange_plate E is less than required flange force kN Select larger beam section")  #

        else:
            # capacity Check for flange_outsite_plate =min(block, yielding, rupture)

            #  Block shear strength for outside + inside flange plate

            # OUTSIDE
            available_flange_thickness = list(
                [x for x in self.flange_plate.thickness if (self.section.flange_thickness <= x)])
            # print(111,self.flange_plate.pitch_provided)
            # print(available_flange_thickness,self.flange_plate.thickness)
            for self.flange_plate.thickness_provided in available_flange_thickness:
                design_status_block_shear = False
                edge_dist = self.flange_plate.edge_dist_provided
                end_dist = self.flange_plate.end_dist_provided
                gauge = self.flange_plate.gauge_provided
                pitch = self.flange_plate.pitch_provided
                # print(11)

                #  yielding,rupture  for  inside flange plate
                flange_plate_height_inside = (self.section.flange_width - self.section.web_thickness - (self.section.root_radius/2)) / 2
                flange_plate_height_outside = self.flange_plate.height

                A_vn_flange = (((2 * flange_plate_height_inside) + self.section.flange_width) - (self.flange_plate.bolts_one_line * self.flange_bolt.dia_hole)) * self.flange_plate.thickness_provided
                A_v_flange = ((2 *flange_plate_height_inside ) + self.section.flange_width) * self.flange_plate.thickness_provided
                self.flange_plate.tension_yielding_capacity = self.tension_member_design_due_to_yielding_of_gross_section(
                    A_v=A_v_flange,
                    fy=self.flange_plate.fy)


                self.flange_plate.tension_rupture_capacity = self.tension_member_design_due_to_rupture_of_critical_section(
                    A_vn=A_vn_flange,
                    fu=self.flange_plate.fu)
                #### Block shear capacity of flange plate ###

                while design_status_block_shear == False:

                    Avg = 2 * (self.flange_plate.end_dist_provided + (
                            self.flange_plate.bolt_line - 1) * self.flange_plate.pitch_provided) * self.flange_plate.thickness_provided
                    Avn = 2 * (self.flange_plate.end_dist_provided + (
                            self.flange_plate.bolt_line - 1) * self.flange_plate.pitch_provided - (
                                       self.flange_plate.bolt_line - 0.5) * self.flange_bolt.dia_hole) * \
                          self.flange_plate.thickness_provided
                    Atg = 2*((((self.flange_plate.bolts_one_line/2 - 1) * self.flange_plate.gauge_provided) + (self.flange_plate.edge_dist_provided +self.section.root_radius + self.section.web_thickness/2))
                         * self.flange_plate.thickness_provided) # todo add in DDCl
                    Atn =  2*(((((self.flange_plate.bolts_one_line/2 - 1) * self.flange_plate.gauge_provided) - (
                            self.flange_plate.bolts_one_line/2 - 0.5) * self.flange_bolt.dia_hole)) +
                              (self.flange_plate.edge_dist_provided +self.section.root_radius + self.section.web_thickness/2)) * self.flange_plate.thickness_provided
                    #todo add in DDCl

                    # print(12, self.flange_plate.bolt_line, pitch, end_dist, self.flange_plate.thickness_provided)

                    flange_plate_block_shear_capactity_outside = self.block_shear_strength_plate(A_vg=Avg, A_vn=Avn,
                                                                                                 A_tg=Atg,
                                                                                                 A_tn=Atn,
                                                                                                 f_u=self.flange_plate.fu,
                                                                                                 f_y=self.flange_plate.fy)

                    #  Block shear strength for inside flange plate under AXIAL
                    Avg = 2 * (self.flange_plate.end_dist_provided + (
                            self.flange_plate.bolt_line - 1) * self.flange_plate.pitch_provided) \
                          * self.flange_plate.thickness_provided
                    Avn = 2 * (self.flange_plate.end_dist_provided + (
                            self.flange_plate.bolt_line - 1) * self.flange_plate.pitch_provided - (
                                       self.flange_plate.bolt_line - 0.5) * self.flange_bolt.dia_hole) * \
                          self.flange_plate.thickness_provided

                    Atg = 2 * ((self.flange_plate.bolts_one_line/2  - 1) * self.flange_plate.gauge_provided + self.flange_plate.edge_dist_provided )* \
                          self.flange_plate.thickness_provided
                    # todo add in DDCl and diagram
                    Atn = 2 * ((self.flange_plate.bolts_one_line/2  - 1) *
                               self.flange_plate.gauge_provided - ((self.flange_plate.bolts_one_line/2  - 0.5) * self.flange_bolt.dia_hole)+ self.flange_plate.edge_dist_provided )* \
                          self.flange_plate.thickness_provided
                    # todo add in DDCl
                    flange_plate_block_shear_capacity_inside = self.block_shear_strength_plate(A_vg=Avg, A_vn=Avn,
                                                                                               A_tg=Atg,
                                                                                               A_tn=Atn,
                                                                                               f_u=self.flange_plate.fu,
                                                                                               f_y=self.flange_plate.fy)
                    self.flange_plate.block_shear_capacity = flange_plate_block_shear_capactity_outside + flange_plate_block_shear_capacity_inside

                    # print(14, self.flange_plate.thickness_provided, self.flange_plate.block_shear_capacity,
                    #       self.load.axial_force,
                    #       self.flange_plate.pitch_provided)
                    if self.flange_plate.block_shear_capacity <  flange_force :

                        if self.flange_bolt.max_spacing_round >= pitch + 5 and self.flange_bolt.max_end_dist_round >= end_dist + 5:  # increase thickness todo
                            if self.flange_plate.bolt_line == 1:
                                end_dist += 5
                            else:
                                pitch += 5

                        else:
                            # design_status_block_shear = True
                            break

                        # print(Avg, Avn, Atg, Atn)
                        # logger.error(": flange_plate_t is less than min_thk_flange_plate:")
                        # logger.warning(": Minimum flange_plate_t required is %2.2f mm" % (min_thk_flange_plate))
                    else:
                        design_status_block_shear = True
                        break
                # print(design_status_block_shear)
                if design_status_block_shear is True:
                    break

            if design_status_block_shear is True:
                self.flange_plate.tension_capacity_flange_plate = min(self.flange_plate.tension_yielding_capacity,
                                                    self.flange_plate.tension_rupture_capacity,
                                                    self.flange_plate.block_shear_capacity)
                print ("flange_force",flange_force)
                print(self.flange_plate.tension_capacity_flange_plate, "tension_capacity_flange_plate")
                if  self.flange_plate.tension_capacity_flange_plate < flange_force:
                    self.design_status = False
                    logger.warning(": Tension capacity flange plate H is less than required flange force kN")
                    logger.info(": Increase the size of Beam section")

                else:
                    self.design_status = True
                    pass
            else:
                self.design_status = False

        if self.design_status== True:
            # pass
            self.web_axial_check(self)
        else :
            self.design_status = False
        print("status of flange E & H",self.design_status)

            # self.flange_plate.get_moment_cacacity(self.flange_plate.fy, self.flange_plate.thickness_provided,
            #                                       self.flange_plate.length)
            # print(300, design_status)

        ######################################################################### ##
                    # Design of web splice plate

    ################################ CAPACITY CHECK FOR WEB #####################################################################################

    def web_axial_check(self):
        axial_force_w = ((self.section.depth - (2 * self.section.flange_thickness)) * self.section.web_thickness *  self.factored_axial_load ) / (self.section.area )
        block_shear_capacity = 0
        moment_capacity = 0

        ###### # capacity Check for web in axial = min(block, yielding, rupture)

        A_vn_web =  (( self.section.depth - (2 * self.section.flange_thickness) - (self.web_plate.bolts_one_line * self.web_bolt.dia_hole))) \
                   * self.section.web_thickness
        A_v_web = (self.section.depth - 2 * self.section.flange_thickness) * self.section.web_thickness
        self.section.tension_yielding_capacity = self.tension_member_design_due_to_yielding_of_gross_section(
            A_v=A_v_web, fy=self.web_plate.fy)
        self.section.tension_rupture_capacity = self.tension_member_design_due_to_rupture_of_critical_section(
            A_vn=A_vn_web, fu=self.web_plate.fu)

        # print(111,self.web_plate.pitch_provided)
        # print(available_web_thickness,self.web_plate.thickness)
        design_status_block_shear = False
        edge_dist = self.web_plate.edge_dist_provided
        end_dist = self.web_plate.end_dist_provided
        gauge = self.web_plate.gauge_provided
        pitch = self.web_plate.pitch_provided
        # print(1)

        #### Block shear capacity of web in axial ###

        while design_status_block_shear == False:
            # print(design_status_block_shear)
            # print(0, self.web_plate.max_end_dist, self.web_plate.end_dist_provided, self.web_plate.max_spacing_round, self.web_plate.pitch_provided)
            Avg = 2 * ((self.web_plate.bolt_line - 1) * pitch + end_dist) * \
                  self.section.web_thickness
            Avn = 2 * ((self.web_plate.bolt_line - 1) * pitch + (
                    self.web_plate.bolt_line - 0.5) * self.web_bolt.dia_hole + end_dist) * \
                  self.section.web_thickness
            Atg = (self.web_plate.edge_dist_provided + (
                    self.web_plate.bolts_one_line - 1) * gauge) * self.section.web_thickness
            Atn = (self.web_plate.edge_dist_provided + (
                    self.web_plate.bolts_one_line - 1) * gauge - (
                           self.web_plate.bolts_one_line - 1) * self.web_bolt.dia_hole) * self.section.web_thickness

            # print(17,self.web_plate.bolt_line, self.web_plate.pitch_provided, self.web_plate.bolt_line,
            #      self.web_bolt.dia_hole, self.web_plate.end_dist_provided, self.web_plate.thickness_provided)
            # print(18, self.web_plate.bolt_line, pitch, end_dist, self.section.web_thickness)

            self.section.block_shear_capacity = self.block_shear_strength_section(A_vg=Avg, A_vn=Avn, A_tg=Atg,
                                                                                    A_tn=Atn,
                                                                                    f_u=self.web_plate.fu,
                                                                                    f_y=self.web_plate.fy)
            # print(19, self.web_plate.thickness_provided, self.web_plate.block_shear_capacity, self.load.axial_force, self.web_plate.pitch_provided)

            if self.section.block_shear_capacity <  axial_force_w :

                if self.web_bolt.max_spacing_round >= pitch + 5 and self.web_bolt.max_end_dist_round >= end_dist + 5:  # increase thickness todo
                    if self.web_plate.bolt_line == 1:
                        end_dist += 5
                    else:
                        pitch += 5

                else:
                    # design_status_block_shear = False
                    break

            else:
                design_status_block_shear = True
                break
        if design_status_block_shear == True:
            self.section.tension_capacity_web = min(self.section.tension_yielding_capacity, self.section.tension_rupture_capacity,
                                             self.section.block_shear_capacity)

            axial_force_w = ((self.section.depth - (2 * self.section.flange_thickness)) * self.section.web_thickness *  self.factored_axial_load ) / (self.section.area )
            if self.section.tension_capacity_web < axial_force_w:

                self.design_status = False
                logger.warning(": Tension capacity web_ is less than required web force kN Select larger beam section")  # todo

            else:
                self.design_status = True
                pass
        else:
            self.design_status = False
            logger.warning(
            ": Tension capacity web_K is less than required web force kN Select larger beam section")  #
        if self.design_status== True:
            self.web_plate_axial_check(self)
        else :
            self.design_status = False
        print("status of flange K", self.design_status)

#         ###### # capacity Check for web plate in axial = min(block, yielding, rupture)
    def web_plate_axial_check(self):
        axial_force_w = ((self.section.depth - (
                    2 * self.section.flange_thickness)) * self.section.web_thickness * self.factored_axial_load) / (
                            self.section.area)

        A_vn_web = 2*(self.web_plate.height - (
                    self.web_plate.bolts_one_line * self.web_bolt.dia_hole)) * self.web_plate.thickness_provided
        A_v_web = 2*self.web_plate.height * self.web_plate.thickness_provided
        self.section.tension_yielding_capacity = self.tension_member_design_due_to_yielding_of_gross_section(
            A_v=A_v_web, fy=self.web_plate.fy)
        self.section.tension_rupture_capacity = self.tension_member_design_due_to_rupture_of_critical_section(
            A_vn=A_vn_web, fu=self.web_plate.fu)

        available_web_thickness = list([x for x in self.web_plate.thickness if (self.section.web_thickness <= x)])
        # print(111,self.web_plate.pitch_provided)
        # print(available_web_thickness,self.web_plate.thickness)
        for self.web_plate.thickness_provided in available_web_thickness:
            design_status_block_shear = False
            edge_dist = self.web_plate.edge_dist_provided
            end_dist = self.web_plate.end_dist_provided
            gauge = self.web_plate.gauge_provided
            pitch = self.web_plate.pitch_provided
            # print(1)

            #### Block shear capacity of web plate in axial ###

            while design_status_block_shear == False:
                # print(design_status_block_shear)
                # print(0, self.web_plate.max_end_dist, self.web_plate.end_dist_provided, self.web_plate.max_spacing_round, self.web_plate.pitch_provided)
                Avg = 2 * ((self.web_plate.bolt_line - 1) * pitch + end_dist) * \
                      self.web_plate.thickness_provided
                Avn = 2 * ((self.web_plate.bolt_line - 1) * pitch + (
                        self.web_plate.bolt_line - 0.5) * self.web_bolt.dia_hole + end_dist) * \
                      self.web_plate.thickness_provided
                Atg = (self.web_plate.edge_dist_provided + (
                        self.web_plate.bolts_one_line - 1) * gauge) * self.web_plate.thickness_provided
                Atn = (self.web_plate.edge_dist_provided + (
                        self.web_plate.bolts_one_line - 1) * gauge - (
                               self.web_plate.bolts_one_line - 1) * self.web_bolt.dia_hole) * self.web_plate.thickness_provided

                # print(self.web_plate.bolt_line, self.web_plate.pitch_provided, self.web_plate.bolt_line,
                # self.web_plate.dia_hole, self.web_plate.end_dist_provided, self.web_plate.thickness_provided)
                # print(1, self.web_plate.bolt_line, pitch, end_dist, self.web_plate.thickness_provided)

                self.web_plate.block_shear_capacity = self.block_shear_strength_section(A_vg=Avg, A_vn=Avn, A_tg=Atg,
                                                                                        A_tn=Atn,
                                                                                        f_u=self.web_plate.fu,
                                                                                        f_y=self.web_plate.fy)
                # print(2, self.web_plate.thickness_provided, self.web_plate.block_shear_capacity, self.load.axial_force, self.web_plate.pitch_provided)

                self.web_plate.block_shear_capacity = 2 * self.web_plate.block_shear_capacity

                if self.web_plate.block_shear_capacity < axial_force_w:

                    if self.web_bolt.max_spacing_round >= pitch + 5 and self.web_bolt.max_end_dist_round >= end_dist + 5:  # increase thickness todo
                        if self.web_plate.bolt_line == 1:
                            end_dist += 5
                        else:
                            pitch += 5

                    else:
                        break

                else:
                    design_status_block_shear = True
                    break

            if design_status_block_shear == True:
                break
        if design_status_block_shear == True:

            self.web_plate.tension_capacity_web_plate = min( self.section.tension_yielding_capacity , self.section.tension_rupture_capacity,
                                             self.section.block_shear_capacity)
            if self.web_plate.tension_capacity_web_plate < axial_force_w:
                self.design_status = False
                logger.warning(": Tension capacity web_plate A is less than required web force kN Select larger beam section")  # todo

            else:
                self.design_status =True
                pass
        else:
            self.design_status = False
            logger.warning(": Tension capacity web_plate B is less than required web force kN Select larger beam section")  # todo
        if self.design_status== True:
            self.web_shear_plate_check(self)
        else :
            self.design_status = False
        print("status of flange L", self.design_status)
    def web_shear_plate_check(self):
        ###### # capacity Check for web plate  in shear = min(block, yielding, rupture)
        axial_force_w = ((self.section.depth - (
                2 * self.section.flange_thickness)) * self.section.web_thickness * self.factored_axial_load) / (
                            self.section.area)

        A_vn_web = 2*(self.web_plate.height - (self.web_plate.bolts_one_line * self.web_bolt.dia_hole)) * \
                   self.web_plate.thickness_provided
        A_v_web = 2*self.web_plate.height * self.web_plate.thickness_provided
        self.web_plate.shear_yielding_capacity = self.shear_yielding(
            A_v=A_v_web, fy=self.web_plate.fy)
        self.web_plate.shear_rupture_capacity = self.shear_rupture_(
            A_vn=A_vn_web, fu=self.web_plate.fu)

        available_web_thickness = list([x for x in self.web_plate.thickness if (self.section.web_thickness <= x)])
        # print(111,self.web_plate.pitch_provided)
        # print(available_web_thickness,self.web_plate.thickness)
        for self.web_plate.thickness_provided in available_web_thickness:  #
            design_status_block_shear = False
            edge_dist = self.web_plate.edge_dist_provided
            end_dist = self.web_plate.end_dist_provided
            gauge = self.web_plate.gauge_provided
            pitch = self.web_plate.pitch_provided
            # print(1)

            #### Block shear capacity of web plate ###

            while design_status_block_shear == False:
                Avg = (((self.web_plate.bolt_line - 1) * self.web_plate.pitch_provided) + self.web_plate.end_dist_provided) * self.web_plate.thickness_provided
                Avn = (((self.web_plate.bolt_line - 1) * self.web_plate.pitch_provided) + ((
                            self.web_plate.bolt_line - 0.5) * self.web_bolt.dia_hole) + self.web_plate.end_dist_provided) * self.web_plate.thickness_provided
                Atg = (self.web_plate.edge_dist_provided + (
                            self.web_plate.bolts_one_line - 1) * self.web_plate.gauge_provided) * self.web_plate.thickness_provided
                Atn = ((((self.web_plate.bolts_one_line - 1)* self.web_plate.gauge_provided)
                        +self.web_plate.edge_dist_provided)- ((self.web_plate.bolts_one_line - 0.5)
                                                              * self.web_bolt.dia_hole)) *self.web_plate.thickness_provided


                self.web_plate.block_shear_capacity = 2 * self.web_plate.block_shear_capacity

                    # (self.web_plate.edge_dist_provided + ((self.web_plate.bolts_one_line - 1) * self.web_plate.gauge_provided) - ((
                    #            self.web_plate.bolts_one_line - 0.5) * self.web_bolt.dia_hole)) * self.web_plate.thickness_provided
                self.web_plate.block_shear_capacity = self.block_shear_strength_section(A_vg=Avg, A_vn=Avn, A_tg=Atg,
                                                                                        A_tn=Atn,
                                                                                        f_u=self.web_plate.fu,
                                                                                        f_y=self.web_plate.fy)

                # print(2, self.web_plate.thickness_provided, self.web_plate.block_shear_capacity, self.load.axial_force, self.web_plate.pitch_provided)

                if self.web_plate.block_shear_capacity < axial_force_w:
#
                    if self.web_bolt.max_spacing_round >= pitch + 5 and self.web_bolt.max_end_dist_round >= end_dist + 5:  # increase thickness todo
                        if self.web_plate.bolt_line == 1:
                            end_dist += 5
                        else:
                            pitch += 5

                    else:
                        # design_status_block_shear = False
                        break

                    # print(Avg, Avn, Atg, Atn)
                    # logger.error(": flange_plate_t is less than min_thk_flange_plate:")
                    # logger.warning(": Minimum flange_plate_t required is %2.2f mm" % (min_thk_flange_plate))
                else:
                    design_status_block_shear = True
                    break
                # print(design_status_block_shear)
            if design_status_block_shear is True:
                break

        if design_status_block_shear is True:
            self.web_plate.shear_capacity_web_plate = min(self.web_plate.shear_yielding_capacity, self.web_plate.shear_rupture_capacity,
                                             self.web_plate.block_shear_capacity)

            if self.web_plate.shear_capacity_web_plate  < axial_force_w:
                self.design_status = False
                logger.warning(": Tension capacity web_plate C is less than required web force kN Select larger beam section") # todo
            else:
                self.design_status = True
                pass
        else:
            self.design_status = False
            logger.warning(
                ": Tension capacity web_plate D is less than required web force kN Select larger beam section")  #
        if self.design_status== True:
            pass
        else :
            self.design_status = False
            logger.warning(
                ": Tension capacity web_plate L is less than required web force kN Select larger beam section")
        print("status of flange M", self.design_status)

        ####todo comment out

        self.flange_plate.length = self.flange_plate.length * 2
        self.web_plate.length = self.web_plate.length * 2
        self.flange_plate.bolt_line = 2 * self.flange_plate.bolt_line
        self.flange_plate.bolts_one_line = self.flange_plate.bolts_one_line
        self.flange_plate.bolts_required = self.flange_plate.bolt_line *self.flange_plate.bolts_one_line
        self.flange_plate.midgauge = 2*(self.flange_plate.edge_dist_provided + self.section.root_radius) + self.section.web_thickness



        self.web_plate.bolts_one_line =  self.web_plate.bolts_one_line
        self.web_plate.bolt_line = 2 * self.web_plate.bolt_line
        self.web_plate.bolts_required = self.web_plate.bolt_line * self.web_plate.bolts_one_line
    # print(600, design_status)
    #     print("self.section.tension_capacity_flange",self.section.tension_capacity_flange)
    #     print("self.section.tension_capacity_web", self.section.tension_capacity_web)
    #     print("self.flange_plate.tension_capacity_flange_plate",self.flange_plate.tension_capacity_flange_plate)
    #     # print("self.flange_plate.shear_capacity_flange_plate", self.flange_plate.shear_capacity_flange_plate)
    #
    #     print("self.web_plate.tension_capacity_web_plate", self.web_plate.tension_capacity_web_plate)
    #     print("self.web_plate.shear_capacity_web_plate",self.web_plate.shear_capacity_web_plate)


        # print(
        #     self.flange_plate.length *2)
        # print(
        #     self.web_plate.length *2)
        # print(
        #     self.flange_plate.bolts_required * 2)
        # print(
        #     self.web_plate.bolts_required * 2)


        # print("anjali", self.anjali)
        print(self.section)
        print(self.load)
        print(self.flange_bolt)
        print(self.flange_plate)
        print(self.web_bolt)
        print(self.web_plate)
        print(self.web_plate.thickness_provided)
        print(self.flange_plate.thickness_provided)
        #print(design_status)
        print(
            self.flange_plate.length )
        print(
            self.web_plate.length )
        print(
            self.flange_plate.bolts_required )
        print(
            self.web_plate.bolts_required )
        print("bolt dia",self.flange_bolt.bolt_diameter_provided)

        if self.design_status == True:

            logger.error(": Overall bolted cover plate splice connection design is safe \n")
            logger.debug(" :=========End Of design===========")
        else:
            logger.error(": Design is not safe \n ")
            logger.debug(" :=========End Of design===========")

        ################################ CAPACITY CHECK #####################################################################################

    @staticmethod
    def block_shear_strength_plate(A_vg, A_vn, A_tg, A_tn, f_u, f_y):  # for flange plate
        """Calculate the block shear strength of bolted connections as per cl. 6.4.1

        Args:
            A_vg: Minimum gross area in shear along bolt line parallel to external force [in sq. mm] (float)
            A_vn: Minimum net area in shear along bolt line parallel to external force [in sq. mm] (float)
            A_tg: Minimum gross area in tension from the bolt hole to the toe of the angle,
                           end bolt line, perpendicular to the line of force, respectively [in sq. mm] (float)
            A_tn: Minimum net area in tension from the bolt hole to the toe of the angle,
                           end bolt line, perpendicular to the line of force, respectively [in sq. mm] (float)
            f_u: Ultimate stress of the plate material in MPa (float)
            f_y: Yield stress of the plate material in MPa (float)

        Return:
            block shear strength of bolted connection in N (float)

        Note:
            Reference:
            IS 800:2007, cl. 6.4.1

        """
        gamma_m0 = IS800_2007.cl_5_4_1_Table_5["gamma_m0"]['yielding']
        gamma_m1 = IS800_2007.cl_5_4_1_Table_5["gamma_m1"]['ultimate_stress']
        T_db1 = A_vg * f_y / (math.sqrt(3) * gamma_m0) + 0.9 * A_tn * f_u / gamma_m1
        T_db2 = 0.9 * A_vn * f_u / (math.sqrt(3) * gamma_m1) + A_tg * f_y / gamma_m0
        Tdb = min(T_db1, T_db2)
        Tdb = round(Tdb , 3)
        return Tdb

        # Function for block shear capacity calculation

    @staticmethod
    def block_shear_strength_section(A_vg, A_vn, A_tg, A_tn, f_u, f_y):
        """Calculate the block shear strength of bolted connections as per cl. 6.4.1

        Args:
            A_vg: Minimum gross area in shear along bolt line parallel to external force [in sq. mm] (float)
            A_vn: Minimum net area in shear along bolt line parallel to external force [in sq. mm] (float)
            A_tg: Minimum gross area in tension from the bolt hole to the toe of the angle,
                           end bolt line, perpendicular to the line of force, respectively [in sq. mm] (float)
            A_tn: Minimum net area in tension from the bolt hole to the toe of the angle,
                           end bolt line, perpendicular to the line of force, respectively [in sq. mm] (float)
            f_u: Ultimate stress of the plate material in MPa (float)
            f_y: Yield stress of the plate material in MPa (float)

        Return:
            block shear strength of bolted connection in N (float)

        Note:
            Reference:
            IS 800:2007, cl. 6.4.1

        """
        gamma_m0 = IS800_2007.cl_5_4_1_Table_5["gamma_m0"]['yielding']
        gamma_m1 = IS800_2007.cl_5_4_1_Table_5["gamma_m1"]['ultimate_stress']
        T_db1 = A_vg * f_y / (math.sqrt(3) * gamma_m0) + 0.9 * A_tn * f_u / gamma_m1
        T_db2 = 0.9 * A_vn * f_u / (math.sqrt(3) * gamma_m1) + A_tg * f_y / gamma_m0
        Tdb = min(T_db1, T_db2)
        Tdb = round(Tdb , 3)
        return Tdb
        # cl 6.2 Design Strength Due to Yielding of Gross Section

    @staticmethod
    def tension_member_design_due_to_yielding_of_gross_section(A_v, fy):
        '''
             Args:
                 A_v (float) Area under shear
                 Beam_fy (float) Yield stress of Beam material
             Returns:
                 Capacity of Beam web in shear yielding
             '''
        gamma_m0 = IS800_2007.cl_5_4_1_Table_5["gamma_m0"]['yielding']
        # A_v = height * thickness
        tdg = (A_v * fy) / (gamma_m0 )
        return tdg

    @staticmethod
    def tension_member_design_due_to_rupture_of_critical_section(A_vn, fu):
        '''
               Args:
                   A_vn (float) Net area under shear
                   Beam_fu (float) Ultimate stress of Beam material
               Returns:
                   Capacity of beam web in shear rupture
               '''

        gamma_m1 = IS800_2007.cl_5_4_1_Table_5["gamma_m1"]['ultimate_stress']
        # A_vn = (height- bolts_one_line * dia_hole) * thickness
        T_dn = 0.9 * A_vn * fu / (gamma_m1)
        return T_dn

    @staticmethod
    def shear_yielding(A_v,fy):
        '''
        Args:
            length (float) length of member in direction of shear load
            thickness(float) thickness of member resisting shear
            beam_fy (float) Yeild stress of section material
        Returns:
            Capacity of section in shear yeiding
        '''

        # A_v = length * thickness
        gamma_m0 = 1.1
        # print(length, thickness, fy, gamma_m0)
        # V_p = (0.6 * A_v * fy) / (math.sqrt(3) * gamma_m0 * 1000)  # kN
        V_p = (A_v * fy) / (math.sqrt(3) * gamma_m0 )  # N
        return V_p

    @staticmethod
    def shear_rupture_(A_vn, fu):
        '''
               Args:
                   A_vn (float) Net area under shear
                   Beam_fu (float) Ultimate stress of Beam material
               Returns:
                   Capacity of beam web in shear rupture
               '''

        gamma_m1 = IS800_2007.cl_5_4_1_Table_5["gamma_m1"]['ultimate_stress']
        # A_vn = (height- bolts_one_line * dia_hole) * thickness
        T_dn = 0.9 * A_vn * fu / (math.sqrt(3) *gamma_m1)
        return T_dn
    #
    # def web_force(column_d, column_f_t, column_t_w, axial_force, column_area):
    #     """
    #     Args:
    #        c_d: Overall depth of the column section in mm (float)
    #        column_f_t: Thickness of flange in mm (float)
    #        column_t_w: Thickness of flange in mm (float)
    #        axial_force: Factored axial force in kN (float)
    #
    #     Returns:
    #         Force in flange in kN (float)
    #     """
    #     axial_force_w = int(
    #         ((column_d - 2 * (column_f_t)) * column_t_w * axial_force ) / column_area)   # N
    #     return round(axial_force_w)

    @staticmethod
    def limiting_width_thk_ratio(column_f_t, column_t_w, column_d, column_b, column_fy, factored_axial_force,
                                 column_area, compression_element, section):

        epsilon = float(math.sqrt(250 / column_fy))
        axial_force_w = int(
            ((column_d - 2 * (column_f_t)) * column_t_w * factored_axial_force) /( column_area )) #N

        des_comp_stress_web = column_fy
        des_comp_stress_section = column_fy
        avg_axial_comp_stress = axial_force_w / ((column_d - 2 * column_f_t) * column_t_w)
        r1 = avg_axial_comp_stress / des_comp_stress_web
        r2 = avg_axial_comp_stress / des_comp_stress_section
        a = column_b / column_f_t
        # compression_element=["External","Internal","Web of an I-H" ,"box section" ]
        # section=["rolled","welded","compression due to bending","generally", "Axial compression" ]
        # section = "rolled"
        if compression_element == "External" or compression_element =="Internal":
            if section == "Rolled":
                if column_b * 0.5 / column_f_t <= 9.4 * epsilon:
                    class_of_section1 = "plastic"
                elif column_b * 0.5 / column_f_t <= 10.5 * epsilon:
                    class_of_section1 = "compact"
                elif column_b * 0.5 / column_f_t <= 15.7 * epsilon:
                    class_of_section1 = "semi-compact"
                # else:
                #     print('fail')
                # print("class_of_section", class_of_section )
            elif section == "welded":
                if column_b * 0.5 / column_f_t <= 8.4 * epsilon:
                    class_of_section1 = "plastic"
                elif column_b * 0.5 / column_f_t <= 9.4 * epsilon:
                    class_of_section1 = "compact"
                elif column_b * 0.5 / column_f_t <= 13.6 * epsilon:
                    class_of_section1 = "semi-compact"
                # else:
                #     print('fail')
            elif section == "compression due to bending":
                if column_b * 0.5 / column_f_t <= 29.3 * epsilon:
                    class_of_section1 = "plastic"
                elif column_b * 0.5 / column_f_t <= 33.5 * epsilon:
                    class_of_section1 = "compact"
                elif column_b * 0.5 / column_f_t <= 42 * epsilon:
                    class_of_section1 = "semi-compact"
                # else:
                #     print('fail')
            # else:
            #     pass

        elif compression_element =="Web of an I-H"or compression_element == "box section":
            if section == "generally":
                if r1 < 0:
                    if column_d / column_t_w <= max((84 * epsilon / (1 + r1)) , (42 * epsilon)):
                        class_of_section1 = "plastic"
                    elif column_d / column_t_w <= (max(105 * epsilon / (1 + r1)), (42 * epsilon)):
                        class_of_section1 = "compact"
                    elif column_d / column_t_w <= max((126 * epsilon / (1 + 2*r1)), column_d / column_t_w >= (
                            42 * epsilon)):
                        class_of_section1 = "semi-compact"
                    # else:
                    #     print('fail')
                    # print("class_of_section3", class_of_section)
                elif r1 > 0:
                    if column_d / column_t_w <= max((84 * epsilon / (1 + r1)) , (42 * epsilon)):
                        class_of_section1 = "plastic"
                    elif column_d / column_t_w <= max((105 * epsilon / (1 + (r1 * 1.5))), (
                            42 * epsilon)):
                        class_of_section1 = "compact"
                    elif column_d / column_t_w <= max((126 * epsilon / (1 + 2*r1)), (
                            42 * epsilon)):
                        class_of_section1 = "semi-compact"
                    # else:
                    #     self.design_status ==False
                    #     # print(self.design_status,"reduce Axial Force")
                    #     logger.warning(
                    #         ": Reduce Axial Force, web is slender under given forces")
                        # else:
                    #     print('fail')
                    # print("class_of_section4", class_of_section)
            elif section == "Axial compression":
                if column_d / column_t_w <= (42 * epsilon):
                    class_of_section1 = "semi-compact"
                else:
                    class_of_section1 = "N/A"
        #     else:
        #         print('fail')
        # else:
        #     pass
        print("class_of_section", class_of_section1 )
        if class_of_section1 == "plastic":
            class_of_section1 = 1
        elif class_of_section1 == "compact":
            class_of_section1 = 2
        elif class_of_section1 == "semi-compact":
            class_of_section1 = 3
        # else:
        #     print('fail')
        print( "class_of_section2",class_of_section1)

        return class_of_section1

        print("class_of_section1", class_of_section1)


    @staticmethod
    def min_thick_based_on_area(tk, width, list_of_pt_tk, t_w, r_1,
                                preference=None):  # area of flange plate should be greater than 1.05 times area of flange
        flange_crs_sec_area = tk * width
        for y in list_of_pt_tk:
            if preference == "Outside+Inside":

                flange_plate_crs_sec_area = (2 * width - t_w - (2 * r_1)) * y
            else:
                flange_plate_crs_sec_area = y * width

            if flange_plate_crs_sec_area >= flange_crs_sec_area * 1.05:
                thickness = y
                break
            else:
                pass

        return thickness


# =======
#
#     def web_force(column_d, column_f_t, column_t_w, axial_force, column_area):
#         """
#         Args:
#            c_d: Overall depth of the column section in mm (float)
#            column_f_t: Thickness of flange in mm (float)
#            column_t_w: Thickness of flange in mm (float)
#            axial_force: Factored axial force in kN (float)
#
#         Returns:
#             Force in flange in kN (float)
#         """
#         axial_force_w = int(
#             ((column_d - 2 * (column_f_t)) * column_t_w * axial_force * 10) / column_area)   # N
#         return round(axial_force_w)


# >>>>>>> 6cf73de1eccd9984a7eabbebc260495068a10335
    # def flange_force(column_d, column_f_t, column_b, column_area, factored_axial_force, moment_load):
    #     """
    #     Args:
    #        Column_d: Overall depth of the column section in mm (float)
    #        Column_b: width of the column section in mm (float)
    #        Column_f_t: Thickness of flange in mm (float)
    #        axial_force: Factored axial force in kN (float)
    #        moment_load: Factored bending moment in kN-m (float)
    #     Returns:
    #         Force in flange in kN (float)
    #     """
    #
    #     area_f = column_b * column_f_t
    #     axial_force_f = ((area_f * factored_axial_force * 1000 / (100 * column_area))) / 1000  # KN
    #     f_f = (((moment_load * 1000000) / (column_d - column_f_t)) + (axial_force_f * 1000)) / 1000  # KN
    #     # print(f_f)
    #     return (f_f)

    # print(self.web_bolt)
    # print(self.web_plate)
    # print(self.Tension_capacity_flange_plate)
    # print(self.Tension_capacity_flange)

    def call_3DModel(self,ui,bgcolor):
        # Call to calculate/create the BB Cover Plate Bolted CAD model
        # status = self.resultObj['Bolt']['status']
        # if status is True:
        #     self.createBBCoverPlateBoltedCAD()
        #     self.ui.btn3D.setChecked(Qt.Checked)
        if ui.btn3D.isChecked():
            ui.chkBxBeam.setChecked(Qt.Unchecked)
            ui.chkBxFinplate.setChecked(Qt.Unchecked)
            ui.mytabWidget.setCurrentIndex(0)

        # Call to display the BB Cover Plate Bolted CAD model
        #     ui.Commondisplay_3DModel("Model", bgcolor)  # "gradient_bg")
        ui.commLogicObj.display_3DModel("Model",bgcolor)

        # else:
        #     self.display.EraseAll()

    def call_3DBeam(self, ui, bgcolor):
        # status = self.resultObj['Bolt']['status']
        # if status is True:
        #     self.ui.chkBx_beamSec1.setChecked(Qt.Checked)
        if ui.chkBxBeam.isChecked():
            ui.btn3D.setChecked(Qt.Unchecked)
            ui.chkBxBeam.setChecked(Qt.Unchecked)
            ui.mytabWidget.setCurrentIndex(0)
        # self.display_3DModel("Beam", bgcolor)
        ui.commLogicObj.display_3DModel("Beam",bgcolor)


    def call_3DConnector(self, ui, bgcolor):
        # status = self.resultObj['Bolt']['status']
        # if status is True:
        #     self.ui.chkBx_extndPlate.setChecked(Qt.Checked)
        if ui.chkBxFinplate.isChecked():
            ui.btn3D.setChecked(Qt.Unchecked)
            ui.chkBxBeam.setChecked(Qt.Unchecked)
            ui.mytabWidget.setCurrentIndex(0)
        # self.display_3DModel("Connector", bgcolor)
        ui.commLogicObj.display_3DModel("Connector", bgcolor)

    def tab_list(self):

        tabs = []

        t1 = (KEY_DISP_BEAMSEC, TYPE_TAB_1, self.tab_beam_section)
        tabs.append(t1)

        t2 = ("Bolt", TYPE_TAB_2, self.bolt_values)
        tabs.append(t2)

        t3 = ("Weld", TYPE_TAB_2, self.weld_values)
        tabs.append(t3)

        t4 = ("Detailing", TYPE_TAB_2, self.detailing_values)
        tabs.append(t4)

        t5 = ("Design", TYPE_TAB_2, self.design_values)
        tabs.append(t5)

<<<<<<< HEAD
        return tabs
=======
        t6 = ("Connector", TYPE_TAB_2, self.connector_values)
        tabs.append(t6)

        return tabs

>>>>>>> aeb3848f
<|MERGE_RESOLUTION|>--- conflicted
+++ resolved
@@ -519,15 +519,9 @@
         # self.load.axial_force = self.load.axial_force * 1000
         # self.load.shear_force = self.load.shear_force * 1000
         # self.load.moment = self.load.moment * 1000000
-<<<<<<< HEAD
-        # self.member_capacity(self)
-        self.hard_values(self)
-
-=======
 
         self.member_capacity(self)
         #self.hard_values(self)
->>>>>>> aeb3848f
     def hard_values(self):
         #flange bolt
         self.load.moment = 20 #kN
@@ -2144,12 +2138,7 @@
         t5 = ("Design", TYPE_TAB_2, self.design_values)
         tabs.append(t5)
 
-<<<<<<< HEAD
-        return tabs
-=======
         t6 = ("Connector", TYPE_TAB_2, self.connector_values)
         tabs.append(t6)
 
-        return tabs
-
->>>>>>> aeb3848f
+        return tabs