"created by anjali"

from design_type.connection.moment_connection import MomentConnection
from utils.common.component import *
# from cad.common_logic import CommonDesignLogic
from Common import *
from utils.common.load import Load
from design_report.reportGenerator_latex import CreateLatex
from Report_functions import *
import logging


class BeamCoverPlate(MomentConnection):

    def __init__(self):
        super(BeamCoverPlate, self).__init__()
        self.design_status = False

    ###############################################
    # Design Preference Functions Start
    ###############################################
    def tab_list(self):
        """

        :return: This function returns the list of tuples. Each tuple will create a tab in design preferences, in the
        order they are appended. Format of the Tuple is:
        [Tab Title, Type of Tab, function for tab content)
        Tab Title : Text which is displayed as Title of Tab,
        Type of Tab: There are Three types of tab layouts.
            Type_TAB_1: This have "Add", "Clear", "Download xlsx file" "Import xlsx file"
            TYPE_TAB_2: This contains a Text box for side note.
            TYPE_TAB_3: This is plain layout
        function for tab content: All the values like labels, input widgets can be passed as list of tuples,
        which will be displayed in chosen tab layout

        """
        tabs = []

        t1 = (KEY_DISP_BEAMSEC, TYPE_TAB_1, self.tab_section)
        tabs.append(t1)

        t6 = ("Connector", TYPE_TAB_2, self.plate_connector_values)
        tabs.append(t6)

        t2 = ("Bolt", TYPE_TAB_2, self.bolt_values)
        tabs.append(t2)

        t4 = ("Detailing", TYPE_TAB_2, self.detailing_values)
        tabs.append(t4)

        t5 = ("Design", TYPE_TAB_2, self.design_values)
        tabs.append(t5)

        return tabs

    def tab_value_changed(self):
        """

        :return: This function is used to update the values of the keys in design preferences,
         which are dependent on other inputs.
         It returns list of tuple which contains, tab name, keys whose values will be changed,
         function to change the values and arguments for the function.

         [Tab Name, [Argument list], [list of keys to be updated], input widget type of keys, change_function]

         Here Argument list should have only one element.
         Changing of this element,(either changing index or text depending on widget type),
         will update the list of keys (this can be more than one).

         """

        change_tab = []

        t2 = (KEY_DISP_BEAMSEC, [KEY_SEC_MATERIAL], [KEY_SEC_FU, KEY_SEC_FY], TYPE_TEXTBOX, self.get_fu_fy_I_section)
        change_tab.append(t2)

        t3 = ("Connector", [KEY_CONNECTOR_MATERIAL], [KEY_CONNECTOR_FU, KEY_CONNECTOR_FY_20, KEY_CONNECTOR_FY_20_40,
                                                      KEY_CONNECTOR_FY_40], TYPE_TEXTBOX, self.get_fu_fy)
        change_tab.append(t3)

        t5 = (KEY_DISP_BEAMSEC, ['Label_1', 'Label_2', 'Label_3', 'Label_4'],
              ['Label_11', 'Label_12', 'Label_13', 'Label_14', 'Label_15', 'Label_16', 'Label_17', 'Label_18',
               'Label_19', 'Label_20'], TYPE_TEXTBOX, self.get_I_sec_properties)
        change_tab.append(t5)

        return change_tab

    def edit_tabs(self):
        """ This function is required if the tab name changes based on connectivity or profile or any other key.
                Not required for this module but empty list should be passed"""
        return []

    # def list_for_fu_fy_validation(self):
    #     """ This function is no longer required"""
    #
    #     fu_fy_list = []
    #
    #     t2 = (KEY_SEC_MATERIAL, KEY_SEC_FU, KEY_SEC_FY)
    #     fu_fy_list.append(t2)
    #
    #     t3 = (KEY_CONNECTOR_MATERIAL, KEY_CONNECTOR_FU, KEY_CONNECTOR_FY)
    #     fu_fy_list.append(t3)
    #
    #     return fu_fy_list

    def input_dictionary_design_pref(self):
        """

        :return: This function is used to choose values of design preferences to be saved to design dictionary.

         It returns list of tuple which contains, tab name, input widget type of keys, keys whose values to be saved,

         [(Tab Name, input widget type of keys, [List of keys to be saved])]

         """
        design_input = []

        t2 = (KEY_DISP_BEAMSEC, TYPE_COMBOBOX, [KEY_SEC_MATERIAL])
        design_input.append(t2)

        t3 = ("Bolt", TYPE_COMBOBOX, [KEY_DP_BOLT_TYPE, KEY_DP_BOLT_HOLE_TYPE, KEY_DP_BOLT_SLIP_FACTOR])
        design_input.append(t3)

        t3 = ("Bolt", TYPE_TEXTBOX, [KEY_DP_BOLT_MATERIAL_G_O])
        design_input.append(t3)

        t5 = ("Detailing", TYPE_COMBOBOX, [KEY_DP_DETAILING_EDGE_TYPE, KEY_DP_DETAILING_CORROSIVE_INFLUENCES])
        design_input.append(t5)

        t5 = ("Detailing", TYPE_TEXTBOX, [KEY_DP_DETAILING_GAP])
        design_input.append(t5)

        t6 = ("Design", TYPE_COMBOBOX, [KEY_DP_DESIGN_METHOD])
        design_input.append(t6)

        t7 = ("Connector", TYPE_COMBOBOX, [KEY_CONNECTOR_MATERIAL])
        design_input.append(t7)

        return design_input

    def input_dictionary_without_design_pref(self):
        """

        :return: This function is used to choose values of design preferences to be saved to
        design dictionary if design preference is never opened by user. It sets are design preference values to default.
        If any design preference value needs to be set to input dock value, tuple shall be written as:

        (Key of input dock, [List of Keys from design preference], 'Input Dock')

        If the values needs to be set to default,

        (None, [List of Design Preference Keys], '')

         """
        design_input = []
        t1 = (KEY_MATERIAL, [KEY_SEC_MATERIAL], 'Input Dock')
        design_input.append(t1)

        t2 = (None, [KEY_DP_BOLT_TYPE, KEY_DP_BOLT_HOLE_TYPE, KEY_DP_BOLT_MATERIAL_G_O, KEY_DP_BOLT_SLIP_FACTOR,
                     KEY_DP_DETAILING_EDGE_TYPE, KEY_DP_DETAILING_GAP,
                     KEY_DP_DETAILING_CORROSIVE_INFLUENCES, KEY_DP_DESIGN_METHOD, KEY_CONNECTOR_MATERIAL], '')
        design_input.append(t2)

        return design_input

    def refresh_input_dock(self):

        """

        :return: This function returns list of tuples which has keys that needs to be updated,
         on changing Keys in design preference (ex: adding a new section to database should reflect in input dock)

         [(Tab Name,  Input Dock Key, Input Dock Key type, design preference key, Master key, Value, Database Table Name)]
        """

        add_buttons = []

        t2 = (KEY_DISP_BEAMSEC, KEY_SECSIZE, TYPE_COMBOBOX, KEY_SECSIZE, None, None, "Beams")
        add_buttons.append(t2)

        return add_buttons

    ####################################
    # Design Preference Functions End
    ####################################

    def set_osdaglogger(key):

        """
        Function to set Logger for Tension Module
        """

        # @author Arsil Zunzunia
        global logger
        logger = logging.getLogger('osdag')

        logger.setLevel(logging.DEBUG)
        handler = logging.StreamHandler()
        formatter = logging.Formatter(fmt='%(asctime)s - %(name)s - %(levelname)s - %(message)s', datefmt='%H:%M:%S')

        handler.setFormatter(formatter)
        logger.addHandler(handler)
        handler = logging.FileHandler('logging_text.log')

        formatter = logging.Formatter(fmt='%(asctime)s - %(name)s - %(levelname)s - %(message)s', datefmt='%H:%M:%S')
        handler.setFormatter(formatter)
        logger.addHandler(handler)

        if key is not None:
            handler = OurLog(key)
            formatter = logging.Formatter(fmt='%(asctime)s - %(name)s - %(levelname)s - %(message)s',
                                          datefmt='%H:%M:%S')
            handler.setFormatter(formatter)
            logger.addHandler(handler)

    def input_values(self):

        options_list = []

        t16 = (KEY_MODULE, KEY_DISP_BEAMCOVERPLATE, TYPE_MODULE, None, True, 'No Validator')
        options_list.append(t16)

        t1 = (None, DISP_TITLE_CM, TYPE_TITLE, None, True, 'No Validator')
        options_list.append(t1)

        t4 = (KEY_SECSIZE, KEY_DISP_SECSIZE, TYPE_COMBOBOX, connectdb("Beams"), True, 'No Validator')
        options_list.append(t4)

        t15 = (KEY_IMAGE, None, TYPE_IMAGE, None, True, 'No Validator')
        options_list.append(t15)

        t5 = (KEY_MATERIAL, KEY_DISP_MATERIAL, TYPE_COMBOBOX, VALUES_MATERIAL, True, 'No Validator')
        options_list.append(t5)

        t6 = (None, DISP_TITLE_FSL, TYPE_TITLE, None, True, 'No Validator')
        options_list.append(t6)

        t17 = (KEY_MOMENT, KEY_DISP_MOMENT, TYPE_TEXTBOX, None, True, 'No Validator')
        options_list.append(t17)

        t7 = (KEY_SHEAR, KEY_DISP_SHEAR, TYPE_TEXTBOX, None, True, 'No Validator')
        options_list.append(t7)

        t8 = (KEY_AXIAL, KEY_DISP_AXIAL, TYPE_TEXTBOX, None, True, 'No Validator')
        options_list.append(t8)

        t9 = (None, DISP_TITLE_BOLT, TYPE_TITLE, None, True, 'No Validator')
        options_list.append(t9)

        t10 = (KEY_D, KEY_DISP_D, TYPE_COMBOBOX_CUSTOMIZED, VALUES_D, True, 'No Validator')
        options_list.append(t10)

        t11 = (KEY_TYP, KEY_DISP_TYP, TYPE_COMBOBOX, VALUES_TYP, True, 'No Validator')
        options_list.append(t11)

        t12 = (KEY_GRD, KEY_DISP_GRD, TYPE_COMBOBOX_CUSTOMIZED, VALUES_GRD, True, 'No Validator')
        options_list.append(t12)

        t18 = (None, DISP_TITLE_FLANGESPLICEPLATE, TYPE_TITLE, None, True, 'No Validator')
        options_list.append(t18)

        t19 = (KEY_FLANGEPLATE_PREFERENCES, KEY_DISP_FLANGESPLATE_PREFERENCES, TYPE_COMBOBOX, VALUES_FLANGEPLATE_PREFERENCES, True, 'No Validator')
        options_list.append(t19)

        t20 = (KEY_FLANGEPLATE_THICKNESS, KEY_DISP_FLANGESPLATE_THICKNESS, TYPE_COMBOBOX_CUSTOMIZED, VALUES_FLANGEPLATE_THICKNESS, True, 'No Validator')
        options_list.append(t20)

        t21 = (None, DISP_TITLE_WEBSPLICEPLATE, TYPE_TITLE, None, True, 'No Validator')
        options_list.append(t21)

        t22 = (KEY_WEBPLATE_THICKNESS, KEY_DISP_WEBPLATE_THICKNESS, TYPE_COMBOBOX_CUSTOMIZED, VALUES_WEBPLATE_THICKNESS, True, 'No Validator')
        options_list.append(t22)

        return options_list

    def customized_input(self):

        list1 = []
        t1 = (KEY_GRD, self.grdval_customized)
        list1.append(t1)
        t3 = (KEY_D, self.diam_bolt_customized)
        list1.append(t3)
        t4 = (KEY_WEBPLATE_THICKNESS, self.plate_thick_customized)
        list1.append(t4)
        t5 = (KEY_FLANGEPLATE_THICKNESS, self.plate_thick_customized)
        list1.append(t5)

        return list1

    def flangespacing(self, flag):

        flangespacing = []

        t21 = (KEY_FLANGE_PITCH, KEY_DISP_FLANGE_PLATE_PITCH, TYPE_TEXTBOX,
               self.flange_plate.pitch_provided )
        flangespacing.append(t21)

        t22 = (KEY_ENDDIST_FLANGE, KEY_DISP_END_DIST_FLANGE, TYPE_TEXTBOX,
               self.flange_plate.end_dist_provided)
        flangespacing.append(t22)

        t23 = (KEY_FLANGE_PLATE_GAUGE, KEY_DISP_FLANGE_PLATE_GAUGE, TYPE_TEXTBOX,
               self.flange_plate.gauge_provided)
        flangespacing.append(t23)

        t24 = (KEY_EDGEDIST_FLANGE, KEY_DISP_EDGEDIST_FLANGE, TYPE_TEXTBOX,
               self.flange_plate.edge_dist_provided )
        flangespacing.append(t24)
        return flangespacing
    #
    def webspacing(self, flag):

        webspacing = []

        t8 = (KEY_WEB_PITCH, KEY_DISP_WEB_PLATE_PITCH, TYPE_TEXTBOX, self.web_plate.pitch_provided if flag else '')
        webspacing.append(t8)

        t9 = (KEY_ENDDIST_W, KEY_DISP_END_DIST_W, TYPE_TEXTBOX,
            self.web_plate.end_dist_provided if flag else '')
        webspacing.append(t9)

        t10 = ( KEY_WEB_GAUGE, KEY_DISP_WEB_PLATE_GAUGE, TYPE_TEXTBOX, self.web_plate.gauge_provided if flag else '')
        webspacing.append(t10)

        t11 = (KEY_EDGEDIST_W, KEY_DISP_EDGEDIST_W, TYPE_TEXTBOX,
               self.web_plate.edge_dist_provided if flag else '')
        webspacing.append(t11)
        return webspacing
    #
    def flangecapacity(self, flag):

        flangecapacity = []

        t30 =(KEY_FLANGE_TEN_CAPACITY,KEY_DISP_FLANGE_TEN_CAPACITY,TYPE_TEXTBOX,
               round(self.section.tension_capacity_flange/1000, 2) if flag else '')
        flangecapacity.append(t30)
        t30 = (KEY_FLANGE_PLATE_TEN_CAP, KEY_DISP_FLANGE_PLATE_TEN_CAP, TYPE_TEXTBOX,
               round(self.flange_plate.tension_capacity_flange_plate / 1000, 2) if flag else '')
        flangecapacity.append(t30)

        # t28 = (KEY_FLANGE_PLATE_MOM_DEMAND, KEY_FLANGE_DISP_PLATE_MOM_DEMAND, TYPE_TEXTBOX,
        #        round(self.flange_plate.moment_demand / 1000000, 2) if flag else '')
        # flangecapacity.append(t28)
        #
        # t29 = (KEY_FLANGE_PLATE_MOM_CAPACITY, KEY_FLANGE_DISP_PLATE_MOM_CAPACITY, TYPE_TEXTBOX,
        #        round(self.flange_plate.moment_capacity/1000, 2) if flag else '')
        # flangecapacity.append( t29)

        return flangecapacity

    def webcapacity(self, flag):

        webcapacity = []
        t30 = (KEY_WEB_TEN_CAPACITY, KEY_DISP_WEB_TEN_CAPACITY, TYPE_TEXTBOX,
               round(self.section.tension_capacity_web / 1000, 2) if flag else '')
        webcapacity.append(t30)
        t30 = (KEY_TEN_CAP_WEB_PLATE, KEY_DISP_TEN_CAP_WEB_PLATE, TYPE_TEXTBOX,
               round(self.web_plate.tension_capacity_web_plate/ 1000, 2) if flag else '')
        webcapacity.append(t30)
        t30 = (KEY_WEBPLATE_SHEAR_CAPACITY, KEY_DISP_WEBPLATE_SHEAR_CAPACITY, TYPE_TEXTBOX,
               round(self.web_plate.shear_capacity_web_plate / 1000, 2) if flag else '')
        webcapacity.append(t30)
        #
        t15 = (KEY_WEB_PLATE_MOM_DEMAND, KEY_WEB_DISP_PLATE_MOM_DEMAND, TYPE_TEXTBOX,
               round(self.web_plate.moment_demand / 1000000, 2) if flag else '')
        webcapacity.append(t15)
        #
        # t16 = (KEY_WEB_PLATE_MOM_CAPACITY, KEY_WEB_DISP_PLATE_MOM_CAPACITY, TYPE_TEXTBOX,
        #        round(self.web_plate.moment_capacity/1000, 2) if flag else '')
        # webcapacity.append(t16)
        return webcapacity

    # def boltdetails(self,flag):
    #
    #     boltdetails = []


        #
        # return  boltdetails

    # def Innerplate(self, flag):
    #     Innerplate = []
    #
    #
    #
    #     return Innerplate

    def member_capacityoutput(self,flag):
        member_capacityoutput = []
        t29 = (KEY_MEMBER_MOM_CAPACITY, KEY_OUT_DISP_MOMENT_CAPACITY, TYPE_TEXTBOX,
               round(self.section.moment_capacity  / 1000000, 2) if flag else '')
        member_capacityoutput.append(t29)
        t29 = (KEY_MEMBER_SHEAR_CAPACITY, KEY_OUT_DISP_SHEAR_CAPACITY, TYPE_TEXTBOX,
               round(self.shear_capacity1 / 1000, 2) if flag else '')
        member_capacityoutput.append(t29)
        t29 = (KEY_MEMBER_AXIALCAPACITY, KEY_OUT_DISP_AXIAL_CAPACITY, TYPE_TEXTBOX,
               round(self.axial_capacity/ 1000, 2) if flag else '')
        member_capacityoutput.append(t29)
        return member_capacityoutput

    def flange_bolt_capacity(self,flag):
        flange_bolt_capacity =[]
        t16 = (KEY_FLANGE_BOLT_LINE, KEY_FLANGE_DISP_BOLT_LINE, TYPE_TEXTBOX,
               (self.flange_plate.bolt_line) if flag else '')
        flange_bolt_capacity.append(t16)

        t16 = (KEY_FLANGE_BOLTS_ONE_LINE, KEY_FLANGE_DISP_BOLTS_ONE_LINE, TYPE_TEXTBOX,
               (self.flange_plate.bolts_one_line) if flag else '')
        flange_bolt_capacity.append(t16)

        t16 = (KEY_FLANGE_BOLTS_REQ, KEY_FLANGE_DISP_BOLTS_REQ, TYPE_TEXTBOX,
               (self.flange_plate.bolts_required) if flag else '')
        flange_bolt_capacity.append(t16)

        t11 = (KEY_OUT_BOLT_SHEAR, KEY_OUT_DISP_BOLT_SHEAR, TYPE_TEXTBOX,
               round(self.flange_bolt.bolt_shear_capacity / 1000, 2) if flag else '', True)
        flange_bolt_capacity.append(t11)

        bolt_bearing_capacity_disp = ''
        if flag is True:
            if self.flange_bolt.bolt_bearing_capacity is not VALUE_NOT_APPLICABLE:
                bolt_bearing_capacity_disp = round(self.flange_bolt.bolt_bearing_capacity / 1000, 2)
                pass
            else:
                bolt_bearing_capacity_disp = self.flange_bolt.bolt_bearing_capacity

        t5 = (
        KEY_OUT_BOLT_BEARING, KEY_OUT_DISP_BOLT_BEARING, TYPE_TEXTBOX, bolt_bearing_capacity_disp if flag else '', True)
        flange_bolt_capacity.append(t5)

        t13 = (KEY_OUT_BOLT_CAPACITY, KEY_OUT_DISP_BOLT_CAPACITY, TYPE_TEXTBOX,
               round(self.flange_bolt.bolt_capacity / 1000, 2) if flag else '', True)
        flange_bolt_capacity.append(t13)

        t14 = (KEY_OUT_BOLT_FORCE, KEY_OUT_DISP_BOLT_FORCE, TYPE_TEXTBOX,
               round(self.flange_plate.bolt_force / 1000, 2) if flag else '', True)
        flange_bolt_capacity.append(t14)
        return flange_bolt_capacity


    def web_bolt_capacity(self,flag):
        web_bolt_capacity =[]

        t16 = (KEY_WEB_BOLT_LINE, KEY_WEB_DISP_BOLT_LINE, TYPE_TEXTBOX,
               (self.web_plate.bolt_line) if flag else '')
        web_bolt_capacity.append(t16)

        t16 = (KEY_WEB_BOLTS_ONE_LINE, KEY_WEB_DISP_BOLTS_ONE_LINE, TYPE_TEXTBOX,
               (self.web_plate.bolts_one_line) if flag else '')
        web_bolt_capacity.append(t16)

        t16 = (KEY_WEB_BOLTS_REQ , KEY_WEB_DISP_BOLTS_REQ, TYPE_TEXTBOX,
               (self.web_plate.bolts_required) if flag else '')
        web_bolt_capacity.append(t16)
        t11 = (KEY_OUT_BOLT_SHEAR, KEY_OUT_DISP_BOLT_SHEAR, TYPE_TEXTBOX,
               round(self.web_bolt.bolt_shear_capacity / 1000, 2) if flag else '', True)
        web_bolt_capacity.append(t11)

        webbolt_bearing_capacity_disp = ''
        if flag is True:
            if self.web_bolt.bolt_bearing_capacity is not VALUE_NOT_APPLICABLE:
                webbolt_bearing_capacity_disp = round(self.web_bolt.bolt_bearing_capacity / 1000, 2)
                pass
            else:
                webbolt_bearing_capacity_disp = self.web_bolt.bolt_bearing_capacity

        t5 = (KEY_OUT_BOLT_BEARING, KEY_OUT_DISP_BOLT_BEARING, TYPE_TEXTBOX, webbolt_bearing_capacity_disp if flag else '',
            True)
        web_bolt_capacity.append(t5)

        t13 = (KEY_OUT_BOLT_CAPACITY, KEY_OUT_DISP_BOLT_CAPACITY, TYPE_TEXTBOX,
               round(self.web_bolt.bolt_capacity / 1000, 2) if flag else '', True)
        web_bolt_capacity.append(t13)

        t14 = (KEY_OUT_BOLT_FORCE, KEY_OUT_DISP_BOLT_FORCE, TYPE_TEXTBOX,
               round(self.web_plate.bolt_force / 1000, 2) if flag else '', True)
        return web_bolt_capacity
    def output_values(self, flag):

        out_list = []

        t1 = (None, DISP_TITLE_BOLT, TYPE_TITLE, None, True)
        out_list.append(t1)

        t2 = (KEY_D, KEY_OUT_DISP_D_PROVIDED, TYPE_TEXTBOX,
              self.bolt.bolt_diameter_provided if flag else '', True)
        out_list.append(t2)

        t3 = (KEY_GRD, KEY_DISP_GRD, TYPE_TEXTBOX,
              self.bolt.bolt_grade_provided if flag else '', True)
        out_list.append(t3)

        t8 = (None, DISP_TITLE_BOLT_CAPACITIES, TYPE_TITLE, None, True)
        out_list.append(t8)

        t21 = (KEY_BOLT_CAPACITIES , DISP_TITLE_BOLT_CAPACITY_FLANGE, TYPE_OUT_BUTTON, ['Flange Bolt Capacity', self.flange_bolt_capacity], True)
        out_list.append(t21)
        t21 = (KEY_BOLT_CAPACITIES_WEB, DISP_TITLE_BOLT_CAPACITY_WEB, TYPE_OUT_BUTTON,
               ['Web Bolt Capacity', self.web_bolt_capacity], True)
        out_list.append(t21)
        t4 = (None, DISP_TITLE_MEMBER_CAPACITY, TYPE_TITLE, None, True)
        out_list.append(t4)
        t21 = (KEY_MEMBER_CAPACITY, KEY_DISP_MEMBER_CAPACITY, TYPE_OUT_BUTTON, ['Member Capacity', self.member_capacityoutput], True)
        out_list.append(t21)

        t4 = (None, DISP_TITLE_WEBSPLICEPLATE, TYPE_TITLE, None, True)
        out_list.append(t4)

        t5 = (KEY_WEB_PLATE_HEIGHT, KEY_DISP_WEB_PLATE_HEIGHT, TYPE_TEXTBOX,
              self.web_plate.height if flag else '', True)
        out_list.append(t5)

        t6 = (KEY_WEB_PLATE_LENGTH, KEY_DISP_WEB_PLATE_LENGTH, TYPE_TEXTBOX,
              self.web_plate.length if flag else '', True)
        out_list.append(t6)

        t7 = (KEY_WEBPLATE_THICKNESS, KEY_DISP_WEBPLATE_THICKNESS, TYPE_TEXTBOX,
              self.web_plate.thickness_provided if flag else '', True)
        out_list.append(t7)

        t21 = (KEY_WEB_SPACING, KEY_DISP_WEB_SPACING, TYPE_OUT_BUTTON, ['Web Spacing Details', self.webspacing], True)
        out_list.append(t21)

        t21 = (KEY_WEB_CAPACITY, KEY_DISP_WEB_CAPACITY, TYPE_OUT_BUTTON, ['Web Capacity', self.webcapacity], True)
        out_list.append(t21)

        t17 = (None, DISP_TITLE_FLANGESPLICEPLATE, TYPE_TITLE, None, True)
        out_list.append(t17)
        t17 = (None, DISP_TITLE_FLANGESPLICEPLATE_OUTER, TYPE_TITLE, None, True)
        out_list.append(t17)
        t18 = (KEY_FLANGE_PLATE_HEIGHT, KEY_DISP_FLANGE_PLATE_HEIGHT, TYPE_TEXTBOX,
               self.flange_plate.height if flag else '', True)
        out_list.append(t18)

        t19 = ( KEY_FLANGE_PLATE_LENGTH, KEY_DISP_FLANGE_PLATE_LENGTH, TYPE_TEXTBOX,
            self.plate_out_len if flag else '', True)
        out_list.append(t19)

        t20 = (KEY_FLANGEPLATE_THICKNESS, KEY_DISP_FLANGESPLATE_THICKNESS, TYPE_TEXTBOX,
               self.flange_out_plate_tk if flag else '', True)
        out_list.append(t20)
        t21 = (KEY_FLANGE_SPACING, KEY_DISP_FLANGE_SPACING, TYPE_OUT_BUTTON, ['Flange Spacing Details', self.flangespacing], True)
        out_list.append(t21)

        t21 = (KEY_FLANGE_CAPACITY, KEY_DISP_FLANGE_CAPACITY, TYPE_OUT_BUTTON, ['Flange Capacity', self.flangecapacity], True)
        out_list.append(t21)


        t17 = (None, DISP_TITLE_FLANGESPLICEPLATE_INNER, TYPE_TITLE, None, True)
        out_list.append(t17)
        t18 = (KEY_INNERFLANGE_PLATE_HEIGHT, KEY_DISP_INNERFLANGE_PLATE_HEIGHT, TYPE_TEXTBOX,
               self.flange_plate.Innerheight if flag else '', True)
        out_list.append(t18)

        t19 = (KEY_INNERFLANGE_PLATE_LENGTH, KEY_DISP_INNERFLANGE_PLATE_LENGTH, TYPE_TEXTBOX,
             self.plate_in_len if flag else '', True)
        out_list.append(t19)
        # if flag is True:
        t20 = (KEY_INNERFLANGEPLATE_THICKNESS, KEY_DISP_INNERFLANGESPLATE_THICKNESS, TYPE_TEXTBOX,
               self.flange_in_plate_tk if flag else '', True)
        out_list.append(t20)

                # pass
            # else:
            #     t17 = (None, DISP_TITLE_FLANGESPLICEPLATE_INNER, TYPE_TITLE, None, False)
            #     out_list.append(t17)
            #     t18 = (KEY_INNERFLANGE_PLATE_HEIGHT, KEY_DISP_INNERFLANGE_PLATE_HEIGHT, TYPE_TEXTBOX,
            #            self.flange_plate.Innerheight if flag else '', False)
            #     out_list.append(t18)

        #         t19 = (KEY_INNERFLANGE_PLATE_LENGTH, KEY_DISP_INNERFLANGE_PLATE_LENGTH, TYPE_TEXTBOX,
        #                self.flange_plate.Innerlength if flag else '', False)
        #         out_list.append(t19)
        #
        #         t20 = (KEY_INNERFLANGEPLATE_THICKNESS, KEY_DISP_INNERFLANGESPLATE_THICKNESS, TYPE_TEXTBOX,
        #                self.flange_plate.thickness_provided if flag else '', False)
        #         out_list.append(t20)
        #
        # t17 = (None, DISP_TITLE_FLANGESPLICEPLATE_INNER, TYPE_TITLE, None, False)
        # out_list.append(t17)
        # t18 = (KEY_INNERFLANGE_PLATE_HEIGHT, KEY_DISP_INNERFLANGE_PLATE_HEIGHT, TYPE_TEXTBOX,
        #        self.flange_plate.Innerheight if flag else '', False)
        # out_list.append(t18)
        #
        # t19 = (KEY_INNERFLANGE_PLATE_LENGTH, KEY_DISP_INNERFLANGE_PLATE_LENGTH, TYPE_TEXTBOX,
        #        self.flange_plate.Innerlength if flag else '', False)
        # out_list.append(t19)
        #
        # t20 = (KEY_INNERFLANGEPLATE_THICKNESS, KEY_DISP_INNERFLANGESPLATE_THICKNESS, TYPE_TEXTBOX,
        #        self.flange_plate.thickness_provided if flag else '', False)
        # out_list.append(t20)









        # t17 = (None, DISP_TITLE_FLANGESPLICEPLATE_INNER, TYPE_TITLE, None, True)
        # out_list.append(t17)
        # t18 = (KEY_INNERFLANGE_PLATE_HEIGHT, KEY_DISP_INNERFLANGE_PLATE_HEIGHT, TYPE_TEXTBOX,
        #        self.flange_plate.Innerheight if flag else '',True)
        # out_list.append(t18)
        #
        # t19 = (KEY_INNERFLANGE_PLATE_LENGTH, KEY_DISP_INNERFLANGE_PLATE_LENGTH, TYPE_TEXTBOX,
        #        self.flange_plate.Innerlength if flag else '',True)
        # out_list.append(t19)
        #
        # t20 = (KEY_INNERFLANGEPLATE_THICKNESS, KEY_DISP_INNERFLANGESPLATE_THICKNESS, TYPE_TEXTBOX,
        #        self.flange_plate.thickness_provided if flag else '',True)
        # out_list.append(t20)


        return out_list


    def func_for_validation(self, design_dictionary):

        all_errors = []
        self.design_status = False
        flag = False

        option_list = self.input_values(self)
        missing_fields_list = []
        for option in option_list:
            if option[2] == TYPE_TEXTBOX:
                if design_dictionary[option[0]] == '':
                    missing_fields_list.append(option[1])
            elif option[2] == TYPE_COMBOBOX and option[0] != KEY_CONN:
                val = option[3]
                if design_dictionary[option[0]] == val[0]:
                    missing_fields_list.append(option[1])

        if len(missing_fields_list) > 0:
            error = self.generate_missing_fields_error_string(self, missing_fields_list)
            all_errors.append(error)
            # flag = False
        else:
            flag = True

        if flag:
            self.set_input_values(self, design_dictionary)
        else:
            return all_errors

    def warn_text(self):

        """
        Function to give logger warning when any old value is selected from Column and Beams table.
        """

        # @author Arsil Zunzunia
        global logger
        red_list = red_list_function()
        if self.section.designation in red_list or self.section.designation in red_list:
            logger.warning(
                " : You are using a section (in red color) that is not available in latest version of IS 808")
            logger.info(
                " : You are using a section (in red color) that is not available in latest version of IS 808")



    def generate_missing_fields_error_string(self, missing_fields_list):
        """
        Args:
            missing_fields_list: list of fields that are not selected or entered
        Returns:
            error string that has to be displayed
        """
        # The base string which should be displayed
        information = "Please input the following required field"
        if len(missing_fields_list) > 1:
            # Adds 's' to the above sentence if there are multiple missing input fields
            information += "s"
        information += ": "
        # Loops through the list of the missing fields and adds each field to the above sentence with a comma

        for item in missing_fields_list:
            information = information + item + ", "

        # Removes the last comma
        information = information[:-2]
        information += "."

        return information



    def module_name(self):
        return KEY_DISP_BEAMCOVERPLATE

    def set_input_values(self, design_dictionary):
        super(BeamCoverPlate, self).set_input_values(self, design_dictionary)

        self.module = design_dictionary[KEY_MODULE]
        # self.connectivity = design_dictionary[KEY_CONN]
        self.preference = design_dictionary[KEY_FLANGEPLATE_PREFERENCES]
        self.material = design_dictionary[KEY_MATERIAL]

        self.section = Beam(designation=design_dictionary[KEY_SECSIZE],
                              material_grade=design_dictionary[KEY_SEC_MATERIAL])
        print("anjali",design_dictionary[KEY_DP_DETAILING_EDGE_TYPE])
        self.web_bolt = Bolt(grade=design_dictionary[KEY_GRD], diameter=design_dictionary[KEY_D],
                             bolt_type=design_dictionary[KEY_TYP],
                             bolt_hole_type=design_dictionary[KEY_DP_BOLT_HOLE_TYPE],
                             edge_type=design_dictionary[KEY_DP_DETAILING_EDGE_TYPE],
                             mu_f=design_dictionary[KEY_DP_BOLT_SLIP_FACTOR],
                             corrosive_influences=design_dictionary[KEY_DP_DETAILING_CORROSIVE_INFLUENCES],
                             bolt_tensioning=design_dictionary[KEY_DP_BOLT_TYPE])


        self.bolt = Bolt(grade=design_dictionary[KEY_GRD], diameter=design_dictionary[KEY_D],
                             bolt_type=design_dictionary[KEY_TYP],
                             bolt_hole_type=design_dictionary[KEY_DP_BOLT_HOLE_TYPE],
                             edge_type=design_dictionary[KEY_DP_DETAILING_EDGE_TYPE],
                             mu_f=design_dictionary[KEY_DP_BOLT_SLIP_FACTOR],
                             corrosive_influences=design_dictionary[KEY_DP_DETAILING_CORROSIVE_INFLUENCES],
                         bolt_tensioning=design_dictionary[KEY_DP_BOLT_TYPE])
        self.flange_bolt = Bolt(grade=design_dictionary[KEY_GRD], diameter=design_dictionary[KEY_D],
                                bolt_type=design_dictionary[KEY_TYP],
                                bolt_hole_type=design_dictionary[KEY_DP_BOLT_HOLE_TYPE],
                                edge_type=design_dictionary[KEY_DP_DETAILING_EDGE_TYPE],
                                mu_f=design_dictionary[KEY_DP_BOLT_SLIP_FACTOR],
                                corrosive_influences=design_dictionary[KEY_DP_DETAILING_CORROSIVE_INFLUENCES],
                                bolt_tensioning=design_dictionary[KEY_DP_BOLT_TYPE])

        self.flange_plate = Plate(thickness=design_dictionary.get(KEY_FLANGEPLATE_THICKNESS, None),
                                  material_grade=design_dictionary[KEY_CONNECTOR_MATERIAL],
                                  gap=design_dictionary[KEY_DP_DETAILING_GAP])


        self.web_plate = Plate(thickness=design_dictionary.get(KEY_WEBPLATE_THICKNESS, None),
                               material_grade=design_dictionary[KEY_CONNECTOR_MATERIAL],
                               gap=design_dictionary[KEY_DP_DETAILING_GAP])

        self.member_capacity_status = False
        self.initial_pt_thk_status = False
        self.initial_pt_thk_status_web = False
        self.webheight_status = False
        self.select_bolt_dia_status = False
        self.get_plate_details_status = False
        self.flange_check_axial_status = False
        self.flange_plate_check_status = False
        self.web_axial_check_status = False
        self.web_plate_axial_check_status = False
        self.web_shear_plate_check_status = False

        self.member_capacity(self)
        #self.hard_values(self)
    def hard_values(self):
        # Select Selection  WPB 240* 240 * 60.3 (inside Ouside)- material E 250 fe 450A bearing
        #flange bolt
        self.load.moment = 8.318420#kN
        self.factored_axial_load= 481.745#KN
        self.load.shear_force =111.906 # kN
        self.flange_bolt.bolt_type = "Bearing Bolt"
        # self.flange_bolt.bolt_hole_type = bolt_hole_type
        # self.flange_bolt.edge_type = edge_type
        # self.flange_bolt.mu_f = float(mu_f)
        self.flange_bolt.connecting_plates_tk = None

        self.flange_bolt.bolt_grade_provided = 3.6
        self.flange_bolt.bolt_diameter_provided = 24
        self.flange_bolt.dia_hole =26
        # self.flange_bolt.bolt_shear_capacity = 56580.32638058333
        # self.flange_bolt.bolt_bearing_capacity = 118287.48484848486
        # self.flange_bolt.bolt_capacity = 56580.32638058333




        # web bolt
        self.web_bolt.bolt_type = "Bearing Bolt"
        # self.web_bolt.bolt_hole_type = bolt_hole_type
        # self.web_bolt.edge_type = edge_type
        # self.web_bolt.mu_f = float(mu_f)
        self.web_bolt.connecting_plates_tk = None

        self.web_bolt.bolt_grade_provided = 3.6
        self.web_bolt.bolt_diameter_provided = 24
        self.web_bolt.dia_hole = 26
        # self.web_bolt.bolt_shear_capacity = 56580.32638058333
        # self.web_bolt.bolt_bearing_capacity = 69923.63636363638
        # self.web_bolt.bolt_capacity = 69923.63636363638
        # self.web_bolt.min_edge_dist_round = 33
        # self.web_bolt.min_end_dist_round = 33
        # self.web_bolt.min_gauge_round = 50
        #anjali jatav
        # self.web_bolt.min_pitch_round = 50

        # self.web_bolt.max_edge_dist_round = 150
        # self.web_bolt.max_end_dist_round = 150
        # self.web_bolt.max_spacing_round = 300.0

        # self.web_bolt.bolt_shank_area = 0.0
        # self.web_bolt.bolt_net_area = 0.0



        #flange plate
        self.flange_plate.thickness_provided =6
        self.flange_plate.height = 240
        self.flange_plate.length= 310
        self.flange_plate.bolt_line = 4
        self.flange_plate.bolts_one_line =2
        self.flange_plate.bolts_required= 8
        # self.flange_plate.bolt_capacity_red = 56580.32638058333
        # self.flange_plate.bolt_force = 29359.584393928224
        # self.flange_plate.moment_demand= 0
        self.flange_plate.pitch_provided = 60
        self.flange_plate.gauge_provided = 0.0
        self.flange_plate.edge_dist_provided = 45
        self.flange_plate.end_dist_provided= 45

        # web plate
        self.web_plate.thickness_provided = 8
        self.web_plate.height =200
        self.web_plate.length =310
        self.web_plate.bolt_line = 4
        self.web_plate.bolts_one_line = 2
        self.web_plate.bolts_required = 8
        self.web_plate.pitch_provided = 60
        self.web_plate.gauge_provided = 110
        self.web_plate.edge_dist_provided = 45
        self.web_plate.end_dist_provided = 45
        #  Inner Flange plate
        self.flange_plate.thickness_provided = 6
        self.flange_plate.Innerheight = 114.15
        self.flange_plate.Innerlength =310
        self.flange_plate.gap = 10
        self.web_plate.gap = 10

        self.flange_plate.midgauge = 101.7
        self.web_plate.midpitch = 100
        self.flange_plate.midpitch=100
        # self.web_plate.moment_capacity = 0
        self.design_status = True

    def member_capacity(self):
        self.member_capacity_status = False
        if self.section.type == "Rolled":
            length = self.section.depth
        else:
            length = self.section.depth - (
                    2 * self.section.flange_thickness)  # -(2*self.supported_section.root_radius)
        gamma_m0 = 1.1
        ############################# Axial Capacity N ############################
        self.axial_capacity = round((self.section.area * self.section.fy) / gamma_m0, 2)  # N
        self.min_axial_load = 0.3 * self.axial_capacity
        self.factored_axial_load = round(max(self.load.axial_force * 1000, self.min_axial_load), 2)  # N
        print("self.factored_axial_load", self.factored_axial_load)

        ############################# Shear Capacity  # N############################
        self.shear_capacity1 = round(((self.section.depth - (2 * self.section.flange_thickness)) *
                                      self.section.web_thickness * self.section.fy) / (math.sqrt(3) * gamma_m0),
                                     2)  # N # A_v: Total cross sectional area in shear in mm^2 (float)
        self.shear_load1 = 0.6 * self.shear_capacity1  # N
        self.fact_shear_load = round(max(self.shear_load1, self.load.shear_force * 1000), 2)  # N
        print('shear_force', self.load.shear_force)

        # ###########################################################
        # if self.factored_axial_load > self.axial_capacity:
        #     logger.warning(' : Factored axial load is exceeding axial capacity  %2.2f KN' % self.axial_capacity)
        #     self.member_capacity = False
        # else:
        #     if self.fact_shear_load > self.shear_capacity1:
        #         logger.warning(' : Factored shear load is exceeding shear capacity  %2.2f KN' % self.shear_capacity1)
        #         self.member_capacity = False
        #     else:
        #         self.member_capacity = True
        # #############################################################

        self.Z_p = round(((self.section.web_thickness * (
                self.section.depth - 2 * (self.section.flange_thickness)) ** 2) / 4), 2)  # mm3
        self.Z_e = round(((self.section.web_thickness * (
                self.section.depth - 2 * (self.section.flange_thickness)) ** 2) / 6), 2)  # mm3
        # if self.member_capacity == True:
        if self.section.type == "Rolled":
            self.limitwidththkratio_flange = self.limiting_width_thk_ratio(column_f_t=self.section.flange_thickness,
                                                                           column_t_w=self.section.web_thickness,
                                                                           D=self.section.depth,
                                                                           column_b=self.section.flange_width,
                                                                           column_fy=self.section.fy,
                                                                           factored_axial_force=self.factored_axial_load,
                                                                           column_area=self.section.area,
                                                                           compression_element="External",
                                                                           section="Rolled")
        else:
            pass

        if self.section.type2 == "generally":
            self.limitwidththkratio_web = self.limiting_width_thk_ratio(column_f_t=self.section.flange_thickness,
                                                                        column_t_w=self.section.web_thickness,
                                                                        D=self.section.depth,
                                                                        column_b=self.section.flange_width,
                                                                        column_fy=self.section.fy,
                                                                        factored_axial_force=self.factored_axial_load,
                                                                        column_area=self.section.area,
                                                                        compression_element="Web of an I-H",
                                                                        section="generally")
        else:
            pass

        self.class_of_section = int(max(self.limitwidththkratio_flange, self.limitwidththkratio_web))
        if self.class_of_section == 1 or self.class_of_section == 2:
            Z_w = self.Z_p
        elif self.class_of_section == 3:
            Z_w = self.Z_e

        if self.class_of_section == 1 or self.class_of_section == 2:
            self.beta_b = 1
        elif self.class_of_section == 3:
            self.beta_b = self.Z_e / self.Z_p
        ############################ moment_capacty ############################
        self.section.plastic_moment_capacty(beta_b=self.beta_b, Z_p=self.Z_p,
                                            fy=self.section.fy)  # N # for section
        self.section.moment_d_deformation_criteria(fy=self.section.fy, Z_e=self.section.elast_sec_mod_z)
        self.Pmc = self.section.plastic_moment_capactiy
        self.Mdc = self.section.moment_d_def_criteria
        self.section.moment_capacity = round(
            min(self.section.plastic_moment_capactiy, self.section.moment_d_def_criteria), 2)
        self.load_moment_min = 0.5 * self.section.moment_capacity
        self.load_moment = round(max(self.load_moment_min, self.load.moment * 1000000), 2)  # N
        self.moment_web = round((Z_w * self.load_moment / (self.section.plast_sec_mod_z)),
                                2)  # Nm todo add in ddcl # z_w of web & z_p  of section
        self.moment_flange = round(((self.load_moment) - self.moment_web), 2)
        self.axial_force_w = ((self.section.depth - (
                    2 * self.section.flange_thickness)) * self.section.web_thickness * self.factored_axial_load) / (
                                 self.section.area)  # N
        self.axial_force_f = self.factored_axial_load * self.section.flange_width * self.section.flange_thickness / (
            self.section.area)  # N
        self.flange_force = (((self.moment_flange) / (self.section.depth - self.section.flange_thickness)) + (
            self.axial_force_f))

        # if self.load_moment > self.section.moment_capacity:
        #     self.member_capacity = False
        #     logger.warning(' : Moment load is exceeding moment capacity  %2.2f KN-m' % self.section.moment_capacity)
        #     logger.error(" : Design is not safe. \n ")
        #     logger.debug(" :=========End Of design===========")
        # else:
        #     self.member_capacity = True
        #     self.moment_web = (Z_w * self.load_moment / (
        #         self.section.plast_sec_mod_z))  # Nm todo add in ddcl # z_w of web & z_p  of section
        #     self.moment_flange = ((self.load_moment) - self.moment_web)
        #     self.sectioncheck(self)

        # if len(self.flange_plate.thickness) >= 2:
        #     self.max_thick_f = max(self.flange_plate.thickness)
        # else:
        #     self.max_thick_f = self.flange_plate.thickness[0]
        # if len(self.web_plate.thickness) >= 2:
        #     self.max_thick_w = max(self.web_plate.thickness)
        # else:
        #     self.max_thick_w = self.web_plate.thickness[0]
        ###########################################################
        if self.factored_axial_load > self.axial_capacity:
            logger.warning(' : Factored axial load is exceeding axial capacity  %2.2f KN' % self.axial_capacity)
            logger.error(" : Design is not safe. \n ")
            logger.debug(" :=========End Of design===========")
            self.member_capacity_status = False
        else:
            if self.fact_shear_load > self.shear_capacity1:
                logger.warning(' : Factored shear load is exceeding shear capacity  %2.2f KN' % self.shear_capacity1)
                logger.error(" : Design is not safe. \n ")
                logger.debug(" :=========End Of design===========")
                self.member_capacity_status = False
            else:
                if self.load_moment > self.section.moment_capacity:
                    self.member_capacity_status = False
                    logger.warning(
                        ' : Moment load is exceeding moment capacity  %2.2f KN-m' % self.section.moment_capacity)
                    logger.error(" : Design is not safe. \n ")
                    logger.debug(" :=========End Of design===========")
                else:
                    self.member_capacity_status = True

                    # self.moment_web = (Z_w * self.load_moment / (
                    #     self.section.plast_sec_mod_z))  # Nm todo add in ddcl # z_w of web & z_p  of section
                    # self.moment_flange = ((self.load_moment) - self.moment_web)
                    self.initial_pt_thk(self)

        # #############################################################
        # else :
        #     self.member_capacity = False
        #     logger.error(" : Load applied is greater than member capacity. \n ")
        #     logger.error(" : Design is not safe. \n ")
        #     logger.debug(" :=========End Of design===========")


    def initial_pt_thk(self):
        ############################### WEB MENBER CAPACITY CHECK ############################
        ###### # capacity Check for web in axial = min(block, yielding, rupture)
        self.initial_pt_thk_status = False
        self.initial_pt_thk_status_web =False
        A_v_web = (self.section.depth - 2 * self.section.flange_thickness) * self.section.web_thickness
        self.section.tension_yielding_capacity_web = self.tension_member_design_due_to_yielding_of_gross_section(A_v=A_v_web,fy=self.section.fy)

        if self.section.tension_yielding_capacity_web> self.axial_force_w:

        ################################# FLANGE MEMBER CAPACITY CHECK##############################
            A_v_flange = self.section.flange_thickness * self.section.flange_width
            self.section.tension_yielding_capacity = self.tension_member_design_due_to_yielding_of_gross_section(A_v=A_v_flange,fy=self.flange_plate.fy)
            if self.section.tension_yielding_capacity > self.flange_force:
                self.web_plate_thickness_possible = [i for i in self.web_plate.thickness if i >= (self.section.web_thickness / 2)]
                if self.preference == "Outside":
                    self.flange_plate_thickness_possible = [i for i in self.flange_plate.thickness if i >= self.section.flange_thickness]
                else:
                    self.flange_plate_thickness_possible = [i for i in self.flange_plate.thickness if i >= (self.section.flange_thickness / 2)]
                if len(self.flange_plate_thickness_possible) == 0:
                    logger.error(" : Flange Plate thickness should be greater than section thicknesss.")
                    self.initial_pt_thk_status =False
                else:
                    self.flange_plate.thickness_provided = self.min_thick_based_on_area(self,
                                                                                        tk=self.section.flange_thickness,
                                                                                        width=self.section.flange_width,
                                                                                        list_of_pt_tk=self.flange_plate_thickness_possible,
                                                                                        t_w=self.section.web_thickness,
                                                                                        r_1=self.section.root_radius,
                                                                                        D=self.section.depth,
                                                                                        preference=self.preference)
                    if self.flange_plate.thickness_provided != 0:
                        if self.preference =="Outside":
                            if self.outerwidth < 50:
                                logger.error(" : Outer Height of flange plate should be greater than 50 mm.")
                                logger.info(" : Select the wider section.")
                                self.initial_pt_thk_status = False

                            else:
                                if self.flange_plate_crs_sec_area < (self.flange_crs_sec_area  * 1.05):
                                    logger.error(" : Area of flange plate is less than area of flange.")
                                    logger.warning(" : Area of flange plate should be greater than 1.05 times area of flange{}.".format(self.Ap))
                                    logger.info(" : Increase the thickness of the plate.")
                                    self.initial_pt_thk_status = False
                                else:
                                    self.initial_pt_thk_status = True
                                    pass
                        else:
                            if self.outerwidth < 50 or self.innerwidth < 50:
                                logger.error(" : Height of flange plates should be greater than 50 mm.")
                                logger.info(" : Select the wider section.")
                                self.initial_pt_thk_status = False
                            else:
                                if self.flange_plate_crs_sec_area < (self.flange_crs_sec_area * 1.05):
                                    logger.error(" : Area of flange plates is less than area of flange.")
                                    logger.warning(" : Area of flange plates should be greater than 1.05 times area of flange{}.".format(self.Ap))
                                    logger.info(" : Increase the thickness of the flange plates.")
                                    self.initial_pt_thk_status = False
                                else:
                                    self.initial_pt_thk_status = True
                                    pass
                    else:
                        self.initial_pt_thk_status = False
                        logger.error(" : Provided flange plate thickness is not sufficient.")

                self.initial_pt_thk_status_web = False
                if  len(self.web_plate_thickness_possible) == 0:
                    logger.error(" : Web Plate thickness should be greater than section  thicknesss.")
                    self.initial_pt_thk_status_web = False
                else:
                    # self.web_plate.thickness_provided = self.min_thick_based_on_area(self,
                    #                                                                  tk=self.section.flange_thickness,
                    #                                                                  width=self.section.flange_width,
                    #                                                                  list_of_pt_tk=self.web_plate_thickness_possible,
                    #                                                                  t_w=self.section.web_thickness,
                    #                                                                  r_1=self.section.root_radius, D=self.section.depth, )

                    self.web_plate.thickness_provided = self.min_thick_based_on_area(self,
                                                                                     tk=self.section.flange_thickness,
                                                                                     width=self.section.flange_width,
                                                                                     list_of_pt_tk=self.web_plate_thickness_possible,
                                                                                     t_w=self.section.web_thickness,
                                                                                     r_1=self.section.root_radius, D=self.section.depth,
                                                                                     preference=None,fp_thk =self.flange_plate.thickness_provided )
                    if self.web_plate.thickness_provided != 0:
                        if self.preference == "Outside":
                            if self.webplatewidth < self.min_web_plate_height:
                                self.webheight_status = False
                                logger.error(" : Web plate is not possible")
                                logger.warning(" : Web plate height {} is less than min depth of the plate {}".format(self.webplatewidth,elf.min_web_plate_height))
                                logger.warning("Try another section")
                            else:
                                self.webheight_status = True
                                if self.web_plate_crs_sec_area < (self.web_crs_area * 1.05):
                                    logger.error(" : Area of web plates should be greater than 1.05 times area of web.".format(self.Wp))
                                    logger.info(" : Increase the thickness of the web plate.")
                                    self.initial_pt_thk_status_web = False
                                else:
                                    self.initial_pt_thk_status_web = True
                                    pass
                        else:
                            if self.webplatewidth < self.min_web_plate_height:
                                self.webheight_status = False
                                logger.error(" : Inner plate is not possible")
                                logger.warning("Decrease the thickness of the inner flange plate or try wider section")

                            else:
                                self.webheight_status = True
                                if self.web_plate_crs_sec_area < (self.web_crs_area * 1.05):
                                    logger.error(" : Area of web plates should be greater than 1.05 times area of web.".format( self.Wp))
                                    logger.info(" : Increase the thickness of the web plate.")
                                    self.initial_pt_thk_status_web = False
                                else:
                                    self.initial_pt_thk_status_web = True
                                    pass
                    else:
                        self.initial_pt_thk_status_web = False
                        logger.error(" : Provided flange plate thickness is not sufficient.")


                if len(self.flange_plate_thickness_possible) == 0:
                    if len(self.flange_plate.thickness) >= 2:
                        self.max_thick_f = max(self.flange_plate.thickness)
                    else:
                        self.max_thick_f = self.flange_plate.thickness[0]
                else:
                    if self.flange_plate.thickness_provided ==0:
                        if len(self.flange_plate.thickness) >= 2:
                            self.max_thick_f = max(self.flange_plate.thickness)
                        else:
                            self.max_thick_f = self.flange_plate.thickness[0]
                    else:
                        self.max_thick_f = self.flange_plate.thickness_provided

                if len(self.web_plate_thickness_possible) == 0:
                    if len(self.web_plate.thickness) >= 2:
                        self.max_thick_w = max(self.web_plate.thickness)
                    else:
                        self.max_thick_w = self.web_plate.thickness[0]
                else:
                    if self.web_plate.thickness_provided == 0:
                        if len(self.web_plate.thickness) >= 2:
                            self.max_thick_w = max(self.web_plate.thickness)
                        else:
                            self.max_thick_w = self.web_plate.thickness[0]
                    else:
                        self.max_thick_w = self.web_plate.thickness_provided

                if self.initial_pt_thk_status == True and self.initial_pt_thk_status_web == True and self.webheight_status == True:
                    self.design_status = True
                    self.select_bolt_dia(self)
                else:
                    self.initial_pt_thk_status = False and self.initial_pt_thk_status_web == False and  self.webheight_status == False
                    self.design_status = False
                    # logger.warning(" : Plate is not possible")
                    logger.error(" : Design is not safe. \n ")
                    logger.debug(" : =========End Of design===========")

            else:
                self.initial_pt_thk_status = False
                logger.warning(" : Tension_yielding_capacity  of flange is less than applied loads, Please select larger sections or decrease loads")
                logger.error(" : Design is not safe. \n ")
                logger.debug(" : =========End Of design===========")
        else:
            self.initial_pt_thk_status_web = False
            logger.warning(" : Tension_yielding_capacity of web  is less than applied loads, Please select larger sections or decrease loads")
            logger.error(" : Design is not safe. \n ")
            logger.debug(" : =========End Of design===========")

    def select_bolt_dia(self):
        self.select_bolt_dia_status = False
        self.min_plate_height = self.section.flange_width
        self.max_plate_height = self.section.flange_width

        axial_force_f =  self.factored_axial_load  * self.section.flange_width * \
                         self.section.flange_thickness / (self.section.area )

        self.flange_force = ((( self.moment_flange) / (self.section.depth - self.section.flange_thickness)) +(axial_force_f))
        self.res_force = math.sqrt((self.fact_shear_load)** 2 + ( self.factored_axial_load ) ** 2) #N
        bolts_required_previous_1 = 2
        bolts_required_previous_2 = 2
        bolt_diameter_previous = self.bolt.bolt_diameter[-1]

        self.bolt.bolt_grade_provided = self.bolt.bolt_grade[-1]
        count_1 = 0
        count_2 = 0
        bolts_one_line = 1
        ###### for flange plate thickness####
        self.bolt_conn_plates_t_fu_fy = []
        if self.preference == "Outside":
            self.bolt_conn_plates_t_fu_fy.append((self.flange_plate.thickness_provided, self.flange_plate.fu, self.flange_plate.fy))
            self.bolt_conn_plates_t_fu_fy.append(
                (self.section.flange_thickness, self.section.fu, self.section.fy))
        else:
            self.bolt_conn_plates_t_fu_fy.append(
                (2*self.flange_plate.thickness_provided, self.flange_plate.fu, self.flange_plate.fy))
            self.bolt_conn_plates_t_fu_fy.append(
                (self.section.flange_thickness, self.section.fu, self.section.fy))

        ##### for web plate thickness######
        self.bolt_conn_plates_web_t_fu_fy = []
        self.bolt_conn_plates_web_t_fu_fy.append(
            ( 2*self.web_plate.thickness_provided, self.web_plate.fu, self.web_plate.fy))
        self.bolt_conn_plates_web_t_fu_fy.append(
            (self.section.web_thickness, self.section.fu, self.section.fy))
        bolt_design_status_1 = False
        bolt_design_status_2= False
        for self.bolt.bolt_diameter_provided in reversed(self.bolt.bolt_diameter):

            self.flange_bolt.calculate_bolt_spacing_limits(bolt_diameter_provided=self.bolt.bolt_diameter_provided,
                                                        conn_plates_t_fu_fy=self.bolt_conn_plates_t_fu_fy)
            print(self.flange_bolt.min_edge_dist, self.flange_bolt.edge_type)

            if self.preference == "Outside":
                self.flange_bolt.calculate_bolt_capacity(bolt_diameter_provided=self.bolt.bolt_diameter_provided,
                                                         bolt_grade_provided=self.bolt.bolt_grade_provided,
                                                         conn_plates_t_fu_fy=self.bolt_conn_plates_t_fu_fy,
                                                         n_planes=1)
            else:
                self.flange_bolt.calculate_bolt_capacity(bolt_diameter_provided=self.bolt.bolt_diameter_provided,
                                                         bolt_grade_provided=self.bolt.bolt_grade_provided,
                                                         conn_plates_t_fu_fy=self.bolt_conn_plates_t_fu_fy,
                                                         n_planes=2)

            self.web_bolt.calculate_bolt_spacing_limits(bolt_diameter_provided=self.bolt.bolt_diameter_provided,
                                                        conn_plates_t_fu_fy= self.bolt_conn_plates_web_t_fu_fy)

            self.web_bolt.calculate_bolt_capacity(bolt_diameter_provided=self.bolt.bolt_diameter_provided,
                                                     bolt_grade_provided=self.bolt.bolt_grade_provided,
                                                     conn_plates_t_fu_fy= self.bolt_conn_plates_web_t_fu_fy,
                                                     n_planes=2)

            self.flange_plate.get_flange_plate_details(bolt_dia=self.flange_bolt.bolt_diameter_provided,
                                                    flange_plate_h_min=self.min_plate_height,
                                                    flange_plate_h_max=self.max_plate_height,
                                                    bolt_capacity=self.flange_bolt.bolt_capacity,
                                                    min_edge_dist=self.flange_bolt.min_edge_dist_round,
                                                    min_gauge=self.flange_bolt.min_gauge_round,
                                                    max_spacing=self.flange_bolt.max_spacing_round,
                                                    max_edge_dist=self.flange_bolt.max_edge_dist_round,
                                                    axial_load=self.flange_force, gap=self.flange_plate.gap/2,
                                                    web_thickness =self.section.web_thickness,
                                                    root_radius= self.section.root_radius,joint = "half")

            self.min_web_plate_height = self.section.min_plate_height()
            if self.preference == "Outside":
                self.max_web_plate_height = self.section.max_plate_height()
            else:

                self.max_web_plate_height = self.section.depth - 2 * self.section.flange_thickness - (2 * self.webclearance)

            self.axial_force_w = ((self.section.depth - (2 * self.section.flange_thickness)) *
                                  self.section.web_thickness *
                                  self.factored_axial_load) / (self.section.area )

            self.web_plate.get_web_plate_details(bolt_dia=self.bolt.bolt_diameter_provided,
                                                 web_plate_h_min=self.min_web_plate_height,
                                                 web_plate_h_max=self.max_web_plate_height,
                                                 bolt_capacity=self.web_bolt.bolt_capacity,
                                                 min_edge_dist=self.web_bolt.min_edge_dist_round,
                                                 min_gauge=self.web_bolt.min_gauge_round,
                                                 max_spacing=self.web_bolt.max_spacing_round,
                                                 max_edge_dist=self.web_bolt.max_edge_dist_round
                                                 ,shear_load=self.fact_shear_load ,
                                                 axial_load=self.axial_force_w,
                                                 web_moment = self.moment_web,
                                                 gap=(self.web_plate.gap/2), shear_ecc=True,joint = "half")



            if self.flange_plate.design_status is True and self.web_plate.design_status is True:
                if self.flange_plate.bolts_required > bolts_required_previous_1 and count_1 >= 1:
                    self.bolt.bolt_diameter_provided = bolt_diameter_previous
                    self.flange_plate.bolts_required = bolts_required_previous_1
                    self.flange_plate.bolt_force = bolt_force_previous_1
                    bolt_design_status_1 = self.flange_plate.design_status
                    break
                bolts_required_previous_1 = self.flange_plate.bolts_required
                bolt_diameter_previous = self.bolt.bolt_diameter_provided
                bolt_force_previous_1 = self.flange_plate.bolt_force
                count_1 += 1
                bolt_design_status_1 = self.flange_plate.design_status

                if self.web_plate.bolts_required > bolts_required_previous_2 and count_2 >= 1:
                    self.bolt.bolt_diameter_provided = bolt_diameter_previous
                    self.web_plate.bolts_required = bolts_required_previous_2
                    self.web_plate.bolt_force = bolt_force_previous_2
                    bolt_design_status_2 = self.web_plate.design_status
                    break
                bolts_required_previous_2 = self.web_plate.bolts_required
                bolt_diameter_previous = self.bolt.bolt_diameter_provided
                bolt_force_previous_2 = self.web_plate.bolt_force
                count_2 += 1
                bolt_design_status_2 = self.web_plate.design_status

        bolt_capacity_req = self.bolt.bolt_capacity

        if (self.flange_plate.design_status == False and bolt_design_status_1 != True ) or (self.web_plate.design_status == False and bolt_design_status_2 != True ):
            self.design_status = False
        else:
            self.bolt.bolt_diameter_provided = bolt_diameter_previous
            self.flange_plate.bolts_required = bolts_required_previous_1
            self.flange_plate.bolt_force = bolt_force_previous_1
            self.web_plate.bolts_required = bolts_required_previous_2
            self.web_plate.bolt_force = bolt_force_previous_2

        if bolt_design_status_1 is True and bolt_design_status_2 is True  :
            self.flange_plate.spacing_status =True
            self.web_plate.spacing_status = True
            self.design_status = True
            self.select_bolt_dia_status = True
            self.get_bolt_grade(self)
        else:
            if self.flange_plate.spacing_status  == False:
                logger.error(" : Bolt connection is not possible in flange due to spacing ")
            if self.web_plate.spacing_status == False:
                logger.error(" : Bolt connection is not possible in web due to spacing ")
            self.design_status = False
            logger.error(" : Bolt design not possible")
            logger.error(" : Design is not safe. \n ")
            logger.debug(" : =========End Of design===========")

    def get_bolt_grade(self):
        print(self.design_status, "Getting bolt grade")
        bolt_grade_previous = self.bolt.bolt_grade[-1]
        self.select_bolt_dia_status = False
        grade_status = False
        for self.bolt.bolt_grade_provided in reversed(self.bolt.bolt_grade):
            count = 1
            self.flange_bolt.calculate_bolt_spacing_limits(bolt_diameter_provided=self.bolt.bolt_diameter_provided,
                                                           conn_plates_t_fu_fy=self.bolt_conn_plates_t_fu_fy)

            if self.preference == "Outside":
                self.flange_bolt.calculate_bolt_capacity(bolt_diameter_provided=self.bolt.bolt_diameter_provided,
                                                         bolt_grade_provided=self.bolt.bolt_grade_provided,
                                                         conn_plates_t_fu_fy=self.bolt_conn_plates_t_fu_fy,
                                                         n_planes=1)
            else:
                self.flange_bolt.calculate_bolt_capacity(bolt_diameter_provided=self.bolt.bolt_diameter_provided,
                                                         bolt_grade_provided=self.bolt.bolt_grade_provided,
                                                         conn_plates_t_fu_fy=self.bolt_conn_plates_t_fu_fy,
                                                         n_planes=2)

            self.web_bolt.calculate_bolt_spacing_limits(bolt_diameter_provided=self.bolt.bolt_diameter_provided,
                                                        conn_plates_t_fu_fy=self.bolt_conn_plates_web_t_fu_fy)

            self.web_bolt.calculate_bolt_capacity(bolt_diameter_provided=self.bolt.bolt_diameter_provided,
                                                  bolt_grade_provided=self.bolt.bolt_grade_provided,
                                                  conn_plates_t_fu_fy=self.bolt_conn_plates_web_t_fu_fy,
                                                  n_planes=2)

            print(self.bolt.bolt_grade_provided, self.bolt.bolt_capacity, self.flange_plate.bolt_force)

            bolt_capacity_reduced_flange = self.flange_plate.get_bolt_red(self.flange_plate.bolts_one_line,
                                                                          self.flange_plate.gauge_provided,self.web_plate.bolt_line,self.web_plate.pitch_provided,
                                                                          self.flange_bolt.bolt_capacity,
                                                                          self.bolt.bolt_diameter_provided)
            bolt_capacity_reduced_web = self.web_plate.get_bolt_red(self.web_plate.bolts_one_line,
                                                                    self.web_plate.gauge_provided,self.web_plate.bolt_line,self.web_plate.pitch_provided,
                                                                    self.web_bolt.bolt_capacity,
                                                                    self.bolt.bolt_diameter_provided)
            if ( bolt_capacity_reduced_flange < self.flange_plate.bolt_force) and  (bolt_capacity_reduced_web  < self.web_plate.bolt_force) and (count >= 1):
                self.bolt.bolt_grade_provided = bolt_grade_previous
                grade_status = True
                break
            bolt_grade_previous = self.bolt.bolt_grade_provided
            grade_status = True
            count += 1

        if grade_status == False:
            self.select_bolt_dia_status = False
            self.design_status = False

        else:
            self.bolt.bolt_grade_provided = bolt_grade_previous
            self.select_bolt_dia_status = True
            self.get_plate_details(self)


    def get_plate_details(self):
        self.get_plate_details_status = False
        self.min_plate_height = self.section.flange_width
        self.max_plate_height = self.section.flange_width

        axial_force_f = self.factored_axial_load * self.section.flange_width * \
                        self.section.flange_thickness / (self.section.area)

        self.flange_force = (((self.moment_flange) / (self.section.depth - self.section.flange_thickness)) +
                             (axial_force_f))
        self.flange_bolt.calculate_bolt_spacing_limits(bolt_diameter_provided=self.bolt.bolt_diameter_provided,
                                                       conn_plates_t_fu_fy=self.bolt_conn_plates_t_fu_fy)

        if self.preference == "Outside":
            self.flange_bolt.calculate_bolt_capacity(bolt_diameter_provided=self.bolt.bolt_diameter_provided,
                                                     bolt_grade_provided=self.bolt.bolt_grade_provided,
                                                     conn_plates_t_fu_fy=self.bolt_conn_plates_t_fu_fy,
                                                     n_planes=1)
        else:
            self.flange_bolt.calculate_bolt_capacity(bolt_diameter_provided=self.bolt.bolt_diameter_provided,
                                                     bolt_grade_provided=self.bolt.bolt_grade_provided,
                                                     conn_plates_t_fu_fy=self.bolt_conn_plates_t_fu_fy,
                                                     n_planes=2)

        self.web_bolt.calculate_bolt_spacing_limits(bolt_diameter_provided=self.bolt.bolt_diameter_provided,
                                                    conn_plates_t_fu_fy=self.bolt_conn_plates_web_t_fu_fy)

        self.web_bolt.calculate_bolt_capacity(bolt_diameter_provided=self.bolt.bolt_diameter_provided,
                                              bolt_grade_provided=self.bolt.bolt_grade_provided,
                                              conn_plates_t_fu_fy=self.bolt_conn_plates_web_t_fu_fy,
                                              n_planes=2)

        self.flange_plate.get_flange_plate_details(bolt_dia=self.flange_bolt.bolt_diameter_provided,
                                                   flange_plate_h_min=self.min_plate_height,
                                                   flange_plate_h_max=self.max_plate_height,
                                                   bolt_capacity=self.flange_bolt.bolt_capacity,
                                                   min_edge_dist=self.flange_bolt.min_edge_dist_round,
                                                   min_gauge=self.flange_bolt.min_gauge_round,
                                                   max_spacing=self.flange_bolt.max_spacing_round,
                                                   max_edge_dist=self.flange_bolt.max_edge_dist_round,
                                                   axial_load=self.flange_force,gap=self.flange_plate.gap/2,
                                                   web_thickness=self.section.web_thickness,
                                                   root_radius=self.section.root_radius,joint = "half")

        self.min_web_plate_height = self.section.min_plate_height()
        if self.preference == "Outside":
            self.max_web_plate_height = self.section.max_plate_height()
        else:
            self.max_web_plate_height = self.section.depth - 2 * self.section.flange_thickness - (2 * self.webclearance)
        axial_force_w = ((self.section.depth - (2 * self.section.flange_thickness)) *
                         self.section.web_thickness * self.factored_axial_load) / (
                         self.section.area)

        self.web_plate.get_web_plate_details(bolt_dia=self.web_bolt.bolt_diameter_provided,
                                             web_plate_h_min=self.min_web_plate_height,
                                             web_plate_h_max=self.max_web_plate_height,
                                             bolt_capacity=self.web_bolt.bolt_capacity,
                                             min_edge_dist=self.web_bolt.min_edge_dist_round,
                                             min_gauge=self.web_bolt.min_gauge_round,
                                             max_spacing=self.web_bolt.max_spacing_round,
                                             max_edge_dist=self.web_bolt.max_edge_dist_round
                                             , shear_load=self.fact_shear_load, axial_load=self.axial_force_w,web_moment = self.moment_web,

                                             gap=(self.web_plate.gap/2), shear_ecc=True,joint = "half")


        # possible_inner_plate = self.section.flange_width / 2 - self.section.web_thickness / 2 - self.section.root_radius
        # self.flange_plate.edge_dist_provided = (possible_inner_plate- (self.flange_plate.gauge_provided *
        #                                                                ((self.flange_plate.bolts_one_line/2) -1)))/2
        #
        # self.web_spacing_status = True
        if self.flange_plate.design_status is False or self.flange_plate.design_status is False :
            self.design_status = False
            self.get_plate_details_status = False
            logger.error(" : Bolt connection is not possible")
            logger.error(" : Design is not safe. \n ")
            logger.debug(" : =========End Of design===========")
        else:
            self.get_plate_details_status = True
            self.flange_check_axial(self)


        ################################################################
        ##################################################################
    def flange_check_axial(self):
        ###### # capacity Check for flange = min(block, yielding, rupture)
        #### Block shear capacity of  flange ### #todo comment out
        self.flange_check_axial_status = False
        axial_force_f = self.factored_axial_load * self.section.flange_width * self.section.flange_thickness / (
                        self.section.area)
        self.flange_force = (((self.moment_flange) / (self.section.depth - self.section.flange_thickness)) + (
                            axial_force_f))

        A_vn_flange = (self.section.flange_width - self.flange_plate.bolts_one_line * self.flange_bolt.dia_hole) * \
                      self.section.flange_thickness
        A_v_flange = self.section.flange_thickness * self.flange_plate.height

        self.section.tension_yielding_capacity= self.tension_member_design_due_to_yielding_of_gross_section(
                                                A_v=A_v_flange,
                                                fy=self.flange_plate.fy)

        self.section.tension_rupture_capacity = self.tension_member_design_due_to_rupture_of_critical_section(
                                                A_vn=A_vn_flange,
                                                fu=self.flange_plate.fu)
        #  Block shear strength for flange
        design_status_block_shear = False
        edge_dist = self.flange_plate.edge_dist_provided
        end_dist = self.flange_plate.end_dist_provided
        gauge = self.flange_plate.gauge_provided
        pitch = self.flange_plate.pitch_provided

        while design_status_block_shear == False:

            Avg = 2 * (end_dist + (self.flange_plate.bolt_line - 1) * self.flange_plate.pitch_provided) \
                       * self.section.flange_thickness
            Avn = 2 * (self.flange_plate.end_dist_provided + (self.flange_plate.bolt_line - 1) *
                       self.flange_plate.pitch_provided - (self.flange_plate.bolt_line - 0.5) *
                       self.flange_bolt.dia_hole) * self.section.flange_thickness
            Atg = 2 * (( self.flange_plate.bolts_one_line / 2 - 1) * self.flange_plate.gauge_provided +
                       self.flange_plate.edge_dist_provided) * self.section.flange_thickness

            Atn = 2 * ((self.flange_plate.bolts_one_line / 2 - 1) * self.flange_plate.gauge_provided -
                       ((self.flange_plate.bolts_one_line / 2 - 0.5) * self.flange_bolt.dia_hole) +
                       self.flange_plate.edge_dist_provided) * \
                       self.section.flange_thickness

            self.section.block_shear_capacity = self.block_shear_strength_section(A_vg=Avg, A_vn=Avn, A_tg=Atg,
                                                                                  A_tn=Atn,
                                                                                  f_u=self.flange_plate.fu,
                                                                                  f_y=self.flange_plate.fy)

            if self.section.block_shear_capacity <  self.flange_force:
                if self.flange_bolt.max_spacing_round >= pitch + 5 and self.flange_bolt.max_end_dist_round >= end_dist + 5:  # increase thickness todo
                    if self.flange_plate.bolt_line == 1:
                        end_dist += 5
                    else:
                        pitch += 5
                else:
                    break
            else:
                design_status_block_shear = True
                break

            if design_status_block_shear is True:
                break
        if design_status_block_shear is True:
            self.section.tension_capacity_flange = min(self.section.tension_yielding_capacity, self.section.tension_rupture_capacity,
                                                       self.section.block_shear_capacity)
            if self.section.tension_capacity_flange  < self.flange_force:
                self.design_status = False
                self.flange_check_axial_status = False
                logger.warning(": Tension capacity of flange is less than required flange force %2.2f KN" % self.flange_force)
                logger.info(": Select larger beam section or decrease the applied loads")
                logger.error(" : Design is not safe. \n ")
                logger.debug(" : =========End Of design===========")
            else:
                self.flange_check_axial_status = True
                self.design_status = True
                self.flange_plate_check(self)
        else:
            self.flange_check_axial_status = False
            self.design_status = False
            logger.warning(": Block Shear of flange is less than required flange force %2.2f KN" % self.flange_force)
            logger.info(": Select the larger section")
            logger.error(" : Design is not safe. \n ")
            logger.debug(" : =========End Of design===========")

    def flange_plate_check(self):
        # capacity Check for flange_outside_plate =min(block, yielding, rupture)
        ####Capacity of flange cover plate for bolted Outside #
        self.flange_plate_check_status =False
        self.axial_force_f = self.factored_axial_load * self.section.flange_width * self.section.flange_thickness / (self.section.area)
        self.flange_force = (((self.moment_flange) / (self.section.depth - self.section.flange_thickness)) + self.axial_force_f)

        if self.preference == "Outside":
            #  Block shear strength for outside flange plate
            design_status_block_shear = False
            available_flange_thickness = list([x for x in self.flange_plate.thickness if (self.flange_plate.thickness_provided <= x)])
            for self.flange_plate.thickness_provided in available_flange_thickness:

                edge_dist = self.flange_plate.edge_dist_provided
                end_dist = self.flange_plate.end_dist_provided
                gauge = self.flange_plate.gauge_provided
                pitch = self.flange_plate.pitch_provided

                A_vn_flange = (self.section.flange_width - self.flange_plate.bolts_one_line * self.flange_bolt.dia_hole) * \
                              self.flange_plate.thickness_provided
                A_v_flange = self.flange_plate.thickness_provided * self.flange_plate.height
                self.flange_plate.tension_yielding_capacity = self.tension_member_design_due_to_yielding_of_gross_section(
                                                                A_v=A_v_flange,
                                                                fy=self.flange_plate.fy)

                self.flange_plate.tension_rupture_capacity = self.tension_member_design_due_to_rupture_of_critical_section(
                                                                A_vn=A_vn_flange,
                                                                fu=self.flange_plate.fu)

                #### Block shear capacity of flange plate ###
                while design_status_block_shear == False:

                    Avg = 2 * (self.flange_plate.end_dist_provided + (self.flange_plate.bolt_line - 1) * self.flange_plate.pitch_provided) * self.flange_plate.thickness_provided
                    Avn = 2 * (self.flange_plate.end_dist_provided + (self.flange_plate.bolt_line - 1)
                               * self.flange_plate.pitch_provided - (self.flange_plate.bolt_line - 0.5) *
                               self.flange_bolt.dia_hole) *  self.flange_plate.thickness_provided
                    Atg = 2 * ((((self.flange_plate.bolts_one_line / 2 - 1) * self.flange_plate.gauge_provided) + (
                                self.flange_plate.edge_dist_provided + self.section.root_radius + self.section.web_thickness / 2))
                               * self.flange_plate.thickness_provided)
                    Atn = 2 * (((((self.flange_plate.bolts_one_line / 2 - 1) * self.flange_plate.gauge_provided) - (
                             self.flange_plate.bolts_one_line / 2 - 0.5) * self.flange_bolt.dia_hole)) + (
                             self.flange_plate.edge_dist_provided + self.section.root_radius + self.section.web_thickness / 2)) \
                             * self.flange_plate.thickness_provided
    #

                    self.flange_plate.block_shear_capacity = self.block_shear_strength_plate(A_vg=Avg, A_vn=Avn,
                                                                                             A_tg=Atg,
                                                                                             A_tn=Atn,
                                                                                             f_u=self.flange_plate.fu,
                                                                                             f_y=self.flange_plate.fy)
                    if self.flange_plate.block_shear_capacity < self.flange_force :
                        if self.flange_bolt.max_spacing_round >= pitch + 5 and self.flange_bolt.max_end_dist_round >= end_dist + 5:  # increase thickness todo
                            if self.flange_plate.bolt_line == 1:
                                end_dist += 5
                            else:
                                pitch += 5
                        else:
                            break
                    else:
                        design_status_block_shear = True
                        break
                if design_status_block_shear is True:
                    break

            if design_status_block_shear is True:
                self.flange_plate.tension_capacity_flange_plate= min(self.flange_plate.tension_yielding_capacity,
                                                    self.flange_plate.tension_rupture_capacity,
                                                    self.flange_plate.block_shear_capacity)

                if self.flange_plate.tension_capacity_flange_plate < self.flange_force:
                    self.flange_plate_check_status = False
                    self.design_status = False
                    logger.warning(": Tension capacity of flange plate  is less than required flange force %2.2f KN" % self.flange_force)
                    logger.info(": Select larger beam section or decrease the applied loads")
                    logger.error(" : Design is not safe. \n ")
                    logger.debug(" : =========End Of design===========")
                else:
                    self.flange_plate_check_status =True
                    self.design_status = True
                    self.web_axial_check(self)
            else:
                self.flange_plate_check_status = False
                self.design_status = False
                logger.warning(": Block Shear of flange plate is less than required flange force %2.2f KN" % self.flange_force)
                logger.info(": Increase the plate thickness")
                logger.error(" : Design is not safe. \n ")
                logger.debug(" : =========End Of design===========")

        else:
            # capacity Check for flange_outsite_plate =min(block, yielding, rupture)
            #  Block shear strength for outside + inside flange plate
            # OUTSIDE-inside

            design_status_block_shear = False
            available_flange_thickness = list([x for x in self.flange_plate.thickness if ((self.flange_plate.thickness_provided) <= x)])
            for self.flange_plate.thickness_provided in available_flange_thickness:

                edge_dist = self.flange_plate.edge_dist_provided
                end_dist = self.flange_plate.end_dist_provided
                gauge = self.flange_plate.gauge_provided
                pitch = self.flange_plate.pitch_provided

                #  yielding,rupture  for  inside flange plate
                self.flange_plate.Innerheight = (self.section.flange_width - self.section.web_thickness - (self.section.root_radius * 2)) / 2
                flange_plate_height_outside = self.flange_plate.height
                self.flange_plate.Innerlength = self.flange_plate.length

                A_vn_flange = (((2 * self.flange_plate.Innerheight ) + self.section.flange_width) - (self.flange_plate.bolts_one_line * self.flange_bolt.dia_hole)) * self.flange_plate.thickness_provided
                A_v_flange = ((2 *self.flange_plate.Innerheight ) + self.section.flange_width) * self.flange_plate.thickness_provided
                self.flange_plate.tension_yielding_capacity = self.tension_member_design_due_to_yielding_of_gross_section(
                    A_v=A_v_flange,
                    fy=self.flange_plate.fy)


                self.flange_plate.tension_rupture_capacity = self.tension_member_design_due_to_rupture_of_critical_section(
                    A_vn=A_vn_flange,
                    fu=self.flange_plate.fu)
                #### Block shear capacity of flange plate ###

                while design_status_block_shear == False:

                    Avg = 2 * (self.flange_plate.end_dist_provided + (
                            self.flange_plate.bolt_line - 1) * self.flange_plate.pitch_provided) * self.flange_plate.thickness_provided
                    Avn = 2 * (self.flange_plate.end_dist_provided + (
                            self.flange_plate.bolt_line - 1) * self.flange_plate.pitch_provided - (
                                       self.flange_plate.bolt_line - 0.5) * self.flange_bolt.dia_hole) * \
                          self.flange_plate.thickness_provided
                    Atg = 2*((((self.flange_plate.bolts_one_line/2 - 1) * self.flange_plate.gauge_provided) + (self.flange_plate.edge_dist_provided +self.section.root_radius + self.section.web_thickness/2))
                         * self.flange_plate.thickness_provided) #
                    Atn =  2*(((((self.flange_plate.bolts_one_line/2 - 1) * self.flange_plate.gauge_provided) - (
                            self.flange_plate.bolts_one_line/2 - 0.5) * self.flange_bolt.dia_hole)) +
                              (self.flange_plate.edge_dist_provided +self.section.root_radius + self.section.web_thickness/2)) * self.flange_plate.thickness_provided

                    self.flange_plate_block_shear_capactity_outside = self.block_shear_strength_plate(A_vg=Avg, A_vn=Avn,
                                                                                                 A_tg=Atg,
                                                                                                 A_tn=Atn,
                                                                                                 f_u=self.flange_plate.fu,
                                                                                                 f_y=self.flange_plate.fy)

                    #  Block shear strength for inside flange plate under AXIAL
                    Avg = 2 * (self.flange_plate.end_dist_provided + (
                            self.flange_plate.bolt_line - 1) * self.flange_plate.pitch_provided) \
                          * self.flange_plate.thickness_provided
                    Avn = 2 * (self.flange_plate.end_dist_provided + (
                            self.flange_plate.bolt_line - 1) * self.flange_plate.pitch_provided - (
                                       self.flange_plate.bolt_line - 0.5) * self.flange_bolt.dia_hole) * \
                          self.flange_plate.thickness_provided

                    Atg = 2 * ((self.flange_plate.bolts_one_line/2  - 1) * self.flange_plate.gauge_provided + self.flange_plate.edge_dist_provided )* \
                          self.flange_plate.thickness_provided
                    # todo add in DDCl and diagram
                    Atn = 2 * ((self.flange_plate.bolts_one_line/2  - 1) *
                               self.flange_plate.gauge_provided - ((self.flange_plate.bolts_one_line/2  - 0.5) * self.flange_bolt.dia_hole)+ self.flange_plate.edge_dist_provided )* \
                          self.flange_plate.thickness_provided
                    # todo add in DDCl
                    self.flange_plate_block_shear_capacity_inside = self.block_shear_strength_plate(A_vg=Avg, A_vn=Avn,
                                                                                               A_tg=Atg,
                                                                                               A_tn=Atn,
                                                                                               f_u=self.flange_plate.fu,
                                                                                               f_y=self.flange_plate.fy)
                    self.flange_plate.block_shear_capacity = self.flange_plate_block_shear_capactity_outside + self.flange_plate_block_shear_capacity_inside

                    if self.flange_plate.block_shear_capacity <  self.flange_force :
                        if self.flange_bolt.max_spacing_round >= pitch + 5 and self.flange_bolt.max_end_dist_round >= end_dist + 5:  # increase thickness todo
                            if self.flange_plate.bolt_line == 1:
                                end_dist += 5
                            else:
                                pitch += 5
                        else:
                            break
                    else:
                        design_status_block_shear = True
                        break
                if design_status_block_shear is True:
                    break

            if design_status_block_shear is True:
                self.flange_plate.tension_capacity_flange_plate = min(self.flange_plate.tension_yielding_capacity,
                                                    self.flange_plate.tension_rupture_capacity,
                                                    self.flange_plate.block_shear_capacity)
                print ("flange_force",self.flange_force)
                print(self.flange_plate.tension_capacity_flange_plate, "tension_capacity_flange_plate")
                if  self.flange_plate.tension_capacity_flange_plate < self.flange_force:
                    self.flange_plate_check_status = False
                    self.design_status = False
                    logger.warning(": Tension capacity of flange plate  is less than required flange force %2.2f KN" % self.flange_force)
                    logger.info(": Select larger beam section or decrease the applied loads")
                    logger.error(" : Design is not safe. \n ")
                    logger.debug(" : =========End Of design===========")
                else:
                    self.flange_plate_check_status = True
                    self.design_status = True
                    self.web_axial_check(self)
            else:
                self.flange_plate_check_status = False
                self.design_status = False
                logger.warning(": Block Shear of flange plate is less than required flange force %2.2f KN" % self.flange_force)
                logger.info(": Increase the plate thickness")
                logger.error(" : Design is not safe. \n ")
                logger.debug(" : =========End Of design===========")

        ######################################################################### ##
                    # Design of web splice plate

    ################################ CAPACITY CHECK FOR WEB #####################################################################################

    def web_axial_check(self):
        self.web_axial_check_status = False
        self.axial_force_w = ((self.section.depth - (2 * self.section.flange_thickness)) * self.section.web_thickness *  self.factored_axial_load ) / (self.section.area )

        ###### # capacity Check for web in axial = min(block, yielding, rupture)
        A_vn_web =  (( self.section.depth - (2 * self.section.flange_thickness) - (self.web_plate.bolts_one_line * self.web_bolt.dia_hole))) \
                   * self.section.web_thickness
        A_v_web = (self.section.depth - 2 * self.section.flange_thickness) * self.section.web_thickness
        self.section.tension_yielding_capacity_web = self.tension_member_design_due_to_yielding_of_gross_section(
            A_v=A_v_web, fy=self.web_plate.fy)
        self.section.tension_rupture_capacity_web = self.tension_member_design_due_to_rupture_of_critical_section(
            A_vn=A_vn_web, fu=self.web_plate.fu)

        design_status_block_shear = False
        edge_dist = self.web_plate.edge_dist_provided
        end_dist = self.web_plate.end_dist_provided
        gauge = self.web_plate.gauge_provided
        pitch = self.web_plate.pitch_provided

        #### Block shear capacity of web in axial ###
        while design_status_block_shear == False:
            Avg = 2 * ((self.web_plate.bolt_line - 1) * pitch + end_dist) * \
                  self.section.web_thickness
            Avn = 2 * ((self.web_plate.bolt_line - 1) * pitch + (
                    self.web_plate.bolt_line - 0.5) * self.web_bolt.dia_hole + end_dist) * \
                  self.section.web_thickness
            Atg = (self.web_plate.edge_dist_provided + (
                    self.web_plate.bolts_one_line - 1) * gauge) * self.section.web_thickness
            Atn = (self.web_plate.edge_dist_provided + (
                    self.web_plate.bolts_one_line - 1) * gauge - (
                           self.web_plate.bolts_one_line - 1) * self.web_bolt.dia_hole) * self.section.web_thickness

            self.section.block_shear_capacity_web = self.block_shear_strength_section(A_vg=Avg, A_vn=Avn, A_tg=Atg,
                                                                                    A_tn=Atn,
                                                                                    f_u=self.web_plate.fu,
                                                                                    f_y=self.web_plate.fy)

            if self.section.block_shear_capacity_web <  self.axial_force_w :
                if self.web_bolt.max_spacing_round >= pitch + 5 and self.web_bolt.max_end_dist_round >= end_dist + 5:  # increase thickness todo
                    if self.web_plate.bolt_line == 1:
                        end_dist += 5
                    else:
                        pitch += 5
                else:
                    break
            else:
                design_status_block_shear = True
                break
        if design_status_block_shear == True:
            self.section.tension_capacity_web = min(self.section.tension_yielding_capacity_web, self.section.tension_rupture_capacity_web,
                                             self.section.block_shear_capacity_web)

            self.axial_force_w = ((self.section.depth - (2 * self.section.flange_thickness)) * self.section.web_thickness *  self.factored_axial_load ) / (self.section.area )
            if self.section.tension_capacity_web < self.axial_force_w:
                self.web_axial_check_status = False
                self.design_status = False
                logger.warning(": Tension capacity of web is less than required axial_force_w %2.2f KN" % self.axial_force_w)
                logger.info(": Select larger beam section or decrease the applied loads")
                logger.error(" : Design is not safe. \n ")
                logger.debug(" : =========End Of design===========")
            else:
                self.web_axial_check_status =True
                self.design_status = True
                self.web_plate_axial_check(self)
        else:
            self.web_axial_check_status = False
            self.design_status = False
            logger.warning(": Block Shear of web is less than required axial_force_w %2.2f KN" % self.axial_force_w)
            logger.info(": Select the larger section")
            logger.error(" : Design is not safe. \n ")
            logger.debug(" : =========End Of design===========")

#         ###### # capacity Check for web plate in axial = min(block, yielding, rupture)
    def web_plate_axial_check(self):
        self.web_plate_axial_check_status = False
        self.axial_force_w = ((self.section.depth - (2 * self.section.flange_thickness))
                              * self.section.web_thickness * self.factored_axial_load) / (
                              self.section.area)

        A_vn_web = 2*(self.web_plate.height - (self.web_plate.bolts_one_line * self.web_bolt.dia_hole)) \
                   * self.web_plate.thickness_provided
        A_v_web = 2*self.web_plate.height * self.web_plate.thickness_provided
        self.web_plate.tension_yielding_capacity = self.tension_member_design_due_to_yielding_of_gross_section(
                                                    A_v=A_v_web, fy=self.web_plate.fy)
        self.web_plate.tension_rupture_capacity = self.tension_member_design_due_to_rupture_of_critical_section(
                                                    A_vn=A_vn_web, fu=self.web_plate.fu)
        design_status_block_shear = False
        available_web_thickness = list([x for x in self.web_plate.thickness if ((self.web_plate.thickness_provided) <= x)])
        for self.web_plate.thickness_provided in available_web_thickness:
            edge_dist = self.web_plate.edge_dist_provided
            end_dist = self.web_plate.end_dist_provided
            gauge = self.web_plate.gauge_provided
            pitch = self.web_plate.pitch_provided
            # print(1)

            #### Block shear capacity of web plate in axial ###

            while design_status_block_shear == False:
                Avg = 2 * ((self.web_plate.bolt_line - 1) * pitch + end_dist) * \
                      self.web_plate.thickness_provided
                Avn = 2 * ((self.web_plate.bolt_line - 1) * pitch + (
                        self.web_plate.bolt_line - 0.5) * self.web_bolt.dia_hole + end_dist) * \
                      self.web_plate.thickness_provided
                Atg = (self.web_plate.edge_dist_provided + (
                        self.web_plate.bolts_one_line - 1) * gauge) * self.web_plate.thickness_provided
                Atn = (self.web_plate.edge_dist_provided + (
                        self.web_plate.bolts_one_line - 1) * gauge - (
                               self.web_plate.bolts_one_line - 1) * self.web_bolt.dia_hole) * self.web_plate.thickness_provided

                self.web_plate.block_shear_capacity = self.block_shear_strength_section(A_vg=Avg, A_vn=Avn, A_tg=Atg,
                                                                                        A_tn=Atn,
                                                                                        f_u=self.web_plate.fu,
                                                                                        f_y=self.web_plate.fy)
                print("block_shear_strength_section",self.web_plate.block_shear_capacity )
                self.web_plate.block_shear_capacity = 2 * self.web_plate.block_shear_capacity
                if self.web_plate.block_shear_capacity < self.axial_force_w:
                    if self.web_bolt.max_spacing_round >= pitch + 5 and self.web_bolt.max_end_dist_round >= end_dist + 5:  # increase thickness todo
                        if self.web_plate.bolt_line == 1:
                            end_dist += 5
                        else:
                            pitch += 5

                    else:
                        break

                else:
                    design_status_block_shear = True
                    break

            if design_status_block_shear == True:
                break
        if design_status_block_shear == True:

            self.web_plate.tension_capacity_web_plate = min( self.web_plate.tension_yielding_capacity ,
                                                             self.web_plate.tension_rupture_capacity,
                                                             self.web_plate.block_shear_capacity)
            if self.web_plate.tension_capacity_web_plate < self.axial_force_w:
                self.web_plate_axial_check_status = False
                self.design_status = False
                logger.warning(": Tension capacity of web plate is less than required axial_force_w %2.2f KN" % self.axial_force_w)
                logger.info(": Select larger beam section or decrease the applied loads")
                logger.error(" : Design is not safe. \n ")
                logger.debug(" : =========End Of design===========")
            else:
                self.web_plate_axial_check_status = True
                self.design_status = True
                self.web_shear_plate_check(self)
        else:
            self.web_plate_axial_check_status = False
            self.design_status = False
            logger.warning(": Block Shear of web plate is less than required axial_force_w %2.2f KN" % self.axial_force_w)
            logger.info(": Increase the thickness of the plate")
            logger.error(" : Design is not safe. \n ")
            logger.debug(" : =========End Of design===========")
    def web_shear_plate_check(self):
        ###### # capacity Check for web plate  in shear = min(block, yielding, rupture)
        self.web_shear_plate_check_status = False
        A_vn_web = 2 * (self.web_plate.height - (self.web_plate.bolts_one_line * self.web_bolt.dia_hole)) * \
                   self.web_plate.thickness_provided
        A_v_web = 2 * self.web_plate.height * self.web_plate.thickness_provided
        self.web_plate.shear_yielding_capacity = self.shear_yielding(
            A_v=A_v_web, fy=self.web_plate.fy)
        self.web_plate.shear_rupture_capacity = self.shear_rupture_(
            A_vn=A_vn_web, fu=self.web_plate.fu)
        design_status_block_shear = False
        available_web_thickness = list([x for x in self.web_plate.thickness if ((self.web_plate.thickness_provided) <= x)])
        for self.web_plate.thickness_provided in available_web_thickness:  #
            edge_dist = self.web_plate.edge_dist_provided
            end_dist = self.web_plate.end_dist_provided
            gauge = self.web_plate.gauge_provided
            pitch = self.web_plate.pitch_provided

            #### Block shear capacity of web plate ###

            while design_status_block_shear == False:
                Atg = (((self.web_plate.bolt_line - 1) * self.web_plate.pitch_provided) + self.web_plate.end_dist_provided) * self.web_plate.thickness_provided
                Atn = (((self.web_plate.bolt_line - 1) * self.web_plate.pitch_provided) + ((
                            self.web_plate.bolt_line - 0.5) * self.web_bolt.dia_hole) + self.web_plate.end_dist_provided) * self.web_plate.thickness_provided
                Avg = (self.web_plate.edge_dist_provided + (
                            self.web_plate.bolts_one_line - 1) * self.web_plate.gauge_provided) * self.web_plate.thickness_provided
                Avn = ((((self.web_plate.bolts_one_line - 1)* self.web_plate.gauge_provided)
                        +self.web_plate.edge_dist_provided)- ((self.web_plate.bolts_one_line - 0.5)
                                                              * self.web_bolt.dia_hole)) *self.web_plate.thickness_provided

                self.web_plate.block_shear_capacity_shear = self.block_shear_strength_section(A_vg=Avg, A_vn=Avn, A_tg=Atg,
                                                                                        A_tn=Atn,
                                                                                        f_u=self.web_plate.fu,
                                                                                        f_y=self.web_plate.fy)
                self.web_plate.block_shear_capacity_shear = 2 * self.web_plate.block_shear_capacity_shear
                if self.web_plate.block_shear_capacity_shear < self.fact_shear_load:
                    if self.web_bolt.max_spacing_round >= pitch + 5 and self.web_bolt.max_end_dist_round >= end_dist + 5:  # increase thickness todo
                        if self.web_plate.bolt_line == 1:
                            end_dist += 5
                        else:
                            pitch += 5
                    else:
                        break
                else:
                    design_status_block_shear = True
                    break
            if design_status_block_shear is True:
                break

        if design_status_block_shear is True:
            self.web_plate.shear_capacity_web_plate = min(self.web_plate.shear_yielding_capacity,
                                                          self.web_plate.shear_rupture_capacity,
                                                          self.web_plate.block_shear_capacity_shear)

            if self.web_plate.shear_capacity_web_plate  < self.fact_shear_load:
                self.web_shear_plate_check_status = False
                self.design_status = False
                logger.warning(": Shear capacity of web plate is less than required fact_shear_load  %2.2f KN" % self.fact_shear_load)
                logger.info(": Select larger beam section or decrease the applied loads")
                logger.error(" : Design is not safe. \n ")
                logger.debug(" : =========End Of design===========")
            else:
                self.web_shear_plate_check_status = True
                self.design_status = True
                logger.info(": Overall bolted cover plate splice connection design is safe \n")
                logger.debug(" : =========End Of design===========")
        else:
            self.web_shear_plate_check_status = False
            self.design_status = False
            logger.warning(": Block Shear of web plate is less than required fact_shear_load %2.2f KN" % self.fact_shear_load)
            logger.info(": Increase the thickness of the plate")
            logger.error(" : Design is not safe. \n ")
            logger.debug(" : =========End Of design===========")

        ####todo comment out

        self.flange_plate.length = self.flange_plate.length * 2
        self.web_plate.length = self.web_plate.length * 2
        self.flange_plate.bolt_line = 2 * self.flange_plate.bolt_line
        self.flange_plate.bolts_one_line = self.flange_plate.bolts_one_line
        self.flange_plate.bolts_required = self.flange_plate.bolt_line *self.flange_plate.bolts_one_line
        self.flange_plate.midgauge = 2*(self.flange_plate.edge_dist_provided + self.section.root_radius) + \
                                     self.section.web_thickness
        self.web_plate.midpitch = (2*self.web_plate.end_dist_provided) +self.web_plate.gap
        self.flange_plate.midpitch = (2 * self.flange_plate.end_dist_provided) + self.flange_plate.gap


        self.web_plate.bolts_one_line =  self.web_plate.bolts_one_line
        self.web_plate.bolt_line = 2 * self.web_plate.bolt_line
        self.web_plate.bolts_required = self.web_plate.bolt_line * self.web_plate.bolts_one_line
        self.flange_plate.Innerlength = self.flange_plate.length

        self.min_plate_length = (((self.flange_plate.bolt_line / 2 - 1) * self.flange_bolt.min_pitch) +
                                 (2*self.flange_bolt.min_end_dist) + (self.flange_plate.gap/2))
        print("self.min_plate_length",self.min_plate_length)
        if self.preference =="Outside":
            self.flange_out_plate_tk = self.flange_plate.thickness_provided
            self.flange_in_plate_tk =0.0
        else :
            self.flange_in_plate_tk = self.flange_plate.thickness_provided
            self.flange_out_plate_tk = self.flange_plate.thickness_provided


        if self.preference =="Outside":
            self.plate_out_len = self.flange_plate.length
            self.plate_in_len = 0.0
        else:
            self.plate_out_len = self.flange_plate.length
            self.plate_in_len = self.flange_plate.Innerlength

        # print("anjali", self.anjali)
        print(self.section)
        print(self.load)
        print(self.flange_bolt)
        print(self.flange_plate)
        print(self.web_bolt)
        print(self.web_plate)
        print(self.web_plate.thickness_provided)
        print(self.flange_plate.thickness_provided)
        #print(design_status)
        print(self.flange_plate.length )
        print(self.web_plate.length )
        print(self.flange_plate.bolts_required )
        print(self.web_plate.bolts_required )
        print("bolt dia",self.flange_bolt.bolt_diameter_provided)
        print("flange_plate.Innerlength", self.flange_plate.Innerlength)
        print("flange_plate.Innerheight", self.flange_plate.Innerheight)
        print("flange_plate.gap", self.flange_plate.gap)
        print(self.web_plate.length)
        print("webplategap", self.web_plate.gap)

        print( "self.flange_plate.midgauge" , self.flange_plate.midgauge)
        print( "self.web_plate.midpitch" ,self.web_plate.midpitch)
        print( "self.flange_plate.midpitch" ,  self.flange_plate.midpitch)

        # if self.design_status == True:
        #
        #     logger.info(": Overall bolted cover plate splice connection design is safe \n")
        #     logger.debug(" :=========End Of design===========")
        # else:
        #     logger.error(": Design is not safe \n ")
        #     logger.debug(" :=========End Of design===========")
################################ Design Report #####################################################################################

 ################################ CAPACITY CHECK Functions#####################################################################################

    @staticmethod
    def block_shear_strength_plate(A_vg, A_vn, A_tg, A_tn, f_u, f_y):  # for flange plate
        """Calculate the block shear strength of bolted connections as per cl. 6.4.1

        Args:
            A_vg: Minimum gross area in shear along bolt line parallel to external force [in sq. mm] (float)
            A_vn: Minimum net area in shear along bolt line parallel to external force [in sq. mm] (float)
            A_tg: Minimum gross area in tension from the bolt hole to the toe of the angle,
                           end bolt line, perpendicular to the line of force, respectively [in sq. mm] (float)
            A_tn: Minimum net area in tension from the bolt hole to the toe of the angle,
                           end bolt line, perpendicular to the line of force, respectively [in sq. mm] (float)
            f_u: Ultimate stress of the plate material in MPa (float)
            f_y: Yield stress of the plate material in MPa (float)

        Return:
            block shear strength of bolted connection in N (float)

        Note:
            Reference:
            IS 800:2007, cl. 6.4.1

        """
        gamma_m0 = IS800_2007.cl_5_4_1_Table_5["gamma_m0"]['yielding']
        gamma_m1 = IS800_2007.cl_5_4_1_Table_5["gamma_m1"]['ultimate_stress']
        T_db1 = A_vg * f_y / (math.sqrt(3) * gamma_m0) + 0.9 * A_tn * f_u / gamma_m1
        T_db2 = 0.9 * A_vn * f_u / (math.sqrt(3) * gamma_m1) + A_tg * f_y / gamma_m0
        Tdb = min(T_db1, T_db2)
        Tdb = round(Tdb , 3)
        return Tdb

        # Function for block shear capacity calculation

    @staticmethod
    def block_shear_strength_section(A_vg, A_vn, A_tg, A_tn, f_u, f_y):
        """Calculate the block shear strength of bolted connections as per cl. 6.4.1

        Args:
            A_vg: Minimum gross area in shear along bolt line parallel to external force [in sq. mm] (float)
            A_vn: Minimum net area in shear along bolt line parallel to external force [in sq. mm] (float)
            A_tg: Minimum gross area in tension from the bolt hole to the toe of the angle,
                           end bolt line, perpendicular to the line of force, respectively [in sq. mm] (float)
            A_tn: Minimum net area in tension from the bolt hole to the toe of the angle,
                           end bolt line, perpendicular to the line of force, respectively [in sq. mm] (float)
            f_u: Ultimate stress of the plate material in MPa (float)
            f_y: Yield stress of the plate material in MPa (float)

        Return:
            block shear strength of bolted connection in N (float)

        Note:
            Reference:
            IS 800:2007, cl. 6.4.1

        """
        gamma_m0 = IS800_2007.cl_5_4_1_Table_5["gamma_m0"]['yielding']
        gamma_m1 = IS800_2007.cl_5_4_1_Table_5["gamma_m1"]['ultimate_stress']
        T_db1 = A_vg * f_y / (math.sqrt(3) * gamma_m0) + 0.9 * A_tn * f_u / gamma_m1
        T_db2 = 0.9 * A_vn * f_u / (math.sqrt(3) * gamma_m1) + A_tg * f_y / gamma_m0
        Tdb = min(T_db1, T_db2)
        Tdb = round(Tdb , 2)
        return Tdb
        # cl 6.2 Design Strength Due to Yielding of Gross Section

    @staticmethod
    def tension_member_design_due_to_yielding_of_gross_section(A_v, fy):
        '''
             Args:
                 A_v (float) Area under shear
                 Beam_fy (float) Yield stress of Beam material
             Returns:
                 Capacity of Beam web in shear yielding
             '''
        gamma_m0 = IS800_2007.cl_5_4_1_Table_5["gamma_m0"]['yielding']
        # A_v = height * thickness
        tdg = (A_v * fy) / (gamma_m0 )
        return tdg

    @staticmethod
    def tension_member_design_due_to_rupture_of_critical_section(A_vn, fu):
        '''
               Args:
                   A_vn (float) Net area under shear
                   Beam_fu (float) Ultimate stress of Beam material
               Returns:
                   Capacity of beam web in shear rupture
               '''

        gamma_m1 = IS800_2007.cl_5_4_1_Table_5["gamma_m1"]['ultimate_stress']
        # A_vn = (height- bolts_one_line * dia_hole) * thickness
        T_dn = 0.9 * A_vn * fu / (gamma_m1)
        return T_dn

    @staticmethod
    def shear_yielding(A_v,fy):
        '''
        Args:
            length (float) length of member in direction of shear load
            thickness(float) thickness of member resisting shear
            beam_fy (float) Yeild stress of section material
        Returns:
            Capacity of section in shear yeiding
        '''

        # A_v = length * thickness
        gamma_m0 = 1.1
        # print(length, thickness, fy, gamma_m0)
        # V_p = (0.6 * A_v * fy) / (math.sqrt(3) * gamma_m0 * 1000)  # kN
        V_p = (A_v * fy) / (math.sqrt(3) * gamma_m0 )  # N
        return V_p

    @staticmethod
    def shear_rupture_(A_vn, fu):
        '''
               Args:
                   A_vn (float) Net area under shear
                   Beam_fu (float) Ultimate stress of Beam material
               Returns:
                   Capacity of beam web in shear rupture
               '''

        gamma_m1 = IS800_2007.cl_5_4_1_Table_5["gamma_m1"]['ultimate_stress']
        # A_vn = (height- bolts_one_line * dia_hole) * thickness
        T_dn = 0.9 * A_vn * fu / (math.sqrt(3) *gamma_m1)
        return T_dn
    #
    # def web_force(column_d, column_f_t, column_t_w, axial_force, column_area):
    #     """
    #     Args:
    #        c_d: Overall depth of the column section in mm (float)
    #        column_f_t: Thickness of flange in mm (float)
    #        column_t_w: Thickness of flange in mm (float)
    #        axial_force: Factored axial force in kN (float)
    #
    #     Returns:
    #         Force in flange in kN (float)
    #     """
    #     axial_force_w = int(
    #         ((column_d - 2 * (column_f_t)) * column_t_w * axial_force ) / column_area)   # N
    #     return round(axial_force_w)

    @staticmethod
    def limiting_width_thk_ratio(column_f_t, column_t_w, D, column_b, column_fy, factored_axial_force,
                                 column_area, compression_element, section):
        column_d = D - (2 * column_f_t)
        epsilon = float(math.sqrt(250 / column_fy))
        axial_force_w = int(
            ((D - 2 * (column_f_t)) * column_t_w * factored_axial_force) / (column_area))  # N

        des_comp_stress_web = column_fy
        des_comp_stress_section = column_fy
        avg_axial_comp_stress = axial_force_w / ((D - 2 * column_f_t) * column_t_w)
        r1 = avg_axial_comp_stress / des_comp_stress_web
        r2 = avg_axial_comp_stress / des_comp_stress_section
        a = column_b / column_f_t
        # column_d = D - 2(column_f_t)
        # compression_element=["External","Internal","Web of an I-H" ,"box section" ]
        # section=["rolled","welded","compression due to bending","generally", "Axial compression" ]
        # section = "rolled"
        if compression_element == "External" or compression_element == "Internal":
            if section == "Rolled":
                if column_b * 0.5 / column_f_t <= 9.4 * epsilon:
                    class_of_section1 = "plastic"
                elif column_b * 0.5 / column_f_t <= 10.5 * epsilon:
                    class_of_section1 = "compact"
                elif column_b * 0.5 / column_f_t <= 15.7 * epsilon:
                    class_of_section1 = "semi-compact"
                # else:
                #     print('fail')
                # print("class_of_section", class_of_section )
            elif section == "welded":
                if column_b * 0.5 / column_f_t <= 8.4 * epsilon:
                    class_of_section1 = "plastic"
                elif column_b * 0.5 / column_f_t <= 9.4 * epsilon:
                    class_of_section1 = "compact"
                elif column_b * 0.5 / column_f_t <= 13.6 * epsilon:
                    class_of_section1 = "semi-compact"
                # else:
                #     print('fail')
            elif section == "compression due to bending":
                if column_b * 0.5 / column_f_t <= 29.3 * epsilon:
                    class_of_section1 = "plastic"
                elif column_b * 0.5 / column_f_t <= 33.5 * epsilon:
                    class_of_section1 = "compact"
                elif column_b * 0.5 / column_f_t <= 42 * epsilon:
                    class_of_section1 = "semi-compact"
                # else:
                #     print('fail')
            # else:
            #     pass

        elif compression_element == "Web of an I-H" or compression_element == "box section":
            if section == "generally":
                if r1 < 0:
                    if column_d / column_t_w <= max((84 * epsilon / (1 + r1)), (42 * epsilon)):
                        class_of_section1 = "plastic"
                    elif column_d / column_t_w <= (max(105 * epsilon / (1 + r1)), (42 * epsilon)):
                        class_of_section1 = "compact"
                    else:
                        class_of_section1 = "semi-compact"
                    # else:
                    #     print('fail')
                    # print("class_of_section3", class_of_section)
                elif r1 > 0:
                    if column_d / column_t_w <= max((84 * epsilon / (1 + r1)), (42 * epsilon)):
                        class_of_section1 = "plastic"
                    elif column_d / column_t_w <= max((105 * epsilon / (1 + (r1 * 1.5))), (
                            42 * epsilon)):
                        class_of_section1 = "compact"
                    else:
                        class_of_section1 = "semi-compact"

            elif section == "Axial compression":
                if column_d / column_t_w <= (42 * epsilon):
                    class_of_section1 = "semi-compact"
                else:
                    class_of_section1 = "N/A"

        print("class_of_section", class_of_section1)
        if class_of_section1 == "plastic":
            class_of_section1 = 1
        elif class_of_section1 == "compact":
            class_of_section1 = 2
        elif class_of_section1 == "semi-compact":
            class_of_section1 = 3
        # else:
        #     print('fail')
        print("class_of_section2", class_of_section1)

        return class_of_section1

        print("class_of_section1", class_of_section1)

    def min_thick_based_on_area(self, tk, width, list_of_pt_tk, t_w, r_1, D,
                                preference=None,fp_thk =None):  # area of flange plate should be greater than 1.05 times area of flange
        # 20 is the maximum spacing either side of the plate
        self.flange_crs_sec_area = tk * width
        self.design_status = True
        for y in list_of_pt_tk:
            if preference != None:
                if preference == "Outside":
                    self.outerwidth = width
                    if self.outerwidth < 50:
                        thickness = 0
                        self.initial_pt_thk_status = False
                        self.design_status = False
                    else:
                        self.design_status = True
                    self.Ap = self.flange_crs_sec_area * 1.05
                    self.flange_plate_crs_sec_area = y * width

                    if self.flange_plate_crs_sec_area >= self.flange_crs_sec_area * 1.05:
                        thickness = y
                        self.design_status = True
                        break
                    else:
                        thickness = y

                        self.design_status = False

                elif preference == "Outside + Inside":
                    self.outerwidth = width
                    self.innerwidth = (width - t_w - (2 * r_1)) / 2
                    if self.innerwidth < 50:

                        self.initial_pt_thk_status = False
                        self.design_status =False
                        # self.design_status = False
                        thickness = 0
                    else:
                        self.design_status = True
                        self.Ap = self.flange_crs_sec_area * 1.05
                        self.flange_plate_crs_sec_area = (self.outerwidth + (2*self.innerwidth)) * y
                        if self.flange_plate_crs_sec_area >= self.flange_crs_sec_area * 1.05:
                            thickness = y
                            self.design_status = True
                            break
                        else:
                            thickness = y

                            self.design_status = False


            else:

                if self.section.depth > 600.00:
                    self.webclearance = (max (self.section.root_radius, fp_thk)) +25
                else:
                    self.webclearance = (max(self.section.root_radius, fp_thk)) + 10
                self.webheight_status =False
                self.min_web_plate_height = self.section.min_plate_height()
                self.webwidth = round(D - (2 * tk) , 2)
                self.web_crs_area = t_w * self.webwidth
                self.Wp = self.web_crs_area * 1.05
<<<<<<< HEAD
                if self.preference =="Outside":
                    self.webplatewidth = round(D - (2 * tk) - (2 * self.section.root_radius) ,2)
                    if self.webplatewidth < self.min_web_plate_height:

                        thickness = 0
                    else:
                        self.webheight_status = True
                        self.web_plate_crs_sec_area = 2 * self.webwidth * y
                        if self.web_plate_crs_sec_area >= self.web_crs_area * 1.05:
                            thickness = y
                            self.design_status = True
                            break
                        else:
                            thickness = y

                            self.design_status = False
=======
                self.web_plate_crs_sec_area = 2 * self.webwidth * y
                if self.web_plate_crs_sec_area >= self.web_crs_area * 1.05:
                    thickness = y
                    self.design_status = True
                    break
>>>>>>> 665ff10c
                else:
                    self.webplatewidth = round(D - (2 * tk) - (2 * self.webclearance),2)
                    if self.webplatewidth < self.min_web_plate_height:
                        thickness = y
                        self.design_status = False
                    else:
                        self.webheight_status = True
                        self.web_crs_area = t_w * self.webwidth
                        self.Wp = self.web_crs_area * 1.05
                        self.web_plate_crs_sec_area = 2 * self.webplatewidth * y
                        if self.web_plate_crs_sec_area  >= self.web_crs_area * 1.05:
                            thickness = y
                            self.design_status = True
                            break
                        else:
                            thickness = y
                            self.design_status = False

        return thickness


    # def call_3DModel(self,ui,bgcolor):
    #     # Call to calculate/create the BB Cover Plate Bolted CAD model
    #     # status = self.resultObj['Bolt']['status']
    #     # if status is True:
    #     #     self.createBBCoverPlateBoltedCAD()
    #     #     self.ui.btn3D.setChecked(Qt.Checked)
    #     if ui.btn3D.isChecked():
    #         ui.chkBxBeam.setChecked(Qt.Unchecked)
    #         ui.chkBxFinplate.setChecked(Qt.Unchecked)
    #         ui.mytabWidget.setCurrentIndex(0)
    #
    #     # Call to display the BB Cover Plate Bolted CAD model
    #     #     ui.Commondisplay_3DModel("Model", bgcolor)  # "gradient_bg")
    #     ui.commLogicObj.display_3DModel("Model",bgcolor)
    #
    #     # else:
    #     #     self.display.EraseAll()
    #
    # def call_3DBeam(self, ui, bgcolor):
    #     # status = self.resultObj['Bolt']['status']
    #     # if status is True:
    #     #     self.ui.chkBx_beamSec1.setChecked(Qt.Checked)
    #     if ui.chkBxBeam.isChecked():
    #         ui.btn3D.setChecked(Qt.Unchecked)
    #         ui.chkBxBeam.setChecked(Qt.Unchecked)
    #         ui.mytabWidget.setCurrentIndex(0)
    #     # self.display_3DModel("Beam", bgcolor)
    #     ui.commLogicObj.display_3DModel("Beam",bgcolor)
    #
    #
    # def call_3DConnector(self, ui, bgcolor):
    #     # status = self.resultObj['Bolt']['status']
    #     # if status is True:
    #     #     self.ui.chkBx_extndPlate.setChecked(Qt.Checked)
    #     if ui.chkBxFinplate.isChecked():
    #         ui.btn3D.setChecked(Qt.Unchecked)
    #         ui.chkBxBeam.setChecked(Qt.Unchecked)
    #         ui.mytabWidget.setCurrentIndex(0)
    #     # self.display_3DModel("Connector", bgcolor)
    #     ui.commLogicObj.display_3DModel("Connector", bgcolor)

    def get_3d_components(self):
        components = []

        t1 = ('Model', self.call_3DModel)
        components.append(t1)

        t2 = ('Beam', self.call_3DBeam)
        components.append(t2)

        t4 = ('Cover Plate', self.call_3DPlate)
        components.append(t4)

        return components

    def call_3DPlate(self, ui, bgcolor):
        from PyQt5.QtWidgets import QCheckBox
        from PyQt5.QtCore import Qt
        for chkbox in ui.frame.children():
            if chkbox.objectName() == 'Cover Plate':
                continue
            if isinstance(chkbox, QCheckBox):
                chkbox.setChecked(Qt.Unchecked)
        ui.commLogicObj.display_3DModel("Connector", bgcolor)

    ################################ Design Report #####################################################################################

    def save_design(self, popup_summary):
        # bolt_list = str(*self.bolt.bolt_diameter, sep=", ")
        self.report_supporting = {KEY_DISP_SEC_PROFILE: "ISection",
                                  KEY_DISP_BEAMSEC: self.section.designation,
                                  KEY_DISP_FLANGESPLATE_PREFERENCES: self.preference,
                                  KEY_DISP_MATERIAL: self.section.material,
                                  KEY_DISP_FU: self.section.fu,
                                  KEY_DISP_FY: self.section.fy,
                                  'Mass': self.section.mass,
                                  'Area(mm2) - A': round(self.section.area, 2),
                                  'D(mm)': self.section.depth,
                                  'B(mm)': self.section.flange_width,
                                  't(mm)': self.section.web_thickness,
                                  'T(mm)': self.section.flange_thickness,
                                  'FlangeSlope': self.section.flange_slope,
                                  'R1(mm)': self.section.root_radius,
                                  'R2(mm)': self.section.toe_radius,
                                  'Iz(mm4)': round(self.section.mom_inertia_z, 2),
                                  'Iy(mm4)': round(self.section.mom_inertia_y, 2),
                                  'rz(mm)': round(self.section.rad_of_gy_z, 2),
                                  'ry(mm)': round(self.section.rad_of_gy_y, 2),
                                  'Zz(mm3)': round(self.section.elast_sec_mod_z, 2),
                                  'Zy(mm3)': round(self.section.elast_sec_mod_y, 2),
                                  'Zpz(mm3)': round(self.section.plast_sec_mod_z, 2),
                                  'Zpy(mm3)': round(self.section.elast_sec_mod_y,2)}

        self.report_input = \
            {KEY_MODULE: self.module,
             KEY_MAIN_MODULE: self.mainmodule,
             # KEY_CONN: self.connectivity,
             KEY_DISP_MOMENT: self.load.moment,
             KEY_DISP_SHEAR: self.load.shear_force,
             KEY_DISP_AXIAL: self.load.axial_force,

             "Section": "TITLE",
             "Section Details": self.report_supporting,

             "Bolt Details": "TITLE",
             KEY_DISP_D: str(self.bolt.bolt_diameter),
             KEY_DISP_GRD: str(self.bolt.bolt_grade),
             KEY_DISP_TYP: self.bolt.bolt_type,

             KEY_DISP_DP_BOLT_HOLE_TYPE: self.bolt.bolt_hole_type,
             KEY_DISP_DP_BOLT_SLIP_FACTOR: self.bolt.mu_f,
             KEY_DISP_DP_DETAILING_EDGE_TYPE: self.bolt.edge_type,
             KEY_DISP_DP_DETAILING_GAP: self.flange_plate.gap,
             KEY_DISP_DP_DETAILING_CORROSIVE_INFLUENCES: self.bolt.corrosive_influences}


        self.report_check = []

        #####Outer plate#####
        flange_connecting_plates = [self.flange_plate.thickness_provided, self.section.flange_thickness]

        flange_bolt_shear_capacity_kn = round(self.flange_bolt.bolt_shear_capacity / 1000, 2)
        # flange_bolt_bearing_capacity_kn = round(self.flange_bolt.bolt_bearing_capacity / 1000, 2)
        flange_bolt_capacity_kn = round(self.flange_bolt.bolt_capacity / 1000, 2)
        flange_kb_disp = round(self.flange_bolt.kb, 2)
        flange_kh_disp = round(self.flange_bolt.kh, 2)
        flange_bolt_force_kn = round(self.flange_plate.bolt_force, 2)
        flange_bolt_capacity_red_kn = round(self.flange_plate.bolt_capacity_red/1000, 2)
        if self.member_capacity_status == True and self.initial_pt_thk_status == True:
            self.thick_f = self.flange_plate.thickness_provided
            self.thick_w = self.web_plate.thickness_provided
        else:
            self.thick_f = self.max_thick_f
            self.thick_w = self.max_thick_w
        ########Inner plate#####
        innerflange_connecting_plates = [self.flange_plate.thickness_provided, self.section.flange_thickness]

        innerflange_bolt_shear_capacity_kn = round(self.flange_bolt.bolt_shear_capacity / 1000, 2)

        innerflange_bolt_capacity_kn = round(self.flange_bolt.bolt_capacity / 1000, 2)
        innerflange_kb_disp = round(self.flange_bolt.kb, 2)
        innerflange_kh_disp = round(self.flange_bolt.kh, 2)
        innerflange_bolt_force_kn = round(self.flange_plate.bolt_force, 2)
        innerflange_bolt_capacity_red_kn = round(self.flange_plate.bolt_capacity_red, 2)
        min_plate_length = (((self.flange_plate.bolt_line / 2 - 1) * self.flange_bolt.min_pitch) + (
                2 * self.flange_bolt.min_end_dist) + (self.flange_plate.gap / 2))
        h = self.section.depth - (2 * self.section.flange_thickness)
        self.Pmc = self.section.plastic_moment_capactiy
        self.Mdc = self.section.moment_d_def_criteria
        self.min_web_plate_height = self.section.min_plate_height()


            ############web variables###
        web_connecting_plates = [self.web_plate.thickness_provided, self.section.web_thickness]

        web_bolt_shear_capacity_kn = round(self.web_bolt.bolt_shear_capacity / 1000, 2)
        # web_bolt_bearing_capacity_kn = round(self.web_bolt.bolt_bearing_capacity / 1000, 2)
        web_bolt_capacity_kn = round(self.web_bolt.bolt_capacity / 1000, 2)
        web_kb_disp = round(self.web_bolt.kb, 2)
        web_kh_disp = round(self.web_bolt.kh, 2)

        web_bolt_force_kn = round(self.web_plate.bolt_force / 1000, 2)
        web_bolt_capacity_red_kn = round(self.web_plate.bolt_capacity_red / 1000, 2)
        res_force = self.web_plate.bolt_force * self.web_plate.bolt_line * self.web_plate.bolts_one_line
        print("res_focce", res_force)

        t1 = ('SubSection', 'Member Capacity', '|p{4cm}|p{5cm}|p{5.5cm}|p{1.5cm}|')
        self.report_check.append(t1)
        gamma_m0 = IS800_2007.cl_5_4_1_Table_5["gamma_m0"]['yielding']
        t1 = (KEY_OUT_DISP_AXIAL_CAPACITY, '', axial_capacity(area=round(self.section.area, 2),
                                                              fy=self.section.fy,
                                                              gamma_m0=gamma_m0,
                                                              axial_capacity=round(self.axial_capacity / 1000, 2)), '')
        self.report_check.append(t1)

        self.shear_capacity1 = round(((self.section.depth - (2 * self.section.flange_thickness)) *
                                      self.section.web_thickness * self.section.fy) / (math.sqrt(3) * gamma_m0), 2)

        t1 = (KEY_OUT_DISP_SHEAR_CAPACITY, '', shear_capacity(h=h, t=self.section.web_thickness,
                                                              f_y=self.section.fy, gamma_m0=gamma_m0,
                                                              shear_capacity=round(self.shear_capacity1 / 1000, 2)), '')
        self.report_check.append(t1)
        t1 = (KEY_OUT_DISP_PLASTIC_MOMENT_CAPACITY, '', plastic_moment_capacty(beta_b=round(self.beta_b, 2),
                                                                               Z_p=round(self.Z_p,2), f_y=self.section.fy,
                                                                               gamma_m0=gamma_m0,
                                                                               Pmc=round(self.Pmc / 1000000, 2)), '')
        self.report_check.append(t1)
        t1 = (KEY_OUT_DISP_MOMENT_D_DEFORMATION, '', moment_d_deformation_criteria(fy=self.section.fy,
                                                                                   Z_e=round(self.section.elast_sec_mod_z,2),
                                                                                   Mdc=round(self.Mdc / 1000000, 2)),
              '')
        self.report_check.append(t1)
        t1 = (KEY_OUT_DISP_MOMENT_CAPACITY, '', moment_capacity(Pmc=round(self.Pmc / 1000000, 2),
                                                                Mdc=round(self.Mdc / 1000000, 2),
                                                                M_c=round(self.section.moment_capacity / 1000000, 2)),
              '')
        self.report_check.append(t1)
        t1 = ('SubSection', 'Load Consideration', '|p{4cm}|p{3.5cm}|p{6.5cm}|p{1.5cm}|')
        self.report_check.append(t1)
        t1 = (KEY_DISP_APPLIED_AXIAL_FORCE,
              min_max_axial_capacity(axial_capacity=round(self.axial_capacity / 1000, 2),
                                     min_ac=round(self.min_axial_load / 1000, 2)),
              display_prov(round(self.factored_axial_load / 1000, 2), "A_u"),
              # prov_axial_load(axial_input=self.load.axial_force,min_ac=round(self.min_axial_load / 1000, 2),
              #                 app_axial_load=round(self.factored_axial_load / 1000, 2)),
              get_pass_fail2(round(self.min_axial_load / 1000, 2), round(self.factored_axial_load / 1000, 2),
                             round(self.axial_capacity / 1000, 2)))
        self.report_check.append(t1)
        t1 = (KEY_DISP_APPLIED_SHEAR_LOAD,
              min_max_shear_capacity(shear_capacity=round(self.shear_capacity1 / 1000, 2),
                                     min_sc=round(self.shear_load1 / 1000, 2)),
              display_prov(round(self.fact_shear_load / 1000, 2), "V_u"),
              # prov_shear_load(shear_input=self.load.shear_force,min_sc=round(self.shear_load1 / 1000, 2),
              #                 app_shear_load=round(self.fact_shear_load / 1000, 2)),
              get_pass_fail2(round(self.shear_load1 / 1000, 2), round(self.fact_shear_load / 1000, 2),
                             round(self.shear_capacity1 / 1000, 2)))
        self.report_check.append(t1)
        t1 = (KEY_DISP_APPLIED_MOMENT_LOAD,
              min_max_moment_capacity(moment_capacity=round(self.section.moment_capacity / 1000000, 2),
                                      min_mc=round(self.load_moment_min / 1000000, 2)),
              display_prov(round(self.load_moment / 1000000, 2), "M_u"),
              # prov_moment_load(moment_input=self.load.moment,min_mc=round(self.load_moment_min / 1000000, 2),
              #                  app_moment_load=round(self.load_moment / 1000000, 2)),
              get_pass_fail2(round(self.load_moment_min / 1000000, 2), round(self.load_moment / 1000000, 2),
                             round(self.section.moment_capacity / 1000000, 2)))
        self.report_check.append(t1)
        t23 = (KEY_OUT_DISP_FORCES_WEB, '', forces_in_web(Au=round(self.factored_axial_load / 1000, 2),
                                                          T=self.section.flange_thickness,
                                                          A=round(self.section.area, 2),
                                                          t=self.section.web_thickness, D=self.section.depth,
                                                          Zw=round(self.Z_p,2), Mu=round(self.load_moment / 1000000, 2),
                                                          Z=round(self.section.plast_sec_mod_z,2),
                                                          Mw=round(self.moment_web / 1000000, 2),
                                                          Aw=round(self.axial_force_w / 1000, 2)), '')
        self.report_check.append(t23)
        t23 = (KEY_OUT_DISP_FORCES_FLANGE, '', forces_in_flange(Au=round(self.factored_axial_load / 1000, 2),
                                                                B=self.section.flange_width,
                                                                T=self.section.flange_thickness,
                                                                A=round(self.section.area, 2),
                                                                D=self.section.depth,
                                                                Mu=round(self.load_moment / 1000000, 2),
                                                                Mw=round(self.moment_web / 1000000, 2),
                                                                Mf=round(self.moment_flange / 1000000, 2),
                                                                Af=round(self.axial_force_f / 1000, 2),
                                                                ff=round(self.flange_force / 1000, 2), ), '')
        self.report_check.append(t23)
        if self.member_capacity_status == True:
            t2 = ('SubSection', 'Initial Member Check', '|p{3cm}|p{4.5cm}|p{6.5cm}|p{1.5cm}|')
            self.report_check.append(t2)
            t1 = (KEY_DISP_TENSIONYIELDINGCAP_FLANGE, display_prov(round(self.flange_force / 1000, 2), "F_f"),
                  tension_yield_prov(self.section.flange_width,
                                     self.section.flange_thickness,
                                     self.section.fy, gamma_m0,
                                     round(self.section.tension_yielding_capacity / 1000, 2), 1),
                  get_pass_fail(round(self.flange_force / 1000, 2),
                                round(self.section.tension_yielding_capacity / 1000, 2), relation="lesser"))
            self.report_check.append(t1)
            if self.section.tension_yielding_capacity > self.flange_force:
                webheight = round((self.section.depth - 2 * self.section.flange_thickness), 2)
                t1 = (KEY_DISP_TENSIONYIELDINGCAP_WEB, display_prov(round(self.axial_force_w / 1000, 2), "A_w"),
                      tension_yield_prov(webheight,
                                         self.section.web_thickness,
                                         self.section.fy, gamma_m0,
                                         round(self.section.tension_yielding_capacity_web / 1000, ), 1),
                      get_pass_fail(round(self.axial_force_w / 1000, 2),
                                    round(self.section.tension_yielding_capacity_web / 1000, 2), relation="lesser"))
                self.report_check.append(t1)

        if self.member_capacity_status == True and (self.section.tension_yielding_capacity > self.flange_force) and (len(self.flange_plate_thickness_possible) != 0):
            t1 = ('SubSection', 'Initial  plate height check', '|p{4.5cm}|p{2.5cm}|p{7cm}|p{1.5cm}|')
            self.report_check.append(t1)
            if self.preference == "Outside":
                t1 = (KEY_FLANGE_PLATE_HEIGHT , 'Outer.b >= 50',
                      display_prov(round(self.outerwidth,2), "Outer.b"),
                      get_pass_fail(50,round(self.outerwidth,2), relation="leq"))
                self.report_check.append(t1)
                self.min_web_plate_height = self.section.min_plate_height()
                t1 = (KEY_WEB_PLATE_HEIGHT, self.min_web_plate_height ,self.webplatewidth,
                      get_pass_fail(self.min_web_plate_height, self.webplatewidth, relation="leq"))
                self.report_check.append(t1)

            else:
                t1 = (KEY_FLANGE_PLATE_HEIGHT , 'Outer.b >= 50',
                      display_prov(round(self.outerwidth,2), "Outer.b"),
                      get_pass_fail(50, round(self.outerwidth,2), relation="leq"))
                self.report_check.append(t1)

                t1 = (KEY_INNERFLANGE_PLATE_HEIGHT, 'Inner.b >= 50' ,
                      width_pt_chk_bolted(B =self.section.flange_width,t = self.section.web_thickness,r_1 =self.section.root_radius),
                     get_pass_fail(50, round(self.innerwidth,2), relation="leq"))
                self.report_check.append(t1)
                self.min_web_plate_height = self.section.min_plate_height()
                t1 = (KEY_WEB_PLATE_HEIGHT, self.min_web_plate_height, self.webplatewidth,
                      get_pass_fail(self.min_web_plate_height, self.webplatewidth, relation="leq"))
                self.report_check.append(t1)


        if self.member_capacity_status == True and (self.section.tension_yielding_capacity > self.flange_force) and self.webheight_status == True:
            t1 = ('SubSection', 'Flange plate thickness', '|p{2.5cm}|p{4.5cm}|p{7cm}|p{1.5cm}|')
            self.report_check.append(t1)
            if  self.preference == "Outside":
                t2 = (KEY_DISP_FLANGESPLATE_THICKNESS, display_prov(self.section.flange_thickness, "T"),display_prov(self.thick_f, "t_f"),
                      get_pass_fail(self.section.flange_thickness, self.thick_f, relation="lesser"))
                self.report_check.append(t2)
                if(len(self.flange_plate_thickness_possible) != 0) and self.outerwidth >= 50:
                    t2 = (KEY_DISP_AREA_CHECK, plate_area_req(crs_area=round(self.flange_crs_sec_area,2),flange_web_area = round(self.Ap,2)),
                          flange_plate_area_prov_bolt(B=self.section.flange_width,pref = "Outside",y = self.thick_f,outerwidth= round(self.outerwidth,2),fp_area =round(self.flange_plate_crs_sec_area,2),t = self.section.web_thickness,r_1 = self.section.root_radius,),get_pass_fail(self.Ap , self.flange_plate_crs_sec_area, relation="leq"))
                    self.report_check.append(t2)
            else:
                t2 = (KEY_DISP_FLANGESPLATE_THICKNESS, display_prov(self.section.flange_thickness/2, "T"),display_prov(self.thick_f, "t_f"),get_pass_fail(self.section.flange_thickness/2, self.thick_f, relation="lesser"))
                self.report_check.append(t2)
                # flange_plate_crs_sec_area = (self.outerwidth + (2 * self.innerwidth)) * self.thick_f
                if len(self.flange_plate_thickness_possible) != 0 and self.innerwidth >= 50 :
                    t2 = (KEY_DISP_AREA_CHECK, plate_area_req(crs_area=round(self.flange_crs_sec_area, 2),flange_web_area =round( self.Ap,2)),
                          flange_plate_area_prov_bolt(B=self.section.flange_width, pref="Outside+Inside",
                                                 y=self.thick_f,
                                                 outerwidth=round(self.outerwidth,2), fp_area=round(self.flange_plate_crs_sec_area,2),
                                                 t=self.section.web_thickness, r_1=self.section.root_radius,
                                                 innerwidth=round(self.innerwidth,2) ),get_pass_fail(self.Ap, self.flange_plate_crs_sec_area, relation="leq"))
                    self.report_check.append(t2)


            # if (self.flange_plate_crs_sec_area >= (1.05 * self.flange_crs_sec_area)) and len(self.flange_plate_thickness_possible) != 0 and len(self.web_plate_thickness_possible) != 0 :
            t1 = ('SubSection', 'Web plate thickness', '|p{2.5cm}|p{4.5cm}|p{7cm}|p{1.5cm}|')
            self.report_check.append(t1)
            t2 = (KEY_DISP_WEBPLATE_THICKNESS, display_prov(self.section.web_thickness/2, "t"),display_prov(self.thick_w, "t_w"),get_pass_fail(self.section.web_thickness/2, self.thick_w, relation="lesser"))
            self.report_check.append(t2)
            if len(self.web_plate_thickness_possible) != 0:
                # if (self.flange_plate_crs_sec_area >= 1.05 * self.flange_crs_sec_area):
                t2 = (KEY_DISP_AREA_CHECK, plate_area_req(crs_area=round(self.web_crs_area, 2),
                                                          flange_web_area = round( self.Wp,2)),
                      web_plate_area_prov_bolt(D=self.section.depth, y = self.thick_w,
                                               webwidth = round(self.webwidth,2),
                                               wp_area =round(self.web_plate_crs_sec_area,2),T = self.section.flange_thickness, r_1 = self.section.root_radius),
                                            get_pass_fail(self.Wp, self.web_plate_crs_sec_area, relation="lesser"))
                self.report_check.append(t2)
        if self.member_capacity_status == True and self.initial_pt_thk_status == True and self.initial_pt_thk_status_web ==True:
            t1 = ('SubSection', 'Web Spacing Checks', '|p{2.5cm}|p{7.5cm}|p{5cm}|p{1cm}|')
            self.report_check.append(t1)
            self.bolt_diameter_min = min(self.bolt.bolt_diameter)
            min_gauge =self.web_bolt.min_gauge_round
            self.d_0_min = IS800_2007.cl_10_2_1_bolt_hole_size(self.bolt_diameter_min,
                                                               self.bolt.bolt_hole_type)
            row_limit = "Row~Limit~(r_l) = 2"
            row = 2.0
            depth_max = round(self.section.depth - (2*self.section.flange_thickness)- (2*self.webclearance) ,2)
            depth = round(2 * self.flange_bolt.min_edge_dist_round + min_gauge ,2)

            t6 = (KEY_OUT_DISP_D_MIN, "", display_prov(self.bolt_diameter_min, "d"), '')
            self.report_check.append(t6)
            t2 = (DISP_MIN_GAUGE, min_pitch(self.bolt_diameter_min), display_prov(min_gauge, "g", row_limit), "")
            self.report_check.append(t2)
            t3 = (DISP_MIN_EDGE, min_edge_end(self.d_0_min, self.bolt.edge_type),
                  self.flange_bolt.min_edge_dist_round, "")
            self.report_check.append(t3)
            t3 = (KEY_SPACING, depth_req(self.flange_bolt.min_edge_dist_round, self.flange_bolt.min_pitch_round, row), depth_max,
                  get_pass_fail(depth, depth_max, relation="lesser"))
            self.report_check.append(t3)


            t1 = ('SubSection', 'Flange Spacing Checks', '|p{2.5cm}|p{7.5cm}|p{5cm}|p{1cm}|')
            self.report_check.append(t1)
            self.bolt_diameter_min = min(self.bolt.bolt_diameter)
            min_gauge =0.0
            self.d_0_min = IS800_2007.cl_10_2_1_bolt_hole_size(self.bolt_diameter_min,
                                                               self.bolt.bolt_hole_type)
            row_limit = "Row~Limit~(r_l) = 1"
            row = 1.0
            depth_max = round((self.section.flange_width/2) - (self.section.web_thickness/2)- self.section.root_radius ,2)
            depth = round(2 * self.flange_bolt.min_edge_dist_round ,2)

            t6 = (KEY_OUT_DISP_D_MIN, "", display_prov(self.bolt_diameter_min, "d"), '')
            self.report_check.append(t6)
            t2 = (DISP_MIN_GAUGE, min_pitch(self.bolt_diameter_min), display_prov(min_gauge, "g", row_limit), "")
            self.report_check.append(t2)
            t3 = (DISP_MIN_EDGE, min_edge_end(self.d_0_min, self.bolt.edge_type),
                  self.flange_bolt.min_edge_dist_round, "")
            self.report_check.append(t3)
            t3 = (KEY_SPACING, depth_req(self.flange_bolt.min_edge_dist_round, self.flange_bolt.min_pitch_round, row), depth_max,
                  get_pass_fail(depth, depth_max, relation="leq"))
            self.report_check.append(t3)


        if self.flange_plate.spacing_status == True:
            t1 = ('SubSection', 'Flange Bolt Checks', '|p{4cm}|p{5cm}|p{5.5cm}|p{1.5cm}|')
            self.report_check.append(t1)

            t6 = (KEY_OUT_DISP_D_PROVIDED, "Bolt Quantity Optimisation", display_prov(self.bolt.bolt_diameter_provided, "d"), '')

            self.report_check.append(t6)

            t8 = (KEY_OUT_DISP_GRD_PROVIDED, "Bolt Grade Optimisation", self.bolt.bolt_grade_provided, '')
            self.report_check.append(t8)
            t8 =(KEY_BOLT_FU,'' , self.flange_bolt.bolt_fu,'' )
            self.report_check.append(t8)
            t8 =(KEY_BOLT_FY ,'' ,round(self.flange_bolt.bolt_fy, 2),'' )
            self.report_check.append(t8)
            t8 = (KEY_DISP_BOLT_HOLE, " ", display_prov(self.flange_bolt.dia_hole, "d_0"), '')
            self.report_check.append(t8)

            if self.preference == "Outside":
                if self.flange_bolt.bolt_type == TYP_BEARING:
                    flange_bolt_bearing_capacity_kn = round(self.flange_bolt.bolt_bearing_capacity / 1000, 2)
                    t1 = (KEY_OUT_DISP_FLANGE_BOLT_SHEAR, '', bolt_shear_prov(self.flange_bolt.bolt_fu, 1,
                                                                              self.flange_bolt.bolt_net_area,
                                                                              self.flange_bolt.gamma_mb,
                                                                              flange_bolt_shear_capacity_kn), '')
                    self.report_check.append(t1)
                    t2 = (KEY_OUT_DISP_FLANGE_BOLT_BEARING, '', bolt_bearing_prov(flange_kb_disp,
                                                                                  self.bolt.bolt_diameter_provided,
                                                                                  self.bolt_conn_plates_t_fu_fy,
                                                                                  self.flange_bolt.gamma_mb,
                                                                                  flange_bolt_bearing_capacity_kn), '')
                    self.report_check.append(t2)
                    t3 = (KEY_OUT_DISP_FLANGE_BOLT_CAPACITY, '', bolt_capacity_prov(flange_bolt_shear_capacity_kn,
                                                                                    flange_bolt_bearing_capacity_kn,
                                                                                    flange_bolt_capacity_kn), '')
                    self.report_check.append(t3)
                else:

                    t4 = (KEY_OUT_DISP_FLANGE_BOLT_SLIP, '', HSFG_bolt_capacity_prov(mu_f=self.bolt.mu_f, n_e=1,
                                                                                     K_h=flange_kh_disp,
                                                                                     fub=self.flange_bolt.bolt_fu,
                                                                                     Anb=self.bolt.bolt_net_area,
                                                                                     gamma_mf=self.web_bolt.gamma_mf,
                                                                                     capacity=flange_bolt_capacity_kn), '')
                    self.report_check.append(t4)
            else:
                if self.flange_bolt.bolt_type == TYP_BEARING:
                    innerflange_bolt_bearing_capacity_kn = round(self.flange_bolt.bolt_bearing_capacity / 1000, 2)
                    t1 = (KEY_OUT_DISP_FLANGE_BOLT_SHEAR, '', bolt_shear_prov(self.flange_bolt.bolt_fu, 2,
                                                                              self.flange_bolt.bolt_net_area,
                                                                              self.flange_bolt.gamma_mb,
                                                                              innerflange_bolt_shear_capacity_kn), '')
                    self.report_check.append(t1)
                    t2 = (KEY_OUT_DISP_FLANGE_BOLT_BEARING, '', bolt_bearing_prov(innerflange_kb_disp,
                                                                                  self.bolt.bolt_diameter_provided,
                                                                                  self.bolt_conn_plates_t_fu_fy,
                                                                                  self.flange_bolt.gamma_mb,
                                                                                  innerflange_bolt_bearing_capacity_kn), '')
                    self.report_check.append(t2)
                    t3 = (KEY_OUT_DISP_FLANGE_BOLT_CAPACITY, '', bolt_capacity_prov(innerflange_bolt_shear_capacity_kn,
                                                                                    innerflange_bolt_bearing_capacity_kn,
                                                                                    innerflange_bolt_capacity_kn), '')
                    self.report_check.append(t3)
                else:

                    t4 = (KEY_OUT_DISP_FLANGE_BOLT_SLIP, '', HSFG_bolt_capacity_prov(mu_f=self.bolt.mu_f, n_e=1,
                                                                                     K_h=innerflange_kh_disp,
                                                                                     fub=self.flange_bolt.bolt_fu,
                                                                                     Anb=self.bolt.bolt_net_area,
                                                                                     gamma_mf=self.web_bolt.gamma_mf,
                                                                                     capacity=innerflange_bolt_capacity_kn),
                          '')
                    self.report_check.append(t4)

            t6 = (DISP_NUM_OF_BOLTS, get_trial_bolts(V_u=0.0, A_u=(round(self.flange_force / 1000, 2)),
                                                     bolt_capacity=flange_bolt_capacity_kn, multiple=2),
                  self.flange_plate.bolts_required, '')
            self.report_check.append(t6)

            t6 = (DISP_NUM_OF_COLUMNS, '', display_prov(self.flange_plate.bolt_line, "n_c"), '')

            self.report_check.append(t6)
            t7 = (DISP_NUM_OF_ROWS, '', display_prov(self.flange_plate.bolts_one_line, "n_r"), '')
            self.report_check.append(t7)
            t1 = (DISP_MIN_PITCH, min_pitch(self.bolt.bolt_diameter_provided),
                  self.flange_plate.pitch_provided,
                  get_pass_fail(self.flange_bolt.min_pitch, self.flange_plate.pitch_provided, relation='leq'))
            self.report_check.append(t1)
            t1 = (DISP_MAX_PITCH, max_pitch(flange_connecting_plates),
                  self.flange_plate.pitch_provided,
                  get_pass_fail(self.flange_bolt.max_spacing, self.flange_plate.pitch_provided, relation='geq'))
            self.report_check.append(t1)
            t2 = (DISP_MIN_GAUGE, min_pitch(self.bolt.bolt_diameter_provided),
                  self.flange_plate.gauge_provided,
                  get_pass_fail(self.flange_bolt.min_gauge, self.flange_plate.gauge_provided, relation="leq"))
            self.report_check.append(t2)
            t2 = (DISP_MAX_GAUGE, max_pitch(flange_connecting_plates),
                  self.flange_plate.gauge_provided,
                  get_pass_fail(self.flange_bolt.max_spacing, self.flange_plate.gauge_provided, relation="geq"))
            self.report_check.append(t2)
            t3 = (DISP_MIN_END, min_edge_end(self.flange_bolt.dia_hole, self.bolt.edge_type),
                  self.flange_plate.end_dist_provided,
                  get_pass_fail(self.flange_bolt.min_end_dist, self.flange_plate.end_dist_provided, relation='leq'))
            self.report_check.append(t3)
            t4 = (DISP_MAX_END, max_edge_end(self.flange_plate.fy, self.flange_plate.thickness_provided),
                  self.flange_plate.end_dist_provided,
                  get_pass_fail(self.flange_bolt.max_end_dist, self.flange_plate.end_dist_provided, relation='geq'))
            self.report_check.append(t4)
            t3 = (DISP_MIN_EDGE, min_edge_end(self.flange_bolt.dia_hole, self.bolt.edge_type),
                  self.flange_plate.edge_dist_provided,
                  get_pass_fail(self.flange_bolt.min_edge_dist, self.flange_plate.edge_dist_provided, relation='leq'))
            self.report_check.append(t3)
            t4 = (DISP_MAX_EDGE, max_edge_end(self.flange_plate.fy, self.flange_plate.thickness_provided),
                  self.flange_plate.edge_dist_provided,
                  get_pass_fail(self.flange_bolt.max_edge_dist, self.flange_plate.edge_dist_provided, relation="geq"))
            self.report_check.append(t4)

            t10 = (KEY_OUT_LONG_JOINT, long_joint_bolted_req(),
                   long_joint_bolted_beam(self.flange_plate.bolt_line, self.flange_plate.bolts_one_line,
                                          self.flange_plate.pitch_provided,
                                          self.flange_plate.gauge_provided, self.bolt.bolt_diameter_provided,
                                          flange_bolt_capacity_kn,
                                          flange_bolt_capacity_red_kn,'flange',self.flange_plate.end_dist_provided,
                                          self.flange_plate.gap,self.flange_plate.edge_dist_provided,
                                          self.section.web_thickness,self.section.root_radius), "")
            self.report_check.append(t10)

            t5 = (KEY_OUT_DISP_BOLT_CAPACITY, round(self.flange_plate.bolt_force / 1000, 2), flange_bolt_capacity_red_kn,
                  get_pass_fail(round(self.flange_plate.bolt_force / 1000, 2), flange_bolt_capacity_red_kn,
                                relation="lesser"))
            self.report_check.append(t5)


        if self.web_plate.spacing_status == True and self.flange_plate.spacing_status == True:
            t1 = ('SubSection', 'Web Bolt Checks', '|p{4cm}|p{5cm}|p{5.5cm}|p{1.5cm}|')
            self.report_check.append(t1)
            if self.flange_bolt.bolt_type == TYP_BEARING:
                web_bolt_bearing_capacity_kn = round(self.web_bolt.bolt_bearing_capacity / 1000, 2)
                t1 = (KEY_OUT_DISP_WEB_BOLT_SHEAR, '', bolt_shear_prov(self.web_bolt.bolt_fu, 2,
                                                                       self.web_bolt.bolt_net_area,
                                                                       self.web_bolt.gamma_mb,
                                                                       web_bolt_shear_capacity_kn), '')
                self.report_check.append(t1)
                t2 = (KEY_OUT_DISP_WEB_BOLT_BEARING, '', bolt_bearing_prov(web_kb_disp,
                                                                           self.bolt.bolt_diameter_provided,
                                                                           self.bolt_conn_plates_web_t_fu_fy,
                                                                           self.web_bolt.gamma_mb,
                                                                           web_bolt_bearing_capacity_kn), '')
                self.report_check.append(t2)
                t3 = (KEY_OUT_DISP_WEB_BOLT_CAPACITY, '', bolt_capacity_prov(web_bolt_shear_capacity_kn,
                                                                             web_bolt_bearing_capacity_kn,
                                                                             web_bolt_capacity_kn), '')
                self.report_check.append(t3)
            else:

                t4 = (KEY_OUT_DISP_WEB_BOLT_SLIP, '', HSFG_bolt_capacity_prov(mu_f=self.bolt.mu_f, n_e=1,
                                                                              K_h=web_kh_disp, fub=self.web_bolt.bolt_fu,
                                                                              Anb=self.web_bolt.bolt_net_area,
                                                                              gamma_mf=self.web_bolt.gamma_mf,
                                                                              capacity=web_bolt_capacity_kn), '')
                self.report_check.append(t4)

            t5 = (DISP_NUM_OF_BOLTS, get_trial_bolts(V_u=round(self.fact_shear_load / 1000, 2),
                                                     A_u=(round(self.axial_force_w / 1000, 2)),
                                                     bolt_capacity=web_bolt_capacity_kn, multiple=2),
                  self.web_plate.bolts_required, '')
            self.report_check.append(t5)  # todo no of bolts
            # t5 = (DISP_NUM_OF_BOLTS, get_trial_bolts(self.load.shear_force, self.load.axial_force, bolt_capacity_kn),
            #     display_prov(self.plate.bolts_required, "n"), '')
            # self.report_check.append(t5)
            t6 = (DISP_NUM_OF_COLUMNS, '', display_prov(self.web_plate.bolt_line, "n_c"), '')

            self.report_check.append(t6)
            t7 = (DISP_NUM_OF_ROWS, '', display_prov(self.web_plate.bolts_one_line, "n_r"), '')
            self.report_check.append(t7)

            t1 = (DISP_MIN_PITCH, min_pitch(self.bolt.bolt_diameter_provided),
                  self.web_plate.pitch_provided,
                  get_pass_fail(self.web_bolt.min_pitch, self.web_plate.pitch_provided, relation='leq'))
            self.report_check.append(t1)
            t1 = (DISP_MAX_PITCH, max_pitch(web_connecting_plates),
                  self.web_plate.pitch_provided,
                  get_pass_fail(self.web_bolt.max_spacing, self.web_plate.pitch_provided,
                                relation='geq'))
            self.report_check.append(t1)
            t2 = (DISP_MIN_GAUGE, min_pitch(self.bolt.bolt_diameter_provided),
                  self.web_plate.gauge_provided,
                  get_pass_fail(self.web_bolt.min_gauge, self.web_plate.gauge_provided, relation="leq"))
            self.report_check.append(t2)
            t2 = (DISP_MAX_GAUGE, max_pitch(web_connecting_plates),
                  self.web_plate.gauge_provided,
                  get_pass_fail(self.flange_bolt.max_spacing, self.web_plate.gauge_provided,
                                relation="geq"))
            self.report_check.append(t2)
            t3 = (DISP_MIN_END, min_edge_end(self.web_bolt.dia_hole, self.bolt.edge_type),
                  self.web_plate.end_dist_provided,
                  get_pass_fail(self.web_bolt.min_end_dist, self.web_plate.end_dist_provided,
                                relation='leq'))
            self.report_check.append(t3)
            t4 = (DISP_MAX_END, max_edge_end(self.web_plate.fy, self.web_plate.thickness_provided),
                  self.web_plate.end_dist_provided,
                  get_pass_fail(self.web_bolt.max_end_dist, self.web_plate.end_dist_provided,
                                relation='geq'))
            self.report_check.append(t4)
            t3 = (DISP_MIN_EDGE, min_edge_end(self.web_bolt.dia_hole, self.bolt.edge_type),
                  self.web_plate.edge_dist_provided,
                  get_pass_fail(self.web_bolt.min_edge_dist, self.web_plate.edge_dist_provided,
                                relation='leq'))
            self.report_check.append(t3)
            t4 = (DISP_MAX_EDGE, max_edge_end(self.web_plate.fy, self.web_plate.thickness_provided),
                  self.web_plate.edge_dist_provided,
                  get_pass_fail(self.web_bolt.max_edge_dist, self.web_plate.edge_dist_provided,
                                relation="geq"))
            self.report_check.append(t4)

            t10 = (KEY_OUT_REQ_PARA_BOLT, '', parameter_req_bolt_force(bolts_one_line=self.web_plate.bolts_one_line
                                                                       , gauge=self.web_plate.gauge_provided,
                                                                       ymax=round(self.web_plate.ymax, 2),
                                                                       xmax=round(self.web_plate.xmax, 2),
                                                                       bolt_line=self.web_plate.bolt_line,
                                                                       pitch=self.web_plate.pitch_provided,
                                                                       length_avail=self.web_plate.length_avail), '')
            self.report_check.append(t10)

            t10 = (KEY_OUT_REQ_MOMENT_DEMAND_BOLT, '', moment_demand_req_bolt_force(
                shear_load=round(self.fact_shear_load / 1000, 2),
                web_moment=round(self.moment_web / 1000000, 2), ecc=self.web_plate.ecc,
                moment_demand=round(self.web_plate.moment_demand / 1000000, 2)), '')

            self.report_check.append(t10)

            t10 = (KEY_OUT_BOLT_FORCE, '', Vres_bolts(bolts_one_line=self.web_plate.bolts_one_line,
                                                      ymax=round(self.web_plate.ymax, 2),
                                                      xmax=round(self.web_plate.xmax, 2),
                                                      bolt_line=self.web_plate.bolt_line,
                                                      shear_load=round(self.fact_shear_load / 1000, 2),
                                                      axial_load=round(self.axial_force_w / 1000, 2),
                                                      moment_demand=round(self.web_plate.moment_demand / 1000000, 2),
                                                      r=round(self.web_plate.sigma_r_sq / 1000, 2),
                                                      vbv=round(self.web_plate.vbv / 1000, 2),
                                                      tmv=round(self.web_plate.tmv / 1000, 2),
                                                      tmh=round(self.web_plate.tmh / 1000, 2),
                                                      abh=round(self.web_plate.abh / 1000, 2),
                                                      vres=round(self.web_plate.bolt_force / 1000, 2)), '')
            self.report_check.append(t10)

            t10 = (KEY_OUT_LONG_JOINT, long_joint_bolted_req(),
                   long_joint_bolted_beam(self.web_plate.bolt_line, self.web_plate.bolts_one_line,
                                          self.web_plate.pitch_provided,
                                          self.web_plate.gauge_provided, self.bolt.bolt_diameter_provided,
                                          web_bolt_capacity_kn,
                                          web_bolt_capacity_red_kn,'web',self.web_plate.end_dist_provided,
                                          self.flange_plate.gap,self.web_plate.edge_dist_provided,
                                          self.section.web_thickness,self.section.root_radius), "")
            self.report_check.append(t10)

            t5 = (KEY_OUT_DISP_BOLT_CAPACITY, round(self.web_plate.bolt_force / 1000, 2), web_bolt_capacity_red_kn,
                  get_pass_fail(round(self.web_plate.bolt_force / 1000, 2), web_bolt_capacity_red_kn, relation="lesser"))
            self.report_check.append(t5)

        ######Flange plate check####
        if self.select_bolt_dia_status == True:
            if self.preference == "Outside":
                t1 = ('SubSection', 'Outer flange plate Checks', '|p{4cm}|p{6cm}|p{5.5cm}|p{1.5cm}|')
                self.report_check.append(t1)

                t1 = (DISP_MIN_PLATE_HEIGHT, min_flange_plate_ht_req(beam_width=self.section.flange_width,
                                                                     min_flange_plate_ht=self.min_plate_height),
                      self.flange_plate.height,
                      get_pass_fail(self.min_plate_height, self.flange_plate.height, relation="leq"))
                self.report_check.append(t1)

                min_plate_length = 2 * (((self.flange_plate.bolt_line / 2 - 1) * self.flange_bolt.min_pitch) + (
                        2 * self.flange_bolt.min_end_dist) + (self.flange_plate.gap / 2))

                t1 = (DISP_MIN_PLATE_LENGTH, min_flange_plate_length_req(min_pitch=self.flange_bolt.min_pitch,
                                                                         min_end_dist=self.flange_bolt.min_end_dist,
                                                                         bolt_line=self.flange_plate.bolt_line,
                                                                         min_length=min_plate_length,
                                                                         gap=self.flange_plate.gap),
                      self.flange_plate.length,
                      get_pass_fail(min_plate_length, self.flange_plate.length, relation="leq"))
                self.report_check.append(t1)
                t1 = (DISP_MIN_PLATE_THICK, min_plate_thk_req(self.section.flange_thickness),
                      self.flange_plate.thickness_provided,
                      get_pass_fail(self.section.flange_thickness, self.flange_plate.thickness_provided, relation="lesser"))
                self.report_check.append(t1)
            else:
                t1 = ('SubSection', 'Inner and Outer flange plate Checks', '|p{4cm}|p{6cm}|p{5.5cm}|p{1.5cm}|')
                self.report_check.append(t1)
                ####OUTER PLATE####
                t1 = (DISP_MIN_PLATE_HEIGHT, min_flange_plate_ht_req(beam_width=self.section.flange_width,
                                                                     min_flange_plate_ht=self.min_plate_height),
                      self.flange_plate.height,
                      get_pass_fail(self.min_plate_height, self.flange_plate.height, relation="leq"))
                self.report_check.append(t1)

                min_plate_length = 2 * (((self.flange_plate.bolt_line / 2 - 1) * self.flange_bolt.min_pitch) + (
                        2 * self.flange_bolt.min_end_dist) + (self.flange_plate.gap / 2))

                t1 = (DISP_MIN_PLATE_LENGTH, min_flange_plate_length_req(min_pitch=self.flange_bolt.min_pitch,
                                                                         min_end_dist=self.flange_bolt.min_end_dist,
                                                                         bolt_line=self.flange_plate.bolt_line,
                                                                         min_length=min_plate_length,
                                                                         gap=self.flange_plate.gap),
                      self.flange_plate.length,
                      get_pass_fail(min_plate_length, self.flange_plate.length, relation="leq"))
                self.report_check.append(t1)
                ######INNER PLATE
                t1 = (DISP_MIN_PLATE_INNERHEIGHT, min_inner_flange_plate_ht_req(beam_width=self.section.flange_width,
                                                                                web_thickness=self.section.web_thickness,
                                                                                root_radius=self.section.root_radius,
                                                                                min_inner_flange_plate_ht=self.flange_plate.Innerheight),
                      self.flange_plate.Innerheight,
                      get_pass_fail(self.flange_plate.Innerheight, self.flange_plate.Innerheight, relation="leq"))
                self.report_check.append(t1)
                t1 = (DISP_MAX_PLATE_INNERHEIGHT, min_inner_flange_plate_ht_req(beam_width=self.section.flange_width,
                                                                                web_thickness=self.section.web_thickness,
                                                                                root_radius=self.section.root_radius,
                                                                                min_inner_flange_plate_ht=self.flange_plate.Innerheight),
                      self.flange_plate.Innerheight, get_pass_fail(self.flange_plate.Innerheight,
                                                                   self.flange_plate.Innerheight,
                                                                   relation="leq"))
                self.report_check.append(t1)

                min_plate_length = 2 * (((self.flange_plate.bolt_line / 2 - 1) * self.flange_bolt.min_pitch) + (
                        2 * self.flange_bolt.min_end_dist) + (self.flange_plate.gap / 2))

                t1 = (DISP_MIN_PLATE_INNERLENGTH, min_flange_plate_length_req(min_pitch=self.flange_bolt.min_pitch,
                                                                              min_end_dist=self.flange_bolt.min_end_dist,
                                                                              bolt_line=self.flange_plate.bolt_line,
                                                                              min_length=min_plate_length,
                                                                              gap=self.flange_plate.gap),
                      self.flange_plate.length,
                      get_pass_fail(min_plate_length, self.flange_plate.length, relation="lesser"))
                self.report_check.append(t1)
                t1 = (DISP_MIN_PLATE_THICK, min_plate_thk_req(self.section.flange_thickness / 2),
                      self.flange_plate.thickness_provided,
                      get_pass_fail(self.section.flange_thickness / 2, self.flange_plate.thickness_provided,
                                    relation="lesser"))
                self.report_check.append(t1)

        ###################
        # Member Capacities
        ###################
        ### Flange Check ###
        if self.get_plate_details_status ==True:
            t1 = ('SubSection', 'Member Checks', '|p{4cm}|p{6cm}|p{5.5cm}|p{1.5cm}|')
            self.report_check.append(t1)
            gamma_m0 = IS800_2007.cl_5_4_1_Table_5["gamma_m0"]['yielding']

            t1 = (KEY_DISP_TENSIONYIELDINGCAP_FLANGE, '', tension_yield_prov(self.section.flange_width,
                                                                             self.section.flange_thickness,
                                                                             self.section.fy, gamma_m0,
                                                                             round(
                                                                                 self.section.tension_yielding_capacity / 1000,
                                                                                 2)), '')
            self.report_check.append(t1)
            gamma_m1 = IS800_2007.cl_5_4_1_Table_5["gamma_m1"]['ultimate_stress']

            t1 = (KEY_DISP_TENSIONRUPTURECAP_FLANGE, '', tension_rupture_bolted_prov(w_p=self.section.flange_width,
                                                                                     t_p=self.section.flange_thickness,
                                                                                     n_c=self.flange_plate.bolts_one_line,
                                                                                     d_o=self.flange_bolt.dia_hole,
                                                                                     fu=self.section.fu, gamma_m1=gamma_m1,
                                                                                     T_dn=round(
                                                                                         self.section.tension_rupture_capacity / 1000,
                                                                                         2)), '')

            self.report_check.append(t1)

            t6 = (
            KEY_DISP_BLOCKSHEARCAP_FLANGE, '', blockshear_prov(Tdb=round(self.section.block_shear_capacity / 1000, 2)), '')
            self.report_check.append(t6)

            t1 = (KEY_DISP_FLANGE_TEN_CAPACITY, display_prov(round(self.flange_force / 1000, 2), "f_f"),

                  tensile_capacity_prov(round(self.section.tension_yielding_capacity / 1000, 2),
                                        round(self.section.tension_rupture_capacity / 1000, 2),
                                        round(self.section.block_shear_capacity / 1000, 2)),
                  get_pass_fail(round(self.flange_force / 1000, 2), round(self.section.tension_capacity_flange / 1000, 2),
                                relation="lesser"))
            self.report_check.append(t1)

            ### web Check ###
            gamma_m0 = IS800_2007.cl_5_4_1_Table_5["gamma_m0"]['yielding']
            # A_v_web = (self.section.depth - 2 * self.section.flange_thickness) * self.section.web_thickness
            webheight = (self.section.depth - 2 * self.section.flange_thickness)
            t1 = (KEY_DISP_TENSIONYIELDINGCAP_WEB, '', tension_yield_prov(webheight,
                                                                          self.section.web_thickness,
                                                                          self.section.fy, gamma_m0,
                                                                          round(
                                                                              self.section.tension_yielding_capacity_web / 1000,
                                                                              2)), '')
            self.report_check.append(t1)
            gamma_m1 = IS800_2007.cl_5_4_1_Table_5["gamma_m1"]['ultimate_stress']

            t1 = (KEY_DISP_TENSIONRUPTURECAP_WEB, '', tension_rupture_bolted_prov(w_p=webheight,
                                                                                  t_p=self.section.web_thickness,
                                                                                  n_c=self.web_plate.bolts_one_line,
                                                                                  d_o=self.web_bolt.dia_hole,
                                                                                  fu=self.section.fu, gamma_m1=gamma_m1,
                                                                                  T_dn=round(
                                                                                      self.section.tension_rupture_capacity_web / 1000,
                                                                                      2)), '')
            self.report_check.append(t1)

            t1 = (
            KEY_DISP_BLOCKSHEARCAP_WEB, '', blockshear_prov(Tdb=round(self.section.block_shear_capacity_web / 1000, 2)), '')

            self.report_check.append(t1)

            t1 = (KEY_DISP_WEB_TEN_CAPACITY, display_prov(round(self.axial_force_w / 1000, 2), "A_w"),

                  tensile_capacity_prov(round(self.section.tension_yielding_capacity_web / 1000, 2),
                                        round(self.section.tension_rupture_capacity_web / 1000, 2),
                                        round(self.section.block_shear_capacity_web / 1000, 2)),
                  get_pass_fail(round(self.axial_force_w / 1000, 2), round(self.section.tension_capacity_web / 1000, 2),
                                relation="lesser"))
            self.report_check.append(t1)
        ###################
        # Flange plate Capacities check
        ###################
        if self.flange_check_axial_status == True:
            if self.preference == "Outside":

                t1 = ('SubSection', 'Flange Plate Capacity Checks in Axial-Outside ', '|p{4cm}|p{6cm}|p{5.5cm}|p{1.5cm}|')
                self.report_check.append(t1)
                gamma_m0 = IS800_2007.cl_5_4_1_Table_5["gamma_m0"]['yielding']

                t1 = (KEY_DISP_TENSION_YIELDCAPACITY, '', tension_yield_prov(self.flange_plate.height,
                                                                             self.flange_plate.thickness_provided,
                                                                             self.flange_plate.fy, gamma_m0,
                                                                             round(
                                                                                 self.flange_plate.tension_yielding_capacity / 1000,
                                                                                 2)), '')
                self.report_check.append(t1)
                gamma_m1 = IS800_2007.cl_5_4_1_Table_5["gamma_m1"]['ultimate_stress']

                t1 = (KEY_DISP_TENSION_RUPTURECAPACITY, '', tension_rupture_bolted_prov(w_p=self.flange_plate.height,
                                                                                        t_p=self.flange_plate.thickness_provided,
                                                                                        n_c=self.flange_plate.bolts_one_line,
                                                                                        d_o=self.flange_bolt.dia_hole,
                                                                                        fu=self.flange_plate.fu,
                                                                                        gamma_m1=gamma_m1,
                                                                                        T_dn=round(
                                                                                            self.flange_plate.tension_rupture_capacity / 1000,
                                                                                            2)), '')
                self.report_check.append(t1)

                t1 = (KEY_DISP_TENSION_BLOCKSHEARCAPACITY, '',
                      blockshear_prov(Tdb=round(self.flange_plate.block_shear_capacity / 1000, 2)), '')

                self.report_check.append(t1)

                t1 = (KEY_DISP_FLANGE_PLATE_TEN_CAP, display_prov(round(self.flange_force / 1000, 2), "f_f"),
                      tensile_capacity_prov(round(self.flange_plate.tension_yielding_capacity / 1000, 2),
                                            round(self.flange_plate.tension_rupture_capacity / 1000, 2),
                                            round(self.flange_plate.block_shear_capacity / 1000, 2)),
                      get_pass_fail(round(self.flange_force / 1000, 2),
                                    round(self.flange_plate.tension_capacity_flange_plate / 1000, 2),
                                    relation="lesser"))
                self.report_check.append(t1)
            else:
                t1 = (
                'SubSection', 'Flange Plate Capacity Checks in axial-Outside/Inside ', '|p{4cm}|p{6cm}|p{5.5cm}|p{1.5cm}|')
                self.report_check.append(t1)
                gamma_m0 = IS800_2007.cl_5_4_1_Table_5["gamma_m0"]['yielding']
                total_height = self.flange_plate.height + (2 * self.flange_plate.Innerheight)

                t1 = (KEY_DISP_TENSION_YIELDCAPACITY, '', tension_yield_prov(total_height,
                                                                             self.flange_plate.thickness_provided,
                                                                             self.flange_plate.fy, gamma_m0,
                                                                             round(
                                                                                 self.flange_plate.tension_yielding_capacity / 1000,
                                                                                 2)), '')
                self.report_check.append(t1)

                gamma_m1 = IS800_2007.cl_5_4_1_Table_5["gamma_m1"]['ultimate_stress']

                t1 = (KEY_DISP_TENSION_RUPTURECAPACITY, '', tension_rupture_bolted_prov(w_p=total_height,
                                                                                        t_p=self.flange_plate.thickness_provided,
                                                                                        n_c=self.flange_plate.bolts_one_line,
                                                                                        d_o=self.flange_bolt.dia_hole,
                                                                                        fu=self.flange_plate.fu,
                                                                                        gamma_m1=gamma_m1,
                                                                                        T_dn=round(
                                                                                            self.flange_plate.tension_rupture_capacity / 1000,
                                                                                            2)), '')
                self.report_check.append(t1)

                t1 = (KEY_DISP_TENSION_BLOCKSHEARCAPACITY, '',
                      blockshear_prov(Tdb=round(self.flange_plate.block_shear_capacity / 1000, 2)), '')

                self.report_check.append(t1)

                t1 = (KEY_DISP_FLANGE_PLATE_TEN_CAP, display_prov(round(self.flange_force / 1000, 2), "f_f"),
                      tensile_capacity_prov(round(self.flange_plate.tension_yielding_capacity / 1000, 2),
                                            round(self.flange_plate.tension_rupture_capacity / 1000, 2),
                                            round(self.flange_plate.block_shear_capacity / 1000, 2)),
                      get_pass_fail(round(self.flange_force / 1000, 2),
                                    round(self.flange_plate.tension_capacity_flange_plate / 1000, 2),
                                    relation="lesser"))
                self.report_check.append(t1)

        ###################
        # Web plate Capacities check axial
        ###################
        if self.flange_plate_check_status == True and self.web_axial_check_status == True:
            t1 = ('SubSection', 'Web Plate Capacity Checks in Axial', '|p{4cm}|p{6cm}|p{5.5cm}|p{1.5cm}|')
            self.report_check.append(t1)
            gamma_m0 = IS800_2007.cl_5_4_1_Table_5["gamma_m0"]['yielding']

            t1 = (KEY_DISP_TENSION_YIELDCAPACITY, '', tension_yield_prov(self.web_plate.height,
                                                                         self.web_plate.thickness_provided,
                                                                         self.web_plate.fy,
                                                                         gamma_m0,
                                                                         round(
                                                                             self.web_plate.shear_yielding_capacity / 1000,
                                                                             2)), '')

            self.report_check.append(t1)
            gamma_m1 = IS800_2007.cl_5_4_1_Table_5["gamma_m1"]['ultimate_stress']

            t1 = (KEY_DISP_TENSION_RUPTURECAPACITY, '', tension_rupture_bolted_prov(self.web_plate.height,
                                                                                    self.web_plate.thickness_provided,
                                                                                    self.web_plate.bolts_one_line,
                                                                                    self.web_bolt.dia_hole,
                                                                                    self.web_bolt.bolt_fu, gamma_m1,
                                                                                    round(
                                                                                        self.web_plate.tension_rupture_capacity / 1000,
                                                                                        2)), '')

            self.report_check.append(t1)

            t1 = (KEY_DISP_TENSION_BLOCKSHEARCAPACITY, '',
                  blockshear_prov(Tdb=round(self.web_plate.block_shear_capacity / 1000, 2)), '')
            self.report_check.append(t1)

            t1 = (KEY_DISP_TEN_CAP_WEB_PLATE, display_prov(round(self.axial_force_w / 1000, 2), "A_w"),
                  tensile_capacity_prov(round(self.web_plate.tension_yielding_capacity / 1000, 2),
                                        round(self.web_plate.tension_rupture_capacity / 1000, 2),
                                        round(self.web_plate.block_shear_capacity / 1000, 2)),
                  get_pass_fail(round(self.axial_force_w / 1000, 2),
                                round(self.web_plate.tension_capacity_web_plate / 1000, 2),
                                relation="lesser"))
            self.report_check.append(t1)

        ###################

        # Web plate Capacities check axial
        ###################
        # t1 = ('SubSection', 'Web Plate Capacity Checks in Axial', '|p{4cm}|p{6cm}|p{5.5cm}|p{1.5cm}|')
        # self.report_check.append(t1)
        # gamma_m0 = IS800_2007.cl_5_4_1_Table_5["gamma_m0"]['yielding']
        #
        # t1 = (KEY_DISP_TENSION_YIELDCAPACITY, '', tension_yield_prov(self.web_plate.height,
        #                                                              self.web_plate.thickness_provided,
        #                                                              self.web_plate.fy,
        #                                                              gamma_m0,
        #                                                              round(
        #                                                                  self.web_plate.tension_yielding_capacity / 1000,
        #                                                                  2)), '')
        # self.report_check.append(t1)
        # gamma_m1 = IS800_2007.cl_5_4_1_Table_5["gamma_m1"]['ultimate_stress']
        #
        # t1 = (KEY_DISP_TENSION_RUPTURECAPACITY, '',tension_rupture_bolted_prov(self.web_plate.height,
        #                                                                 self.web_plate.thickness_provided,
        #                                                                 self.web_plate.bolts_one_line,
        #                                                                 self.web_bolt.dia_hole,
        #                                                                 self.web_bolt.bolt_fu, gamma_m1,
        #                                                                 round(self.web_plate.tension_rupture_capacity / 1000,2)), '')
        #
        # self.report_check.append(t1)
        #
        # t1 = (KEY_DISP_TENSION_BLOCKSHEARCAPACITY, '',
        #       blockshear_prov(Tdb=round(self.web_plate.block_shear_capacity / 1000, 2)), '')
        # self.report_check.append(t1)
        #
        # t1 = (KEY_DISP_TEN_CAP_WEB_PLATE, display_prov(round(self.axial_force_w / 1000, 2), "A_w"),
        #       tensile_capacity_prov(round(self.web_plate.tension_yielding_capacity / 1000, 2),
        #                             round(self.web_plate.tension_rupture_capacity / 1000, 2),
        #                             round(self.web_plate.block_shear_capacity / 1000, 2)),
        #       get_pass_fail(round(self.axial_force_w / 1000, 2),
        #                     round(self.web_plate.tension_capacity_web_plate / 1000, 2),
        #                     relation="lesser"))
        # self.report_check.append(t1)

        ###################

        # Web plate Capacities check Shear
        ###################
        if self.web_plate_axial_check_status == True:
            t1 = ('SubSection', 'Web Plate Capacity Checks in Shear', '|p{4cm}|p{6cm}|p{5.5cm}|p{1.5cm}|')
            self.report_check.append(t1)

            t1 = (KEY_DISP_SHEAR_YLD, '', shear_yield_prov(self.web_plate.height, self.web_plate.thickness_provided,
                                                           self.web_plate.fy, gamma_m0,
                                                           round(self.web_plate.shear_yielding_capacity / 1000, 2)), '')
            self.report_check.append(t1)

            t1 = (KEY_DISP_SHEAR_RUP, '', shear_rupture_prov_beam(self.web_plate.height, self.web_plate.thickness_provided,
                                                                  self.web_plate.bolt_line / 2, self.web_bolt.dia_hole,
                                                                  self.web_plate.fu,

                                                                  round(self.web_plate.shear_rupture_capacity / 1000, 2),
                                                                  gamma_m1), '')

            self.report_check.append(t1)

            t1 = (KEY_DISP_PLATE_BLK_SHEAR_SHEAR, '',
                  blockshear_prov(Tdb=round(self.web_plate.block_shear_capacity_shear / 1000, 2)), '')
            self.report_check.append(t1)

            t1 = (KEY_DISP_WEBPLATE_SHEAR_CAPACITY, display_prov(round(self.fact_shear_load / 1000, 2), "V_u"),

                  shear_capacity_prov(round(self.web_plate.shear_yielding_capacity / 1000, 2),
                                      round(self.web_plate.shear_rupture_capacity / 1000, 2),
                                      round(self.web_plate.block_shear_capacity / 1000, 2)),
                  get_pass_fail(round(self.fact_shear_load / 1000, 2),
                                round(self.web_plate.shear_capacity_web_plate / 1000, 2), relation="lesser"))
            self.report_check.append(t1)

        Disp_3D_image = "/ResourceFiles/images/3d.png"

        #config = configparser.ConfigParser()
        #config.read_file(open(r'Osdag.config'))
        #desktop_path = config.get("desktop_path", "path1")
        #print("desk:", desktop_path)
        print(sys.path[0])
        rel_path = str(sys.path[0])
        rel_path = rel_path.replace("\\", "/")

        fname_no_ext = popup_summary['filename']


        CreateLatex.save_latex(CreateLatex(), self.report_input, self.report_check, popup_summary, fname_no_ext,
                               rel_path, Disp_3D_image)

# def save_latex(self, uiObj, Design_Check, reportsummary, filename, rel_path, Disp_3d_image):<|MERGE_RESOLUTION|>--- conflicted
+++ resolved
@@ -2334,7 +2334,7 @@
                 self.webwidth = round(D - (2 * tk) , 2)
                 self.web_crs_area = t_w * self.webwidth
                 self.Wp = self.web_crs_area * 1.05
-<<<<<<< HEAD
+
                 if self.preference =="Outside":
                     self.webplatewidth = round(D - (2 * tk) - (2 * self.section.root_radius) ,2)
                     if self.webplatewidth < self.min_web_plate_height:
@@ -2351,13 +2351,7 @@
                             thickness = y
 
                             self.design_status = False
-=======
-                self.web_plate_crs_sec_area = 2 * self.webwidth * y
-                if self.web_plate_crs_sec_area >= self.web_crs_area * 1.05:
-                    thickness = y
-                    self.design_status = True
-                    break
->>>>>>> 665ff10c
+
                 else:
                     self.webplatewidth = round(D - (2 * tk) - (2 * self.webclearance),2)
                     if self.webplatewidth < self.min_web_plate_height:
