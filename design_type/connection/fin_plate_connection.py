from design_type.connection.shear_connection import ShearConnection

from utils.common.component import Bolt, Plate, Weld
# from gui.ui_summary_popup import Ui_Dialog
from utils.common.component import *
# from cad.common_logic import CommonDesignLogic
from utils.common.material import *
from Common import *
from utils.common.load import Load
import yaml
from design_report.reportGenerator import save_html
import os
import shutil
import logging
from PyQt5.QtCore import QFile, pyqtSignal, QTextStream, Qt, QIODevice
from PyQt5.QtCore import QRegExp
from PyQt5.QtGui import QBrush
from PyQt5.QtGui import QColor
from PyQt5.QtGui import QDoubleValidator, QIntValidator, QPixmap, QPalette
from PyQt5.QtGui import QTextCharFormat
from PyQt5.QtGui import QTextCursor
from PyQt5.QtWidgets import QMainWindow, QDialog, QFontDialog, QApplication, QFileDialog, QColorDialog,QMessageBox
import pickle
import pdfkit
import configparser
import cairosvg
from io import StringIO



#from ...gui.newnew import Ui_Form
#newnew_object = Ui_Form()

# connectivity = "column_flange_beam_web"
# supporting_member_section = "HB 400"
# supported_member_section = "MB 300"
# fy = 250.0
# fu = 410.0
# shear_force = 100.0
# axial_force=100.0
# bolt_diameter = 24.0
# bolt_type = "friction_grip"
# bolt_grade = 8.8
# plate_thickness = 10.0
# weld_size = 6
# material_grade = "E 250 (Fe 410 W)B"
# material = Material(material_grade)



class FinPlateConnection(ShearConnection):


    def __init__(self):
        super(FinPlateConnection, self).__init__()


    def set_osdaglogger(key):
        global logger
        logger = logging.getLogger('osdag')

        logger.setLevel(logging.DEBUG)
        handler = logging.StreamHandler()
        handler.setLevel(logging.DEBUG)
        formatter = logging.Formatter(fmt='%(asctime)s - %(name)s - %(levelname)s - %(message)s', datefmt='%H:%M:%S')

        handler.setFormatter(formatter)
        logger.addHandler(handler)
        handler = logging.FileHandler('logging_text.log')

        handler.setLevel(logging.WARNING)
        formatter = logging.Formatter(fmt='%(asctime)s - %(name)s - %(levelname)s - %(message)s', datefmt='%H:%M:%S')
        handler.setFormatter(formatter)
        logger.addHandler(handler)
        handler = OurLog(key)
        handler.setLevel(logging.WARNING)
        formatter = logging.Formatter(fmt='%(asctime)s - %(name)s - %(levelname)s - %(message)s', datefmt='%H:%M:%S')
        handler.setFormatter(formatter)
        logger.addHandler(handler)


    def input_values(self, existingvalues={}):

        options_list = []

        if KEY_CONN in existingvalues:
            existingvalue_key_conn = existingvalues[KEY_CONN]
        else:
            existingvalue_key_conn = ''

        if KEY_SUPTNGSEC in existingvalues:
           existingvalue_key_suptngsec = existingvalues[KEY_SUPTNGSEC]
        else:
            existingvalue_key_suptngsec = ''

        if KEY_SUPTDSEC in existingvalues:
            existingvalue_key_suptdsec = existingvalues[KEY_SUPTDSEC]
        else:
            existingvalue_key_suptdsec = ''

        if KEY_MATERIAL in existingvalues:
            existingvalue_key_mtrl = existingvalues[KEY_MATERIAL]
        else:
            existingvalue_key_mtrl = ''

        if KEY_SHEAR in existingvalues:
            existingvalue_key_versh = existingvalues[KEY_SHEAR]
        else:
            existingvalue_key_versh = ''

        if KEY_AXIAL in existingvalues:
            existingvalue_key_axial = existingvalues[KEY_AXIAL]
        else:
            existingvalue_key_axial = ''

        if KEY_D in existingvalues:
            existingvalue_key_d = existingvalues[KEY_D]
        else:
            existingvalue_key_d = ''

        if KEY_TYP in existingvalues:
            existingvalue_key_typ = existingvalues[KEY_TYP]
        else:
            existingvalue_key_typ = ''

        if KEY_GRD in existingvalues:
            existingvalue_key_grd = existingvalues[KEY_GRD]
        else:
            existingvalue_key_grd = ''

        if KEY_PLATETHK in existingvalues:
            existingvalue_key_platethk = existingvalues[KEY_PLATETHK]
        else:
            existingvalue_key_platethk = ''

        t16 = (KEY_MODULE, KEY_DISP_FINPLATE, TYPE_MODULE, None, None)
        options_list.append(t16)

        t1 = (None, DISP_TITLE_CM, TYPE_TITLE, None, None)
        options_list.append(t1)

        t2 = (KEY_CONN, KEY_DISP_CONN, TYPE_COMBOBOX, existingvalue_key_conn, VALUES_CONN)
        options_list.append(t2)

        t15 = (KEY_IMAGE, None, TYPE_IMAGE, None, None)
        options_list.append(t15)

        t3 = (KEY_SUPTNGSEC, KEY_DISP_COLSEC, TYPE_COMBOBOX, existingvalue_key_suptngsec, connectdb("Columns"))
        options_list.append(t3)

        t4 = (KEY_SUPTDSEC, KEY_DISP_BEAMSEC, TYPE_COMBOBOX, existingvalue_key_suptdsec, connectdb("Beams"))
        options_list.append(t4)

        t5 = (KEY_MATERIAL, KEY_DISP_MATERIAL, TYPE_COMBOBOX, existingvalue_key_mtrl, VALUES_MATERIAL)
        options_list.append(t5)

        t6 = (None, DISP_TITLE_FSL, TYPE_TITLE, None, None)
        options_list.append(t6)

        t7 = (KEY_SHEAR, KEY_DISP_SHEAR, TYPE_TEXTBOX, existingvalue_key_versh, None)
        options_list.append(t7)

        t8 = (KEY_AXIAL, KEY_DISP_AXIAL, TYPE_TEXTBOX, existingvalue_key_axial, None)
        options_list.append(t8)

        t9 = (None, DISP_TITLE_BOLT, TYPE_TITLE, None, None)
        options_list.append(t9)

        t10 = (KEY_D, KEY_DISP_D, TYPE_COMBOBOX_CUSTOMIZED, existingvalue_key_d, VALUES_D)
        options_list.append(t10)

        t11 = (KEY_TYP, KEY_DISP_TYP, TYPE_COMBOBOX, existingvalue_key_typ, VALUES_TYP)
        options_list.append(t11)

        t12 = (KEY_GRD, KEY_DISP_GRD, TYPE_COMBOBOX_CUSTOMIZED, existingvalue_key_grd, VALUES_GRD)
        options_list.append(t12)

        t13 = (None, DISP_TITLE_PLATE, TYPE_TITLE, None, None)
        options_list.append(t13)

        t14 = (KEY_PLATETHK, KEY_DISP_PLATETHK, TYPE_COMBOBOX_CUSTOMIZED, existingvalue_key_platethk, VALUES_PLATETHK)
        options_list.append(t14)

        return options_list

    def output_values(self, flag):

        out_list = []

        t1 = (None, DISP_TITLE_BOLT, TYPE_TITLE, None)
        out_list.append(t1)

        t2 = (KEY_OUT_D_PROVIDED, KEY_OUT_DISP_D_PROVIDED, TYPE_TEXTBOX,  self.bolt.bolt_diameter_provided if flag == 'True' else '')
        out_list.append(t2)

        t3 = (KEY_OUT_GRD_PROVIDED, KEY_OUT_DISP_GRD_PROVIDED, TYPE_TEXTBOX, self.bolt.bolt_grade_provided if flag == 'True' else '')
        out_list.append(t3)

        t4 = (KEY_OUT_BOLT_SHEAR, KEY_OUT_DISP_BOLT_SHEAR, TYPE_TEXTBOX,  round(self.bolt.bolt_shear_capacity/1000,2) if flag == 'True' else '')
        out_list.append(t4)

        t5 = (KEY_OUT_BOLT_BEARING, KEY_OUT_DISP_BOLT_BEARING, TYPE_TEXTBOX, round(self.bolt.bolt_bearing_capacity/1000,2) if flag == 'True' else '')
        out_list.append(t5)

        t6 = (KEY_OUT_BOLT_CAPACITY, KEY_OUT_DISP_BOLT_CAPACITY, TYPE_TEXTBOX, round(self.bolt.bolt_capacity/1000,2) if flag == 'True' else '')
        out_list.append(t6)

        t21 = (KEY_OUT_BOLT_FORCE, KEY_OUT_DISP_BOLT_FORCE, TYPE_TEXTBOX, round(self.plate.bolt_force / 1000, 2) if flag == 'True' else '')
        out_list.append(t21)

        t7 = (KEY_OUT_BOLT_LINE, KEY_OUT_DISP_BOLT_LINE, TYPE_TEXTBOX, self.plate.bolt_line if flag == 'True' else '')
        out_list.append(t7)

        t8 = (KEY_OUT_BOLTS_ONE_LINE, KEY_OUT_DISP_BOLTS_ONE_LINE, TYPE_TEXTBOX, self.plate.bolts_one_line if flag == 'True' else '')
        out_list.append(t8)

        t9 = (KEY_OUT_PITCH, KEY_OUT_DISP_PITCH, TYPE_TEXTBOX, self.plate.pitch_provided if flag == 'True' else '')
        out_list.append(t9)

        t10 = (KEY_OUT_END_DIST, KEY_OUT_DISP_END_DIST, TYPE_TEXTBOX, self.plate.end_dist_provided if flag == 'True' else '')
        out_list.append(t10)

        t11 = (KEY_OUT_GAUGE, KEY_OUT_DISP_GAUGE, TYPE_TEXTBOX, self.plate.gauge_provided if flag == 'True' else '')
        out_list.append(t11)

        t12 = (KEY_OUT_EDGE_DIST, KEY_OUT_DISP_EDGE_DIST, TYPE_TEXTBOX, self.plate.edge_dist_provided if flag == 'True' else '')
        out_list.append(t12)

        t13 = (None, DISP_TITLE_PLATE, TYPE_TITLE, None)
        out_list.append(t13)

        t14 = (KEY_OUT_PLATETHK, KEY_OUT_DISP_PLATETHK, TYPE_TEXTBOX, self.plate.thickness_provided if flag == 'True' else '')
        out_list.append(t14)

        t15 = (KEY_OUT_PLATE_HEIGHT, KEY_OUT_DISP_PLATE_HEIGHT, TYPE_TEXTBOX, self.plate.height if flag == 'True' else '')
        out_list.append(t15)

        t16 = (KEY_OUT_PLATE_LENGTH, KEY_OUT_DISP_PLATE_LENGTH, TYPE_TEXTBOX, self.plate.length if flag == 'True' else '')
        out_list.append(t16)

        t17 = (KEY_OUT_PLATE_SHEAR, KEY_OUT_DISP_PLATE_SHEAR, TYPE_TEXTBOX, round(self.plate.shear_yielding_capacity,2) if flag == 'True' else '')
        out_list.append(t17)

        t18 = (KEY_OUT_PLATE_BLK_SHEAR, KEY_OUT_DISP_PLATE_BLK_SHEAR, TYPE_TEXTBOX, round(self.plate.block_shear_capacity,2) if flag == 'True' else '')
        out_list.append(t18)

        t19 = (KEY_OUT_PLATE_MOM_DEMAND, KEY_OUT_DISP_PLATE_MOM_DEMAND, TYPE_TEXTBOX, round(self.plate.moment_demand/1000000,2) if flag == 'True' else '')
        out_list.append(t19)

        t20 = (KEY_OUT_PLATE_MOM_CAPACITY, KEY_OUT_DISP_PLATE_MOM_CAPACITY, TYPE_TEXTBOX, round(self.plate.moment_capacity,2) if flag == 'True' else '')
        out_list.append(t20)

        return out_list

    def warn_text(self):
        red_list = red_list_function()
        if self.supported_section.designation in red_list or self.supporting_section.designation in red_list:
            logger.warning(
                " : You are using a section (in red color) that is not available in latest version of IS 808")

    def set_input_values(self, design_dictionary):
<<<<<<< HEAD
        super(FinPlateConnection,self).set_input_values(self, design_dictionary)
        self.module = design_dictionary[KEY_MODULE]
        self.plate = Plate(thickness=design_dictionary.get(KEY_PLATETHK, None),
                           material_grade=design_dictionary[KEY_MATERIAL], gap=design_dictionary[KEY_DP_DETAILING_GAP])
        self.weld = Weld(size=10, length= 100, material_grade=design_dictionary[KEY_MATERIAL])

=======
        # if signal:
        super(FinPlateConnection, self).set_input_values(self, design_dictionary)
        # else:
        #     super(FinPlateConnection, self).set_input_values(design_dictionary)
        self.plate = Plate(thickness=design_dictionary.get(KEY_PLATETHK, None),
                           material_grade=design_dictionary[KEY_MATERIAL], gap=design_dictionary[KEY_DP_DETAILING_GAP])
        print("input values are set. Doing preliminary member checks")
>>>>>>> d8d84b45
        self.member_capacity(self)

    def member_capacity(self):
        # print(KEY_CONN,VALUES_CONN_1,self.supported_section.build)
        if self.connectivity in VALUES_CONN_1:
            if self.supported_section.build == "Rolled":
                length = self.supported_section.depth
            else:
                length = self.supported_section.depth - (2*self.supported_section.flange_thickness)    # -(2*self.supported_section.root_radius)
        else:
            length = self.supported_section.depth - 50.0  # TODO: Subtract notch height for beam-beam connection

        self.supported_section.shear_yielding(length=length, thickness=self.supported_section.web_thickness, fy=self.supported_section.fy)
        self.supported_section.tension_yielding(length=length, thickness=self.supported_section.web_thickness, fy=self.supported_section.fy)

        print(self.supported_section.shear_yielding_capacity, self.load.shear_force,
              self.supported_section.tension_yielding_capacity, self.load.axial_force)

        if self.supported_section.shear_yielding_capacity > self.load.shear_force and \
                self.supported_section.tension_yielding_capacity > self.load.axial_force:
            print("preliminary member check is satisfactory. Doing bolt checks")
            self.get_bolt_details(self)
            self.design_status = True

        else:
            self.design_status = False
            logger.error(" : shear yielding capacity {} and/or tension yielding capacity {} is less "
                           "than applied loads, Please select larger sections or decrease loads"
                            .format(self.supported_section.shear_yielding_capacity,
                                    self.supported_section.tension_yielding_capacity))
            print("failed in preliminary member checks. Select larger sections or decrease loads")


    def get_bolt_details(self):

        min_plate_height = self.supported_section.min_plate_height()
        max_plate_height = self.supported_section.max_plate_height()
        self.plate.thickness_provided = round_up(self.supported_section.web_thickness, 2)
        bolts_required_previous = 2
        bolt_diameter_previous = self.bolt.bolt_diameter[-1]
        bolt_grade_previous = self.bolt.bolt_grade[-1]
        res_force = math.sqrt(self.load.shear_force ** 2 + self.load.axial_force ** 2) * 1000
        self.bolt.bolt_grade_provided = self.bolt.bolt_grade[-1]
        count = 0
        for self.bolt.bolt_diameter_provided in reversed(self.bolt.bolt_diameter):
            self.bolt.calculate_bolt_spacing_limits(bolt_diameter_provided=self.bolt.bolt_diameter_provided,
                                                    connecting_plates_tk=[self.plate.thickness_provided,
                                                                          self.supported_section.web_thickness])

            self.bolt.calculate_bolt_capacity(bolt_diameter_provided=self.bolt.bolt_diameter_provided,
                                              bolt_grade_provided=self.bolt.bolt_grade_provided,
                                              connecting_plates_tk=[self.plate.thickness_provided,
                                                                    self.supported_section.web_thickness],
                                              n_planes=1)

            self.plate.bolts_required = max(int(math.ceil(res_force / self.bolt.bolt_capacity)), 2)

            if self.plate.bolts_required > bolts_required_previous and count >= 1:
                self.bolt.bolt_diameter_provided = bolt_diameter_previous
                self.plate.bolts_required = bolts_required_previous
                break
            bolts_required_previous = self.plate.bolts_required
            bolt_diameter_previous = self.bolt.bolt_diameter_provided
            count += 1

        bolts_required_previous = self.plate.bolts_required

        for self.bolt.bolt_grade_provided in reversed(self.bolt.bolt_grade):
            count = 1
            self.bolt.calculate_bolt_spacing_limits(bolt_diameter_provided=self.bolt.bolt_diameter_provided,
                                                    connecting_plates_tk=[self.plate.thickness_provided,
                                                                          self.supported_section.web_thickness])

            self.bolt.calculate_bolt_capacity(bolt_diameter_provided=self.bolt.bolt_diameter_provided,
                                              bolt_grade_provided=self.bolt.bolt_grade_provided,
                                              connecting_plates_tk=[self.plate.thickness_provided,
                                                                    self.supported_section.web_thickness],
                                              n_planes=1)

            self.plate.bolts_required = max(int(math.ceil(res_force / self.bolt.bolt_capacity)), 2)

            if self.plate.bolts_required > bolts_required_previous and count >= 1:
                self.bolt.bolt_grade_provided = bolt_grade_previous
                self.plate.bolts_required = bolts_required_previous
                break
            bolts_required_previous = self.plate.bolts_required
            bolt_grade_previous = self.bolt.bolt_grade_provided
            count += 1

        self.bolt.calculate_bolt_spacing_limits(bolt_diameter_provided=self.bolt.bolt_diameter_provided,
                                                connecting_plates_tk=[self.plate.thickness_provided,
                                                                      self.supported_section.web_thickness])

        self.bolt.calculate_bolt_capacity(bolt_diameter_provided=self.bolt.bolt_diameter_provided,
                                          bolt_grade_provided=self.bolt.bolt_grade_provided,
                                          connecting_plates_tk=[self.plate.thickness_provided,
                                                                self.supported_section.web_thickness],
                                          n_planes=1)

        self.plate.get_web_plate_details(bolt_dia=self.bolt.bolt_diameter_provided,
                                         web_plate_h_min=min_plate_height, web_plate_h_max=max_plate_height,
                                         bolt_capacity=self.bolt.bolt_capacity,
                                         min_edge_dist=self.bolt.min_edge_dist_round,
                                         min_gauge=self.bolt.min_gauge_round, max_spacing=self.bolt.max_spacing_round,
                                         max_edge_dist=self.bolt.max_edge_dist_round, shear_load=self.load.shear_force*1000,
                                         axial_load=self.load.axial_force*1000, gap=self.plate.gap,
                                         shear_ecc=True)

        edge_dist_rem = self.plate.edge_dist_provided+self.plate.gap

        #################################
        # Block Shear Check for supporting section
        #################################
        # design_status_block_shear = False
        # while design_status_block_shear is False:
            # print(design_status_block_shear)
            # print(0, self.web_plate.max_end_dist, self.web_plate.end_dist_provided, self.web_plate.max_spacing_round, self.web_plate.pitch_provided)
            # Avg_a = 2 * (self.plate.end_dist_provided + self.plate.gap + (self.plate.bolt_line - 1) * self.plate.pitch_provided)\
            #         * self.supporting_section.web_thickness
            # Avn_a = 2 * (self.plate.end_dist_provided + (self.plate.bolt_line - 1) * self.plate.pitch_provided
            #          - (self.plate.bolt_line - 0.5) * self.bolt.dia_hole) * self.supporting_section.web_thickness
            #
            # Atg_a = ((self.plate.bolts_one_line - 1) * self.plate.pitch_provided)\
            #         * self.supporting_section.web_thickness
            # Atn_a = ((self.plate.bolts_one_line - 1) * self.plate.pitch_provided -
            #          (self.plate.bolt_line - 1) * self.bolt.dia_hole) * \
            #         self.supporting_section.web_thickness
            #
            # Avg_s = (self.plate.edge_dist_provided + (self.plate.bolts_one_line - 1) * self.plate.gauge_provided)\
            #         * self.supporting_section.web_thickness
            # Avn_s = ((self.plate.edge_dist_provided + (self.plate.bolts_one_line - 1) * self.plate.gauge_provided)
            #          - (self.plate.bolts_one_line - 0.5) * self.bolt.dia_hole) * self.supporting_section.web_thickness
            #
            # Atg_s = ((self.plate.bolt_line - 1) * self.plate.pitch_provided + self.plate.end_dist_provided + self.plate.gap)\
            #         * self.supporting_section.web_thickness
            # Atn_s = ((self.plate.bolt_line - 1) * self.plate.pitch_provided -
            #          (self.plate.bolt_line - 0.5) * self.bolt.dia_hole + self.plate.end_dist_provided + self.plate.gap) * \
            #         self.supporting_section.web_thickness
            #
            # self.supporting_section.block_shear_capacity_axial = self.block_shear_strength_section(A_vg=Avg_a, A_vn=Avn_a, A_tg=Atg_a,
            #                                                                         A_tn=Atn_a,
            #                                                                         f_u=self.supporting_section.fu,
            #                                                                         f_y=self.supporting_section.fy)
            #
            # self.supporting_section.block_shear_capacity_shear = self.block_shear_strength_section(A_vg=Avg_s, A_vn=Avn_s, A_tg=Atg_s,
            #                                                                         A_tn=Atn_s,
            #                                                                         f_u=self.supporting_section.fu,
            #                                                                         f_y=self.supporting_section.fy)
            #
            # if self.supporting_section.block_shear_capacity_axial < self.load.axial_force:
            #     if self.bolt.max_spacing_round >= self.plate.pitch_provided + 5 and self.bolt.max_end_dist >= self.plate.end_dist_provided + 5:  # increase thickness todo
            #         if self.plate.bolt_line == 1:
            #             self.plate.end_dist_provided += 5
            #         else:
            #             self.plate.pitch_provided += 5
            #     else:
            #         design_status_block_shear = False
            # else:
            #     design_status_block_shear = True

        self.plate.blockshear(numrow=self.plate.bolts_one_line, numcol=self.plate.bolt_line, pitch=self.plate.pitch_provided,
                              gauge=self.plate.gauge_provided, thk=self.plate.thickness[0], end_dist=self.plate.end_dist_provided,
                              edge_dist=edge_dist_rem, dia_hole=self.bolt.dia_hole,
                              fy=self.supported_section.fy, fu=self.supported_section.fu)

        self.plate.shear_yielding(self.plate.height, self.plate.thickness[0], self.plate.fy)

        self.plate.shear_rupture_b(self.plate.height, self.plate.thickness[0], self.plate.bolts_one_line,
                                       self.bolt.dia_hole, self.plate.fu)

        plate_shear_capacity = min(self.plate.block_shear_capacity, self.plate.shear_rupture_capacity,
                                   self.plate.shear_yielding_capacity)

        # if self.load.shear_force > plate_shear_capacity:
        #     design_status = False
        #     logger.error(":shear capacity of the plate is less than the applied shear force, %2.2f kN [cl. 6.4.1]"
        #                  % self.load.shear_force)
        #     logger.warning(":Shear capacity of plate is %2.2f kN" % plate_shear_capacity)
        #     logger.info(": Increase the plate thickness")

        self.plate.get_moment_cacacity(self.plate.fy, self.plate.thickness[0], self.plate.height)

        # if self.plate.moment_capacity < self.plate.moment_demand:
        #     design_status = False
        #     logger.error(": Plate moment capacity is less than the moment demand [cl. 8.2.1.2]")
        #     logger.warning(": Re-design with increased plate dimensions")

        print(self.connectivity)
        print(self.supporting_section)
        print(self.supported_section)
        print(self.load)
        print(self.bolt)
        print(self.plate)

<<<<<<< HEAD
=======
        # with open("filename", 'w') as out_file:
        #     yaml.dump(fin_plate_input, out_file)
>>>>>>> d8d84b45

    def block_shear_strength_section(self, A_vg, A_vn, A_tg, A_tn, f_u, f_y):
        """Calculate the block shear strength of bolted connections as per cl. 6.4.1

        Args:
            A_vg: Minimum gross area in shear along bolt line parallel to external force [in sq. mm] (float)
            A_vn: Minimum net area in shear along bolt line parallel to external force [in sq. mm] (float)
            A_tg: Minimum gross area in tension from the bolt hole to the toe of the angle,
                           end bolt line, perpendicular to the line of force, respectively [in sq. mm] (float)
            A_tn: Minimum net area in tension from the bolt hole to the toe of the angle,
                           end bolt line, perpendicular to the line of force, respectively [in sq. mm] (float)
            f_u: Ultimate stress of the plate material in MPa (float)
            f_y: Yield stress of the plate material in MPa (float)

        Return:
            block shear strength of bolted connection in N (float)

        Note:
            Reference:
            IS 800:2007, cl. 6.4.1

        """
        gamma_m0 = IS800_2007.cl_5_4_1_Table_5["gamma_m0"]['yielding']
        gamma_m1 = IS800_2007.cl_5_4_1_Table_5["gamma_m1"]['ultimate_stress']
        T_db1 = A_vg * f_y / (math.sqrt(3) * gamma_m0) + 0.9 * A_tn * f_u / gamma_m1
        T_db2 = 0.9 * A_vn * f_u / (math.sqrt(3) * gamma_m1) + A_tg * f_y / gamma_m0
        Tdb = min(T_db1, T_db2)
        Tdb = round(Tdb / 1000, 3)
        return Tdb
<<<<<<< HEAD
=======

# For Command Line


# from ast import literal_eval
#
# path = input("Enter the file location: ")
# with open(path, 'r') as f:
#     data = f.read()
#     d = literal_eval(data)
#     FinPlateConnection.set_input_values(FinPlateConnection(), d, False)
>>>>>>> d8d84b45
<|MERGE_RESOLUTION|>--- conflicted
+++ resolved
@@ -259,22 +259,13 @@
                 " : You are using a section (in red color) that is not available in latest version of IS 808")
 
     def set_input_values(self, design_dictionary):
-<<<<<<< HEAD
+
         super(FinPlateConnection,self).set_input_values(self, design_dictionary)
         self.module = design_dictionary[KEY_MODULE]
         self.plate = Plate(thickness=design_dictionary.get(KEY_PLATETHK, None),
                            material_grade=design_dictionary[KEY_MATERIAL], gap=design_dictionary[KEY_DP_DETAILING_GAP])
         self.weld = Weld(size=10, length= 100, material_grade=design_dictionary[KEY_MATERIAL])
-
-=======
-        # if signal:
-        super(FinPlateConnection, self).set_input_values(self, design_dictionary)
-        # else:
-        #     super(FinPlateConnection, self).set_input_values(design_dictionary)
-        self.plate = Plate(thickness=design_dictionary.get(KEY_PLATETHK, None),
-                           material_grade=design_dictionary[KEY_MATERIAL], gap=design_dictionary[KEY_DP_DETAILING_GAP])
         print("input values are set. Doing preliminary member checks")
->>>>>>> d8d84b45
         self.member_capacity(self)
 
     def member_capacity(self):
@@ -469,11 +460,11 @@
         print(self.bolt)
         print(self.plate)
 
-<<<<<<< HEAD
-=======
+
+
         # with open("filename", 'w') as out_file:
         #     yaml.dump(fin_plate_input, out_file)
->>>>>>> d8d84b45
+
 
     def block_shear_strength_section(self, A_vg, A_vn, A_tg, A_tn, f_u, f_y):
         """Calculate the block shear strength of bolted connections as per cl. 6.4.1
@@ -503,8 +494,7 @@
         Tdb = min(T_db1, T_db2)
         Tdb = round(Tdb / 1000, 3)
         return Tdb
-<<<<<<< HEAD
-=======
+
 
 # For Command Line
 
@@ -515,5 +505,4 @@
 # with open(path, 'r') as f:
 #     data = f.read()
 #     d = literal_eval(data)
-#     FinPlateConnection.set_input_values(FinPlateConnection(), d, False)
->>>>>>> d8d84b45
+#     FinPlateConnection.set_input_values(FinPlateConnection(), d, False)