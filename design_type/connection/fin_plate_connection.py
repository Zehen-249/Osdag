from design_type.connection.shear_connection import ShearConnection
from utils.common.component import *
from Common import *
from utils.common.load import Load
import yaml
import os
import shutil
import logging
from PyQt5.QtCore import QFile, pyqtSignal, QTextStream, Qt, QIODevice
from PyQt5.QtCore import QRegExp
from PyQt5.QtGui import QBrush
from PyQt5.QtGui import QColor
from PyQt5.QtGui import QDoubleValidator, QIntValidator, QPixmap, QPalette
from PyQt5.QtGui import QTextCharFormat
from PyQt5.QtGui import QTextCursor
from PyQt5.QtWidgets import QMainWindow, QDialog, QFontDialog, QApplication, QFileDialog, QColorDialog
import pickle

#from ...gui.newnew import Ui_Form
#newnew_object = Ui_Form()

connectivity = "column_flange_beam_web"
supporting_member_section = "HB 400"
supported_member_section = "MB 300"
fy = 250.0
fu = 410.0
shear_force = 100.0
axial_force=100.0
bolt_diameter = 24.0
bolt_type = "friction_grip"
bolt_grade = 8.8
plate_thickness = 10.0
weld_size = 6
material_grade = "E 250 (Fe 410 W)B"
material = Material(material_grade)

logger = None


def module_setup():
    global logger
    logger = logging.getLogger("osdag.finPlateCalc")
module_setup()

# def set_osdaglogger():
#     global logger
#     if logger is None:
#
#         logger = logging.getLogger("osdag")
#     else:
#         for handler in logger.handlers[:]:
#             logger.removeHandler(handler)
#
#     logger.setLevel(logging.DEBUG)
#
#     # create the logging file handler
#     fh = logging.FileHandler("Connections/Shear/Finplate/fin.log", mode="a")
#
#     # ,datefmt='%a, %d %b %Y %H:%M:%S'
#     # formatter = logging.Formatter('%(asctime)s - %(name)s - %(levelname)s - %(message)s')
#
#     formatter = logging.Formatter('''
#     <div  class="LOG %(levelname)s">
#         <span class="DATE">%(asctime)s</span>
#         <span class="LEVEL">%(levelname)s</span>
#         <span class="MSG">%(message)s</span>
#     </div>''')
#     formatter.datefmt = '%a, %d %b %Y %H:%M:%S'
#     fh.setFormatter(formatter)
#     logger.addHandler(fh)



class FinPlateConnection(ShearConnection):

    def __init__(self):
        super(FinPlateConnection, self).__init__()


    def input_values(self, existingvalues={}):

        options_list = []

        if KEY_CONN in existingvalues:
            existingvalue_key_conn = existingvalues[KEY_CONN]
        else:
            existingvalue_key_conn = ''

        if KEY_SUPTNGSEC in existingvalues:
           existingvalue_key_suptngsec = existingvalues[KEY_SUPTNGSEC]
        else:
            existingvalue_key_suptngsec = ''

        if KEY_SUPTDSEC in existingvalues:
            existingvalue_key_suptdsec = existingvalues[KEY_SUPTDSEC]
        else:
            existingvalue_key_suptdsec = ''

        if KEY_MATERIAL in existingvalues:
            existingvalue_key_mtrl = existingvalues[KEY_MATERIAL]
        else:
            existingvalue_key_mtrl = ''

        if KEY_SHEAR in existingvalues:
            existingvalue_key_versh = existingvalues[KEY_SHEAR]
        else:
            existingvalue_key_versh = ''

        if KEY_AXIAL in existingvalues:
            existingvalue_key_axial = existingvalues[KEY_AXIAL]
        else:
            existingvalue_key_axial = ''

        if KEY_D in existingvalues:
            existingvalue_key_d = existingvalues[KEY_D]
        else:
            existingvalue_key_d = ''

        if KEY_TYP in existingvalues:
            existingvalue_key_typ = existingvalues[KEY_TYP]
        else:
            existingvalue_key_typ = ''

        if KEY_GRD in existingvalues:
            existingvalue_key_grd = existingvalues[KEY_GRD]
        else:
            existingvalue_key_grd = ''

        if KEY_PLATETHK in existingvalues:
            existingvalue_key_platethk = existingvalues[KEY_PLATETHK]
        else:
            existingvalue_key_platethk = ''

        t16 = (KEY_MODULE, KEY_DISP_FINPLATE, TYPE_MODULE, None, None)
        options_list.append(t16)

        t1 = (None, DISP_TITLE_CM, TYPE_TITLE, None, None)
        options_list.append(t1)

        t2 = (KEY_CONN, KEY_DISP_CONN, TYPE_COMBOBOX, existingvalue_key_conn, VALUES_CONN)
        options_list.append(t2)

        t15 = (KEY_IMAGE, None, TYPE_IMAGE, None, None)
        options_list.append(t15)

        t3 = (KEY_SUPTNGSEC, KEY_DISP_COLSEC, TYPE_COMBOBOX, existingvalue_key_suptngsec, VALUES_COLSEC)
        options_list.append(t3)

        t4 = (KEY_SUPTDSEC, KEY_DISP_BEAMSEC, TYPE_COMBOBOX, existingvalue_key_suptdsec, VALUES_BEAMSEC)
        options_list.append(t4)

        t5 = (KEY_MATERIAL, KEY_DISP_MATERIAL, TYPE_COMBOBOX, existingvalue_key_mtrl, VALUES_MATERIAL)
        options_list.append(t5)

        t6 = (None, DISP_TITLE_FSL, TYPE_TITLE, None, None)
        options_list.append(t6)

        t7 = (KEY_SHEAR, KEY_DISP_SHEAR, TYPE_TEXTBOX, existingvalue_key_versh, None)
        options_list.append(t7)

        t8 = (KEY_AXIAL, KEY_DISP_AXIAL, TYPE_TEXTBOX, existingvalue_key_axial, None)
        options_list.append(t8)

        t9 = (None, DISP_TITLE_BOLT, TYPE_TITLE, None, None)
        options_list.append(t9)

        t10 = (KEY_D, KEY_DISP_D, TYPE_COMBOBOX_CUSTOMIZED, existingvalue_key_d, VALUES_D)
        options_list.append(t10)

        t11 = (KEY_TYP, KEY_DISP_TYP, TYPE_COMBOBOX, existingvalue_key_typ, VALUES_TYP)
        options_list.append(t11)

        t12 = (KEY_GRD, KEY_DISP_GRD, TYPE_COMBOBOX_CUSTOMIZED, existingvalue_key_grd, VALUES_GRD)
        options_list.append(t12)

        t13 = (None, DISP_TITLE_PLATE, TYPE_TITLE, None, None)
        options_list.append(t13)

        t14 = (KEY_PLATETHK, KEY_DISP_PLATETHK, TYPE_COMBOBOX_CUSTOMIZED, existingvalue_key_platethk, VALUES_PLATETHK)
        options_list.append(t14)

        return options_list

<<<<<<< HEAD
    @staticmethod
    def pltthk_customized():
        a = VALUES_PLATETHK_CUSTOMIZED
        return a

    @staticmethod
    def grdval_customized():
        b = VALUES_GRD_CUSTOMIZED
        return b

    @staticmethod
    def diam_bolt_customized():
        c = connectdb1()
        return c

    def customized_input(self):

        list1 = []
        t1 = (KEY_GRD, self.grdval_customized)
        list1.append(t1)
        t2 = (KEY_PLATETHK, self.pltthk_customized)
        list1.append(t2)
        t3 = (KEY_D, self.diam_bolt_customized)
        list1.append(t3)
        return list1

    def fn_conn_suptngsec_lbl(self):

        if self in VALUES_CONN_1:
            return KEY_DISP_COLSEC
        elif self in VALUES_CONN_2:
            return KEY_DISP_PRIBM
        else:
            return ''

    def fn_conn_suptdsec_lbl(self):

        if self in VALUES_CONN_1:
            return KEY_DISP_BEAMSEC
        elif self in VALUES_CONN_2:
            return KEY_DISP_SECBM
        else:
            return ''

    def fn_conn_suptngsec(self):

        if self in VALUES_CONN_1:
            return VALUES_COLSEC
        elif self in VALUES_CONN_2:
            return VALUES_PRIBM
        else:
            return []

    def fn_conn_suptdsec(self):

        if self in VALUES_CONN_1:
            return VALUES_BEAMSEC
        elif self in VALUES_CONN_2:
            return VALUES_SECBM
        else:
            return []

    def fn_conn_image(self):
        if self == VALUES_CONN[0]:
            return './ResourceFiles/images/fin_cf_bw.png'
        elif self == VALUES_CONN[1]:
            return './ResourceFiles/images/fin_cw_bw.png'
        elif self in VALUES_CONN_2:
            return './ResourceFiles/images/fin_beam_beam.png'
        else:
            return''

    def input_value_changed(self):

        lst = []

        t1 = (KEY_CONN, KEY_SUPTNGSEC , TYPE_LABEL,self.fn_conn_suptngsec_lbl)
        lst.append(t1)

        t2 = (KEY_CONN, KEY_SUPTNGSEC, TYPE_COMBOBOX, self.fn_conn_suptngsec)
        lst.append(t2)

        t3 = (KEY_CONN, KEY_SUPTDSEC , TYPE_LABEL, self.fn_conn_suptdsec_lbl)
        lst.append(t3)

        t4 = (KEY_CONN, KEY_SUPTDSEC, TYPE_COMBOBOX, self.fn_conn_suptdsec)
        lst.append(t4)

        t5 = (KEY_CONN, KEY_IMAGE, TYPE_IMAGE, self.fn_conn_image)
        lst.append(t5)

        return lst

    def to_get_d(self, my_d):
        # self.set_connectivity(self, my_d[KEY_CONN])
        # self.set_supporting_section(self,my_d[KEY_SUPTNGSEC])
        # self.set_supported_section(self,my_d[KEY_SUPTDSEC])
        # self.set_material(self,my_d[KEY_MATERIAL])
        # self.set_shear(self, my_d[KEY_SHEAR])
        # self.set_axial(self,my_d[KEY_AXIAL])
        # self.set_bolt_dia(self,my_d[KEY_D])
        # self.set_bolt_type(self,my_d[KEY_TYP])
        # self.set_bolt_grade(self,my_d[KEY_GRD])
        # self.set_plate_thk(self,my_d[KEY_PLATETHK])
        # self.weld = Weld(weld_size)
        # self.weld_size_list = []
        print(my_d)
        self.connectivity = my_d[KEY_CONN]

        if self.connectivity in VALUES_CONN_1:
            self.supporting_section = Column(designation=my_d[KEY_SUPTNGSEC], material_grade=my_d[KEY_MATERIAL])
        else:
            self.supporting_section = Beam(designation=my_d[KEY_SUPTNGSEC], material_grade=my_d[KEY_MATERIAL])


        self.supported_section = Beam(designation=my_d[KEY_SUPTDSEC], material_grade=my_d[KEY_MATERIAL])
        self.bolt = Bolt(grade=my_d[KEY_GRD], diameter=my_d[KEY_D], bolt_type=my_d[KEY_TYP],
                         material_grade=material_grade)
        self.load = Load(shear_force=my_d[KEY_SHEAR], axial_force=my_d[KEY_AXIAL])
        self.plate = Plate(thickness=my_d[KEY_PLATETHK], material_grade=my_d[KEY_MATERIAL])

        print(self.connectivity)
        print(self.supporting_section)
        print(self.supported_section)
        print(self.bolt)
        print(self.load)
        print(self.plate)
=======
    def warn_text(self,key, my_d):
        old_col_section = get_oldcolumncombolist()
        old_beam_section = get_oldbeamcombolist()

        if my_d[KEY_SUPTNGSEC] in old_col_section or my_d[KEY_SUPTDSEC] in old_beam_section:
            del_data = open('logging_text.log', 'w')
            del_data.truncate()
            del_data.close()
            logging.basicConfig(format='%(asctime)s %(message)s', filename='logging_text.log',level=logging.DEBUG)
            logging.warning(" : You are using a section (in red color) that is not available in latest version of IS 808")
            with open('logging_text.log') as file:
                data = file.read()
                file.close()
            # file = open('logging_text.log', 'r')
            # # This will print every line one by one in the file
            # for each in file:
            #     print(each)
            key.setText(data)
        else:
            key.setText("")
>>>>>>> a90c22f2

    # def set_axial(self, axial):
    #     self.axial = axial
    #
    # def set_plate_thk(self, plate_thk):
    #     self.plate_thk = plate_thk
    #
    # def set_supporting_section(self, supporting_section):
    #     self.supporting_section = supporting_section
    #
    # def set_supported_section(self, supported_section):
    #     self.supported_section = supported_section
    #
    # def set_material(self, material=Material(material_grade)):
    #     self.material = Material(material)
    #     print(self.material)
    #
    # def set_weld_by_size(self, weld_size, length=0, material=Material(material_grade)):
    #     self.weld = Weld(weld_size,length,material)
    #
    # def get_shear_capacity(self):
    #     shear_capacity = self.shear

    # fin_plate_input = FinPlateConnectionInput(connectivity, supporting_member_section, supported_member_section, material)

# fin_plate_input = FinPlateConnection(FinPlateConnection.connectivity, supporting_member_section, supported_member_section, fu, fy,

# fin_plate_input = FinPlateConnection(FinPlateConnection.connectivity, supporting_member_section,
#                                       supported_member_section, fu, fy,

#                                      shear_force, axial_force, bolt_diameter, bolt_type, bolt_grade,
#                                      weld_size, plate_thickness)
# bolt = Bolt(grade=bolt_grade, diameter=bolt_diameter, bolt_type=bolt_type, material_grade=material_grade)
# load = Load(shear_force=shear_force)
# plate = Plate(thickness=plate_thickness, material_grade=material_grade)
# weld = Weld(size=weld_size, material_grade=material_grade)
# FinPlateConnection.to_get_d(design_dictionary)
# fin_plate_input.bolt = bolt
# fin_plate_input.load = load
# fin_plate_input.plate = plate
# fin_plate_input.weld = weld
#
# print(FinPlateConnection.to_get_d().bolt)
#
# with open("filename", 'w') as out_file:
#     yaml.dump(fin_plate_input, out_file)
#
#
# # print(fin_plate_input.bolt)
#
# with open("filename", 'w') as out_file:
#     yaml.dump(fin_plate_input, out_file)<|MERGE_RESOLUTION|>--- conflicted
+++ resolved
@@ -181,7 +181,7 @@
 
         return options_list
 
-<<<<<<< HEAD
+
     @staticmethod
     def pltthk_customized():
         a = VALUES_PLATETHK_CUSTOMIZED
@@ -309,7 +309,7 @@
         print(self.bolt)
         print(self.load)
         print(self.plate)
-=======
+        
     def warn_text(self,key, my_d):
         old_col_section = get_oldcolumncombolist()
         old_beam_section = get_oldbeamcombolist()
@@ -330,7 +330,7 @@
             key.setText(data)
         else:
             key.setText("")
->>>>>>> a90c22f2
+
 
     # def set_axial(self, axial):
     #     self.axial = axial
