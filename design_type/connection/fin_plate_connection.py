from design_type.connection.shear_connection import ShearConnection

from utils.common.component import Bolt, Plate, Weld
# from gui.ui_summary_popup import Ui_Dialog
from gui.ui_template import Ui_ModuleWindow
from utils.common.component import *
from Common import *
from utils.common.load import Load
import yaml
from design_report.reportGenerator import save_html
import os
import shutil
import logging
from PyQt5.QtCore import QFile, pyqtSignal, QTextStream, Qt, QIODevice
from PyQt5.QtCore import QRegExp
from PyQt5.QtGui import QBrush
from PyQt5.QtGui import QColor
from PyQt5.QtGui import QDoubleValidator, QIntValidator, QPixmap, QPalette
from PyQt5.QtGui import QTextCharFormat
from PyQt5.QtGui import QTextCursor
from PyQt5.QtWidgets import QMainWindow, QDialog, QFontDialog, QApplication, QFileDialog, QColorDialog,QMessageBox
import pickle
import pdfkit
import configparser
import cairosvg
from gui.ui_template import Ui_ModuleWindow

#from ...gui.newnew import Ui_Form
#newnew_object = Ui_Form()

connectivity = "column_flange_beam_web"
supporting_member_section = "HB 400"
supported_member_section = "MB 300"
fy = 250.0
fu = 410.0
shear_force = 100.0
axial_force=100.0
bolt_diameter = 24.0
bolt_type = "friction_grip"
bolt_grade = 8.8
plate_thickness = 10.0
weld_size = 6
material_grade = "E 250 (Fe 410 W)B"
material = Material(material_grade)

logger = None


def module_setup():
    global logger
    logger = logging.getLogger("osdag.finPlateCalc")
module_setup()

# def set_osdaglogger():
#     global logger
#     if logger is None:
#
#         logger = logging.getLogger("osdag")
#     else:
#         for handler in logger.handlers[:]:
#             logger.removeHandler(handler)
#
#     logger.setLevel(logging.DEBUG)
#
#     # create the logging file handler
#     fh = logging.FileHandler("Connections/Shear/Finplate/fin.log", mode="a")
#
#     # ,datefmt='%a, %d %b %Y %H:%M:%S'
#     # formatter = logging.Formatter('%(asctime)s - %(name)s - %(levelname)s - %(message)s')
#
#     formatter = logging.Formatter('''
#     <div  class="LOG %(levelname)s">
#         <span class="DATE">%(asctime)s</span>
#         <span class="LEVEL">%(levelname)s</span>
#         <span class="MSG">%(message)s</span>
#     </div>''')
#     formatter.datefmt = '%a, %d %b %Y %H:%M:%S'
#     fh.setFormatter(formatter)
#     logger.addHandler(fh)


def desired_location(self, filename, base_type):
    if base_type == ".svg":
        cairosvg.svg2png(file_obj=filename, write_to=os.path.join(str(self.maincontroller.folder), "images_html",
                                                                  "cmpylogoExtendEndplate.svg"))
    else:
        shutil.copyfile(filename,
                        os.path.join(str(self.maincontroller.folder), "images_html", "cmpylogoExtendEndplate.png"))

def saveUserProfile(self):
    inputData = self.get_report_summary()
    filename, _ = QFileDialog.getSaveFileName(self, 'Save Files',
                                              os.path.join(str(self.maincontroller.folder), "Profile"), '*.txt')
    if filename == '':
        flag = False
        return flag
    else:
        infile = open(filename, 'w')
        pickle.dump(inputData, infile)
        infile.close()


def getPopUpInputs(self):
    input_summary = {}
    input_summary["ProfileSummary"] = {}
    input_summary["ProfileSummary"]["CompanyName"] = str(self.ui.lineEdit_companyName.text())
    input_summary["ProfileSummary"]["CompanyLogo"] = str(self.ui.lbl_browse.text())
    input_summary["ProfileSummary"]["Group/TeamName"] = str(self.ui.lineEdit_groupName.text())
    input_summary["ProfileSummary"]["Designer"] = str(self.ui.lineEdit_designer.text())

    input_summary["ProjectTitle"] = str(self.ui.lineEdit_projectTitle.text())
    input_summary["Subtitle"] = str(self.ui.lineEdit_subtitle.text())
    input_summary["JobNumber"] = str(self.ui.lineEdit_jobNumber.text())
    input_summary["AdditionalComments"] = str(self.ui.txt_additionalComments.toPlainText())
    input_summary["Client"] = str(self.ui.lineEdit_client.text())


def useUserProfile(self):
    filename, _ = QFileDialog.getOpenFileName(self, 'Open Files',
                                              os.path.join(str(self.maincontroller.folder), "Profile"),
                                              "All Files (*)")
    if os.path.isfile(filename):
        outfile = open(filename, 'r')
        reportsummary = pickle.load(outfile)
        self.ui.lineEdit_companyName.setText(reportsummary["ProfileSummary"]['CompanyName'])
        self.ui.lbl_browse.setText(reportsummary["ProfileSummary"]['CompanyLogo'])
        self.ui.lineEdit_groupName.setText(reportsummary["ProfileSummary"]['Group/TeamName'])
        self.ui.lineEdit_designer.setText(reportsummary["ProfileSummary"]['Designer'])
    else:
        pass


class FinPlateConnection(ShearConnection):


    def __init__(self):
        super(FinPlateConnection, self).__init__()


    def input_values(self, existingvalues={}):

        options_list = []

        if KEY_CONN in existingvalues:
            existingvalue_key_conn = existingvalues[KEY_CONN]
        else:
            existingvalue_key_conn = ''

        if KEY_SUPTNGSEC in existingvalues:
           existingvalue_key_suptngsec = existingvalues[KEY_SUPTNGSEC]
        else:
            existingvalue_key_suptngsec = ''

        if KEY_SUPTDSEC in existingvalues:
            existingvalue_key_suptdsec = existingvalues[KEY_SUPTDSEC]
        else:
            existingvalue_key_suptdsec = ''

        if KEY_MATERIAL in existingvalues:
            existingvalue_key_mtrl = existingvalues[KEY_MATERIAL]
        else:
            existingvalue_key_mtrl = ''

        if KEY_SHEAR in existingvalues:
            existingvalue_key_versh = existingvalues[KEY_SHEAR]
        else:
            existingvalue_key_versh = ''

        if KEY_AXIAL in existingvalues:
            existingvalue_key_axial = existingvalues[KEY_AXIAL]
        else:
            existingvalue_key_axial = ''

        if KEY_D in existingvalues:
            existingvalue_key_d = existingvalues[KEY_D]
        else:
            existingvalue_key_d = ''

        if KEY_TYP in existingvalues:
            existingvalue_key_typ = existingvalues[KEY_TYP]
        else:
            existingvalue_key_typ = ''

        if KEY_GRD in existingvalues:
            existingvalue_key_grd = existingvalues[KEY_GRD]
        else:
            existingvalue_key_grd = ''

        if KEY_PLATETHK in existingvalues:
            existingvalue_key_platethk = existingvalues[KEY_PLATETHK]
        else:
            existingvalue_key_platethk = ''

        t16 = (KEY_MODULE, KEY_DISP_FINPLATE, TYPE_MODULE, None, None)
        options_list.append(t16)

        t1 = (None, DISP_TITLE_CM, TYPE_TITLE, None, None)
        options_list.append(t1)

        t2 = (KEY_CONN, KEY_DISP_CONN, TYPE_COMBOBOX, existingvalue_key_conn, VALUES_CONN)
        options_list.append(t2)

        t15 = (KEY_IMAGE, None, TYPE_IMAGE, None, None)
        options_list.append(t15)

        t3 = (KEY_SUPTNGSEC, KEY_DISP_COLSEC, TYPE_COMBOBOX, existingvalue_key_suptngsec, connectdb("Columns"))
        options_list.append(t3)

        t4 = (KEY_SUPTDSEC, KEY_DISP_BEAMSEC, TYPE_COMBOBOX, existingvalue_key_suptdsec, connectdb("Beams"))
        options_list.append(t4)

        t5 = (KEY_MATERIAL, KEY_DISP_MATERIAL, TYPE_COMBOBOX, existingvalue_key_mtrl, VALUES_MATERIAL)
        options_list.append(t5)

        t6 = (None, DISP_TITLE_FSL, TYPE_TITLE, None, None)
        options_list.append(t6)

        t7 = (KEY_SHEAR, KEY_DISP_SHEAR, TYPE_TEXTBOX, existingvalue_key_versh, None)
        options_list.append(t7)

        t8 = (KEY_AXIAL, KEY_DISP_AXIAL, TYPE_TEXTBOX, existingvalue_key_axial, None)
        options_list.append(t8)

        t9 = (None, DISP_TITLE_BOLT, TYPE_TITLE, None, None)
        options_list.append(t9)

        t10 = (KEY_D, KEY_DISP_D, TYPE_COMBOBOX_CUSTOMIZED, existingvalue_key_d, VALUES_D)
        options_list.append(t10)

        t11 = (KEY_TYP, KEY_DISP_TYP, TYPE_COMBOBOX, existingvalue_key_typ, VALUES_TYP)
        options_list.append(t11)

        t12 = (KEY_GRD, KEY_DISP_GRD, TYPE_COMBOBOX_CUSTOMIZED, existingvalue_key_grd, VALUES_GRD)
        options_list.append(t12)

        t13 = (None, DISP_TITLE_PLATE, TYPE_TITLE, None, None)
        options_list.append(t13)

        t14 = (KEY_PLATETHK, KEY_DISP_PLATETHK, TYPE_COMBOBOX_CUSTOMIZED, existingvalue_key_platethk, VALUES_PLATETHK)
        options_list.append(t14)

        return options_list


    @staticmethod
    def pltthk_customized():
        a = VALUES_PLATETHK_CUSTOMIZED
        return a

    @staticmethod
    def grdval_customized():
        b = VALUES_GRD_CUSTOMIZED
        return b

    @staticmethod
    def diam_bolt_customized():
        c = connectdb1()
        return c

    def customized_input(self):

        list1 = []
        t1 = (KEY_GRD, self.grdval_customized)
        list1.append(t1)
        t2 = (KEY_PLATETHK, self.pltthk_customized)
        list1.append(t2)
        t3 = (KEY_D, self.diam_bolt_customized)
        list1.append(t3)
        return list1

    def fn_conn_suptngsec_lbl(self):

        if self in VALUES_CONN_1:
            return KEY_DISP_COLSEC
        elif self in VALUES_CONN_2:
            return KEY_DISP_PRIBM
        else:
            return ''

    def fn_conn_suptdsec_lbl(self):

        if self in VALUES_CONN_1:
            return KEY_DISP_BEAMSEC
        elif self in VALUES_CONN_2:
            return KEY_DISP_SECBM
        else:
            return ''

    def fn_conn_suptngsec(self):

        if self in VALUES_CONN_1:
            return VALUES_COLSEC
        elif self in VALUES_CONN_2:
            return VALUES_PRIBM
        else:
            return []

    def fn_conn_suptdsec(self):

        if self in VALUES_CONN_1:
            return VALUES_BEAMSEC
        elif self in VALUES_CONN_2:
            return VALUES_SECBM
        else:
            return []

    def fn_conn_image(self):
        if self == VALUES_CONN[0]:
            return './ResourceFiles/images/fin_cf_bw.png'
        elif self == VALUES_CONN[1]:
            return './ResourceFiles/images/fin_cw_bw.png'
        elif self in VALUES_CONN_2:
            return './ResourceFiles/images/fin_beam_beam.png'
        else:
            return''

    def input_value_changed(self):

        lst = []

        t1 = (KEY_CONN, KEY_SUPTNGSEC , TYPE_LABEL,self.fn_conn_suptngsec_lbl)
        lst.append(t1)

        t2 = (KEY_CONN, KEY_SUPTNGSEC, TYPE_COMBOBOX, self.fn_conn_suptngsec)
        lst.append(t2)

        t3 = (KEY_CONN, KEY_SUPTDSEC , TYPE_LABEL, self.fn_conn_suptdsec_lbl)
        lst.append(t3)

        t4 = (KEY_CONN, KEY_SUPTDSEC, TYPE_COMBOBOX, self.fn_conn_suptdsec)
        lst.append(t4)

        t5 = (KEY_CONN, KEY_IMAGE, TYPE_IMAGE, self.fn_conn_image)
        lst.append(t5)

        return lst

    def to_get_d(self, my_d):
        # self.set_connectivity(self, my_d[KEY_CONN])
        # self.set_supporting_section(self,my_d[KEY_SUPTNGSEC])
        # self.set_supported_section(self,my_d[KEY_SUPTDSEC])
        # self.set_material(self,my_d[KEY_MATERIAL])
        # self.set_shear(self, my_d[KEY_SHEAR])
        # self.set_axial(self,my_d[KEY_AXIAL])
        # self.set_bolt_dia(self,my_d[KEY_D])
        # self.set_bolt_type(self,my_d[KEY_TYP])
        # self.set_bolt_grade(self,my_d[KEY_GRD])
        # self.set_plate_thk(self,my_d[KEY_PLATETHK])
        # self.weld = Weld(weld_size)
        # self.weld_size_list = []
        print(my_d)
        self.connectivity = my_d[KEY_CONN]

        if self.connectivity in VALUES_CONN_1:
            self.supporting_section = Column(designation=my_d[KEY_SUPTNGSEC], material_grade=my_d[KEY_MATERIAL])
        else:
            self.supporting_section = Beam(designation=my_d[KEY_SUPTNGSEC], material_grade=my_d[KEY_MATERIAL])


        self.supported_section = Beam(designation=my_d[KEY_SUPTDSEC], material_grade=my_d[KEY_MATERIAL])
        self.bolt = Bolt(grade=my_d[KEY_GRD], diameter=my_d[KEY_D], bolt_type=my_d[KEY_TYP],
                         material_grade=material_grade)
        self.load = Load(shear_force=my_d[KEY_SHEAR], axial_force=my_d[KEY_AXIAL])
        self.plate = Plate(thickness=my_d[KEY_PLATETHK], material_grade=my_d[KEY_MATERIAL])

        print(self.connectivity)
        print(self.supporting_section)
        print(self.supported_section)
        print(self.bolt)
        print(self.load)
        print(self.plate)

    def get_weld(self):
        return self.weld

    def set_weld(self, weld):
        self.weld = weld

    def set_weld_by_size(self, weld_size, length=0, material=Material(material_grade)):
        self.weld = Weld(weld_size,length,material)

    def call_designreport(self, fileName, report_summary,folder):
        self.alist = {'Designation': 'MB 500', 'Mass': 86.9, 'Area': 111.0, 'D': 500.0, 'B': 180.0, 'tw': 10.2, 'T': 17.2, 'FlangeSlope': 98, 'R1': 17.0, 'R2': 8.5, 'Iz': 45228.0, 'Iy': 1320.0, 'rz': 20.2, 'ry': 3.5, 'Zz': 1809.1, 'Zy': 147.0, 'Zpz': 2074.8, 'Zpy': 266.7, 'Source': 'IS808_Rev', 'Bolt': {'Diameter (mm)': '24', 'Grade': '8.8', 'Type': 'Friction Grip Bolt'}, 'Weld': {'Size (mm)': '12'}, 'Member': {'BeamSection': 'MB 500', 'ColumSection': 'UC 305 x 305 x 97', 'Connectivity': 'Column flange-Beam web', 'fu (MPa)': '410', 'fy (MPa)': '250'}, 'Plate': {'Thickness (mm)': '12', 'Height (mm)': '', 'Width (mm)': ''}, 'Load': {'ShearForce (kN)': '140'}, 'Connection': 'Finplate', 'bolt': {'bolt_hole_type': 'Standard', 'bolt_hole_clrnce': 2, 'bolt_fu': 800.0, 'slip_factor': 0.3}, 'weld': {'typeof_weld': 'Shop weld', 'safety_factor': 1.25, 'fu_overwrite': '410'}, 'detailing': {'typeof_edge': 'a - Sheared or hand flame cut', 'min_edgend_dist': 1.7, 'gap': 10.0, 'is_env_corrosive': 'No'}, 'design': {'design_method': 'Limit State Design'}}
        self.result = {'Bolt': {'status': True, 'shearcapacity': 47.443, 'bearingcapacity': 'N/A', 'boltcapacity': 47.443, 'numofbolts': 3, 'boltgrpcapacity': 142.33, 'numofrow': 3, 'numofcol': 1, 'pitch': 96.0, 'edge': 54.0, 'enddist': 54.0, 'gauge': 0.0, 'bolt_fu': 800.0, 'bolt_dia': 24, 'k_b': 0.519, 'beam_w_t': 10.2, 'web_plate_t': 12.0, 'beam_fu': 410.0, 'shearforce': 140.0, 'dia_hole': 26}, 'Weld': {'thickness': 10, 'thicknessprovided': 12.0, 'resultantshear': 434.557, 'weldstrength': 1590.715, 'weld_fu': 410.0, 'effectiveWeldlength': 276.0}, 'Plate': {'minHeight': 300.0, 'minWidth': 118.0, 'plateedge': 64.0, 'externalmoment': 8.96, 'momentcapacity': 49.091, 'height': 300.0, 'width': 118.0, 'blockshear': 439.837, 'web_plate_fy': 250.0, 'platethk': 12.0, 'beamdepth': 500.0, 'beamrootradius': 17.0, 'colrootradius': 15.2, 'beamflangethk': 17.2, 'colflangethk': 15.4}}
        # print("resultobj", self.result)
        # self.column_data = self.fetchColumnPara()
        # self.beam_data = self.fetchBeamPara()
        save_html(self.result, self.alist, fileName, report_summary, folder)



    def save_design(self, report_summary,folder):

        filename = os.path.join(str(folder), "images_html", "Html_Report.html")
        file_name = str(filename)
        self.call_designreport(file_name, report_summary)

        config = configparser.ConfigParser()
        config.readfp(open(r'Osdag.config'))
        wkhtmltopdf_path = config.get('wkhtml_path', 'path1')

        config = pdfkit.configuration(wkhtmltopdf=wkhtmltopdf_path)

        options = {
            'margin-bottom': '10mm',
            'footer-right': '[page]'
        }
        file_type = "PDF(*.pdf)"
        fname, _ = QFileDialog.getSaveFileName(self, "Save File As", folder + "/", file_type)
        fname = str(fname)
        flag = True
        if fname == '':
            flag = False
            return flag
        else:
            pdfkit.from_file(filename, fname, configuration=config, options=options)
            QMessageBox.about(self, 'Information', "Report Saved")


# fin_plate_input = FinPlateConnectionInput(connectivity, supporting_member_section, supported_member_section, material)


# fin_plate_input = FinPlateConnection(connectivity, supporting_member_section, supported_member_section, fu, fy,
#                                      shear_force, axial_force, bolt_diameter, bolt_type, bolt_grade,
#                                      weld_size, plate_thickness,Ui_ModuleWindow)
# bolt = Bolt(grade=bolt_grade, diameter=bolt_diameter, bolt_type=bolt_type, material=material)
# load = Load(shear_force=shear_force)
# plate = Plate(thickness=plate_thickness, material=material)
# weld = Weld(size=weld_size, material=material)
#
# fin_plate_input.bolt = bolt
# fin_plate_input.load = load
# fin_plate_input.plate = plate
# fin_plate_input.weld = weld

# print(fin_plate_input.bolt)

# with open("filename", 'w') as out_file:
#     yaml.dump(fin_plate_input, out_file)

        
    def warn_text(self,key, my_d):
        old_col_section = get_oldcolumncombolist()
        old_beam_section = get_oldbeamcombolist()

        if my_d[KEY_SUPTNGSEC] in old_col_section or my_d[KEY_SUPTDSEC] in old_beam_section:
            del_data = open('logging_text.log', 'w')
            del_data.truncate()
            del_data.close()
            logging.basicConfig(format='%(asctime)s %(message)s', filename='logging_text.log',level=logging.DEBUG)
            logging.warning(" : You are using a section (in red color) that is not available in latest version of IS 808")
            with open('logging_text.log') as file:
                data = file.read()
                file.close()
            # file = open('logging_text.log', 'r')
            # # This will print every line one by one in the file
            # for each in file:
            #     print(each)
            key.setText(data)
        else:
            key.setText("")
<<<<<<< HEAD


    # def set_axial(self, axial):
    #     self.axial = axial
    #
    # def set_plate_thk(self, plate_thk):
    #     self.plate_thk = plate_thk
    #
    # def set_supporting_section(self, supporting_section):
    #     self.supporting_section = supporting_section
    #
    # def set_supported_section(self, supported_section):
    #     self.supported_section = supported_section
    #
    # def set_material(self, material=Material(material_grade)):
    #     self.material = Material(material)
    #     print(self.material)
    #
    # def set_weld_by_size(self, weld_size, length=0, material=Material(material_grade)):
    #     self.weld = Weld(weld_size,length,material)
    #
    # def get_shear_capacity(self):
    #     shear_capacity = self.shear

    # fin_plate_input = FinPlateConnectionInput(connectivity, supporting_member_section, supported_member_section, material)

# fin_plate_input = FinPlateConnection(FinPlateConnection.connectivity, supporting_member_section, supported_member_section, fu, fy,

# fin_plate_input = FinPlateConnection(FinPlateConnection.connectivity, supporting_member_section,
#                                       supported_member_section, fu, fy,

#                                      shear_force, axial_force, bolt_diameter, bolt_type, bolt_grade,
#                                      weld_size, plate_thickness)
# bolt = Bolt(grade=bolt_grade, diameter=bolt_diameter, bolt_type=bolt_type, material_grade=material_grade)
# load = Load(shear_force=shear_force)
# plate = Plate(thickness=plate_thickness, material_grade=material_grade)
# weld = Weld(size=weld_size, material_grade=material_grade)
# FinPlateConnection.to_get_d(design_dictionary)
# fin_plate_input.bolt = bolt
# fin_plate_input.load = load
# fin_plate_input.plate = plate
# fin_plate_input.weld = weld
#
# print(FinPlateConnection.to_get_d().bolt)
#
# with open("filename", 'w') as out_file:
#     yaml.dump(fin_plate_input, out_file)
#
#
# # print(fin_plate_input.bolt)
=======
>>>>>>> 1680baa2
#
# with open("filename", 'w') as out_file:
#     yaml.dump(fin_plate_input, out_file)
<|MERGE_RESOLUTION|>--- conflicted
+++ resolved
@@ -459,59 +459,7 @@
             key.setText(data)
         else:
             key.setText("")
-<<<<<<< HEAD
-
-
-    # def set_axial(self, axial):
-    #     self.axial = axial
-    #
-    # def set_plate_thk(self, plate_thk):
-    #     self.plate_thk = plate_thk
-    #
-    # def set_supporting_section(self, supporting_section):
-    #     self.supporting_section = supporting_section
-    #
-    # def set_supported_section(self, supported_section):
-    #     self.supported_section = supported_section
-    #
-    # def set_material(self, material=Material(material_grade)):
-    #     self.material = Material(material)
-    #     print(self.material)
-    #
-    # def set_weld_by_size(self, weld_size, length=0, material=Material(material_grade)):
-    #     self.weld = Weld(weld_size,length,material)
-    #
-    # def get_shear_capacity(self):
-    #     shear_capacity = self.shear
-
-    # fin_plate_input = FinPlateConnectionInput(connectivity, supporting_member_section, supported_member_section, material)
-
-# fin_plate_input = FinPlateConnection(FinPlateConnection.connectivity, supporting_member_section, supported_member_section, fu, fy,
-
-# fin_plate_input = FinPlateConnection(FinPlateConnection.connectivity, supporting_member_section,
-#                                       supported_member_section, fu, fy,
-
-#                                      shear_force, axial_force, bolt_diameter, bolt_type, bolt_grade,
-#                                      weld_size, plate_thickness)
-# bolt = Bolt(grade=bolt_grade, diameter=bolt_diameter, bolt_type=bolt_type, material_grade=material_grade)
-# load = Load(shear_force=shear_force)
-# plate = Plate(thickness=plate_thickness, material_grade=material_grade)
-# weld = Weld(size=weld_size, material_grade=material_grade)
-# FinPlateConnection.to_get_d(design_dictionary)
-# fin_plate_input.bolt = bolt
-# fin_plate_input.load = load
-# fin_plate_input.plate = plate
-# fin_plate_input.weld = weld
-#
-# print(FinPlateConnection.to_get_d().bolt)
+
 #
 # with open("filename", 'w') as out_file:
 #     yaml.dump(fin_plate_input, out_file)
-#
-#
-# # print(fin_plate_input.bolt)
-=======
->>>>>>> 1680baa2
-#
-# with open("filename", 'w') as out_file:
-#     yaml.dump(fin_plate_input, out_file)
