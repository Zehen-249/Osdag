from design_type.connection.shear_connection import ShearConnection

import time
from PyQt5.QtWidgets import QMessageBox
from PyQt5 import QtCore, QtGui, QtWidgets
from utils.common.component import Bolt, Plate, Weld
# from gui.ui_summary_popup import Ui_Dialog
from design_report.reportGenerator_latex import CreateLatex
from utils.common.component import *
from cad.common_logic import CommonDesignLogic
from utils.common.material import *
from Common import *
from utils.common.load import Load
import yaml
from design_report.reportGenerator import save_html
from Report_functions import *
import os
import shutil
import logging
from PyQt5.QtCore import QFile, pyqtSignal, QTextStream, Qt, QIODevice
from PyQt5.QtCore import QRegExp
from PyQt5.QtGui import QBrush
from PyQt5.QtGui import QColor
from PyQt5.QtGui import QDoubleValidator, QIntValidator, QPixmap, QPalette
from PyQt5.QtGui import QTextCharFormat
from PyQt5.QtGui import QTextCursor
from PyQt5.QtWidgets import QMainWindow, QDialog, QFontDialog, QApplication, QFileDialog, QColorDialog,QMessageBox
import pickle
import pdfkit
import configparser
import cairosvg
from io import StringIO

#from ...gui.newnew import Ui_Form
#newnew_object = Ui_Form()

# connectivity = "column_flange_beam_web"
# supporting_member_section = "HB 400"
# supported_member_section = "MB 300"
# fy = 250.0
# fu = 410.0
# shear_force = 100.0
# axial_force=100.0
# bolt_diameter = 24.0
# bolt_type = "friction_grip"
# bolt_grade = 8.8
# plate_thickness = 10.0
# weld_size = 6
# material_grade = "E 250 (Fe 410 W)B"
# material = Material(material_grade)


class FinPlateConnection(ShearConnection):

    def __init__(self):
        super(FinPlateConnection, self).__init__()
        self.min_plate_height = 0.0
        self.max_plate_height = 0.0
        self.res_force = 0.0
        self.weld_connecting_plates=[]
        self.design_status = False

    def set_osdaglogger(key):

        """
        Function to set Logger for FinPlate Module
        """

        # @author Arsil Zunzunia
        global logger
        logger = logging.getLogger('osdag')

        logger.setLevel(logging.DEBUG)
        handler = logging.StreamHandler()
        # handler.setLevel(logging.DEBUG)
        formatter = logging.Formatter(fmt='%(asctime)s - %(name)s - %(levelname)s - %(message)s', datefmt='%H:%M:%S')

        handler.setFormatter(formatter)
        logger.addHandler(handler)
        handler = logging.FileHandler('logging_text.log')

        # handler.setLevel(logging.DEBUG)
        formatter = logging.Formatter(fmt='%(asctime)s - %(name)s - %(levelname)s - %(message)s', datefmt='%H:%M:%S')
        handler.setFormatter(formatter)
        logger.addHandler(handler)
        # handler.setLevel(logging.INFO)
        # formatter = logging.Formatter(fmt='%(asctime)s - %(name)s - %(levelname)s - %(message)s', datefmt='%H:%M:%S')
        # handler.setFormatter(formatter)
        # logger.addHandler(handler)
        handler = OurLog(key)
        # handler.setLevel(logging.DEBUG)
        formatter = logging.Formatter(fmt='%(asctime)s - %(name)s - %(levelname)s - %(message)s', datefmt='%H:%M:%S')
        handler.setFormatter(formatter)
        logger.addHandler(handler)

    def module_name(self):
        return KEY_DISP_FINPLATE

    def input_values(self, existingvalues={}):

        '''
        Fuction to return a list of tuples to be displayed as the UI.(Input Dock)
        '''

        # @author: Amir, Umair
        self.module = KEY_DISP_FINPLATE

        options_list = []

        if KEY_CONN in existingvalues:
            existingvalue_key_conn = existingvalues[KEY_CONN]
        else:
            existingvalue_key_conn = ''

        if KEY_SUPTNGSEC in existingvalues:
           existingvalue_key_suptngsec = existingvalues[KEY_SUPTNGSEC]
        else:
            existingvalue_key_suptngsec = ''

        if KEY_SUPTDSEC in existingvalues:
            existingvalue_key_suptdsec = existingvalues[KEY_SUPTDSEC]
        else:
            existingvalue_key_suptdsec = ''

        if KEY_MATERIAL in existingvalues:
            existingvalue_key_mtrl = existingvalues[KEY_MATERIAL]
        else:
            existingvalue_key_mtrl = ''

        if KEY_SHEAR in existingvalues:
            existingvalue_key_versh = existingvalues[KEY_SHEAR]
        else:
            existingvalue_key_versh = ''

        if KEY_AXIAL in existingvalues:
            existingvalue_key_axial = existingvalues[KEY_AXIAL]
        else:
            existingvalue_key_axial = ''

        if KEY_D in existingvalues:
            existingvalue_key_d = existingvalues[KEY_D]
        else:
            existingvalue_key_d = ''

        if KEY_TYP in existingvalues:
            existingvalue_key_typ = existingvalues[KEY_TYP]
        else:
            existingvalue_key_typ = ''

        if KEY_GRD in existingvalues:
            existingvalue_key_grd = existingvalues[KEY_GRD]
        else:
            existingvalue_key_grd = ''

        if KEY_PLATETHK in existingvalues:
            existingvalue_key_platethk = existingvalues[KEY_PLATETHK]
        else:
            existingvalue_key_platethk = ''

        t16 = (KEY_MODULE, KEY_DISP_FINPLATE, TYPE_MODULE, None, None)
        options_list.append(t16)

        t1 = (None, DISP_TITLE_CM, TYPE_TITLE, None, None)
        options_list.append(t1)

        t2 = (KEY_CONN, KEY_DISP_CONN, TYPE_COMBOBOX, existingvalue_key_conn, VALUES_CONN)
        options_list.append(t2)

        t15 = (KEY_IMAGE, None, TYPE_IMAGE, None, "./ResourceFiles/images/fin_cf_bw.png")
        options_list.append(t15)

        t3 = (KEY_SUPTNGSEC, KEY_DISP_COLSEC, TYPE_COMBOBOX, existingvalue_key_suptngsec, connectdb("Columns"))
        options_list.append(t3)

        t4 = (KEY_SUPTDSEC, KEY_DISP_BEAMSEC, TYPE_COMBOBOX, existingvalue_key_suptdsec, connectdb("Beams"))
        options_list.append(t4)

        t5 = (KEY_MATERIAL, KEY_DISP_MATERIAL, TYPE_COMBOBOX, existingvalue_key_mtrl, VALUES_MATERIAL)
        options_list.append(t5)

        t6 = (None, DISP_TITLE_FSL, TYPE_TITLE, None, None)
        options_list.append(t6)

        t7 = (KEY_SHEAR, KEY_DISP_SHEAR, TYPE_TEXTBOX, existingvalue_key_versh, None)
        options_list.append(t7)

        t8 = (KEY_AXIAL, KEY_DISP_AXIAL, TYPE_TEXTBOX, existingvalue_key_axial, None)
        options_list.append(t8)

        t9 = (None, DISP_TITLE_BOLT, TYPE_TITLE, None, None)
        options_list.append(t9)

        t10 = (KEY_D, KEY_DISP_D, TYPE_COMBOBOX_CUSTOMIZED, existingvalue_key_d, VALUES_D)
        options_list.append(t10)

        t11 = (KEY_TYP, KEY_DISP_TYP, TYPE_COMBOBOX, existingvalue_key_typ, VALUES_TYP)
        options_list.append(t11)

        t12 = (KEY_GRD, KEY_DISP_GRD, TYPE_COMBOBOX_CUSTOMIZED, existingvalue_key_grd, VALUES_GRD)
        options_list.append(t12)

        t13 = (None, DISP_TITLE_PLATE, TYPE_TITLE, None, None)
        options_list.append(t13)

        t14 = (KEY_PLATETHK, KEY_DISP_PLATETHK, TYPE_COMBOBOX_CUSTOMIZED, existingvalue_key_platethk, VALUES_PLATETHK)
        options_list.append(t14)

        return options_list

    def spacing(self, status):

        spacing = []

        t9 = (KEY_OUT_PITCH, KEY_OUT_DISP_PITCH, TYPE_TEXTBOX, self.plate.pitch_provided if status else '')
        spacing.append(t9)

        t10 = (KEY_OUT_END_DIST, KEY_OUT_DISP_END_DIST, TYPE_TEXTBOX, self.plate.end_dist_provided if status else '')
        spacing.append(t10)

        t11 = (KEY_OUT_GAUGE, KEY_OUT_DISP_GAUGE, TYPE_TEXTBOX, self.plate.gauge_provided if status else '')
        spacing.append(t11)

        t12 = (KEY_OUT_EDGE_DIST, KEY_OUT_DISP_EDGE_DIST, TYPE_TEXTBOX, self.plate.edge_dist_provided if status else '')
        spacing.append(t12)

        return spacing

    def capacities(self, status):

        capacities = []

        t17 = (KEY_OUT_PLATE_SHEAR, KEY_OUT_DISP_PLATE_SHEAR, TYPE_TEXTBOX, round(self.plate.shear_yielding_capacity,2) if status else '')
        capacities.append(t17)

        t18 = (KEY_OUT_PLATE_BLK_SHEAR, KEY_OUT_DISP_PLATE_BLK_SHEAR, TYPE_TEXTBOX, round(self.plate.block_shear_capacity,2) if status else '')
        capacities.append(t18)

        t19 = (KEY_OUT_PLATE_MOM_DEMAND, KEY_OUT_DISP_PLATE_MOM_DEMAND, TYPE_TEXTBOX, round(self.plate.moment_demand/1000000,2) if status else '')
        capacities.append(t19)

        t20 = (KEY_OUT_PLATE_MOM_CAPACITY, KEY_OUT_DISP_PLATE_MOM_CAPACITY, TYPE_TEXTBOX, round(self.plate.moment_capacity/1000000,2) if status else '')
        capacities.append(t20)

        return capacities

    def output_values(self, flag):
        '''
        Fuction to return a list of tuples to be displayed as the UI.(Output Dock)
        '''

        # @author: Umair

        out_list = []

        t1 = (None, DISP_TITLE_BOLT, TYPE_TITLE, None)
        out_list.append(t1)

        t2 = (KEY_OUT_D_PROVIDED, KEY_OUT_DISP_D_PROVIDED, TYPE_TEXTBOX, self.bolt.bolt_diameter_provided if flag else '')
        out_list.append(t2)

        t3 = (KEY_OUT_GRD_PROVIDED, KEY_OUT_DISP_GRD_PROVIDED, TYPE_TEXTBOX, self.bolt.bolt_grade_provided if flag else '')

        out_list.append(t3)

        t4 = (KEY_OUT_BOLT_SHEAR, KEY_OUT_DISP_BOLT_SHEAR, TYPE_TEXTBOX,  round(self.bolt.bolt_shear_capacity/1000,2) if flag else '')
        out_list.append(t4)

        bolt_bearing_capacity_disp = ''
        if flag is True:
            if self.bolt.bolt_bearing_capacity is not VALUE_NOT_APPLICABLE:
                bolt_bearing_capacity_disp = round(self.bolt.bolt_bearing_capacity / 1000, 2)
                pass
            else:
                bolt_bearing_capacity_disp = self.bolt.bolt_bearing_capacity

        t5 = (KEY_OUT_BOLT_BEARING, KEY_OUT_DISP_BOLT_BEARING, TYPE_TEXTBOX, bolt_bearing_capacity_disp if flag else '')
        out_list.append(t5)

        t6 = (KEY_OUT_BOLT_CAPACITY, KEY_OUT_DISP_BOLT_CAPACITY, TYPE_TEXTBOX, round(self.bolt.bolt_capacity/1000,2) if flag else '')
        out_list.append(t6)

        t21 = (KEY_OUT_BOLT_FORCE, KEY_OUT_DISP_BOLT_FORCE, TYPE_TEXTBOX, round(self.plate.bolt_force / 1000, 2) if flag else '')
        out_list.append(t21)

        t7 = (KEY_OUT_BOLT_LINE, KEY_OUT_DISP_BOLT_LINE, TYPE_TEXTBOX, self.plate.bolt_line if flag else '')
        out_list.append(t7)

        t8 = (KEY_OUT_BOLTS_ONE_LINE, KEY_OUT_DISP_BOLTS_ONE_LINE, TYPE_TEXTBOX, self.plate.bolts_one_line if flag else '')
        out_list.append(t8)

        # t21 = (KEY_OUT_SPACING, KEY_OUT_DISP_SPACING, TYPE_OUT_BUTTON, ['Spacing Details', self.spacing])
        # out_list.append(t21)

        t9 = (KEY_OUT_PITCH, KEY_OUT_DISP_PITCH, TYPE_TEXTBOX, self.plate.pitch_provided if flag else '')
        out_list.append(t9)

        t10 = (KEY_OUT_END_DIST, KEY_OUT_DISP_END_DIST, TYPE_TEXTBOX, self.plate.end_dist_provided if flag else '')
        out_list.append(t10)

        t11 = (KEY_OUT_GAUGE, KEY_OUT_DISP_GAUGE, TYPE_TEXTBOX, self.plate.gauge_provided if flag else '')
        out_list.append(t11)

        t12 = (KEY_OUT_EDGE_DIST, KEY_OUT_DISP_EDGE_DIST, TYPE_TEXTBOX, self.plate.edge_dist_provided if flag else '')
        out_list.append(t12)

        t13 = (None, DISP_TITLE_PLATE, TYPE_TITLE, None)
        out_list.append(t13)

        t14 = (KEY_OUT_PLATETHK, KEY_OUT_DISP_PLATETHK, TYPE_TEXTBOX, self.plate.thickness_provided if flag else '')
        out_list.append(t14)

        t15 = (KEY_OUT_PLATE_HEIGHT, KEY_OUT_DISP_PLATE_HEIGHT, TYPE_TEXTBOX, self.plate.height if flag else '')
        out_list.append(t15)

        t16 = (KEY_OUT_PLATE_LENGTH, KEY_OUT_DISP_PLATE_LENGTH, TYPE_TEXTBOX, self.plate.length if flag else '')
        out_list.append(t16)

        t17 = (KEY_OUT_PLATE_SHEAR, KEY_OUT_DISP_PLATE_SHEAR, TYPE_TEXTBOX, round(self.plate.shear_yielding_capacity,2) if flag else '')
        out_list.append(t17)

        t18 = (KEY_OUT_PLATE_BLK_SHEAR, KEY_OUT_DISP_PLATE_BLK_SHEAR, TYPE_TEXTBOX, round(self.plate.block_shear_capacity,2) if flag else '')
        out_list.append(t18)

        t19 = (KEY_OUT_PLATE_MOM_DEMAND, KEY_OUT_DISP_PLATE_MOM_DEMAND, TYPE_TEXTBOX, round(self.plate.moment_demand/1000000,2) if flag else '')
        out_list.append(t19)

        t20 = (KEY_OUT_PLATE_MOM_CAPACITY, KEY_OUT_DISP_PLATE_MOM_CAPACITY, TYPE_TEXTBOX, round(self.plate.moment_capacity/1000000,2) if flag else '')
        out_list.append(t20)

        # t22 = (KEY_OUT_PLATE_CAPACITIES, KEY_OUT_DISP_PLATE_CAPACITIES, TYPE_OUT_BUTTON, ['Capacity Details', self.capacities])
        # out_list.append(t22)

        t13 = (None, DISP_TITLE_WELD, TYPE_TITLE, None)
        out_list.append(t13)

        t14 = (KEY_OUT_WELD_SIZE, KEY_OUT_DISP_WELD_SIZE, TYPE_TEXTBOX, self.weld.size if flag else '')
        out_list.append(t14)

        t15 = (KEY_OUT_WELD_STRENGTH, KEY_OUT_DISP_WELD_STRENGTH, TYPE_TEXTBOX, round(self.weld.strength,2) if flag else '')
        out_list.append(t15)

        t16 = (KEY_OUT_WELD_STRESS, KEY_OUT_DISP_WELD_STRESS, TYPE_TEXTBOX, round(self.weld.stress,2) if flag else '')
        out_list.append(t16)

        return out_list

    def func_for_validation(self, window, design_dictionary):
        self.design_status = False
        flag = False
        flag1 = False
        flag2=False
        option_list = self.input_values(self)
        missing_fields_list = []
        for option in option_list:
            if option[2] == TYPE_TEXTBOX:
                if design_dictionary[option[0]] == '':
                    missing_fields_list.append(option[1])
            elif option[2] == TYPE_COMBOBOX and option[0] != KEY_CONN:
                val = option[4]
                if design_dictionary[option[0]] == val[0]:
                    missing_fields_list.append(option[1])
            elif option[2] == TYPE_COMBOBOX_CUSTOMIZED:
                if design_dictionary[option[0]] == []:
                    missing_fields_list.append(option[1])
            # elif option[2] == TYPE_MODULE:
            #     if design_dictionary[option[0]] == "Fin Plate":

        if design_dictionary[KEY_CONN] == 'Beam-Beam':
            primary = design_dictionary[KEY_SUPTNGSEC]
            secondary = design_dictionary[KEY_SUPTDSEC]
            conn = sqlite3.connect(PATH_TO_DATABASE)
            cursor = conn.execute("SELECT D FROM BEAMS WHERE Designation = ( ? ) ", (primary,))
            lst = []
            rows = cursor.fetchall()
            for row in rows:
                lst.append(row)
            p_val = lst[0][0]
            cursor2 = conn.execute("SELECT D FROM BEAMS WHERE Designation = ( ? )", (secondary,))
            lst1 = []
            rows1 = cursor2.fetchall()
            for row1 in rows1:
                lst1.append(row1)
            s_val = lst1[0][0]
            if p_val <= s_val:
                QMessageBox.about(window, 'Information',
                                  "Secondary beam depth is higher than clear depth of primary beam web "
                                  "(No provision in Osdag till now)")
            else:
                flag1 = True

        elif design_dictionary[KEY_CONN] == 'Column web-Beam web':
            primary = design_dictionary[KEY_SUPTNGSEC]
            secondary = design_dictionary[KEY_SUPTDSEC]
            conn = sqlite3.connect(PATH_TO_DATABASE)
            cursor = conn.execute("SELECT D, T, R1, R2 FROM COLUMNS WHERE Designation = ( ? ) ", (primary,))
            p_beam_details = cursor.fetchone()
            p_val = p_beam_details[0] - 2*p_beam_details[1] - p_beam_details[2] - p_beam_details[3]
            cursor2 = conn.execute("SELECT B FROM BEAMS WHERE Designation = ( ? )", (secondary,))

            s_beam_details = cursor2.fetchone()
            s_val = s_beam_details[0]
            print(p_val,s_val)
            if p_val <= s_val:
                QMessageBox.about(window, 'Information',
                                  "Secondary beam width is higher than clear depth of primary column web "
                                  "(No provision in Osdag till now)")
            else:
                flag1 = True
        else:
            flag1 = True

        selected_plate_thk = list(np.float_(design_dictionary[KEY_PLATETHK]))
        supported_section = Beam(designation=design_dictionary[KEY_SUPTDSEC],material_grade=design_dictionary[KEY_MATERIAL])
        available_plates = [i for i in selected_plate_thk if i >= supported_section.web_thickness]
        if not available_plates:
            QMessageBox.about(window, 'Information',
                              "Plate thickness should be greater than suppported section web thicknesss.")
        else:
            flag2=True
        if len(missing_fields_list) > 0:
            QMessageBox.information(window, "Information",
                                    generate_missing_fields_error_string(missing_fields_list))
            # flag = False
        else:
            flag = True

        if flag and flag1 and flag2:
            self.set_input_values(self, design_dictionary, window)
        else:
            pass

    def warn_text(self):

        """
        Function to give logger warning when any old value is selected from Column and Beams table.
        """

        # @author Arsil Zunzunia
        global logger
        red_list = red_list_function()
        if self.supported_section.designation in red_list or self.supporting_section.designation in red_list:
            logger.warning(
                " : You are using a section (in red color) that is not available in latest version of IS 808")
            logger.info(
                " : You are using a section (in red color) that is not available in latest version of IS 808")

    def set_input_values(self, design_dictionary, window):

        print(design_dictionary)

        super(FinPlateConnection,self).set_input_values(self, design_dictionary)

        self.start_time = time.time()
        self.module = design_dictionary[KEY_MODULE]

        self.plate = Plate(thickness=design_dictionary.get(KEY_PLATETHK, None),
                           material_grade=design_dictionary[KEY_PLATE_MATERIAL], gap=design_dictionary[KEY_DP_DETAILING_GAP])

        self.weld = Weld(material_grade=design_dictionary[KEY_MATERIAL],material_g_o=design_dictionary[KEY_DP_WELD_MATERIAL_G_O],fabrication = design_dictionary[KEY_DP_WELD_FAB])
        print("input values are set. Doing preliminary member checks")
        self.member_capacity(self)

<<<<<<< HEAD
        if self.design_status:
            self.commLogicObj = CommonDesignLogic(window.display, window.folder, self.module, self.mainmodule)
            status = self.design_status
            self.commLogicObj.call_3DModel(status, FinPlateConnection)
=======
        # if self.design_status:
        #     self.commLogicObj = CommonDesignLogic(window.display, window.folder, self.module, self.mainmodule)
        #     status = self.design_status
        #     self.commLogicObj.call_3DModel(status, FinPlateConnection)
>>>>>>> f6ddb666

    def member_capacity(self):
        # print(KEY_CONN,VALUES_CONN_1,self.supported_section.type)
        if self.connectivity in VALUES_CONN_1:
            if self.supported_section.type == "Rolled":
                length = self.supported_section.depth
            else:
                length = self.supported_section.depth - (2*self.supported_section.flange_thickness)    # -(2*self.supported_section.root_radius)
        else:

            length = self.supported_section.depth - self.supported_section.notch_ht

        self.supported_section.shear_yielding(length=length, thickness=self.supported_section.web_thickness, fy=self.supported_section.fy)
        self.supported_section.tension_yielding(length=length, thickness=self.supported_section.web_thickness, fy=self.supported_section.fy)

        print(self.supported_section.shear_yielding_capacity, self.load.shear_force,
              self.supported_section.tension_yielding_capacity, self.load.axial_force)

        if self.supported_section.shear_yielding_capacity > self.load.shear_force and \
                self.supported_section.tension_yielding_capacity > self.load.axial_force:

            print("preliminary member check is satisfactory. Checking available plate Thickness")
            self.thickness_possible = [i for i in self.plate.thickness if i >= self.supported_section.web_thickness]

            if not self.thickness_possible:
                logger.error(": Plate thickness should be greater than suppported section web thicknesss.")
            else:
                print("Selecting bolt diameter")
                self.select_bolt_dia(self)

        else:
            # self.design_status = False
            logger.warning(" : shear yielding capacity {} and/or tension yielding capacity {} is less "
                           "than applied loads, Please select larger sections or decrease loads"
                            .format(self.supported_section.shear_yielding_capacity,
                                    self.supported_section.tension_yielding_capacity))
            print("failed in preliminary member checks. Select larger sections or decrease loads")
            self.thickness_possible = [i for i in self.plate.thickness if i >= self.supported_section.web_thickness]

            if not self.thickness_possible:
                logger.error(": Plate thickness should be greater than suppported section web thicknesss.")
            else:
                print("Selecting bolt diameter")
                self.select_bolt_dia(self)
            # self.select_bolt_dia(self)

    def select_bolt_dia(self):
        self.min_plate_height = self.supported_section.min_plate_height()
        self.max_plate_height = self.supported_section.max_plate_height(self.connectivity, 50.0)

        self.res_force = math.sqrt(self.load.shear_force ** 2 + self.load.axial_force ** 2) * 1000

        self.plate.thickness_provided = min(self.thickness_possible)
        bolts_required_previous = 2
        bolt_diameter_previous = self.bolt.bolt_diameter[-1]
        self.bolt.bolt_grade_provided = self.bolt.bolt_grade[-1]
        count = 0

        self.bolt_conn_plates_t_fu_fy = []
        self.bolt_conn_plates_t_fu_fy.append((self.plate.thickness_provided, self.plate.fu, self.plate.fy))
        self.bolt_conn_plates_t_fu_fy.append((self.supported_section.web_thickness, self.supported_section.fu, self.supported_section.fy))

        bolt_force_previous = 0.0


        for self.bolt.bolt_diameter_provided in reversed(self.bolt.bolt_diameter):
            self.bolt.calculate_bolt_spacing_limits(bolt_diameter_provided=self.bolt.bolt_diameter_provided,
                                                    conn_plates_t_fu_fy=self.bolt_conn_plates_t_fu_fy)

            self.bolt.calculate_bolt_capacity(bolt_diameter_provided=self.bolt.bolt_diameter_provided,
                                              bolt_grade_provided=self.bolt.bolt_grade_provided,
                                              conn_plates_t_fu_fy=self.bolt_conn_plates_t_fu_fy,
                                              n_planes=1)

            self.plate.get_web_plate_details(bolt_dia=self.bolt.bolt_diameter_provided,
                                             web_plate_h_min=self.min_plate_height,
                                             web_plate_h_max=self.max_plate_height,
                                             bolt_capacity=self.bolt.bolt_capacity,
                                             min_edge_dist=self.bolt.min_edge_dist_round,
                                             min_gauge=self.bolt.min_gauge_round,
                                             max_spacing=self.bolt.max_spacing_round,
                                             max_edge_dist=self.bolt.max_edge_dist_round,
                                             shear_load=self.load.shear_force * 1000,
                                             axial_load=self.load.axial_force * 1000, gap=self.plate.gap,
                                             shear_ecc=True, bolt_line_limit=2)

            # self.plate.bolts_required = max(int(math.ceil(self.res_force / self.bolt.bolt_capacity)), 2)
            # [bolt_line, bolts_one_line, web_plate_h] = \
            #     self.plate.get_web_plate_l_bolts_one_line(self.max_plate_height, self.min_plate_height, self.plate.bolts_required,
            #                                         self.bolt.min_edge_dist_round, self.bolt.min_gauge_round)
            # self.plate.bolts_required = bolt_line * bolts_one_line
            print(1, self.plate.bolt_force, self.bolt.bolt_capacity, self.bolt.bolt_diameter_provided, self.plate.bolts_required, self.plate.bolts_one_line)
            if self.plate.design_status is True:
                if self.plate.bolts_required > bolts_required_previous and count >= 1:
                    self.bolt.bolt_diameter_provided = bolt_diameter_previous
                    self.plate.bolts_required = bolts_required_previous
                    self.plate.bolt_force = bolt_force_previous
                    break
                bolts_required_previous = self.plate.bolts_required
                bolt_diameter_previous = self.bolt.bolt_diameter_provided
                bolt_force_previous = self.plate.bolt_force
                count += 1
            else:
                pass
        bolt_capacity_req = self.bolt.bolt_capacity

        if self.plate.design_status is False:
            self.design_status = False
            logger.error(self.plate.reason)
        else:
            self.get_bolt_grade(self,bolt_capacity_req)

    def get_bolt_grade(self,bolt_capacity_req):
        print(self.design_status, "Getting bolt grade")
        bolt_grade_previous = self.bolt.bolt_grade[-1]

        for self.bolt.bolt_grade_provided in reversed(self.bolt.bolt_grade):
            count = 1
            self.bolt.calculate_bolt_spacing_limits(bolt_diameter_provided=self.bolt.bolt_diameter_provided,
                                                    conn_plates_t_fu_fy=self.bolt_conn_plates_t_fu_fy)

            self.bolt.calculate_bolt_capacity(bolt_diameter_provided=self.bolt.bolt_diameter_provided,
                                              bolt_grade_provided=self.bolt.bolt_grade_provided,
                                              conn_plates_t_fu_fy=self.bolt_conn_plates_t_fu_fy,
                                              n_planes=1)

            print(self.bolt.bolt_grade_provided, self.bolt.bolt_capacity, self.plate.bolt_force)

            bolt_capacity_reduced = self.plate.get_bolt_red(self.plate.bolts_one_line,
                                                            self.plate.gauge_provided, self.plate.bolt_line, self.plate.pitch_provided,self.bolt.bolt_capacity,
                                                            self.bolt.bolt_diameter_provided)
            if bolt_capacity_reduced < self.plate.bolt_force and count >= 1:
                self.bolt.bolt_grade_provided = bolt_grade_previous
                break
            bolts_required_previous = self.plate.bolts_required
            bolt_grade_previous = self.bolt.bolt_grade_provided
            count += 1

        self.bolt.design_status = True
        self.get_fin_plate_details(self)

    def get_fin_plate_details(self):

        print(self.design_status,"getting fin plate details")
        self.bolt.calculate_bolt_spacing_limits(bolt_diameter_provided=self.bolt.bolt_diameter_provided,
                                                conn_plates_t_fu_fy=self.bolt_conn_plates_t_fu_fy)

        self.bolt.calculate_bolt_capacity(bolt_diameter_provided=self.bolt.bolt_diameter_provided,
                                          bolt_grade_provided=self.bolt.bolt_grade_provided,
                                          conn_plates_t_fu_fy=self.bolt_conn_plates_t_fu_fy,
                                          n_planes=1)

        self.plate.get_web_plate_details(bolt_dia=self.bolt.bolt_diameter_provided,
                                         web_plate_h_min=self.min_plate_height, web_plate_h_max=self.max_plate_height,
                                         bolt_capacity=self.bolt.bolt_capacity,
                                         min_edge_dist=self.bolt.min_edge_dist_round,
                                         min_gauge=self.bolt.min_gauge_round, max_spacing=self.bolt.max_spacing_round,
                                         max_edge_dist=self.bolt.max_edge_dist_round, shear_load=self.load.shear_force*1000,
                                         axial_load=self.load.axial_force*1000, gap=self.plate.gap,
                                         shear_ecc=True, bolt_line_limit=2)

        if self.plate.design_status is False:
            self.design_status = False
            logger.error(self.plate.reason)

        else:
            self.get_plate_thickness(self)

    def get_plate_thickness(self):
        initial_plate_height = self.plate.height
        for self.plate.thickness_provided in self.thickness_possible:
            if self.connectivity in VALUES_CONN_1:
                self.weld_connecting_plates = [self.supporting_section.flange_thickness, self.plate.thickness_provided]
            else:
                self.weld_connecting_plates = [self.supporting_section.web_thickness, self.plate.thickness_provided]
            [available_welds,weld_size_min,weld_size_max] = self.get_available_welds(self,self.weld_connecting_plates)
            if available_welds:
                while self.plate.height <= self.max_plate_height + 10:
                    self.plate_shear_checks(self)
                    if self.plate.design_status is True:
                        self.design_weld(self, available_welds)
                        if self.weld.design_status is True:
                            break
                    else:
                        self.plate.height+=10
                        [self.plate.gauge_provided, self.plate.edge_dist_provided, self.plate.height] =\
                            self.plate.get_gauge_edge_dist(web_plate_h=self.plate.height,bolts_one_line=self.plate.bolts_one_line,
                                                       edge_dist=self.plate.edge_dist_provided,max_spacing=self.bolt.max_spacing,
                                                       max_edge_dist=self.bolt.max_edge_dist)
                        ecc = (self.plate.pitch_provided * max((self.plate.bolt_line - 1.5), 0)) + self.plate.end_dist_provided + self.plate.gap
                        self.plate.bolt_force = self.plate.get_vres(bolts_one_line=self.plate.bolts_one_line,pitch=self.plate.pitch_provided,
                                            gauge=self.plate.gauge_provided,bolt_line=self.plate.bolt_line, shear_load=self.load.shear_force*1000,
                                            axial_load=self.load.axial_force, ecc = ecc)
                        self.plate.bolt_capacity_red = self.plate.get_bolt_red(bolts_one_line=self.plate.bolts_one_line,gauge=self.plate.gauge_provided,
                                                bolts_line=self.plate.bolt_line,pitch=self.plate.pitch_provided,
                                                bolt_capacity=self.bolt.bolt_capacity,bolt_dia=self.bolt.bolt_diameter_provided)
                        if self.plate.bolt_capacity_red < self.plate.bolt_force:
                            self.plate.height =initial_plate_height
                            break

                if self.plate.design_status == True and self.weld.design_status == True:
                    self.plate_shear_checks(self)
                    break

            else:
                logger.error(": For given members and %2.2f mm thick plate, weld sizes should be of range "
                         "%2.2f mm and  %2.2f mm " %self.plate.thickness_provided % weld_size_min
                             % weld_size_max)
                logger.info(": Cannot design weld with available welds ")

        if self.plate.design_status is False:
            plate_shear_capacity = min(self.plate.block_shear_capacity, self.plate.shear_rupture_capacity,
                                       self.plate.shear_yielding_capacity)
            if self.load.shear_force > plate_shear_capacity:
                self.design_status = False
                logger.error(":shear capacity of the plate is less than the applied shear force, %2.2f kN [cl. 6.4.1]"
                             % self.load.shear_force)
                logger.warning(":Shear capacity of plate is %2.2f kN" % plate_shear_capacity)
                logger.info(": Increase the plate thickness")

            if self.plate.moment_capacity < self.plate.moment_demand:
                self.design_status = False
                logger.error(": Plate moment capacity is less than the moment demand [cl. 8.2.1.2]")
                logger.warning(": Re-design with increased plate dimensions")

    def section_block_shear_capacity(self):
        #################################
        # Block Shear Check for supporting section
        #################################
        edge_dist_rem = self.plate.edge_dist_provided + self.plate.gap
        # design_status_block_shear = False
        # while design_status_block_shear is False:
        #     print(design_status_block_shear)
        #     print(0, self.bolt.max_end_dist, self.plate.end_dist_provided, self.bolt.max_spacing_round, self.plate.pitch_provided)
        #     Avg_a = 2 * (self.plate.end_dist_provided + self.plate.gap + (self.plate.bolt_line - 1) * self.plate.pitch_provided)\
        #             * self.supporting_section.web_thickness
        #     Avn_a = 2 * (self.plate.end_dist_provided + (self.plate.bolt_line - 1) * self.plate.pitch_provided
        #              - (self.plate.bolt_line - 0.5) * self.bolt.dia_hole) * self.supporting_section.web_thickness
        #     Atg_a = ((self.plate.bolts_one_line - 1) * self.plate.pitch_provided)\
        #             * self.supporting_section.web_thickness
        #     Atn_a = ((self.plate.bolts_one_line - 1) * self.plate.pitch_provided -
        #              (self.plate.bolt_line - 1) * self.bolt.dia_hole) * \
        #             self.supporting_section.web_thickness
        #
        #     Avg_s = (self.plate.edge_dist_provided + (self.plate.bolts_one_line - 1) * self.plate.gauge_provided)\
        #             * self.supporting_section.web_thickness
        #     Avn_s = ((self.plate.edge_dist_provided + (self.plate.bolts_one_line - 1) * self.plate.gauge_provided)
        #              - (self.plate.bolts_one_line - 0.5) * self.bolt.dia_hole) * self.supporting_section.web_thickness
        #
        #     Atg_s = ((self.plate.bolt_line - 1) * self.plate.pitch_provided + self.plate.end_dist_provided + self.plate.gap)\
        #             * self.supporting_section.web_thickness
        #     Atn_s = ((self.plate.bolt_line - 1) * self.plate.pitch_provided -
        #              (self.plate.bolt_line - 0.5) * self.bolt.dia_hole + self.plate.end_dist_provided + self.plate.gap) * \
        #             self.supporting_section.web_thickness
        #
        #     # return [Avg_a, Avn_a, Atg_a, Atn_a], [Avg_s, Avn_s, Atg_s, Atn_s]
        #
        #     self.supporting_section.block_shear_capacity_axial = self.block_shear_strength_section(A_vg=Avg_a, A_vn=Avn_a, A_tg=Atg_a,
        #                                                                             A_tn=Atn_a,
        #                                                                             f_u=self.supporting_section.fu,
        #                                                                             f_y=self.supporting_section.fy)
        #
        #     self.supporting_section.block_shear_capacity_shear = self.block_shear_strength_section(A_vg=Avg_s, A_vn=Avn_s, A_tg=Atg_s,
        #                                                                             A_tn=Atn_s,
        #                                                                             f_u=self.supporting_section.fu,
        #                                                                             f_y=self.supporting_section.fy)
        #
        #     if self.supporting_section.block_shear_capacity_axial < self.load.axial_force*1000 or \
        #             self.supporting_section.block_shear_capacity_shear < self.load.shear_force*1000:
        #         if self.bolt.max_spacing_round >= self.plate.gauge_provided + 5 and \
        #                 self.bolt.max_end_dist >= self.plate.edge_dist_provided + 5:  # increase thickness todo
        #             if self.plate.bolt_line == 1:
        #                 self.plate.edge_dist_provided += 5
        #             else:
        #                 self.plate.gauge_provided += 5
        #         else:
        #             break
        #     else:
        #         design_status_block_shear = True

    def plate_shear_checks(self):
        edge_dist_rem = self.plate.edge_dist_provided + self.plate.gap
        self.plate.blockshear(numrow=self.plate.bolts_one_line, numcol=self.plate.bolt_line, pitch=self.plate.pitch_provided,
                              gauge=self.plate.gauge_provided, thk=self.plate.thickness_provided, end_dist=self.plate.end_dist_provided,
                              edge_dist=edge_dist_rem, dia_hole=self.bolt.dia_hole,
                              fy=self.supported_section.fy, fu=self.supported_section.fu)

        self.plate.shear_yielding(self.plate.height, self.plate.thickness_provided, self.plate.fy)

        self.plate.shear_rupture_b(self.plate.height, self.plate.thickness_provided, self.plate.bolts_one_line,
                                       self.bolt.dia_hole, self.plate.fu)

        plate_shear_capacity = min(self.plate.block_shear_capacity, self.plate.shear_rupture_capacity,
                                   self.plate.shear_yielding_capacity)

        if self.load.shear_force > plate_shear_capacity:
            self.plate.design_status = False
        else:
            self.plate.design_status = True

        self.plate.get_moment_cacacity(self.plate.fy, self.plate.thickness_provided, self.plate.height)

        if self.plate.moment_capacity < self.plate.moment_demand:
            self.plate.design_status = False
        else:
            self.plate.design_status = True

    def get_available_welds(self, connecting_members=[]):

        weld_size_max = min(connecting_members)

        weld_size_min = IS800_2007.cl_10_5_2_3_min_weld_size(connecting_members[0], connecting_members[1])

        if weld_size_max == weld_size_min:
            logger.info("Minimum weld size given in Table 21 of IS800:2007 is greater than or equal to thickness of thinner connecting plate")
            logger.info("Thicker plate shall be adequately preheated to prevent cracking of the weld")

        available_welds = list([x for x in ALL_WELD_SIZES if (weld_size_min <= x <= weld_size_max)])
        return available_welds,weld_size_min,weld_size_max

    def design_weld(self,available_welds):
        self.weld.size = available_welds[0]
        while self.plate.height <= self.max_plate_height+10:
            self.weld.length = self.plate.height
            weld_throat = IS800_2007.cl_10_5_3_2_fillet_weld_effective_throat_thickness(
                fillet_size=self.weld.size, fusion_face_angle=90)
            self.weld.eff_length = IS800_2007.cl_10_5_4_1_fillet_weld_effective_length(
                fillet_size=self.weld.size, available_length=self.weld.length)
            self.weld.get_weld_strength(connecting_fu=[self.supporting_section.fu, self.weld.fu],
                                                weld_fabrication=self.weld.fabrication,
                                                t_weld=self.weld.size, weld_angle=90)
            Ip_weld = 2 * self.weld.eff_length ** 3 / 12
            y_max = self.weld.eff_length / 2
            x_max = 0
            force_l = self.load.shear_force * 1000
            force_w = 0.00
            force_t = self.plate.moment_demand
            print(self.weld.strength)
            self.weld.get_weld_stress(force_l, force_w, force_t, Ip_weld, y_max,
                                                        x_max, 2*self.weld.eff_length)
            print(self.weld.strength, self.weld.stress)
            if self.weld.strength > self.weld.stress:
                break
            else:
                t_weld_req = self.weld.size * self.weld.stress / self.weld.strength
                print("thicknessreq",t_weld_req)
                updated_weld_list = list([x for x in available_welds if (t_weld_req <= x)])
                print(updated_weld_list)
                if not updated_weld_list:
                    self.plate.height += 10
                    self.weld.size = available_welds[0]
                    logger.warning('weld stress is guiding plate height, trying with length %2.2f mm' % self.plate.height)
                else:
                    self.weld.size = updated_weld_list[0]

        print(self.weld.size, self.weld.length)
        if self.weld.strength < self.weld.stress:
            t_weld_req = self.weld.size * self.weld.stress / self.weld.strength
            self.weld.design_status = False
            logger.error(": Weld thickness is not sufficient [cl. 10.5.7, IS 800:2007]")
            logger.warning(": Minimum weld thickness required is %2.2f mm " % t_weld_req)
            logger.info(": Should increase length of weld/fin plate")
        else:
            self.weld.design_status = True

        self.recalculating_bolt_values(self)

    def recalculating_bolt_values(self):
        self.bolt_conn_plates_t_fu_fy = []
        self.bolt_conn_plates_t_fu_fy.append((self.plate.thickness_provided, self.plate.fu,self.plate.fy))
        self.bolt_conn_plates_t_fu_fy.append((self.supported_section.web_thickness, self.supported_section.fu,self.supported_section.fy))

        self.bolt.calculate_bolt_spacing_limits(self.bolt.bolt_diameter_provided,conn_plates_t_fu_fy=self.bolt_conn_plates_t_fu_fy)
        self.bolt.calculate_bolt_capacity(self.bolt.bolt_diameter_provided,self.bolt.bolt_grade_provided,conn_plates_t_fu_fy=self.bolt_conn_plates_t_fu_fy,n_planes=1)
        self.plate.get_gauge_edge_dist(web_plate_h=self.plate.height, bolts_one_line=self.plate.bolts_one_line,edge_dist=self.plate.edge_dist_provided,
                                       max_spacing=self.bolt.max_spacing,max_edge_dist=self.bolt.max_edge_dist)
        self.plate.get_bolt_red(bolts_one_line = self.plate.bolts_one_line,gauge=self.plate.gauge_provided,bolts_line=self.plate.bolt_line,
                                pitch=self.plate.gauge_provided,bolt_capacity=self.bolt.bolt_capacity,bolt_dia=self.bolt.bolt_diameter_provided)

        self.get_design_status(self)
        print("--- %s seconds ---" % (time.time() - self.start_time))

    def get_design_status(self):
        if self.plate.design_status is True and self.weld.design_status is True:

            self.design_status = True
            logger.info("=== End Of Design ===")

    def save_design(self,popup_summary):
        # bolt_list = str(*self.bolt.bolt_diameter, sep=", ")
        self.report_input = \
            {KEY_MODULE: self.module,
            KEY_MAIN_MODULE: self.mainmodule,
            KEY_CONN: self.connectivity,
            KEY_DISP_SHEAR: self.load.shear_force,
            "Supporting Section Details":"TITLE",
            "Column Details": r'/ResourceFiles/images/ColumnsBeams".png',
            "Supported Section Details": "TITLE",
            "Beam Details": r'/ResourceFiles/images/ColumnsBeams".png',
            "Bolt Details":"TITLE",
            KEY_DISP_D: str(self.bolt.bolt_diameter),
            KEY_DISP_GRD: str(self.bolt.bolt_grade),
            KEY_DISP_TYP: self.bolt.bolt_type,
            KEY_DISP_DP_BOLT_HOLE_TYPE: self.bolt.bolt_hole_type,
            KEY_DISP_DP_BOLT_SLIP_FACTOR: self.bolt.mu_f,
            KEY_DISP_DP_DETAILING_EDGE_TYPE: self.bolt.edge_type,
            KEY_DISP_DP_DETAILING_GAP: self.plate.gap,
            KEY_DISP_DP_DETAILING_CORROSIVE_INFLUENCES: self.bolt.corrosive_influences,
            "Weld Details":"TITLE",
            KEY_DISP_DP_WELD_TYPE: "Fillet",
            KEY_DISP_DP_WELD_FAB: self.weld.fabrication,
            KEY_DISP_DP_WELD_MATERIAL_G_O: self.weld.fu}

        self.report_supporting = {KEY_DISP_SUPTNGSEC:self.supporting_section.designation,
                                    KEY_DISP_MATERIAL:self.supporting_section.material,
                                    KEY_DISP_FU:self.supporting_section.fu,
                                    KEY_DISP_FY:self.supporting_section.fy,
                                    'Mass': self.supporting_section.mass,
                                    'Area(cm2) - A': self.supporting_section.area,
                                    'D(mm)': self.supporting_section.depth,
                                    'B(mm)': self.supporting_section.flange_width,
                                    't(mm)': self.supporting_section.web_thickness,
                                    'T(mm)': self.supporting_section.flange_thickness,
                                    'FlangeSlope': self.supporting_section.flange_slope,
                                    'R1(mm)': self.supporting_section.root_radius,
                                    'R2(mm)': self.supporting_section.toe_radius,
                                    'Iz(cm4)': self.supporting_section.mom_inertia_z,
                                    'Iy(cm4)': self.supporting_section.mom_inertia_y,
                                    'rz(cm)': self.supporting_section.rad_of_gy_z,
                                    'ry(cm)': self.supporting_section.rad_of_gy_y,
                                    'Zz(cm3)': self.supporting_section.elast_sec_mod_z,
                                    'Zy(cm3)': self.supporting_section.elast_sec_mod_y,
                                    'Zpz(cm3)': self.supporting_section.plast_sec_mod_z,
                                    'Zpy(cm3)': self.supporting_section.elast_sec_mod_y}

        self.report_supported = {
                                KEY_DISP_SUPTDSEC: self.supported_section.designation,
                                KEY_DISP_MATERIAL: self.supported_section.material,
                                KEY_DISP_FU: self.supported_section.fu,
                                KEY_DISP_FY: self.supported_section.fy,
                                'Mass': self.supported_section.mass,
                                'Area(cm2) - A': round(self.supported_section.area,2),
                                'D(mm)': self.supported_section.depth,
                                'B(mm)': self.supported_section.flange_width,
                                't(mm)': self.supported_section.web_thickness,
                                'T(mm)': self.supported_section.flange_thickness,
                                'FlangeSlope': self.supported_section.flange_slope,
                                'R1(mm)': self.supported_section.root_radius,
                                'R2(mm)': self.supported_section.toe_radius,
                                'Iz(cm4)': self.supported_section.mom_inertia_z,
                                'Iy(cm4)': self.supported_section.mom_inertia_y,
                                'rz(cm)': self.supported_section.rad_of_gy_z,
                                'ry(cm)': self.supported_section.rad_of_gy_y,
                                'Zz(cm3)': self.supported_section.elast_sec_mod_z,
                                'Zy(cm3)': self.supported_section.elast_sec_mod_y,
                                'Zpz(cm3)': self.supported_section.plast_sec_mod_z,
                                'Zpy(cm3)': self.supported_section.elast_sec_mod_y}
        self.report_result = \
            {KEY_MODULE_STATUS: self.design_status,
                KEY_BOLT_STATUS: self.bolt.design_status,
                KEY_OUT_BOLT_SHEAR: self.bolt.bolt_shear_capacity,
                KEY_OUT_BOLT_BEARING: self.bolt.bolt_bearing_capacity,
                KEY_OUT_BOLT_CAPACITY: self.bolt.bolt_capacity,
                KEY_OUT_BOLTS_REQUIRED: self.plate.bolts_required,
                KEY_OUT_BOLT_GRP_CAPACITY: self.bolt.bolt_capacity*self.plate.bolts_required,
                KEY_OUT_BOLTS_ONE_LINE: self.plate.bolts_one_line,
                KEY_OUT_BOLT_LINE: self.plate.bolt_line,
                KEY_OUT_PITCH: self.plate.pitch_provided,
                KEY_OUT_MIN_PITCH: self.bolt.min_pitch,

                KEY_OUT_EDGE_DIST: self.plate.edge_dist_provided,
                KEY_OUT_MIN_EDGE_DIST: self.bolt.min_edge_dist,
                KEY_OUT_MAX_EDGE_DIST: self.bolt.max_edge_dist,

                KEY_OUT_END_DIST: self.plate.end_dist_provided,

                KEY_OUT_GAUGE: self.plate.gauge_provided,
                KEY_OUT_MIN_GAUGE: self.bolt.min_gauge,
                KEY_OUT_MAX_SPACING: self.bolt.max_spacing,

                KEY_OUT_GRD_PROVIDED: self.bolt.bolt_fu,
                KEY_OUT_D_PROVIDED: self.bolt.bolt_diameter_provided,
                KEY_OUT_KB: 0.519,
                KEY_OUT_BOLT_HOLE: 26,
                KEY_OUT_WELD_SIZE: self.weld.size,
                KEY_OUT_WELD_STRESS: self.weld.stress,
                KEY_OUT_WELD_STRENGTH: self.weld.strength,
                KEY_DP_WELD_MATERIAL_G_O: self.weld.fu,
                KEY_OUT_WELD_LENGTH: self.weld.length,
                KEY_OUT_WELD_LENGTH_EFF: self.weld.eff_length,
                KEY_PLATE_MIN_HEIGHT: self.min_plate_height,
                KEY_PLATE_MAX_HEIGHT: self.max_plate_height,
                KEY_OUT_PLATE_MOM_DEMAND: self.plate.moment_demand,
                KEY_OUT_PLATE_MOM_CAPACITY: self.plate.moment_capacity,
                KEY_OUT_PLATE_HEIGHT: self.plate.height,
                KEY_OUT_PLATE_LENGTH: self.plate.length,
                KEY_OUT_PLATE_BLK_SHEAR: self.plate.block_shear_capacity,
                KEY_PLATE_MATERIAL: self.plate.fy,
                KEY_OUT_PLATETHK: self.plate.thickness_provided}


        self.report_check = []
        connecting_plates = [self.plate.thickness_provided,self.supported_section.web_thickness]

        bolt_shear_capacity_kn = round(self.bolt.bolt_capacity/1000,2)
        bolt_bearing_capacity_kn = round(self.bolt.bolt_capacity / 1000, 2)
        bolt_capacity_kn = round(self.bolt.bolt_capacity / 1000, 2)
        kb_disp= round(self.bolt.kb,2)
        kh_disp = round(self.bolt.kh, 2)
        bolt_force_kn=round(self.plate.bolt_force,2)
        bolt_capacity_red_kn=round(self.plate.bolt_capacity_red,2)
        t1 = ('SubSection', 'Bolt Design Checks','|p{4cm}|p{5cm}|p{5.5cm}|p{1.5cm}|')
        self.report_check.append(t1)
        if self.bolt.bolt_type == TYP_BEARING:
            t1 = (KEY_OUT_DISP_BOLT_SHEAR, '', bolt_shear_prov(self.bolt.fu,1,self.bolt.bolt_net_area,
                                                               self.bolt.gamma_mb,bolt_shear_capacity_kn), '')
            self.report_check.append(t1)
            t2 = (KEY_OUT_DISP_BOLT_BEARING, '', bolt_bearing_prov(kb_disp,self.bolt.bolt_diameter_provided,
                                                                   self.bolt_conn_plates_t_fu_fy,self.bolt.gamma_mb,
                                                                   bolt_bearing_capacity_kn), '')
            self.report_check.append(t2)
            t3 = (KEY_OUT_DISP_BOLT_CAPACITY, '',
                  bolt_capacity_prov(bolt_shear_capacity_kn,bolt_bearing_capacity_kn,bolt_capacity_kn),
                  '')
            self.report_check.append(t3)
        else:

            t4 = (KEY_OUT_DISP_BOLT_SLIP, '',
                  HSFG_bolt_capacity_prov(mu_f=self.bolt.mu_f,n_e=1,K_h=kh_disp,fub = self.bolt.fu,
                                          Anb= self.bolt.bolt_net_area,gamma_mf=self.bolt.gamma_mf,
                                          capacity=bolt_capacity_kn),'')
            self.report_check.append(t4)

        t5 = (DISP_NUM_OF_BOLTS, get_trial_bolts(self.load.shear_force,self.load.axial_force,bolt_capacity_kn), self.plate.bolts_required, '')
        self.report_check.append(t5)
        t6 = (DISP_NUM_OF_COLUMNS, '', self.plate.bolt_line, '')
        self.report_check.append(t6)
        t7 = (DISP_NUM_OF_ROWS, '', self.plate.bolts_one_line, '')
        self.report_check.append(t7)
        t1 = (DISP_MIN_PITCH, min_pitch(self.bolt.bolt_diameter_provided),
              self.plate.pitch_provided, get_pass_fail(self.bolt.min_pitch, self.plate.pitch_provided,relation='lesser'))
        self.report_check.append(t1)
        t1 = (DISP_MAX_PITCH, max_pitch(connecting_plates),
              self.plate.pitch_provided, get_pass_fail(self.bolt.max_spacing, self.plate.pitch_provided,relation='greater'))
        self.report_check.append(t1)
        t2 = (DISP_MIN_GAUGE, min_pitch(self.bolt.bolt_diameter_provided),
              self.plate.gauge_provided, get_pass_fail(self.bolt.min_gauge, self.plate.gauge_provided,relation="lesser"))
        self.report_check.append(t2)
        t2 = (DISP_MAX_GAUGE, max_pitch(connecting_plates),
              self.plate.gauge_provided, get_pass_fail(self.bolt.max_spacing, self.plate.gauge_provided,relation="greater"))
        self.report_check.append(t2)
        t3 = (DISP_MIN_END, min_edge_end(self.bolt.d_0, self.bolt.edge_type),
              self.plate.end_dist_provided, get_pass_fail(self.bolt.min_end_dist, self.plate.end_dist_provided,relation='lesser'))
        self.report_check.append(t3)
        t4 = (DISP_MAX_END, max_edge_end(self.plate.fy, self.plate.thickness_provided),
              self.plate.end_dist_provided, get_pass_fail(self.bolt.max_end_dist, self.plate.end_dist_provided,relation='greater'))
        self.report_check.append(t4)
        t3 = (DISP_MIN_EDGE, min_edge_end(self.bolt.d_0, self.bolt.edge_type),
              self.plate.edge_dist_provided, get_pass_fail(self.bolt.min_edge_dist, self.plate.edge_dist_provided,relation='lesser'))
        self.report_check.append(t3)
        t4 = (DISP_MAX_EDGE, max_edge_end(self.plate.fy, self.plate.thickness_provided),
              self.plate.edge_dist_provided, get_pass_fail(self.bolt.max_edge_dist, self.plate.edge_dist_provided,relation="greater"))
        self.report_check.append(t4)
        t5=(KEY_OUT_DISP_BOLT_CAPACITY, bolt_force_kn,bolt_capacity_red_kn,
            get_pass_fail(bolt_force_kn,bolt_capacity_red_kn,relation="lesser"))
        self.report_check.append(t5)

        t1 = ('SubSection', 'Plate Design Checks','|p{4cm}|p{5cm}|p{5.5cm}|p{1.5cm}|')
        self.report_check.append(t1)

        t1 = (DISP_MIN_PLATE_HEIGHT, min_plate_ht_req(self.supported_section.depth,self.min_plate_height), self.plate.height,
              get_pass_fail(self.min_plate_height, self.plate.height,relation="lesser"))
        self.report_check.append(t1)
        t1 = (DISP_MAX_PLATE_HEIGHT, max_plate_ht_req(self.connectivity,self.supported_section.depth,
                                                      self.supported_section.flange_thickness,
                                                      self.supported_section.root_radius, self.supported_section.notch_ht,
                                                      self.max_plate_height), self.plate.height,
              get_pass_fail(self.max_plate_height, self.plate.height,relation="greater"))
        self.report_check.append(t1)
        min_plate_length = self.plate.gap +2*self.bolt.min_end_dist+(self.plate.bolt_line-1)*self.bolt.min_pitch
        t1 = (DISP_MIN_PLATE_LENGTH, min_plate_length_req(self.bolt.min_pitch, self.bolt.min_end_dist,
                                                      self.plate.bolt_line,min_plate_length), self.plate.length,
              get_pass_fail(min_plate_length, self.plate.length, relation="lesser"))
        self.report_check.append(t1)
        t1 = (DISP_MIN_PLATE_THICK, min_plate_thk_req(self.supported_section.web_thickness), self.plate.thickness_provided,
              get_pass_fail(self.supported_section.web_thickness, self.plate.thickness_provided, relation="lesser"))
        self.report_check.append(t1)

         # KEY_OUT_PLATE_BLK_SHEAR,
         # KEY_OUT_PLATE_HEIGHT,
         # KEY_OUT_PLATE_MOM_CAPACITY,
         # KEY_OUT_WELD_LENGTH_EFF,
         # KEY_OUT_WELD_STRENGTH]

        # folder = self.select_workspace_folder(self)
        # print(folder)
        Disp_3D_image = "./ResourceFiles/images/3d.png"

        config = configparser.ConfigParser()
        config.read_file(open(r'Osdag.config'))
        desktop_path = config.get("desktop_path", "path1")
        print("desk:", desktop_path)
        print(sys.path[0])
        rel_path = str(sys.path[0])
        rel_path = rel_path.replace("\\", "/")

        file_type = "PDF (*.pdf)"
        filename = QFileDialog.getSaveFileName(QFileDialog(), "Save File As", os.path.join(str(' '), "untitled.pdf"), file_type)
        print(filename, "hhhhhhhhhhhhhhhhhhhhhhhhhhh")
        # filename = os.path.join(str(folder), "images_html", "TexReport")
        file_name = str(filename)
        print(file_name, "hhhhhhhhhhhhhhhhhhhhhhhhhhh")
        fname_no_ext = filename[0].split(".")[0]
        print(fname_no_ext, "hhhhhhhhhhhhhhhhhhhhhhhhhhh")
        CreateLatex.save_latex(CreateLatex(), self.report_result, self.report_input, self.report_check,
                               self.report_supporting,
<<<<<<< HEAD
                               self.report_supported, popup_summary, fname_no_ext, ' ', rel_path, Disp_3D_image)

    # def select_workspace_folder(self):
    #     # This function prompts the user to select the workspace folder and returns the name of the workspace folder
    #     config = configparser.ConfigParser()
    #     config.read_file(open(r'Osdag.config'))
    #     desktop_path = config.get("desktop_path", "path1")
    #     folder = QFileDialog.getExistingDirectory(None, "Select Workspace Folder (Don't use spaces in the folder name)",
    #                                               desktop_path)
    #     return folder
    #
    # def call_3DModel(self, ui, bgcolor):
    #     '''
    #     This routine responsible for displaying 3D Cad model
    #     :param flag: boolean
    #     :return:
    #     '''
    #     if ui.btn3D.isChecked:
    #         ui.chkBxCol.setChecked(Qt.Unchecked)
    #         ui.chkBxBeam.setChecked(Qt.Unchecked)
    #         ui.chkBxFinplate.setChecked(Qt.Unchecked)
    #     ui.commLogicObj.display_3DModel("Model", bgcolor)
    #
    # def call_3DBeam(self, ui, bgcolor):
    #     '''
    #     Creating and displaying 3D Beam
    #     '''
    #     ui.chkBxBeam.setChecked(Qt.Checked)
    #     if ui.chkBxBeam.isChecked():
    #         ui.chkBxCol.setChecked(Qt.Unchecked)
    #         ui.chkBxFinplate.setChecked(Qt.Unchecked)
    #         ui.btn3D.setChecked(Qt.Unchecked)
    #         ui.mytabWidget.setCurrentIndex(0)
    #
    #     ui.commLogicObj.display_3DModel("Beam", bgcolor)
    #
    # def call_3DColumn(self, ui, bgcolor):
    #     '''
    #     '''
    #     ui.chkBxCol.setChecked(Qt.Checked)
    #     if ui.chkBxCol.isChecked():
    #         ui.chkBxBeam.setChecked(Qt.Unchecked)
    #         ui.chkBxFinplate.setChecked(Qt.Unchecked)
    #         ui.btn3D.setChecked(Qt.Unchecked)
    #         ui.mytabWidget.setCurrentIndex(0)
    #     ui.commLogicObj.display_3DModel("Column", bgcolor)
    #
    # def call_3DFinplate(self, ui, bgcolor):
    #     '''
    #     Displaying FinPlate in 3D
    #     '''
    #     ui.chkBxFinplate.setChecked(Qt.Checked)
    #     if ui.chkBxFinplate.isChecked():
    #         ui.chkBxBeam.setChecked(Qt.Unchecked)
    #         ui.chkBxCol.setChecked(Qt.Unchecked)
    #         ui.mytabWidget.setCurrentIndex(0)
    #         ui.btn3D.setChecked(Qt.Unchecked)
    #
    #     ui.commLogicObj.display_3DModel("Plate", bgcolor)
    #
    # def unchecked_allChkBox(self, ui):
    #     '''
    #     This routine is responsible for unchecking all checkboxes in GUI
    #     '''
    #
    #     ui.btn3D.setChecked(Qt.Unchecked)
    #     ui.chkBxBeam.setChecked(Qt.Unchecked)
    #     ui.chkBxCol.setChecked(Qt.Unchecked)
    #     ui.chkBxFinplate.setChecked(Qt.Unchecked)
    #
    # def showColorDialog(self, ui):
    #
    #     col = QColorDialog.getColor()
    #     colorTup = col.getRgb()
    #     r = colorTup[0]
    #     g = colorTup[1]
    #     b = colorTup[2]
    #     ui.display.set_bg_gradient_color([r, g, b], [255, 255, 255])
    #
    # def generate_3D_Cad_image(self, ui, folder):
    #
    #     # folder = self.select_workspace_folder(self)
    #
    #     # status = self.resultObj['Bolt']['status']
    #     if self.design_status is True:
    #         self.call_3DModel(self, ui, "gradient_bg")
    #         data = os.path.join(str(folder), "images_html", "3D_Model.png")
    #         ui.display.ExportToImage(data)
    #         ui.display.FitAll()
    #     else:
    #         pass
    #
    #     return data
=======
>>>>>>> f6ddb666

                               self.report_supported, popup_summary, fname_no_ext, ' ', rel_path, Disp_3D_image)

    # def select_workspace_folder(self):
    #     # This function prompts the user to select the workspace folder and returns the name of the workspace folder
    #     config = configparser.ConfigParser()
    #     config.read_file(open(r'Osdag.config'))
    #     desktop_path = config.get("desktop_path", "path1")
    #     folder = QFileDialog.getExistingDirectory(None, "Select Workspace Folder (Don't use spaces in the folder name)",
    #                                               desktop_path)
    #     return folder
    #

    # def call_3DModel(self, ui, bgcolor):
    #     '''
    #     This routine responsible for displaying 3D Cad model
    #     :param flag: boolean
    #     :return:
    #     '''
    #     if ui.btn3D.isChecked:
    #         ui.chkBxCol.setChecked(Qt.Unchecked)
    #         ui.chkBxBeam.setChecked(Qt.Unchecked)
    #         ui.chkBxFinplate.setChecked(Qt.Unchecked)
    #     ui.commLogicObj.display_3DModel("Model", bgcolor)
    #
    # def call_3DBeam(self, ui, bgcolor):
    #     '''
    #     Creating and displaying 3D Beam
    #     '''
    #     ui.chkBxBeam.setChecked(Qt.Checked)
    #     if ui.chkBxBeam.isChecked():
    #         ui.chkBxCol.setChecked(Qt.Unchecked)
    #         ui.chkBxFinplate.setChecked(Qt.Unchecked)
    #         ui.btn3D.setChecked(Qt.Unchecked)
    #         ui.mytabWidget.setCurrentIndex(0)
    #
    #     ui.commLogicObj.display_3DModel("Beam", bgcolor)
    #
    # def call_3DColumn(self, ui, bgcolor):
    #     '''
    #     '''
    #     ui.chkBxCol.setChecked(Qt.Checked)
    #     if ui.chkBxCol.isChecked():
    #         ui.chkBxBeam.setChecked(Qt.Unchecked)
    #         ui.chkBxFinplate.setChecked(Qt.Unchecked)
    #         ui.btn3D.setChecked(Qt.Unchecked)
    #         ui.mytabWidget.setCurrentIndex(0)
    #     ui.commLogicObj.display_3DModel("Column", bgcolor)
    #
    # def call_3DFinplate(self, ui, bgcolor):
    #     '''
    #     Displaying FinPlate in 3D
    #     '''
    #     ui.chkBxFinplate.setChecked(Qt.Checked)
    #     if ui.chkBxFinplate.isChecked():
    #         ui.chkBxBeam.setChecked(Qt.Unchecked)
    #         ui.chkBxCol.setChecked(Qt.Unchecked)
    #         ui.mytabWidget.setCurrentIndex(0)
    #         ui.btn3D.setChecked(Qt.Unchecked)
    #
    #     ui.commLogicObj.display_3DModel("Plate", bgcolor)

    #
    # def unchecked_allChkBox(self, ui):
    #     '''
    #     This routine is responsible for unchecking all checkboxes in GUI
    #     '''
    #
    #     ui.btn3D.setChecked(Qt.Unchecked)
    #     ui.chkBxBeam.setChecked(Qt.Unchecked)
    #     ui.chkBxCol.setChecked(Qt.Unchecked)
    #     ui.chkBxFinplate.setChecked(Qt.Unchecked)
    #
    # def showColorDialog(self, ui):
    #
    #     col = QColorDialog.getColor()
    #     colorTup = col.getRgb()
    #     r = colorTup[0]
    #     g = colorTup[1]
    #     b = colorTup[2]
    #     ui.display.set_bg_gradient_color([r, g, b], [255, 255, 255])
    #
    # def generate_3D_Cad_image(self, ui, folder):
    #
    #     # folder = self.select_workspace_folder(self)
    #
    #     # status = self.resultObj['Bolt']['status']
    #     if self.design_status is True:
    #         self.call_3DModel(self, ui, "gradient_bg")
    #         data = os.path.join(str(folder), "images_html", "3D_Model.png")
    #         ui.display.ExportToImage(data)
    #         ui.display.FitAll()
    #     else:
    #         pass
    #
    #     return data


# For Command Line


# from ast import literal_eval
#
# path = input("Enter the file location: ")
# with open(path, 'r') as f:
#     data = f.read()
#     d = literal_eval(data)
#     FinPlateConnection.set_input_values(FinPlateConnection(), d, False)<|MERGE_RESOLUTION|>--- conflicted
+++ resolved
@@ -425,7 +425,7 @@
             flag = True
 
         if flag and flag1 and flag2:
-            self.set_input_values(self, design_dictionary, window)
+            self.set_input_values(self, design_dictionary)
         else:
             pass
 
@@ -444,7 +444,7 @@
             logger.info(
                 " : You are using a section (in red color) that is not available in latest version of IS 808")
 
-    def set_input_values(self, design_dictionary, window):
+    def set_input_values(self, design_dictionary):
 
         print(design_dictionary)
 
@@ -460,17 +460,10 @@
         print("input values are set. Doing preliminary member checks")
         self.member_capacity(self)
 
-<<<<<<< HEAD
-        if self.design_status:
-            self.commLogicObj = CommonDesignLogic(window.display, window.folder, self.module, self.mainmodule)
-            status = self.design_status
-            self.commLogicObj.call_3DModel(status, FinPlateConnection)
-=======
         # if self.design_status:
         #     self.commLogicObj = CommonDesignLogic(window.display, window.folder, self.module, self.mainmodule)
         #     status = self.design_status
         #     self.commLogicObj.call_3DModel(status, FinPlateConnection)
->>>>>>> f6ddb666
 
     def member_capacity(self):
         # print(KEY_CONN,VALUES_CONN_1,self.supported_section.type)
@@ -1087,7 +1080,7 @@
         print(fname_no_ext, "hhhhhhhhhhhhhhhhhhhhhhhhhhh")
         CreateLatex.save_latex(CreateLatex(), self.report_result, self.report_input, self.report_check,
                                self.report_supporting,
-<<<<<<< HEAD
+
                                self.report_supported, popup_summary, fname_no_ext, ' ', rel_path, Disp_3D_image)
 
     # def select_workspace_folder(self):
@@ -1099,6 +1092,7 @@
     #                                               desktop_path)
     #     return folder
     #
+
     # def call_3DModel(self, ui, bgcolor):
     #     '''
     #     This routine responsible for displaying 3D Cad model
@@ -1147,6 +1141,7 @@
     #         ui.btn3D.setChecked(Qt.Unchecked)
     #
     #     ui.commLogicObj.display_3DModel("Plate", bgcolor)
+
     #
     # def unchecked_allChkBox(self, ui):
     #     '''
@@ -1181,104 +1176,6 @@
     #         pass
     #
     #     return data
-=======
->>>>>>> f6ddb666
-
-                               self.report_supported, popup_summary, fname_no_ext, ' ', rel_path, Disp_3D_image)
-
-    # def select_workspace_folder(self):
-    #     # This function prompts the user to select the workspace folder and returns the name of the workspace folder
-    #     config = configparser.ConfigParser()
-    #     config.read_file(open(r'Osdag.config'))
-    #     desktop_path = config.get("desktop_path", "path1")
-    #     folder = QFileDialog.getExistingDirectory(None, "Select Workspace Folder (Don't use spaces in the folder name)",
-    #                                               desktop_path)
-    #     return folder
-    #
-
-    # def call_3DModel(self, ui, bgcolor):
-    #     '''
-    #     This routine responsible for displaying 3D Cad model
-    #     :param flag: boolean
-    #     :return:
-    #     '''
-    #     if ui.btn3D.isChecked:
-    #         ui.chkBxCol.setChecked(Qt.Unchecked)
-    #         ui.chkBxBeam.setChecked(Qt.Unchecked)
-    #         ui.chkBxFinplate.setChecked(Qt.Unchecked)
-    #     ui.commLogicObj.display_3DModel("Model", bgcolor)
-    #
-    # def call_3DBeam(self, ui, bgcolor):
-    #     '''
-    #     Creating and displaying 3D Beam
-    #     '''
-    #     ui.chkBxBeam.setChecked(Qt.Checked)
-    #     if ui.chkBxBeam.isChecked():
-    #         ui.chkBxCol.setChecked(Qt.Unchecked)
-    #         ui.chkBxFinplate.setChecked(Qt.Unchecked)
-    #         ui.btn3D.setChecked(Qt.Unchecked)
-    #         ui.mytabWidget.setCurrentIndex(0)
-    #
-    #     ui.commLogicObj.display_3DModel("Beam", bgcolor)
-    #
-    # def call_3DColumn(self, ui, bgcolor):
-    #     '''
-    #     '''
-    #     ui.chkBxCol.setChecked(Qt.Checked)
-    #     if ui.chkBxCol.isChecked():
-    #         ui.chkBxBeam.setChecked(Qt.Unchecked)
-    #         ui.chkBxFinplate.setChecked(Qt.Unchecked)
-    #         ui.btn3D.setChecked(Qt.Unchecked)
-    #         ui.mytabWidget.setCurrentIndex(0)
-    #     ui.commLogicObj.display_3DModel("Column", bgcolor)
-    #
-    # def call_3DFinplate(self, ui, bgcolor):
-    #     '''
-    #     Displaying FinPlate in 3D
-    #     '''
-    #     ui.chkBxFinplate.setChecked(Qt.Checked)
-    #     if ui.chkBxFinplate.isChecked():
-    #         ui.chkBxBeam.setChecked(Qt.Unchecked)
-    #         ui.chkBxCol.setChecked(Qt.Unchecked)
-    #         ui.mytabWidget.setCurrentIndex(0)
-    #         ui.btn3D.setChecked(Qt.Unchecked)
-    #
-    #     ui.commLogicObj.display_3DModel("Plate", bgcolor)
-
-    #
-    # def unchecked_allChkBox(self, ui):
-    #     '''
-    #     This routine is responsible for unchecking all checkboxes in GUI
-    #     '''
-    #
-    #     ui.btn3D.setChecked(Qt.Unchecked)
-    #     ui.chkBxBeam.setChecked(Qt.Unchecked)
-    #     ui.chkBxCol.setChecked(Qt.Unchecked)
-    #     ui.chkBxFinplate.setChecked(Qt.Unchecked)
-    #
-    # def showColorDialog(self, ui):
-    #
-    #     col = QColorDialog.getColor()
-    #     colorTup = col.getRgb()
-    #     r = colorTup[0]
-    #     g = colorTup[1]
-    #     b = colorTup[2]
-    #     ui.display.set_bg_gradient_color([r, g, b], [255, 255, 255])
-    #
-    # def generate_3D_Cad_image(self, ui, folder):
-    #
-    #     # folder = self.select_workspace_folder(self)
-    #
-    #     # status = self.resultObj['Bolt']['status']
-    #     if self.design_status is True:
-    #         self.call_3DModel(self, ui, "gradient_bg")
-    #         data = os.path.join(str(folder), "images_html", "3D_Model.png")
-    #         ui.display.ExportToImage(data)
-    #         ui.display.FitAll()
-    #     else:
-    #         pass
-    #
-    #     return data
 
 
 # For Command Line
