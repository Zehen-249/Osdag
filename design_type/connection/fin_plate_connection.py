--- conflicted
+++ resolved
@@ -239,31 +239,16 @@
         t1 = (None, DISP_TITLE_BOLT, TYPE_TITLE, None)
         out_list.append(t1)
 
-<<<<<<< HEAD
-        t2 = (KEY_OUT_D_PROVIDED, KEY_DISP_OUT_D_PROVIDED, TYPE_TEXTBOX,  self.bolt.bolt_diameter_provided if flag else '')
-        out_list.append(t2)
-
-        t3 = (KEY_OUT_GRD_PROVIDED, KEY_DISP_OUT_GRD_PROVIDED, TYPE_TEXTBOX, self.bolt.bolt_grade_provided if flag else '')
-=======
         t2 = (KEY_OUT_D_PROVIDED, KEY_OUT_DISP_D_PROVIDED, TYPE_TEXTBOX,  self.bolt.bolt_diameter_provided if flag == 'True' else '')
         out_list.append(t2)
 
         t3 = (KEY_OUT_GRD_PROVIDED, KEY_OUT_DISP_GRD_PROVIDED, TYPE_TEXTBOX, self.bolt.bolt_grade_provided if flag == 'True' else '')
->>>>>>> 181cddf6
+
         out_list.append(t3)
 
         t4 = (KEY_OUT_BOLT_SHEAR, KEY_OUT_DISP_BOLT_SHEAR, TYPE_TEXTBOX,  round(self.bolt.bolt_shear_capacity/1000,2) if flag == 'True' else '')
         out_list.append(t4)
 
-<<<<<<< HEAD
-        t5 = (KEY_OUT_PLATETHK, KEY_DISP_OUT_PLATETHK, TYPE_TEXTBOX, self.plate.thickness if flag else '')
-        out_list.append(t5)
-
-        t6 = (KEY_OUT_PLATE_HEIGHT, KEY_DISP_OUT_PLATE_HEIGHT, TYPE_TEXTBOX, self.plate.height if flag else '')
-        out_list.append(t6)
-
-        t7 = (KEY_OUT_PLATE_LENGTH, KEY_DISP_OUT_PLATE_LENGTH, TYPE_TEXTBOX, self.plate.length if flag else '')
-=======
         t5 = (KEY_OUT_BOLT_BEARING, KEY_OUT_DISP_BOLT_BEARING, TYPE_TEXTBOX, round(self.bolt.bolt_bearing_capacity/1000,2) if flag == 'True' else '')
         out_list.append(t5)
 
@@ -274,22 +259,11 @@
         out_list.append(t21)
 
         t7 = (KEY_OUT_BOLT_LINE, KEY_OUT_DISP_BOLT_LINE, TYPE_TEXTBOX, self.plate.bolt_line if flag == 'True' else '')
->>>>>>> 181cddf6
         out_list.append(t7)
 
         t8 = (KEY_OUT_BOLTS_ONE_LINE, KEY_OUT_DISP_BOLTS_ONE_LINE, TYPE_TEXTBOX, self.plate.bolts_one_line if flag == 'True' else '')
         out_list.append(t8)
 
-<<<<<<< HEAD
-    def set_input_values(self, design_dictionary, window):
-
-        # self.design_flag = self.func_for_validation(self, window, design_dictionary)
-        # if self.design_flag:
-        super(FinPlateConnection, self).set_input_values(self, design_dictionary)
-        self.plate = Plate(thickness=design_dictionary.get(KEY_PLATETHK, None),
-                           material_grade=design_dictionary[KEY_MATERIAL],
-                           gap=design_dictionary[KEY_DP_DETAILING_GAP])
-=======
         t9 = (KEY_OUT_PITCH, KEY_OUT_DISP_PITCH, TYPE_TEXTBOX, self.plate.pitch_provided if flag == 'True' else '')
         out_list.append(t9)
 
@@ -322,12 +296,12 @@
 
         t19 = (KEY_OUT_PLATE_MOM_DEMAND, KEY_OUT_DISP_PLATE_MOM_DEMAND, TYPE_TEXTBOX, round(self.plate.moment_demand/1000000,2) if flag == 'True' else '')
         out_list.append(t19)
->>>>>>> 181cddf6
 
         t20 = (KEY_OUT_PLATE_MOM_CAPACITY, KEY_OUT_DISP_PLATE_MOM_CAPACITY, TYPE_TEXTBOX, round(self.plate.moment_capacity,2) if flag == 'True' else '')
         out_list.append(t20)
 
         return out_list
+   
 
     def func_for_validation(self, window, design_dictionary):
         flag = False
