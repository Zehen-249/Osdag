from design_type.connection.shear_connection import ShearConnection
<<<<<<< HEAD
from utils.common.component import Bolt, Plate, Weld
from gui.ui_design_summary import Ui_DesignReport
from gui.ui_template import Ui_ModuleWindow
=======
from utils.common.component import *
>>>>>>> 0ab504cc
from Common import *
from utils.common.load import Load
import yaml
from design_report.reportGenerator import save_html
import os
import shutil
import logging
from PyQt5.QtCore import QFile, pyqtSignal, QTextStream, Qt, QIODevice
from PyQt5.QtCore import QRegExp
from PyQt5.QtGui import QBrush
from PyQt5.QtGui import QColor
from PyQt5.QtGui import QDoubleValidator, QIntValidator, QPixmap, QPalette
from PyQt5.QtGui import QTextCharFormat
from PyQt5.QtGui import QTextCursor
from PyQt5.QtWidgets import QMainWindow, QDialog, QFontDialog, QApplication, QFileDialog, QColorDialog,QMessageBox
import pickle
import pdfkit
import configparser
import cairosvg
from gui.ui_template import Ui_ModuleWindow

#from ...gui.newnew import Ui_Form
#newnew_object = Ui_Form()

connectivity = "column_flange_beam_web"
supporting_member_section = "HB 400"
supported_member_section = "MB 300"
fy = 250.0
fu = 410.0
shear_force = 100.0
axial_force=100.0
bolt_diameter = 24.0
bolt_type = "friction_grip"
bolt_grade = 8.8
plate_thickness = 10.0
weld_size = 6
material_grade = "E 250 (Fe 410 W)B"
material = Material(material_grade)

logger = None


def module_setup():
    global logger
    logger = logging.getLogger("osdag.finPlateCalc")
module_setup()

# def set_osdaglogger():
#     global logger
#     if logger is None:
#
#         logger = logging.getLogger("osdag")
#     else:
#         for handler in logger.handlers[:]:
#             logger.removeHandler(handler)
#
#     logger.setLevel(logging.DEBUG)
#
#     # create the logging file handler
#     fh = logging.FileHandler("Connections/Shear/Finplate/fin.log", mode="a")
#
#     # ,datefmt='%a, %d %b %Y %H:%M:%S'
#     # formatter = logging.Formatter('%(asctime)s - %(name)s - %(levelname)s - %(message)s')
#
#     formatter = logging.Formatter('''
#     <div  class="LOG %(levelname)s">
#         <span class="DATE">%(asctime)s</span>
#         <span class="LEVEL">%(levelname)s</span>
#         <span class="MSG">%(message)s</span>
#     </div>''')
#     formatter.datefmt = '%a, %d %b %Y %H:%M:%S'
#     fh.setFormatter(formatter)
#     logger.addHandler(fh)

<<<<<<< HEAD
module_setup()
class DesignReportDialog(QDialog):
    def __init__(self, parent=None):
        QDialog.__init__(self, parent)
        self.ui = Ui_DesignReport()
        self.ui.setupUi(self)
        # self.Dialog = QDialog()
        # self.ui = Ui_DesignReport()
        # self.ui.setupUi(self.Dialog)
        # self.Dialog.show()
        self.maincontroller = parent
        self.setWindowTitle("Design Profile")
        self.ui.btn_browse.clicked.connect(lambda: self.getLogoFilePath(self.ui.lbl_browse))
        self.ui.btn_saveProfile.clicked.connect(self.saveUserProfile)
        self.ui.btn_useProfile.clicked.connect(self.useUserProfile)
        self.accepted.connect(self.save_inputSummary)


    def save_inputSummary(self):
        report_summary = self.get_report_summary()
        self.maincontroller.save_design(report_summary)

    def getLogoFilePath(self, lblwidget):
        self.ui.lbl_browse.clear()
        filename, _ = QFileDialog.getOpenFileName(self, 'Open File', "../../ ", 'Images (*.png *.svg *.jpg)', None,
                                                  QFileDialog.DontUseNativeDialog)
        flag = True
        if filename == '':
            flag = False
            return flag
        else:
            base = os.path.basename(str(filename))
            lblwidget.setText(base)
            base_type = base[-4:]
            self.desired_location(filename, base_type)

        return str(filename)
=======
>>>>>>> 0ab504cc

    def desired_location(self, filename, base_type):
        if base_type == ".svg":
            cairosvg.svg2png(file_obj=filename, write_to=os.path.join(str(self.maincontroller.folder), "images_html",
                                                                      "cmpylogoExtendEndplate.svg"))
        else:
            shutil.copyfile(filename,
                            os.path.join(str(self.maincontroller.folder), "images_html", "cmpylogoExtendEndplate.png"))

    def saveUserProfile(self):
        inputData = self.get_report_summary()
        filename, _ = QFileDialog.getSaveFileName(self, 'Save Files',
                                                  os.path.join(str(self.maincontroller.folder), "Profile"), '*.txt')
        if filename == '':
            flag = False
            return flag
        else:
            infile = open(filename, 'w')
            pickle.dump(inputData, infile)
            infile.close()

    def get_report_summary(self):
        report_summary = {"ProfileSummary": {}}
        report_summary["ProfileSummary"]["CompanyName"] = str(self.ui.lineEdit_companyName.text())
        report_summary["ProfileSummary"]["CompanyLogo"] = str(self.ui.lbl_browse.text())
        report_summary["ProfileSummary"]["Group/TeamName"] = str(self.ui.lineEdit_groupName.text())
        report_summary["ProfileSummary"]["Designer"] = str(self.ui.lineEdit_designer.text())

        report_summary["ProjectTitle"] = str(self.ui.lineEdit_projectTitle.text())
        report_summary["Subtitle"] = str(self.ui.lineEdit_subtitle.text())
        report_summary["JobNumber"] = str(self.ui.lineEdit_jobNumber.text())
        report_summary["Client"] = str(self.ui.lineEdit_client.text())
        report_summary["AdditionalComments"] = str(self.ui.txt_additionalComments.toPlainText())

        return report_summary


    def useUserProfile(self):
        filename, _ = QFileDialog.getOpenFileName(self, 'Open Files',
                                                  os.path.join(str(self.maincontroller.folder), "Profile"),
                                                  "All Files (*)")
        if os.path.isfile(filename):
            outfile = open(filename, 'r')
            reportsummary = pickle.load(outfile)
            self.ui.lineEdit_companyName.setText(reportsummary["ProfileSummary"]['CompanyName'])
            self.ui.lbl_browse.setText(reportsummary["ProfileSummary"]['CompanyLogo'])
            self.ui.lineEdit_groupName.setText(reportsummary["ProfileSummary"]['Group/TeamName'])
            self.ui.lineEdit_designer.setText(reportsummary["ProfileSummary"]['Designer'])
        else:
            pass

    # def get_report_summary(self):
    #     report_summary = {"ProfileSummary": {}}
    #     report_summary["ProfileSummary"]["CompanyName"] = str(self.ui.lineEdit_companyName.text())
    #     report_summary["ProfileSummary"]["CompanyLogo"] = str(self.ui.lbl_browse.text())
    #     report_summary["ProfileSummary"]["Group/TeamName"] = str(self.ui.lineEdit_groupName.text())
    #     report_summary["ProfileSummary"]["Designer"] = str(self.ui.lineEdit_designer.text())
    #
    #     report_summary["ProjectTitle"] = str(self.ui.lineEdit_projectTitle.text())
    #     report_summary["Subtitle"] = str(self.ui.lineEdit_subtitle.text())
    #     report_summary["JobNumber"] = str(self.ui.lineEdit_jobNumber.text())
    #     report_summary["Client"] = str(self.ui.lineEdit_client.text())
    #     report_summary["AdditionalComments"] = str(self.ui.txt_additionalComments.toPlainText())
    #
    #     return report_summary
#
# # class design_report_show():
#     @staticmethod
#     def design_report_show():
#         design_report_dialog = DesignReportDialog(QDialog)
#         design_report_dialog.exec_()

class FinPlateConnection(ShearConnection):

<<<<<<< HEAD
    def __init__(self, connectivity, supporting_member_section, supported_member_section, fu, fy, shear_load,axial_load,
                 bolt_diameter, bolt_type, bolt_grade, weld_size, plate_thickness, plate_height=0.0, plate_width=0.0,):
        super(FinPlateConnection, self).__init__(connectivity, supporting_member_section, supported_member_section,
                                                      fu, fy, shear_load, axial_load, bolt_diameter, bolt_type, bolt_grade)

        self.weld = Weld(weld_size)
        self.weld_size_list = []
        self.plate = Plate(thickness=plate_thickness, height=plate_height, width=plate_width, material=self.material)
        # self.folder = folder
        # self.ui = Ui_ModuleWindow()
        # self.ui.setupUi(self)
        # self.ui.btn_CreateDesign.clicked.connect(self.design_report) # self.ui = Ui_ModuleWindow()
        # self.ui.setupUi(self)
        # self.ui.btn_CreateDesign.clicked.connect(self.design_report)
=======
    def __init__(self):
        super(FinPlateConnection, self).__init__()

>>>>>>> 0ab504cc

    def input_values(self, existingvalues={}):

        options_list = []

        if KEY_CONN in existingvalues:
            existingvalue_key_conn = existingvalues[KEY_CONN]
        else:
            existingvalue_key_conn = ''

        if KEY_SUPTNGSEC in existingvalues:
           existingvalue_key_suptngsec = existingvalues[KEY_SUPTNGSEC]
        else:
            existingvalue_key_suptngsec = ''

        if KEY_SUPTDSEC in existingvalues:
            existingvalue_key_suptdsec = existingvalues[KEY_SUPTDSEC]
        else:
            existingvalue_key_suptdsec = ''

        if KEY_MATERIAL in existingvalues:
            existingvalue_key_mtrl = existingvalues[KEY_MATERIAL]
        else:
            existingvalue_key_mtrl = ''

        if KEY_SHEAR in existingvalues:
            existingvalue_key_versh = existingvalues[KEY_SHEAR]
        else:
            existingvalue_key_versh = ''

        if KEY_AXIAL in existingvalues:
            existingvalue_key_axial = existingvalues[KEY_AXIAL]
        else:
            existingvalue_key_axial = ''

        if KEY_D in existingvalues:
            existingvalue_key_d = existingvalues[KEY_D]
        else:
            existingvalue_key_d = ''

        if KEY_TYP in existingvalues:
            existingvalue_key_typ = existingvalues[KEY_TYP]
        else:
            existingvalue_key_typ = ''

        if KEY_GRD in existingvalues:
            existingvalue_key_grd = existingvalues[KEY_GRD]
        else:
            existingvalue_key_grd = ''

        if KEY_PLATETHK in existingvalues:
            existingvalue_key_platethk = existingvalues[KEY_PLATETHK]
        else:
            existingvalue_key_platethk = ''

        t16 = (KEY_MODULE, KEY_DISP_FINPLATE, TYPE_MODULE, None, None)
        options_list.append(t16)

        t1 = (None, DISP_TITLE_CM, TYPE_TITLE, None, None)
        options_list.append(t1)

        t2 = (KEY_CONN, KEY_DISP_CONN, TYPE_COMBOBOX, existingvalue_key_conn, VALUES_CONN)
        options_list.append(t2)

        t15 = (KEY_IMAGE, None, TYPE_IMAGE, None, None)
        options_list.append(t15)

        t3 = (KEY_SUPTNGSEC, KEY_DISP_COLSEC, TYPE_COMBOBOX, existingvalue_key_suptngsec, VALUES_COLSEC)
        options_list.append(t3)

        t4 = (KEY_SUPTDSEC, KEY_DISP_BEAMSEC, TYPE_COMBOBOX, existingvalue_key_suptdsec, VALUES_BEAMSEC)
        options_list.append(t4)

        t5 = (KEY_MATERIAL, KEY_DISP_MATERIAL, TYPE_COMBOBOX, existingvalue_key_mtrl, VALUES_MATERIAL)
        options_list.append(t5)

        t6 = (None, DISP_TITLE_FSL, TYPE_TITLE, None, None)
        options_list.append(t6)

        t7 = (KEY_SHEAR, KEY_DISP_SHEAR, TYPE_TEXTBOX, existingvalue_key_versh, None)
        options_list.append(t7)

        t8 = (KEY_AXIAL, KEY_DISP_AXIAL, TYPE_TEXTBOX, existingvalue_key_axial, None)
        options_list.append(t8)

        t9 = (None, DISP_TITLE_BOLT, TYPE_TITLE, None, None)
        options_list.append(t9)

        t10 = (KEY_D, KEY_DISP_D, TYPE_COMBOBOX_CUSTOMIZED, existingvalue_key_d, VALUES_D)
        options_list.append(t10)

        t11 = (KEY_TYP, KEY_DISP_TYP, TYPE_COMBOBOX, existingvalue_key_typ, VALUES_TYP)
        options_list.append(t11)

        t12 = (KEY_GRD, KEY_DISP_GRD, TYPE_COMBOBOX_CUSTOMIZED, existingvalue_key_grd, VALUES_GRD)
        options_list.append(t12)

        t13 = (None, DISP_TITLE_PLATE, TYPE_TITLE, None, None)
        options_list.append(t13)

        t14 = (KEY_PLATETHK, KEY_DISP_PLATETHK, TYPE_COMBOBOX_CUSTOMIZED, existingvalue_key_platethk, VALUES_PLATETHK)
        options_list.append(t14)

        return options_list


    @staticmethod
    def pltthk_customized():
        a = VALUES_PLATETHK_CUSTOMIZED
        return a

    @staticmethod
    def grdval_customized():
        b = VALUES_GRD_CUSTOMIZED
        return b

    @staticmethod
    def diam_bolt_customized():
        c = connectdb1()
        return c

    def customized_input(self):

        list1 = []
        t1 = (KEY_GRD, self.grdval_customized)
        list1.append(t1)
        t2 = (KEY_PLATETHK, self.pltthk_customized)
        list1.append(t2)
        t3 = (KEY_D, self.diam_bolt_customized)
        list1.append(t3)
        return list1

    def fn_conn_suptngsec_lbl(self):

        if self in VALUES_CONN_1:
            return KEY_DISP_COLSEC
        elif self in VALUES_CONN_2:
            return KEY_DISP_PRIBM
        else:
            return ''

    def fn_conn_suptdsec_lbl(self):

        if self in VALUES_CONN_1:
            return KEY_DISP_BEAMSEC
        elif self in VALUES_CONN_2:
            return KEY_DISP_SECBM
        else:
            return ''

    def fn_conn_suptngsec(self):

        if self in VALUES_CONN_1:
            return VALUES_COLSEC
        elif self in VALUES_CONN_2:
            return VALUES_PRIBM
        else:
            return []

    def fn_conn_suptdsec(self):

        if self in VALUES_CONN_1:
            return VALUES_BEAMSEC
        elif self in VALUES_CONN_2:
            return VALUES_SECBM
        else:
            return []

    def fn_conn_image(self):
        if self == VALUES_CONN[0]:
            return './ResourceFiles/images/fin_cf_bw.png'
        elif self == VALUES_CONN[1]:
            return './ResourceFiles/images/fin_cw_bw.png'
        elif self in VALUES_CONN_2:
            return './ResourceFiles/images/fin_beam_beam.png'
        else:
            return''

    def input_value_changed(self):

        lst = []

        t1 = (KEY_CONN, KEY_SUPTNGSEC , TYPE_LABEL,self.fn_conn_suptngsec_lbl)
        lst.append(t1)

        t2 = (KEY_CONN, KEY_SUPTNGSEC, TYPE_COMBOBOX, self.fn_conn_suptngsec)
        lst.append(t2)

        t3 = (KEY_CONN, KEY_SUPTDSEC , TYPE_LABEL, self.fn_conn_suptdsec_lbl)
        lst.append(t3)

        t4 = (KEY_CONN, KEY_SUPTDSEC, TYPE_COMBOBOX, self.fn_conn_suptdsec)
        lst.append(t4)

        t5 = (KEY_CONN, KEY_IMAGE, TYPE_IMAGE, self.fn_conn_image)
        lst.append(t5)

        return lst

    def to_get_d(self, my_d):
        # self.set_connectivity(self, my_d[KEY_CONN])
        # self.set_supporting_section(self,my_d[KEY_SUPTNGSEC])
        # self.set_supported_section(self,my_d[KEY_SUPTDSEC])
        # self.set_material(self,my_d[KEY_MATERIAL])
        # self.set_shear(self, my_d[KEY_SHEAR])
        # self.set_axial(self,my_d[KEY_AXIAL])
        # self.set_bolt_dia(self,my_d[KEY_D])
        # self.set_bolt_type(self,my_d[KEY_TYP])
        # self.set_bolt_grade(self,my_d[KEY_GRD])
        # self.set_plate_thk(self,my_d[KEY_PLATETHK])
        # self.weld = Weld(weld_size)
        # self.weld_size_list = []
        print(my_d)
        self.connectivity = my_d[KEY_CONN]

<<<<<<< HEAD
    def get_weld(self):
        return self.weld

    def set_weld(self, weld):
        self.weld = weld

    def set_weld_by_size(self, weld_size, length=0, material=Material()):
        self.weld = Weld(weld_size,length,material)

    def call_designreport(self, fileName, report_summary,folder):
        self.alist = {'Designation': 'MB 500', 'Mass': 86.9, 'Area': 111.0, 'D': 500.0, 'B': 180.0, 'tw': 10.2, 'T': 17.2, 'FlangeSlope': 98, 'R1': 17.0, 'R2': 8.5, 'Iz': 45228.0, 'Iy': 1320.0, 'rz': 20.2, 'ry': 3.5, 'Zz': 1809.1, 'Zy': 147.0, 'Zpz': 2074.8, 'Zpy': 266.7, 'Source': 'IS808_Rev', 'Bolt': {'Diameter (mm)': '24', 'Grade': '8.8', 'Type': 'Friction Grip Bolt'}, 'Weld': {'Size (mm)': '12'}, 'Member': {'BeamSection': 'MB 500', 'ColumSection': 'UC 305 x 305 x 97', 'Connectivity': 'Column flange-Beam web', 'fu (MPa)': '410', 'fy (MPa)': '250'}, 'Plate': {'Thickness (mm)': '12', 'Height (mm)': '', 'Width (mm)': ''}, 'Load': {'ShearForce (kN)': '140'}, 'Connection': 'Finplate', 'bolt': {'bolt_hole_type': 'Standard', 'bolt_hole_clrnce': 2, 'bolt_fu': 800.0, 'slip_factor': 0.3}, 'weld': {'typeof_weld': 'Shop weld', 'safety_factor': 1.25, 'fu_overwrite': '410'}, 'detailing': {'typeof_edge': 'a - Sheared or hand flame cut', 'min_edgend_dist': 1.7, 'gap': 10.0, 'is_env_corrosive': 'No'}, 'design': {'design_method': 'Limit State Design'}}
        self.result = {'Bolt': {'status': True, 'shearcapacity': 47.443, 'bearingcapacity': 'N/A', 'boltcapacity': 47.443, 'numofbolts': 3, 'boltgrpcapacity': 142.33, 'numofrow': 3, 'numofcol': 1, 'pitch': 96.0, 'edge': 54.0, 'enddist': 54.0, 'gauge': 0.0, 'bolt_fu': 800.0, 'bolt_dia': 24, 'k_b': 0.519, 'beam_w_t': 10.2, 'web_plate_t': 12.0, 'beam_fu': 410.0, 'shearforce': 140.0, 'dia_hole': 26}, 'Weld': {'thickness': 10, 'thicknessprovided': 12.0, 'resultantshear': 434.557, 'weldstrength': 1590.715, 'weld_fu': 410.0, 'effectiveWeldlength': 276.0}, 'Plate': {'minHeight': 300.0, 'minWidth': 118.0, 'plateedge': 64.0, 'externalmoment': 8.96, 'momentcapacity': 49.091, 'height': 300.0, 'width': 118.0, 'blockshear': 439.837, 'web_plate_fy': 250.0, 'platethk': 12.0, 'beamdepth': 500.0, 'beamrootradius': 17.0, 'colrootradius': 15.2, 'beamflangethk': 17.2, 'colflangethk': 15.4}}
        # print("resultobj", self.result)
        # self.column_data = self.fetchColumnPara()
        # self.beam_data = self.fetchBeamPara()
        save_html(self.result, self.alist, fileName, report_summary, folder)



    def save_design(self, report_summary,folder):

        filename = os.path.join(str(folder), "images_html", "Html_Report.html")
        file_name = str(filename)
        self.call_designreport(file_name, report_summary)

        config = configparser.ConfigParser()
        config.readfp(open(r'Osdag.config'))
        wkhtmltopdf_path = config.get('wkhtml_path', 'path1')

        config = pdfkit.configuration(wkhtmltopdf=wkhtmltopdf_path)

        options = {
            'margin-bottom': '10mm',
            'footer-right': '[page]'
        }
        file_type = "PDF(*.pdf)"
        fname, _ = QFileDialog.getSaveFileName(self, "Save File As", folder + "/", file_type)
        fname = str(fname)
        flag = True
        if fname == '':
            flag = False
            return flag
        else:
            pdfkit.from_file(filename, fname, configuration=config, options=options)
            QMessageBox.about(self, 'Information', "Report Saved")

def design_report(Ui_DesignReport):
    design_report_dialog = DesignReportDialog(Ui_DesignReport)
    design_report_dialog.show()

# fin_plate_input = FinPlateConnectionInput(connectivity, supporting_member_section, supported_member_section, material)


fin_plate_input = FinPlateConnection(connectivity, supporting_member_section, supported_member_section, fu, fy,
                                     shear_force, axial_force, bolt_diameter, bolt_type, bolt_grade,
                                     weld_size, plate_thickness,Ui_ModuleWindow)
bolt = Bolt(grade=bolt_grade, diameter=bolt_diameter, bolt_type=bolt_type, material=material)
load = Load(shear_force=shear_force)
plate = Plate(thickness=plate_thickness, material=material)
weld = Weld(size=weld_size, material=material)

fin_plate_input.bolt = bolt
fin_plate_input.load = load
fin_plate_input.plate = plate
fin_plate_input.weld = weld

# print(fin_plate_input.bolt)

with open("filename", 'w') as out_file:
    yaml.dump(fin_plate_input, out_file)
=======
        if self.connectivity in VALUES_CONN_1:
            self.supporting_section = Column(designation=my_d[KEY_SUPTNGSEC], material_grade=my_d[KEY_MATERIAL])
        else:
            self.supporting_section = Beam(designation=my_d[KEY_SUPTNGSEC], material_grade=my_d[KEY_MATERIAL])


        self.supported_section = Beam(designation=my_d[KEY_SUPTDSEC], material_grade=my_d[KEY_MATERIAL])
        self.bolt = Bolt(grade=my_d[KEY_GRD], diameter=my_d[KEY_D], bolt_type=my_d[KEY_TYP],
                         material_grade=material_grade)
        self.load = Load(shear_force=my_d[KEY_SHEAR], axial_force=my_d[KEY_AXIAL])
        self.plate = Plate(thickness=my_d[KEY_PLATETHK], material_grade=my_d[KEY_MATERIAL])

        print(self.connectivity)
        print(self.supporting_section)
        print(self.supported_section)
        print(self.bolt)
        print(self.load)
        print(self.plate)
        
    def warn_text(self,key, my_d):
        old_col_section = get_oldcolumncombolist()
        old_beam_section = get_oldbeamcombolist()

        if my_d[KEY_SUPTNGSEC] in old_col_section or my_d[KEY_SUPTDSEC] in old_beam_section:
            del_data = open('logging_text.log', 'w')
            del_data.truncate()
            del_data.close()
            logging.basicConfig(format='%(asctime)s %(message)s', filename='logging_text.log',level=logging.DEBUG)
            logging.warning(" : You are using a section (in red color) that is not available in latest version of IS 808")
            with open('logging_text.log') as file:
                data = file.read()
                file.close()
            # file = open('logging_text.log', 'r')
            # # This will print every line one by one in the file
            # for each in file:
            #     print(each)
            key.setText(data)
        else:
            key.setText("")


    # def set_axial(self, axial):
    #     self.axial = axial
    #
    # def set_plate_thk(self, plate_thk):
    #     self.plate_thk = plate_thk
    #
    # def set_supporting_section(self, supporting_section):
    #     self.supporting_section = supporting_section
    #
    # def set_supported_section(self, supported_section):
    #     self.supported_section = supported_section
    #
    # def set_material(self, material=Material(material_grade)):
    #     self.material = Material(material)
    #     print(self.material)
    #
    # def set_weld_by_size(self, weld_size, length=0, material=Material(material_grade)):
    #     self.weld = Weld(weld_size,length,material)
    #
    # def get_shear_capacity(self):
    #     shear_capacity = self.shear

    # fin_plate_input = FinPlateConnectionInput(connectivity, supporting_member_section, supported_member_section, material)

# fin_plate_input = FinPlateConnection(FinPlateConnection.connectivity, supporting_member_section, supported_member_section, fu, fy,

# fin_plate_input = FinPlateConnection(FinPlateConnection.connectivity, supporting_member_section,
#                                       supported_member_section, fu, fy,

#                                      shear_force, axial_force, bolt_diameter, bolt_type, bolt_grade,
#                                      weld_size, plate_thickness)
# bolt = Bolt(grade=bolt_grade, diameter=bolt_diameter, bolt_type=bolt_type, material_grade=material_grade)
# load = Load(shear_force=shear_force)
# plate = Plate(thickness=plate_thickness, material_grade=material_grade)
# weld = Weld(size=weld_size, material_grade=material_grade)
# FinPlateConnection.to_get_d(design_dictionary)
# fin_plate_input.bolt = bolt
# fin_plate_input.load = load
# fin_plate_input.plate = plate
# fin_plate_input.weld = weld
#
# print(FinPlateConnection.to_get_d().bolt)
#
# with open("filename", 'w') as out_file:
#     yaml.dump(fin_plate_input, out_file)
#
#
# # print(fin_plate_input.bolt)
#
# with open("filename", 'w') as out_file:
#     yaml.dump(fin_plate_input, out_file)
>>>>>>> 0ab504cc
<|MERGE_RESOLUTION|>--- conflicted
+++ resolved
@@ -1,11 +1,9 @@
 from design_type.connection.shear_connection import ShearConnection
-<<<<<<< HEAD
+
 from utils.common.component import Bolt, Plate, Weld
-from gui.ui_design_summary import Ui_DesignReport
+# from gui.ui_summary_popup import Ui_Dialog
 from gui.ui_template import Ui_ModuleWindow
-=======
 from utils.common.component import *
->>>>>>> 0ab504cc
 from Common import *
 from utils.common.load import Load
 import yaml
@@ -80,140 +78,64 @@
 #     fh.setFormatter(formatter)
 #     logger.addHandler(fh)
 
-<<<<<<< HEAD
-module_setup()
-class DesignReportDialog(QDialog):
-    def __init__(self, parent=None):
-        QDialog.__init__(self, parent)
-        self.ui = Ui_DesignReport()
-        self.ui.setupUi(self)
-        # self.Dialog = QDialog()
-        # self.ui = Ui_DesignReport()
-        # self.ui.setupUi(self.Dialog)
-        # self.Dialog.show()
-        self.maincontroller = parent
-        self.setWindowTitle("Design Profile")
-        self.ui.btn_browse.clicked.connect(lambda: self.getLogoFilePath(self.ui.lbl_browse))
-        self.ui.btn_saveProfile.clicked.connect(self.saveUserProfile)
-        self.ui.btn_useProfile.clicked.connect(self.useUserProfile)
-        self.accepted.connect(self.save_inputSummary)
-
-
-    def save_inputSummary(self):
-        report_summary = self.get_report_summary()
-        self.maincontroller.save_design(report_summary)
-
-    def getLogoFilePath(self, lblwidget):
-        self.ui.lbl_browse.clear()
-        filename, _ = QFileDialog.getOpenFileName(self, 'Open File', "../../ ", 'Images (*.png *.svg *.jpg)', None,
-                                                  QFileDialog.DontUseNativeDialog)
-        flag = True
-        if filename == '':
-            flag = False
-            return flag
-        else:
-            base = os.path.basename(str(filename))
-            lblwidget.setText(base)
-            base_type = base[-4:]
-            self.desired_location(filename, base_type)
-
-        return str(filename)
-=======
->>>>>>> 0ab504cc
-
-    def desired_location(self, filename, base_type):
-        if base_type == ".svg":
-            cairosvg.svg2png(file_obj=filename, write_to=os.path.join(str(self.maincontroller.folder), "images_html",
-                                                                      "cmpylogoExtendEndplate.svg"))
-        else:
-            shutil.copyfile(filename,
-                            os.path.join(str(self.maincontroller.folder), "images_html", "cmpylogoExtendEndplate.png"))
-
-    def saveUserProfile(self):
-        inputData = self.get_report_summary()
-        filename, _ = QFileDialog.getSaveFileName(self, 'Save Files',
-                                                  os.path.join(str(self.maincontroller.folder), "Profile"), '*.txt')
-        if filename == '':
-            flag = False
-            return flag
-        else:
-            infile = open(filename, 'w')
-            pickle.dump(inputData, infile)
-            infile.close()
-
-    def get_report_summary(self):
-        report_summary = {"ProfileSummary": {}}
-        report_summary["ProfileSummary"]["CompanyName"] = str(self.ui.lineEdit_companyName.text())
-        report_summary["ProfileSummary"]["CompanyLogo"] = str(self.ui.lbl_browse.text())
-        report_summary["ProfileSummary"]["Group/TeamName"] = str(self.ui.lineEdit_groupName.text())
-        report_summary["ProfileSummary"]["Designer"] = str(self.ui.lineEdit_designer.text())
-
-        report_summary["ProjectTitle"] = str(self.ui.lineEdit_projectTitle.text())
-        report_summary["Subtitle"] = str(self.ui.lineEdit_subtitle.text())
-        report_summary["JobNumber"] = str(self.ui.lineEdit_jobNumber.text())
-        report_summary["Client"] = str(self.ui.lineEdit_client.text())
-        report_summary["AdditionalComments"] = str(self.ui.txt_additionalComments.toPlainText())
-
-        return report_summary
-
-
-    def useUserProfile(self):
-        filename, _ = QFileDialog.getOpenFileName(self, 'Open Files',
-                                                  os.path.join(str(self.maincontroller.folder), "Profile"),
-                                                  "All Files (*)")
-        if os.path.isfile(filename):
-            outfile = open(filename, 'r')
-            reportsummary = pickle.load(outfile)
-            self.ui.lineEdit_companyName.setText(reportsummary["ProfileSummary"]['CompanyName'])
-            self.ui.lbl_browse.setText(reportsummary["ProfileSummary"]['CompanyLogo'])
-            self.ui.lineEdit_groupName.setText(reportsummary["ProfileSummary"]['Group/TeamName'])
-            self.ui.lineEdit_designer.setText(reportsummary["ProfileSummary"]['Designer'])
-        else:
-            pass
-
-    # def get_report_summary(self):
-    #     report_summary = {"ProfileSummary": {}}
-    #     report_summary["ProfileSummary"]["CompanyName"] = str(self.ui.lineEdit_companyName.text())
-    #     report_summary["ProfileSummary"]["CompanyLogo"] = str(self.ui.lbl_browse.text())
-    #     report_summary["ProfileSummary"]["Group/TeamName"] = str(self.ui.lineEdit_groupName.text())
-    #     report_summary["ProfileSummary"]["Designer"] = str(self.ui.lineEdit_designer.text())
-    #
-    #     report_summary["ProjectTitle"] = str(self.ui.lineEdit_projectTitle.text())
-    #     report_summary["Subtitle"] = str(self.ui.lineEdit_subtitle.text())
-    #     report_summary["JobNumber"] = str(self.ui.lineEdit_jobNumber.text())
-    #     report_summary["Client"] = str(self.ui.lineEdit_client.text())
-    #     report_summary["AdditionalComments"] = str(self.ui.txt_additionalComments.toPlainText())
-    #
-    #     return report_summary
-#
-# # class design_report_show():
-#     @staticmethod
-#     def design_report_show():
-#         design_report_dialog = DesignReportDialog(QDialog)
-#         design_report_dialog.exec_()
+
+def desired_location(self, filename, base_type):
+    if base_type == ".svg":
+        cairosvg.svg2png(file_obj=filename, write_to=os.path.join(str(self.maincontroller.folder), "images_html",
+                                                                  "cmpylogoExtendEndplate.svg"))
+    else:
+        shutil.copyfile(filename,
+                        os.path.join(str(self.maincontroller.folder), "images_html", "cmpylogoExtendEndplate.png"))
+
+def saveUserProfile(self):
+    inputData = self.get_report_summary()
+    filename, _ = QFileDialog.getSaveFileName(self, 'Save Files',
+                                              os.path.join(str(self.maincontroller.folder), "Profile"), '*.txt')
+    if filename == '':
+        flag = False
+        return flag
+    else:
+        infile = open(filename, 'w')
+        pickle.dump(inputData, infile)
+        infile.close()
+
+
+def getPopUpInputs(self):
+    input_summary = {}
+    input_summary["ProfileSummary"] = {}
+    input_summary["ProfileSummary"]["CompanyName"] = str(self.ui.lineEdit_companyName.text())
+    input_summary["ProfileSummary"]["CompanyLogo"] = str(self.ui.lbl_browse.text())
+    input_summary["ProfileSummary"]["Group/TeamName"] = str(self.ui.lineEdit_groupName.text())
+    input_summary["ProfileSummary"]["Designer"] = str(self.ui.lineEdit_designer.text())
+
+    input_summary["ProjectTitle"] = str(self.ui.lineEdit_projectTitle.text())
+    input_summary["Subtitle"] = str(self.ui.lineEdit_subtitle.text())
+    input_summary["JobNumber"] = str(self.ui.lineEdit_jobNumber.text())
+    input_summary["AdditionalComments"] = str(self.ui.txt_additionalComments.toPlainText())
+    input_summary["Client"] = str(self.ui.lineEdit_client.text())
+
+
+def useUserProfile(self):
+    filename, _ = QFileDialog.getOpenFileName(self, 'Open Files',
+                                              os.path.join(str(self.maincontroller.folder), "Profile"),
+                                              "All Files (*)")
+    if os.path.isfile(filename):
+        outfile = open(filename, 'r')
+        reportsummary = pickle.load(outfile)
+        self.ui.lineEdit_companyName.setText(reportsummary["ProfileSummary"]['CompanyName'])
+        self.ui.lbl_browse.setText(reportsummary["ProfileSummary"]['CompanyLogo'])
+        self.ui.lineEdit_groupName.setText(reportsummary["ProfileSummary"]['Group/TeamName'])
+        self.ui.lineEdit_designer.setText(reportsummary["ProfileSummary"]['Designer'])
+    else:
+        pass
+
 
 class FinPlateConnection(ShearConnection):
 
-<<<<<<< HEAD
-    def __init__(self, connectivity, supporting_member_section, supported_member_section, fu, fy, shear_load,axial_load,
-                 bolt_diameter, bolt_type, bolt_grade, weld_size, plate_thickness, plate_height=0.0, plate_width=0.0,):
-        super(FinPlateConnection, self).__init__(connectivity, supporting_member_section, supported_member_section,
-                                                      fu, fy, shear_load, axial_load, bolt_diameter, bolt_type, bolt_grade)
-
-        self.weld = Weld(weld_size)
-        self.weld_size_list = []
-        self.plate = Plate(thickness=plate_thickness, height=plate_height, width=plate_width, material=self.material)
-        # self.folder = folder
-        # self.ui = Ui_ModuleWindow()
-        # self.ui.setupUi(self)
-        # self.ui.btn_CreateDesign.clicked.connect(self.design_report) # self.ui = Ui_ModuleWindow()
-        # self.ui.setupUi(self)
-        # self.ui.btn_CreateDesign.clicked.connect(self.design_report)
-=======
+
     def __init__(self):
         super(FinPlateConnection, self).__init__()
 
->>>>>>> 0ab504cc
 
     def input_values(self, existingvalues={}):
 
@@ -429,14 +351,32 @@
         print(my_d)
         self.connectivity = my_d[KEY_CONN]
 
-<<<<<<< HEAD
+        if self.connectivity in VALUES_CONN_1:
+            self.supporting_section = Column(designation=my_d[KEY_SUPTNGSEC], material_grade=my_d[KEY_MATERIAL])
+        else:
+            self.supporting_section = Beam(designation=my_d[KEY_SUPTNGSEC], material_grade=my_d[KEY_MATERIAL])
+
+
+        self.supported_section = Beam(designation=my_d[KEY_SUPTDSEC], material_grade=my_d[KEY_MATERIAL])
+        self.bolt = Bolt(grade=my_d[KEY_GRD], diameter=my_d[KEY_D], bolt_type=my_d[KEY_TYP],
+                         material_grade=material_grade)
+        self.load = Load(shear_force=my_d[KEY_SHEAR], axial_force=my_d[KEY_AXIAL])
+        self.plate = Plate(thickness=my_d[KEY_PLATETHK], material_grade=my_d[KEY_MATERIAL])
+
+        print(self.connectivity)
+        print(self.supporting_section)
+        print(self.supported_section)
+        print(self.bolt)
+        print(self.load)
+        print(self.plate)
+
     def get_weld(self):
         return self.weld
 
     def set_weld(self, weld):
         self.weld = weld
 
-    def set_weld_by_size(self, weld_size, length=0, material=Material()):
+    def set_weld_by_size(self, weld_size, length=0, material=Material(material_grade)):
         self.weld = Weld(weld_size,length,material)
 
     def call_designreport(self, fileName, report_summary,folder):
@@ -476,49 +416,28 @@
             pdfkit.from_file(filename, fname, configuration=config, options=options)
             QMessageBox.about(self, 'Information', "Report Saved")
 
-def design_report(Ui_DesignReport):
-    design_report_dialog = DesignReportDialog(Ui_DesignReport)
-    design_report_dialog.show()
 
 # fin_plate_input = FinPlateConnectionInput(connectivity, supporting_member_section, supported_member_section, material)
 
 
-fin_plate_input = FinPlateConnection(connectivity, supporting_member_section, supported_member_section, fu, fy,
-                                     shear_force, axial_force, bolt_diameter, bolt_type, bolt_grade,
-                                     weld_size, plate_thickness,Ui_ModuleWindow)
-bolt = Bolt(grade=bolt_grade, diameter=bolt_diameter, bolt_type=bolt_type, material=material)
-load = Load(shear_force=shear_force)
-plate = Plate(thickness=plate_thickness, material=material)
-weld = Weld(size=weld_size, material=material)
-
-fin_plate_input.bolt = bolt
-fin_plate_input.load = load
-fin_plate_input.plate = plate
-fin_plate_input.weld = weld
+# fin_plate_input = FinPlateConnection(connectivity, supporting_member_section, supported_member_section, fu, fy,
+#                                      shear_force, axial_force, bolt_diameter, bolt_type, bolt_grade,
+#                                      weld_size, plate_thickness,Ui_ModuleWindow)
+# bolt = Bolt(grade=bolt_grade, diameter=bolt_diameter, bolt_type=bolt_type, material=material)
+# load = Load(shear_force=shear_force)
+# plate = Plate(thickness=plate_thickness, material=material)
+# weld = Weld(size=weld_size, material=material)
+#
+# fin_plate_input.bolt = bolt
+# fin_plate_input.load = load
+# fin_plate_input.plate = plate
+# fin_plate_input.weld = weld
 
 # print(fin_plate_input.bolt)
 
-with open("filename", 'w') as out_file:
-    yaml.dump(fin_plate_input, out_file)
-=======
-        if self.connectivity in VALUES_CONN_1:
-            self.supporting_section = Column(designation=my_d[KEY_SUPTNGSEC], material_grade=my_d[KEY_MATERIAL])
-        else:
-            self.supporting_section = Beam(designation=my_d[KEY_SUPTNGSEC], material_grade=my_d[KEY_MATERIAL])
-
-
-        self.supported_section = Beam(designation=my_d[KEY_SUPTDSEC], material_grade=my_d[KEY_MATERIAL])
-        self.bolt = Bolt(grade=my_d[KEY_GRD], diameter=my_d[KEY_D], bolt_type=my_d[KEY_TYP],
-                         material_grade=material_grade)
-        self.load = Load(shear_force=my_d[KEY_SHEAR], axial_force=my_d[KEY_AXIAL])
-        self.plate = Plate(thickness=my_d[KEY_PLATETHK], material_grade=my_d[KEY_MATERIAL])
-
-        print(self.connectivity)
-        print(self.supporting_section)
-        print(self.supported_section)
-        print(self.bolt)
-        print(self.load)
-        print(self.plate)
+# with open("filename", 'w') as out_file:
+#     yaml.dump(fin_plate_input, out_file)
+
         
     def warn_text(self,key, my_d):
         old_col_section = get_oldcolumncombolist()
@@ -593,4 +512,3 @@
 #
 # with open("filename", 'w') as out_file:
 #     yaml.dump(fin_plate_input, out_file)
->>>>>>> 0ab504cc
