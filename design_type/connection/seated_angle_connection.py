--- conflicted
+++ resolved
@@ -1,22 +1,13 @@
 """
 Started on 21st April, 2020.
-
-@author: sourabhdas
-
-
+@author: Sourabh Das
 Module: Seated angle connection
-
 Reference:
             1) IS 800: 2007 General construction in steel - Code of practice (Third revision)
             2) Design of Steel structures by Dr. N Subramanian (chapter 5 and 6)
             3) Fundamentals of Structural steel design by M.L Gambhir
             4) AISC Design Examples V14
-
-
-
 ASCII diagram
-
-
             +-+-------------+-+   +-------------------------+
             | |             | |   |-------------------------|
             | |             | |   |                         |
@@ -37,9 +28,6 @@
             | |             | |
             | |             | |
             +-+-------------+-+
-
-
-
 """
 
 from design_type.connection.shear_connection import ShearConnection
@@ -65,7 +53,6 @@
     ###############################################
     def tab_list(self):
         """
-
         :return: This function returns the list of tuples. Each tuple will create a tab in design preferences, in the
         order they are appended. Format of the Tuple is:
         [Tab Title, Type of Tab, function for tab content)
@@ -76,7 +63,6 @@
             TYPE_TAB_3: This is plain layout
         function for tab content: All the values like labels, input widgets can be passed as list of tuples,
         which will be displayed in chosen tab layout
-
         """
 
         tabs = []
@@ -202,20 +188,17 @@
         t1 = (KEY_MATERIAL, [KEY_SUPTNGSEC_MATERIAL, KEY_SUPTDSEC_MATERIAL], 'Input Dock')
         design_input.append(t1)
 
-        t2 = (None, [KEY_DP_BOLT_TYPE, KEY_DP_BOLT_HOLE_TYPE, KEY_DP_BOLT_MATERIAL_G_O, KEY_DP_BOLT_SLIP_FACTOR,
+        t2 = (None, [KEY_DP_BOLT_TYPE, KEY_DP_BOLT_HOLE_TYPE, KEY_DP_BOLT_SLIP_FACTOR,
                      KEY_DP_DETAILING_EDGE_TYPE, KEY_DP_DETAILING_GAP,
                      KEY_DP_DETAILING_CORROSIVE_INFLUENCES, KEY_DP_DESIGN_METHOD, KEY_CONNECTOR_MATERIAL], '')
         design_input.append(t2)
 
         return design_input
 
-
     def refresh_input_dock(self):
         """
-
          :return: This function returns list of tuples which has keys that needs to be updated,
           on changing Keys in design preference (ex: adding a new section to database should reflect in input dock)
-
           [(Tab Name,  Input Dock Key, Input Dock Key type, design preference key, Master key, Value, Database Table Name)]
          """
 
@@ -234,8 +217,6 @@
         add_buttons.append(t2)
 
         return add_buttons
-
-
     ####################################
     # Design Preference Functions End
     ####################################
@@ -420,7 +401,354 @@
 
         lst = []
 
-<<<<<<< HEAD
+        t1 = ([KEY_CONN], KEY_SUPTNGSEC, TYPE_LABEL, self.fn_conn_suptngsec_lbl)
+        lst.append(t1)
+
+        t2 = ([KEY_CONN], KEY_SUPTNGSEC, TYPE_COMBOBOX,self.fn_conn_suptngsec)
+        lst.append(t2)
+
+        t3 = ([KEY_CONN], KEY_SUPTDSEC, TYPE_LABEL, self.fn_conn_suptdsec_lbl)
+        lst.append(t3)
+
+        t4 = ([KEY_CONN], KEY_SUPTDSEC, TYPE_COMBOBOX, self.fn_conn_suptdsec)
+        lst.append(t4)
+
+        t5 = ([KEY_CONN], KEY_IMAGE, TYPE_IMAGE, self.fn_conn_image)
+        lst.append(t5)
+
+        t6 = ([KEY_MATERIAL], KEY_MATERIAL, TYPE_CUSTOM_MATERIAL, self.new_material)
+        lst.append(t6)
+
+        return lst
+
+    def output_values(self, flag):
+        """
+        Function to return a list of tuples to be displayed as the UI.(Output Dock)
+        """
+
+        # @author: Umair
+        # print(flag)
+
+        out_list = []
+        """"""""""""""""""""""""""""""""""""""""""""""""""""""
+        """      Bolt Properties: Start        """
+
+        t1 = (None, DISP_TITLE_BOLT, TYPE_TITLE, None, True)
+        out_list.append(t1)
+
+        t2 = (KEY_OUT_D_PROVIDED, KEY_OUT_DISP_D_PROVIDED, TYPE_TEXTBOX, self.bolt.bolt_diameter_provided if flag else '', True)
+        out_list.append(t2)
+
+        t3 = (KEY_OUT_GRD_PROVIDED, KEY_OUT_DISP_PC_PROVIDED, TYPE_TEXTBOX, self.bolt.bolt_PC_provided if flag else '', True)
+        out_list.append(t3)
+
+        t3_1 = (KEY_OUT_TOT_NO_BOLTS, KEY_OUT_DISP_TOT_NO_BOLTS, TYPE_TEXTBOX, self.bolt.bolts_required if flag else '', True)
+        out_list.append(t3_1)
+
+        t4 = (KEY_OUT_BOLT_SHEAR, KEY_OUT_DISP_BOLT_SHEAR, TYPE_TEXTBOX, self.bolt.bolt_shear_capacity_disp if flag else '', True)
+        out_list.append(t4)
+
+        t5 = (KEY_OUT_BOLT_BEARING, KEY_OUT_DISP_BOLT_BEARING, TYPE_TEXTBOX, self.bolt.bolt_bearing_capacity_disp if flag else '', True)
+        out_list.append(t5)
+
+        t6 = (KEY_OUT_BETA_LG, KEY_OUT_DISP_BETA_LG, TYPE_TEXTBOX, self.beta_lg if flag else '', True)
+        out_list.append(t6)
+
+        t7 = (KEY_OUT_BOLT_CAPACITY, KEY_OUT_DISP_BOLT_VALUE, TYPE_TEXTBOX, self.bolt.bolt_capacity_reduced_disp if flag else '', True)
+        out_list.append(t7)
+
+        t21 = (KEY_OUT_BOLT_FORCE, KEY_OUT_DISP_BOLT_SHEAR_FORCE, TYPE_TEXTBOX, round(self.bolt.bolt_force, 2) if flag else '', True)
+        out_list.append(t21)
+
+        """      Bolt Properties: End        """
+        """"""""""""""""""""""""""""""""""""""""""""""""""""""
+        """     Seated Angle Properties: Start     """
+
+        t13 = (None, KEY_DISP_SEATED_ANGLE, TYPE_TITLE, None, True)
+        out_list.append(t13)
+
+        t13_1 = (KEY_OUT_SEATED_ANGLE_DESIGNATION, KEY_OUT_DISP_ANGLE_DESIGNATION, TYPE_TEXTBOX, self.seated_angle.designation if flag else '', True)
+        out_list.append(t13_1)
+        #
+        # t14 = (KEY_OUT_SEATED_ANGLE_THICKNESS, KEY_OUT_DISP_SEATED_ANGLE_THICKNESS, TYPE_TEXTBOX, self.plate.thickness_provided if flag else '', True)
+        # out_list.append(t14)
+        #
+        # t15 = (KEY_OUT_SEATED_ANGLE_LEGLENGTH, KEY_OUT_DISP_SEATED_ANGLE_LEGLENGTH, TYPE_TEXTBOX, self.seated_angle.leg_a_length if flag else '', True)
+        # out_list.append(t15)
+
+        t16 = (KEY_OUT_SEATED_ANGLE_WIDTH, KEY_OUT_DISP_ANGLE_WIDTH, TYPE_TEXTBOX, self.seated_angle.width if flag else '', True)
+        out_list.append(t16)
+
+        t22 = (KEY_OUT_PLATE_CAPACITIES, KEY_OUT_DISP_PLATE_CAPACITIES, TYPE_OUT_BUTTON, ['Capacity Details', self.capacities], True)
+        out_list.append(t22)
+
+        t22_1 = (KEY_OUT_SEATED_ANGLE_BOLT_COL, KEY_OUT_DISP_SEATED_ANGLE_BOLT_COL, TYPE_OUT_BUTTON, ['on Column', self.seated_spacing_col], True)
+        out_list.append(t22_1)
+
+        t22_2 = (KEY_OUT_SEATED_ANGLE_BOLT_BEAM, KEY_OUT_DISP_SEATED_ANGLE_BOLT_BEAM, TYPE_OUT_BUTTON, ['on Beam', self.seated_spacing_beam], True)
+        out_list.append(t22_2)
+
+        """     Seated Angle Properties: End     """
+        """"""""""""""""""""""""""""""""""""""""""""""""""""""
+        """     Top Angle Properties: Start     """
+
+        t24 = (None, KEY_DISP_TOP_ANGLE, TYPE_TITLE, None, True)
+        out_list.append(t24)
+
+        t25 = (KEY_OUT_TOP_ANGLE_DESIGNATION, KEY_OUT_DISP_ANGLE_DESIGNATION, TYPE_TEXTBOX, self.top_angle.designation if flag else '', True)
+        out_list.append(t25)
+
+        t25_1 = (KEY_OUT_TOP_ANGLE_WIDTH, KEY_OUT_DISP_ANGLE_WIDTH, TYPE_TEXTBOX, self.top_angle.width if flag else '', True)
+        out_list.append(t25_1)
+
+        t26 = (KEY_OUT_TOP_ANGLE_BOLT_COL, KEY_OUT_DISP_TOP_ANGLE_BOLT_COL, TYPE_OUT_BUTTON, ['on Column', self.top_spacing_col], True)
+        out_list.append(t26)
+
+        t27 = (KEY_OUT_TOP_ANGLE_BOLT_BEAM, KEY_OUT_DISP_TOP_ANGLE_BOLT_BEAM, TYPE_OUT_BUTTON, ['on Beam', self.top_spacing_beam], True)
+        out_list.append(t27)
+
+        """     Top Angle Properties: End     """
+        """"""""""""""""""""""""""""""""""""""""""""""""""""""
+
+        return out_list
+
+    def top_spacing_col(self, flag):
+
+        top_spacing_col = []
+
+        t9 = (KEY_OUT_ROW_PROVIDED, KEY_OUT_DISP_ROW_PROVIDED, TYPE_TEXTBOX, 1 if flag else '')
+        top_spacing_col.append(t9)
+
+        t9_1 = (KEY_OUT_COL_PROVIDED, KEY_OUT_DISP_COL_PROVIDED, TYPE_TEXTBOX, 2 if flag else '')
+        top_spacing_col.append(t9_1)
+
+        t10 = (KEY_OUT_END_DIST, KEY_OUT_DISP_END_DIST, TYPE_TEXTBOX, self.bolt.top_angle_end if flag else '')
+        top_spacing_col.append(t10)
+
+        t11 = (KEY_OUT_GAUGE, KEY_OUT_DISP_GAUGE, TYPE_TEXTBOX, self.bolt.top_angle_gauge_column if flag else '')
+        top_spacing_col.append(t11)
+
+        t12 = (KEY_OUT_EDGE_DIST, KEY_OUT_DISP_EDGE_DIST, TYPE_TEXTBOX, self.bolt.top_angle_edge_column if flag else '')
+        top_spacing_col.append(t12)
+
+        return top_spacing_col
+
+    def top_spacing_beam(self, flag):
+
+        top_spacing_beam = []
+
+        t9 = (KEY_OUT_ROW_PROVIDED, KEY_OUT_DISP_ROW_PROVIDED, TYPE_TEXTBOX, 1 if flag else '')
+        top_spacing_beam.append(t9)
+
+        t9_1 = (KEY_OUT_COL_PROVIDED, KEY_OUT_DISP_COL_PROVIDED, TYPE_TEXTBOX, 2 if flag else '')
+        top_spacing_beam.append(t9_1)
+
+        t10 = (KEY_OUT_END_DIST, KEY_OUT_DISP_END_DIST, TYPE_TEXTBOX, self.bolt.top_angle_end if flag else '')
+        top_spacing_beam.append(t10)
+
+        t11 = (KEY_OUT_GAUGE, KEY_OUT_DISP_GAUGE, TYPE_TEXTBOX, self.bolt.top_angle_gauge_beam if flag else '')
+        top_spacing_beam.append(t11)
+
+        t12 = (KEY_OUT_EDGE_DIST, KEY_OUT_DISP_EDGE_DIST, TYPE_TEXTBOX, self.bolt.top_angle_edge_beam if flag else '')
+        top_spacing_beam.append(t12)
+
+        return top_spacing_beam
+
+    def seated_spacing_col(self, flag):
+
+        seated_spacing_col = []
+
+        t9 = (KEY_OUT_ROW_PROVIDED, KEY_OUT_DISP_ROW_PROVIDED, TYPE_TEXTBOX, self.bolt.bolt_row if flag else '')
+        seated_spacing_col.append(t9)
+
+        t9_1 = (KEY_OUT_COL_PROVIDED, KEY_OUT_DISP_COL_PROVIDED, TYPE_TEXTBOX, self.bolt.bolt_col if flag else '')
+        seated_spacing_col.append(t9_1)
+
+        t10 = (KEY_OUT_END_DIST, KEY_OUT_DISP_END_DIST, TYPE_TEXTBOX, self.bolt.seated_angle_end_column if flag else '')
+        seated_spacing_col.append(t10)
+
+        if self.bolt.bolt_row > 1:
+            t10_1 = (KEY_OUT_PITCH, KEY_OUT_DISP_PITCH, TYPE_TEXTBOX, self.bolt.min_pitch_round if flag else '')
+            seated_spacing_col.append(t10_1)
+
+        if self.bolt.bolt_col > 2 and self.connectivity == VALUES_CONN_1[0]:
+            t11 = (KEY_OUT_GAUGE_CENTRAL, KEY_OUT_DISP_GAUGE_CENTRAL, TYPE_TEXTBOX, self.bolt.seated_angle_gauge_column if flag else '')
+            seated_spacing_col.append(t11)
+
+            t11_1 = (KEY_OUT_GAUGE, KEY_OUT_DISP_GAUGE, TYPE_TEXTBOX, self.bolt.min_gauge_round if flag else '')
+            seated_spacing_col.append(t11_1)
+        else:
+            t11 = (KEY_OUT_GAUGE, KEY_OUT_DISP_GAUGE, TYPE_TEXTBOX, self.bolt.seated_angle_gauge_column if flag else '')
+            seated_spacing_col.append(t11)
+
+        t12 = (KEY_OUT_EDGE_DIST, KEY_OUT_DISP_EDGE_DIST, TYPE_TEXTBOX, self.bolt.seated_angle_edge_column if flag else '')
+        seated_spacing_col.append(t12)
+
+        return seated_spacing_col
+
+    def seated_spacing_beam(self, flag):
+
+        seated_spacing_beam = []
+
+        t9 = (KEY_OUT_ROW_PROVIDED, KEY_OUT_DISP_ROW_PROVIDED, TYPE_TEXTBOX, 1 if flag else '')
+        seated_spacing_beam.append(t9)
+
+        t9_1 = (KEY_OUT_COL_PROVIDED, KEY_OUT_DISP_COL_PROVIDED, TYPE_TEXTBOX, 2 if flag else '')
+        seated_spacing_beam.append(t9_1)
+
+        t10 = (KEY_OUT_END_DIST, KEY_OUT_DISP_END_DIST, TYPE_TEXTBOX, self.bolt.seated_angle_end_beam if flag else '')
+        seated_spacing_beam.append(t10)
+
+        t11 = (KEY_OUT_GAUGE, KEY_OUT_DISP_GAUGE, TYPE_TEXTBOX, self.bolt.seated_angle_gauge_beam if flag else '')
+        seated_spacing_beam.append(t11)
+
+        t12 = (KEY_OUT_EDGE_DIST, KEY_OUT_DISP_EDGE_DIST, TYPE_TEXTBOX, self.bolt.seated_angle_edge_beam if flag else '')
+        seated_spacing_beam.append(t12)
+
+        return seated_spacing_beam
+
+    def capacities(self, flag):
+
+        capacities = []
+
+        t18 = (KEY_OUT_PLATE_SHEAR_DEMAND, KEY_OUT_DISP_PLATE_SHEAR_DEMAND, TYPE_TEXTBOX, self.load.shear_force if flag else '')
+        capacities.append(t18)
+
+        t17 = (KEY_OUT_PLATE_SHEAR, KEY_OUT_DISP_PLATE_SHEAR, TYPE_TEXTBOX, self.plate.shear_capacity if flag else '')
+        capacities.append(t17)
+
+        t19 = (KEY_OUT_PLATE_MOM_DEMAND, KEY_OUT_DISP_PLATE_MOM_DEMAND, TYPE_TEXTBOX, self.plate.moment_demand if flag else '')
+        capacities.append(t19)
+
+        t20 = (KEY_OUT_PLATE_MOM_CAPACITY, KEY_OUT_DISP_PLATE_MOM_CAPACITY, TYPE_TEXTBOX, self.plate.moment_capacity if flag else '')
+        capacities.append(t20)
+
+        return capacities
+
+    def set_input_values(self, design_dictionary):
+        super(SeatedAngleConnection,self).set_input_values(self, design_dictionary)
+        self.seated_angle = Angle(designation= design_dictionary[KEY_ANGLE_LIST][0], material_grade=design_dictionary[KEY_CONNECTOR_MATERIAL])
+        self.top_angle = Angle(designation= design_dictionary[KEY_ANGLE_LIST][0], material_grade=design_dictionary[KEY_CONNECTOR_MATERIAL])
+        self.module = design_dictionary[KEY_MODULE]
+        self.seated_list = design_dictionary[KEY_ANGLE_LIST]
+        self.topangle_list = design_dictionary[KEY_TOPANGLE]
+        self.plate = Plate(thickness=design_dictionary.get(KEY_PLATETHK, None),
+                           material_grade=design_dictionary[KEY_CONNECTOR_MATERIAL], gap=design_dictionary[KEY_DP_DETAILING_GAP])
+        self.material_grade = design_dictionary[KEY_MATERIAL]
+        self.material_grade_connector = design_dictionary[KEY_CONNECTOR_MATERIAL]
+        # self.weld = Weld(material_grade=design_dictionary[KEY_MATERIAL], material_g_o=design_dictionary[KEY_DP_WELD_MATERIAL_G_O], fabrication=design_dictionary[KEY_DP_WELD_FAB])
+        # self.weld = Weld(size=10, length= 100, material_grade=design_dictionary[KEY_MATERIAL])
+        # print("input values are set. Doing preliminary member checks")
+        self.warn_text(self)
+        self.member_capacity(self)
+
+    def warn_text(self):
+
+        """
+        Function to give logger warning when any old value is selected from Column and Beams table.
+        """
+
+        # @author Arsil Zunzunia
+        # global logger
+        red_list = red_list_function()
+        if self.supported_section.designation in red_list or self.supporting_section.designation in red_list:
+            logger.warning(" : You are using a section (in red color) that is not available in latest version of IS 808")
+            # logger.info(" : You are using a section (in red color) that is not available in latest version of IS 808")
+    ####################################
+    # UI Items Ends here
+    ####################################
+
+    def member_capacity(self):
+        # print(KEY_CONN,VALUES_CONN_1,self.supported_section.build)
+        if self.supported_section.type == "Rolled":
+            self.supported_section.length = self.supported_section.depth
+        else:
+            self.supported_section.length = self.supported_section.depth - (2*self.supported_section.flange_thickness)    # For Built-up section
+
+        # self.supported_section.shear_yielding(length=length, thickness=self.supported_section.web_thickness, fy=self.supported_section.fy)
+        self.supported_section.shear_capacity = round(IS800_2007.cl_8_4_design_shear_strength(
+            self.supported_section.length * self.supported_section.web_thickness, self.supported_section.fy) / 1000, 2)
+        if self.supported_section.shear_capacity > self.load.shear_force :
+            # print("preliminary member check is satisfactory. Checking available angle thickness")
+            self.design_status = True
+            self.select_angle_thickness(self)
+        else:
+            self.design_status = False
+            logger.error(" : shear yielding capacity {} is less than applied load, Please select larger sections or decrease loads"
+                            .format(self.supported_section.shear_capacity))
+            # print("failed in preliminary member checks. Select larger sections or decrease loads")
+
+    def select_angle_thickness(self):
+        self. plate.thickness = []
+        self.seated_angle.width = self.supported_section.flange_width + 20.0
+
+        for designation in self.seated_list:
+            # print(self.seated_list)
+            # print(designation)
+            self.seated = Angle(designation=designation, material_grade=self.material_grade)
+            self.check_capacity(self, self.seated)
+            self.seated_angle.leg_a_length_min = self.b1 + self.plate.gap
+
+            if self.plate.moment_capacity > self.plate.moment_demand and \
+                    self.plate.shear_capacity > self.load.shear_force and \
+                    self.seated.leg_a_length > self.seated_angle.leg_a_length_min:
+                if self.seated.thickness not in self.plate.thickness:
+                    self.plate.thickness.append(self.seated.thickness)
+                # print("added", designation, self. plate.thickness)
+            else:
+                self.seated_list = [x for x in self.seated_list if x != designation]
+                # print("popped", designation)
+
+        if self.plate.thickness:
+            logger.info("Required Seated Angle thickness available. Getting angle leg size")
+            self.get_bolt_details(self)
+        else:
+            self.design_status = False
+            logger.error("Increase Seated Angle thickness")
+
+    def check_capacity(self, seated):
+        self.b1 = IS800_2007.cl_8_7_1_3_stiff_bearing_length(self.load.shear_force,
+                                                        self.supported_section.web_thickness,
+                                                        self.supported_section.flange_thickness,
+                                                        self.supported_section.root_radius,
+                                                        self.supported_section.fy)
+        # Distance from the end of bearing on seated angle horizontal leg to root angle OR A TO B in Fig 5.31 in Prof N. Subramanian's book
+        self.b2 = max(self.b1 + self.plate.gap - seated.thickness - seated.root_radius, 0.0)
+
+        if self.b2 == 0.0:
+            self.plate.moment_demand = 0.0
+        elif self.b2 <= self.b1:
+            self.plate.moment_demand = round(float(self.load.shear_force) * (self.b2 / self.b1) * (self.b2 / 2) / 1E3,3)
+        else:
+            self.plate.moment_demand = round(float(self.load.shear_force) * (self.b2 - self.b1 / 2) / 1E3, 3)
+
+        Z_p = self.seated_angle.width * seated.thickness ** 2 / 4
+        Z_e = self.seated_angle.width * seated.thickness ** 2 / 6
+        self.plate.moment_capacity = round(float(IS800_2007.cl_8_2_1_2_design_moment_strength(Z_e, Z_p, seated.fy, 'plastic'))/ 1E6, 3)
+
+        area = self.seated_angle.width * seated.thickness
+        self.plate.shear_capacity = round(float(IS800_2007.cl_8_4_design_shear_strength(area, seated.fy)) / 1E3, 3)
+
+        # return moment_at_root_angle, plate_moment_capacity, self.plate.shear_capacity, b1
+
+    def get_bolt_details(self):
+        # print(self.design_status)
+        self.output = []
+        trial = 0
+        [min_bolts_one_line, n] = self.get_seated_width_min_max(self)
+
+        for self.plate.thickness_provided in sorted(self.plate.thickness):
+            self.plate.connect_to_database_to_get_fy_fu(self.plate.material, self.plate.thickness_provided)
+            # TO GET BOLT BEARING CAPACITY CORRESPONDING TO PLATE THICKNESS AND Fu AND Fy #
+            self.get_plate_thk_bolt_bearing(self)
+            bolts_required_previous = 2
+            bolt_diameter_previous = self.bolt.bolt_diameter[-1]
+            self.bolt_dia_possible = []
+            count = 0
+
+            for self.bolt.bolt_diameter_provided in reversed(self.bolt.bolt_diameter):
+                self.bolt.bolt_PC_provided = self.bolt.bolt_grade[-1]
+
                 self.bolt_placement_check(self)
                 self.bolt_dia_check(self)
                 self.bolt_grip_check(self)
@@ -439,21 +767,20 @@
                 self.bolt.number = round_up(float(self.load.shear_force * 1000) / (self.bolt.bolt_capacity * self.beta_lg), 1)
                 if self.connectivity == VALUES_CONN_1[0]:
                     self.bolt.number = round_up(float(self.bolt.number) / n, 1)
-=======
-        t1 = ([KEY_CONN], KEY_SUPTNGSEC, TYPE_LABEL, self.fn_conn_suptngsec_lbl)
-        lst.append(t1)
-
-        t2 = ([KEY_CONN], KEY_SUPTNGSEC, TYPE_COMBOBOX,self.fn_conn_suptngsec)
-        lst.append(t2)
-
-        t3 = ([KEY_CONN], KEY_SUPTDSEC, TYPE_LABEL, self.fn_conn_suptdsec_lbl)
-        lst.append(t3)
->>>>>>> 79f143bd
-
-        t4 = ([KEY_CONN], KEY_SUPTDSEC, TYPE_COMBOBOX, self.fn_conn_suptdsec)
-        lst.append(t4)
-
-<<<<<<< HEAD
+
+                [bolt_line, bolts_one_line, web_plate_h] = \
+                    self.plate.get_web_plate_l_bolts_one_line(self.seated_angle.width_max, self.seated_angle.width_min,
+                                                              self.bolt.number, self.bolt.min_edge_dist_round,
+                                                              self.bolt.min_gauge_round, min_bolts_one_line)
+                self.bolt.bolt_row = bolt_line
+                self.bolt.bolt_col = bolts_one_line * n
+                if self.connectivity == VALUES_CONN_1[0]:
+                    self.seated_angle.width = round_up(web_plate_h * 2 + self.supporting_section.web_thickness + \
+                                              self.supporting_section.root_radius * 2, 1)
+                else:
+                    self.seated_angle.width = web_plate_h
+                self.bolt.bolts_required = bolts_one_line*bolt_line*n
+
                 self.check_leg_size(self, bolt_line)
 
                 if 2 >= bolt_line >= 1 and self.plate.design_status is True:
@@ -487,22 +814,35 @@
                 # print("provided bolt diameter: ", self.bolt.bolt_diameter_provided)
                 self.check_leg_size(self, bolt_line)
                 print(self.plate.design_status)
-=======
-        t5 = ([KEY_CONN], KEY_IMAGE, TYPE_IMAGE, self.fn_conn_image)
-        lst.append(t5)
->>>>>>> 79f143bd
-
-        t6 = ([KEY_MATERIAL], KEY_MATERIAL, TYPE_CUSTOM_MATERIAL, self.new_material)
-        lst.append(t6)
-
-        return lst
-
-    def output_values(self, flag):
-        """
-        Function to return a list of tuples to be displayed as the UI.(Output Dock)
-        """
-
-<<<<<<< HEAD
+
+                if self.plate.design_status is True:
+                    trial += 1
+
+                    ##### O U T P U T   D I C T I O N A R Y   F O R M A T #####
+                    row = [int(self.bolt.bolt_diameter_provided),           # 0-Bolt Diameter
+                           self.bolt.bolt_PC_provided,                      # 1-Bolt Grade
+                           self.seated_angle.designation,                   # 2-Seated Angle designation
+                           int(self.plate.thickness_provided),              # 3-Seated Angle Thickness
+                           self.seated_angle.leg_a_length,                  # 4-Seated angle leg size
+                           self.bolt.bolt_row,                              # 5-Bolt rows on seated angle vertical leg
+                           self.bolt.bolt_col,                              # 6-Bolt columns on seat angle vertical leg
+                           self.seated_angle.width,                         # 7-Length of the seated angle
+                           self.bolt.bolts_required,                        # 8-Total no of bolts
+                           self.bolt.min_gauge_round,                       # 9-Gauge distance
+                           self.bolt.min_edge_dist_round,                   # 10-Edge Distance
+                           self.bolt.min_pitch_round,                       # 11-Pitch
+                           self.bolt.min_end_dist_round,                    # 12-End Distance
+                           self.bolt.bolt_force,                            # 13-Bolt Force
+
+                           'INSERT_HERE',  # XX- EMPTY
+                           trial]
+                    self.output.append(row)
+                    print("********* Trial {} ends here *************".format(trial))
+                else:
+                    continue
+            else:
+                continue
+
         if self.bolt_dia_possible and self.plate.design_status is True:
             print("No of effective trials: ", trial)
             print(self.output)
@@ -537,22 +877,26 @@
         self.bolt.min_pitch_round = self.output[0][11]
         self.bolt.min_end_dist_round = self.output[0][12]
         self.bolt.bolt_force = self.output[0][13]
-=======
-        # @author: Umair
-        # print(flag)
-
-        out_list = []
-        """"""""""""""""""""""""""""""""""""""""""""""""""""""
-        """      Bolt Properties: Start        """
->>>>>>> 79f143bd
-
-        t1 = (None, DISP_TITLE_BOLT, TYPE_TITLE, None, True)
-        out_list.append(t1)
-
-        t2 = (KEY_OUT_D_PROVIDED, KEY_OUT_DISP_D_PROVIDED, TYPE_TEXTBOX, self.bolt.bolt_diameter_provided if flag else '', True)
-        out_list.append(t2)
-
-<<<<<<< HEAD
+
+        self.set_final_values(self)
+
+    def set_final_values(self):
+        # self.seated_angle = Angle(designation=self.seated_angle.designation, material_grade=self.material_grade)
+        self.seated = Angle(designation=self.seated_angle.designation, material_grade=self.material_grade)
+        self.seated_angle_bolt_details(self)
+        if self.connectivity == VALUES_CONN_1[0]:
+            self.bolt.gauge = self.bolt.min_gauge_round
+            self.bolt.sa_length = self.seated_angle.width
+        else:
+            self.bolt.gauge = self.bolt.seated_angle_gauge_column
+        self.plate.thickness_provided = self.seated.thickness
+        self.get_plate_thk_bolt_bearing(self)
+        self.bolt.bolt_force = self.load.shear_force / self.bolt.bolts_required
+        self.bolt_PC(self)
+        # self.get_bolt_capacity(self)
+        # self.get_bolt_capacity_updated(self)
+        self.check_capacity(self, self.seated)
+
     def bolt_PC(self):
         bolt_PC_previous = self.bolt.bolt_grade[-1]
         for self.bolt.bolt_PC_provided in reversed(self.bolt.bolt_grade):
@@ -594,21 +938,9 @@
                                 2 * self.supporting_section.flange_thickness - 2 * self.supporting_section.root_radius)
             min_bolts_one_line = 2
             n = 1
-=======
-        t3 = (KEY_OUT_GRD_PROVIDED, KEY_OUT_DISP_PC_PROVIDED, TYPE_TEXTBOX, self.bolt.bolt_PC_provided if flag else '', True)
-        out_list.append(t3)
-
-        t3_1 = (KEY_OUT_TOT_NO_BOLTS, KEY_OUT_DISP_TOT_NO_BOLTS, TYPE_TEXTBOX, self.bolt.bolts_required if flag else '', True)
-        out_list.append(t3_1)
-
-        t4 = (KEY_OUT_BOLT_SHEAR, KEY_OUT_DISP_BOLT_SHEAR, TYPE_TEXTBOX, self.bolt.bolt_shear_capacity_disp if flag else '', True)
-        out_list.append(t4)
->>>>>>> 79f143bd
-
-        t5 = (KEY_OUT_BOLT_BEARING, KEY_OUT_DISP_BOLT_BEARING, TYPE_TEXTBOX, self.bolt.bolt_bearing_capacity_disp if flag else '', True)
-        out_list.append(t5)
-
-<<<<<<< HEAD
+
+        return min_bolts_one_line, n
+
     def get_plate_thk_bolt_bearing(self):
         """This function sets the thickness and material propert combination of connected elements"""
         # TO GET BOLT BEARING CAPACITY CORRESPONDING TO PLATE THICKNESS AND Fu AND Fy #
@@ -620,15 +952,14 @@
         else:
             self.bolt_conn_plates_t_fu_fy.append(
                 (self.supporting_section.web_thickness, self.supporting_section.fu, self.supporting_section.fy))
-=======
-        t6 = (KEY_OUT_BOLT_CAPACITY, KEY_OUT_DISP_BOLT_VALUE, TYPE_TEXTBOX, self.bolt.bolt_capacity_disp if flag else '', True)
-        out_list.append(t6)
->>>>>>> 79f143bd
-
-        t21 = (KEY_OUT_BOLT_FORCE, KEY_OUT_DISP_BOLT_SHEAR_FORCE, TYPE_TEXTBOX, round(self.bolt.bolt_force, 2) if flag else '', True)
-        out_list.append(t21)
-
-<<<<<<< HEAD
+
+    def bolt_placement_check(self):
+        """This function calculates minimum bolt spacing limits"""
+        self.bolt.calculate_bolt_spacing_limits(bolt_diameter_provided=self.bolt.bolt_diameter_provided,
+                                                conn_plates_t_fu_fy=self.bolt_conn_plates_t_fu_fy)
+        self.bolt.min_end_dist_round = round_up(IS800_2007.cl_10_2_4_2_min_edge_end_dist(
+            self.bolt.bolt_diameter_provided, self.bolt.bolt_hole_type, 'machine_flame_cut'), 5)
+
     def get_bolt_capacity(self):
         """This function calculates minimum bolt capacities"""
         self.bolt_bearing_end_dist = self.bolt.min_end_dist_round
@@ -672,559 +1003,6 @@
         self.bolt.bolt_capacity_disp = round(self.bolt.bolt_capacity / 1000, 2)
         # self.bolt.bolt_shear_capacity_reduced_disp = round(self.bolt.bolt_shear_capacity * self.beta_lg / 1000, 2)
         self.bolt.bolt_capacity_reduced_disp = round(self.bolt.bolt_capacity * self.beta_lg / 1000, 2)
-=======
-        """      Bolt Properties: End        """
-        """"""""""""""""""""""""""""""""""""""""""""""""""""""
-        """     Seated Angle Properties: Start     """
-
-        t13 = (None, KEY_DISP_SEATED_ANGLE, TYPE_TITLE, None, True)
-        out_list.append(t13)
-
-        t13_1 = (KEY_OUT_SEATED_ANGLE_DESIGNATION, KEY_OUT_DISP_ANGLE_DESIGNATION, TYPE_TEXTBOX, self.seated_angle.designation if flag else '', True)
-        out_list.append(t13_1)
-        #
-        # t14 = (KEY_OUT_SEATED_ANGLE_THICKNESS, KEY_OUT_DISP_SEATED_ANGLE_THICKNESS, TYPE_TEXTBOX, self.plate.thickness_provided if flag else '', True)
-        # out_list.append(t14)
-        #
-        # t15 = (KEY_OUT_SEATED_ANGLE_LEGLENGTH, KEY_OUT_DISP_SEATED_ANGLE_LEGLENGTH, TYPE_TEXTBOX, self.seated_angle.leg_a_length if flag else '', True)
-        # out_list.append(t15)
-
-        t16 = (KEY_OUT_SEATED_ANGLE_WIDTH, KEY_OUT_DISP_ANGLE_WIDTH, TYPE_TEXTBOX, self.seated_angle.width if flag else '', True)
-        out_list.append(t16)
-
-        t22 = (KEY_OUT_PLATE_CAPACITIES, KEY_OUT_DISP_PLATE_CAPACITIES, TYPE_OUT_BUTTON, ['Capacity Details', self.capacities], True)
-        out_list.append(t22)
->>>>>>> 79f143bd
-
-        t22_1 = (KEY_OUT_SEATED_ANGLE_BOLT_COL, KEY_OUT_DISP_SEATED_ANGLE_BOLT_COL, TYPE_OUT_BUTTON, ['on Column', self.seated_spacing_col], True)
-        out_list.append(t22_1)
-
-<<<<<<< HEAD
-    def bolt_grip_check(self):
-        '''This functions checks the grip length of bolts'''
-        self.bolt.plate_thk_status = True
-        t_sum = 0.0
-        for i in self.bolt_conn_plates_t_fu_fy:
-            t_sum = t_sum + i[0]
-        if self.bolt.bolt_diameter_provided * 8 < t_sum:
-            self.bolt.design_status = False
-            self.bolt.plate_thk_status = False
-
-    def check_leg_size(self, bolt_line):
-        self.bolt_placement_check(self)
-        min_leg_length = (2 * self.bolt.min_end_dist_round + (bolt_line - 1) * self.bolt.min_pitch_round)
-        min_leg_b_length = (self.bolt.min_end_dist_round + self.plate.gap + self.bolt.min_edge_dist_round)
-        # min_leg_length = max(2*self.bolt.min_end_dist_round + (bolts_one_line - 1) * self.bolt.min_pitch_round, self.seated_angle.leg_a_length_min)
-        print("min_leg_length", min_leg_length)
-        print(self.plate.gap)
-        print("min_leg_b_length", min_leg_b_length)
-        self.seated_list_same_thickness = self.seated_angle.get_available_seated_list(self.seated_list,
-            max_leg_length = math.inf, min_leg_length = min_leg_length, position = "inner", t_min = self.plate.thickness_provided)
-=======
-        t22_2 = (KEY_OUT_SEATED_ANGLE_BOLT_BEAM, KEY_OUT_DISP_SEATED_ANGLE_BOLT_BEAM, TYPE_OUT_BUTTON, ['on Beam', self.seated_spacing_beam], True)
-        out_list.append(t22_2)
->>>>>>> 79f143bd
-
-        """     Seated Angle Properties: End     """
-        """"""""""""""""""""""""""""""""""""""""""""""""""""""
-        """     Top Angle Properties: Start     """
-
-        t24 = (None, KEY_DISP_TOP_ANGLE, TYPE_TITLE, None, True)
-        out_list.append(t24)
-
-        t25 = (KEY_OUT_TOP_ANGLE_DESIGNATION, KEY_OUT_DISP_ANGLE_DESIGNATION, TYPE_TEXTBOX, self.top_angle.designation if flag else '', True)
-        out_list.append(t25)
-
-        t25_1 = (KEY_OUT_TOP_ANGLE_WIDTH, KEY_OUT_DISP_ANGLE_WIDTH, TYPE_TEXTBOX, self.top_angle.width if flag else '', True)
-        out_list.append(t25_1)
-
-        t26 = (KEY_OUT_TOP_ANGLE_BOLT_COL, KEY_OUT_DISP_TOP_ANGLE_BOLT_COL, TYPE_OUT_BUTTON, ['on Column', self.top_spacing_col], True)
-        out_list.append(t26)
-
-        t27 = (KEY_OUT_TOP_ANGLE_BOLT_BEAM, KEY_OUT_DISP_TOP_ANGLE_BOLT_BEAM, TYPE_OUT_BUTTON, ['on Beam', self.top_spacing_beam], True)
-        out_list.append(t27)
-
-        """     Top Angle Properties: End     """
-        """"""""""""""""""""""""""""""""""""""""""""""""""""""
-
-        return out_list
-
-    def top_spacing_col(self, flag):
-
-        top_spacing_col = []
-
-        t9 = (KEY_OUT_ROW_PROVIDED, KEY_OUT_DISP_ROW_PROVIDED, TYPE_TEXTBOX, 1 if flag else '')
-        top_spacing_col.append(t9)
-
-        t9_1 = (KEY_OUT_COL_PROVIDED, KEY_OUT_DISP_COL_PROVIDED, TYPE_TEXTBOX, 2 if flag else '')
-        top_spacing_col.append(t9_1)
-
-        t10 = (KEY_OUT_END_DIST, KEY_OUT_DISP_END_DIST, TYPE_TEXTBOX, self.bolt.top_angle_end if flag else '')
-        top_spacing_col.append(t10)
-
-        t11 = (KEY_OUT_GAUGE, KEY_OUT_DISP_GAUGE, TYPE_TEXTBOX, self.bolt.top_angle_gauge_column if flag else '')
-        top_spacing_col.append(t11)
-
-        t12 = (KEY_OUT_EDGE_DIST, KEY_OUT_DISP_EDGE_DIST, TYPE_TEXTBOX, self.bolt.top_angle_edge_column if flag else '')
-        top_spacing_col.append(t12)
-
-        return top_spacing_col
-
-    def top_spacing_beam(self, flag):
-
-        top_spacing_beam = []
-
-        t9 = (KEY_OUT_ROW_PROVIDED, KEY_OUT_DISP_ROW_PROVIDED, TYPE_TEXTBOX, 1 if flag else '')
-        top_spacing_beam.append(t9)
-
-        t9_1 = (KEY_OUT_COL_PROVIDED, KEY_OUT_DISP_COL_PROVIDED, TYPE_TEXTBOX, 2 if flag else '')
-        top_spacing_beam.append(t9_1)
-
-        t10 = (KEY_OUT_END_DIST, KEY_OUT_DISP_END_DIST, TYPE_TEXTBOX, self.bolt.top_angle_end if flag else '')
-        top_spacing_beam.append(t10)
-
-        t11 = (KEY_OUT_GAUGE, KEY_OUT_DISP_GAUGE, TYPE_TEXTBOX, self.bolt.top_angle_gauge_beam if flag else '')
-        top_spacing_beam.append(t11)
-
-        t12 = (KEY_OUT_EDGE_DIST, KEY_OUT_DISP_EDGE_DIST, TYPE_TEXTBOX, self.bolt.top_angle_edge_beam if flag else '')
-        top_spacing_beam.append(t12)
-
-        return top_spacing_beam
-
-    def seated_spacing_col(self, flag):
-
-        seated_spacing_col = []
-
-        t9 = (KEY_OUT_ROW_PROVIDED, KEY_OUT_DISP_ROW_PROVIDED, TYPE_TEXTBOX, self.bolt.bolt_row if flag else '')
-        seated_spacing_col.append(t9)
-
-        t9_1 = (KEY_OUT_COL_PROVIDED, KEY_OUT_DISP_COL_PROVIDED, TYPE_TEXTBOX, self.bolt.bolt_col if flag else '')
-        seated_spacing_col.append(t9_1)
-
-        t10 = (KEY_OUT_END_DIST, KEY_OUT_DISP_END_DIST, TYPE_TEXTBOX, self.bolt.seated_angle_end_column if flag else '')
-        seated_spacing_col.append(t10)
-
-        if self.bolt.bolt_row > 1:
-            t10_1 = (KEY_OUT_PITCH, KEY_OUT_DISP_PITCH, TYPE_TEXTBOX, self.bolt.min_pitch_round if flag else '')
-            seated_spacing_col.append(t10_1)
-
-        if self.bolt.bolt_col > 2 and self.connectivity == VALUES_CONN_1[0]:
-            t11 = (KEY_OUT_GAUGE_CENTRAL, KEY_OUT_DISP_GAUGE_CENTRAL, TYPE_TEXTBOX, self.bolt.seated_angle_gauge_column if flag else '')
-            seated_spacing_col.append(t11)
-
-            t11_1 = (KEY_OUT_GAUGE, KEY_OUT_DISP_GAUGE, TYPE_TEXTBOX, self.bolt.min_gauge_round if flag else '')
-            seated_spacing_col.append(t11_1)
-        else:
-            t11 = (KEY_OUT_GAUGE, KEY_OUT_DISP_GAUGE, TYPE_TEXTBOX, self.bolt.seated_angle_gauge_column if flag else '')
-            seated_spacing_col.append(t11)
-
-        t12 = (KEY_OUT_EDGE_DIST, KEY_OUT_DISP_EDGE_DIST, TYPE_TEXTBOX, self.bolt.seated_angle_edge_column if flag else '')
-        seated_spacing_col.append(t12)
-
-        return seated_spacing_col
-
-    def seated_spacing_beam(self, flag):
-
-        seated_spacing_beam = []
-
-        t9 = (KEY_OUT_ROW_PROVIDED, KEY_OUT_DISP_ROW_PROVIDED, TYPE_TEXTBOX, 1 if flag else '')
-        seated_spacing_beam.append(t9)
-
-        t9_1 = (KEY_OUT_COL_PROVIDED, KEY_OUT_DISP_COL_PROVIDED, TYPE_TEXTBOX, 2 if flag else '')
-        seated_spacing_beam.append(t9_1)
-
-        t10 = (KEY_OUT_END_DIST, KEY_OUT_DISP_END_DIST, TYPE_TEXTBOX, self.bolt.seated_angle_end_beam if flag else '')
-        seated_spacing_beam.append(t10)
-
-        t11 = (KEY_OUT_GAUGE, KEY_OUT_DISP_GAUGE, TYPE_TEXTBOX, self.bolt.seated_angle_gauge_beam if flag else '')
-        seated_spacing_beam.append(t11)
-
-        t12 = (KEY_OUT_EDGE_DIST, KEY_OUT_DISP_EDGE_DIST, TYPE_TEXTBOX, self.bolt.seated_angle_edge_beam if flag else '')
-        seated_spacing_beam.append(t12)
-
-        return seated_spacing_beam
-
-    def capacities(self, flag):
-
-        capacities = []
-
-        t18 = (KEY_OUT_PLATE_SHEAR_DEMAND, KEY_OUT_DISP_PLATE_SHEAR_DEMAND, TYPE_TEXTBOX, self.load.shear_force if flag else '')
-        capacities.append(t18)
-
-        t17 = (KEY_OUT_PLATE_SHEAR, KEY_OUT_DISP_PLATE_SHEAR, TYPE_TEXTBOX, self.plate.shear_capacity if flag else '')
-        capacities.append(t17)
-
-        t19 = (KEY_OUT_PLATE_MOM_DEMAND, KEY_OUT_DISP_PLATE_MOM_DEMAND, TYPE_TEXTBOX, self.plate.moment_demand if flag else '')
-        capacities.append(t19)
-
-        t20 = (KEY_OUT_PLATE_MOM_CAPACITY, KEY_OUT_DISP_PLATE_MOM_CAPACITY, TYPE_TEXTBOX, self.plate.moment_capacity if flag else '')
-        capacities.append(t20)
-
-        return capacities
-
-
-    def warn_text(self):
-
-        """
-        Function to give logger warning when any old value is selected from Column and Beams table.
-        """
-
-        # @author Arsil Zunzunia
-        # global logger
-        red_list = red_list_function()
-        if self.supported_section.designation in red_list or self.supporting_section.designation in red_list:
-            logger.warning(" : You are using a section (in red color) that is not available in latest version of IS 808")
-            # logger.info(" : You are using a section (in red color) that is not available in latest version of IS 808")
-
-    def set_input_values(self, design_dictionary):
-        super(SeatedAngleConnection,self).set_input_values(self, design_dictionary)
-        self.seated_angle = Angle(designation= design_dictionary[KEY_ANGLE_LIST][0], material_grade=design_dictionary[KEY_CONNECTOR_MATERIAL])
-        self.top_angle = Angle(designation= design_dictionary[KEY_ANGLE_LIST][0], material_grade=design_dictionary[KEY_CONNECTOR_MATERIAL])
-        self.module = design_dictionary[KEY_MODULE]
-
-        self.seated_list_initial = design_dictionary[KEY_ANGLE_LIST]
-        self.topangle_list_initial = design_dictionary[KEY_TOPANGLE]
-
-        self.seated_list = design_dictionary[KEY_ANGLE_LIST]
-        self.topangle_list = design_dictionary[KEY_TOPANGLE]
-        self.plate = Plate(thickness=design_dictionary.get(KEY_PLATETHK, None),
-                           material_grade=design_dictionary[KEY_CONNECTOR_MATERIAL], gap=design_dictionary[KEY_DP_DETAILING_GAP])
-        self.material_grade = design_dictionary[KEY_MATERIAL]
-        self.material_grade_connector = design_dictionary[KEY_CONNECTOR_MATERIAL]
-        # self.weld = Weld(material_grade=design_dictionary[KEY_MATERIAL], material_g_o=design_dictionary[KEY_DP_WELD_MATERIAL_G_O], fabrication=design_dictionary[KEY_DP_WELD_FAB])
-        # self.weld = Weld(size=10, length= 100, material_grade=design_dictionary[KEY_MATERIAL])
-        # print("input values are set. Doing preliminary member checks")
-        self.warn_text(self)
-        self.member_capacity(self)
-
-    def member_capacity(self):
-        # # print(KEY_CONN,VALUES_CONN_1,self.supported_section.build)
-        # if self.supported_section.type == "Rolled":
-        #     self.supported_section.length = self.supported_section.depth
-        # else:
-        #     self.supported_section.length = self.supported_section.depth - (2*self.supported_section.flange_thickness)    # For Built-up section
-        #
-        # # self.supported_section.shear_yielding(length=length, thickness=self.supported_section.web_thickness, fy=self.supported_section.fy)
-        # self.supported_section.shear_yielding_capacity = round(IS800_2007.cl_8_4_design_shear_strength(
-        #     self.supported_section.length * self.supported_section.web_thickness, self.supported_section.fy) / 1000, 2)
-
-        super(SeatedAngleConnection, self).member_capacity(self)
-        self.supported_section.shear_yielding_capacity = round(self.supported_section.shear_yielding_capacity/1000,2)
-        if self.supported_section.shear_yielding_capacity > self.load.shear_force :
-            # print("preliminary member check is satisfactory. Checking available angle thickness")
-            self.supported_section.design_status = True
-            self.design_status = True
-            self.select_angle_thickness(self)
-        else:
-            self.supported_section.design_status = False
-            self.design_status = False
-            logger.error(" : shear yielding capacity {} is less than applied load, Please select larger sections or decrease loads"
-                         .format(self.supported_section.shear_yielding_capacity))
-            # print("failed in preliminary member checks. Select larger sections or decrease loads")
-
-    def select_angle_thickness(self):
-        self. plate.thickness = []
-        self.seated_angle.width = self.supported_section.flange_width + 20.0
-
-        for designation in self.seated_list:
-            # print(self.seated_list)
-            # print(designation)
-            self.seated = Angle(designation=designation, material_grade=self.material_grade)
-            self.check_capacity(self, self.seated)
-            self.seated_angle.leg_a_length_min = self.b1 + self.plate.gap
-
-<<<<<<< HEAD
-        t6 = (KEY_OUT_BETA_LG, KEY_OUT_DISP_BETA_LG, TYPE_TEXTBOX, self.beta_lg if flag else '', True)
-        out_list.append(t6)
-
-        t7 = (KEY_OUT_BOLT_CAPACITY, KEY_OUT_DISP_BOLT_VALUE, TYPE_TEXTBOX, self.bolt.bolt_capacity_reduced_disp if flag else '', True)
-        out_list.append(t7)
-
-        t21 = (KEY_OUT_BOLT_FORCE, KEY_OUT_DISP_BOLT_SHEAR_FORCE, TYPE_TEXTBOX, round(self.bolt.bolt_force, 2) if flag else '', True)
-        out_list.append(t21)
-=======
-            if self.plate.moment_capacity > self.plate.moment_demand and \
-                    self.plate.shear_capacity > self.load.shear_force and \
-                    self.seated.leg_a_length > self.seated_angle.leg_a_length_min:
-                if self.seated.thickness not in self.plate.thickness:
-                    self.plate.thickness.append(self.seated.thickness)
-                # print("added", designation, self. plate.thickness)
-            else:
-                self.seated_list = [x for x in self.seated_list if x != designation]
-                # print("popped", designation)
-
-        if self.plate.thickness:
-            self.design_status_availability = True
-            #TODO: Should we say seated angle of required capacity is available?
-            logger.info("Required Seated Angle thickness available. Getting angle leg size")
-            self.get_bolt_details(self)
-        else:
-            self.design_status = False
-            logger.error("Increase Seated Angle thickness")
-            # TODO:logger.error("(OR) Select angle with moment capacity of ... and shear capacity of...")
->>>>>>> 79f143bd
-
-    def check_capacity(self, seated):
-        self.b1 = IS800_2007.cl_8_7_1_3_stiff_bearing_length(self.load.shear_force,
-                                                        self.supported_section.web_thickness,
-                                                        self.supported_section.flange_thickness,
-                                                        self.supported_section.root_radius,
-                                                        self.supported_section.fy)
-        # Distance from the end of bearing on seated angle horizontal leg to root angle OR A TO B in Fig 5.31 in Prof N. Subramanian's book
-        self.b2 = max(self.b1 + self.plate.gap - seated.thickness - seated.root_radius, 0.0)
-
-        if self.b2 == 0.0:
-            self.plate.moment_demand = 0.0
-        elif self.b2 <= self.b1:
-            self.plate.moment_demand = round(float(self.load.shear_force) * (self.b2 / self.b1) * (self.b2 / 2) / 1E3,3)
-        else:
-            self.plate.moment_demand = round(float(self.load.shear_force) * (self.b2 - self.b1 / 2) / 1E3, 3)
-
-        Z_p = self.seated_angle.width * seated.thickness ** 2 / 4
-        Z_e = self.seated_angle.width * seated.thickness ** 2 / 6
-        self.plate.moment_capacity = round(float(IS800_2007.cl_8_2_1_2_design_moment_strength(Z_e, Z_p, seated.fy, 'plastic'))/ 1E6, 3)
-
-        area = self.seated_angle.width * seated.thickness
-        self.plate.shear_capacity = round(float(IS800_2007.cl_8_4_design_shear_strength(area, seated.fy)) / 1E3, 3)
-
-        # return moment_at_root_angle, plate_moment_capacity, self.plate.shear_capacity, b1
-
-    def get_bolt_details(self):
-        # print(self.design_status)
-        self.output = []
-        trial = 0
-        [min_bolts_one_line, n] = self.get_seated_width_min_max(self)
-
-        for self.plate.thickness_provided in sorted(self.plate.thickness):
-            self.plate.connect_to_database_to_get_fy_fu(self.plate.material, self.plate.thickness_provided)
-            # TO GET BOLT BEARING CAPACITY CORRESPONDING TO PLATE THICKNESS AND Fu AND Fy #
-            self.get_plate_thk_bolt_bearing(self)
-            bolts_required_previous = 2
-            bolt_diameter_previous = self.bolt.bolt_diameter[-1]
-            self.bolt_dia_possible = []
-            count = 0
-
-            for self.bolt.bolt_diameter_provided in reversed(self.bolt.bolt_diameter):
-                self.bolt.bolt_PC_provided = self.bolt.bolt_grade[-1]
-
-                self.bolt_placement_check(self)
-                self.bolt_dia_check(self)
-                if self.bolt.design_status is False:
-                    # print("Sufficient space is not available for bolt diameter: ", self.bolt.bolt_diameter_provided)
-                    continue
-
-                self.get_bolt_capacity(self)
-
-                self.bolt.number = round_up(float(self.load.shear_force * 1000) / self.bolt.bolt_capacity, 1)
-                if self.connectivity == VALUES_CONN_1[0]:
-                    self.bolt.number = round_up(float(self.bolt.number) / n, 1)
-
-                [bolt_line, bolts_one_line, web_plate_h] = \
-                    self.plate.get_web_plate_l_bolts_one_line(self.seated_angle.width_max, self.seated_angle.width_min,
-                                                              self.bolt.number, self.bolt.min_edge_dist_round,
-                                                              self.bolt.min_gauge_round, min_bolts_one_line)
-                self.bolt.bolt_row = bolt_line
-                self.bolt.bolt_col = bolts_one_line * n
-                if self.connectivity == VALUES_CONN_1[0]:
-                    self.seated_angle.width = round_up(web_plate_h * 2 + self.supporting_section.web_thickness + \
-                                              self.supporting_section.root_radius * 2, 1)
-                else:
-                    self.seated_angle.width = web_plate_h
-                self.bolt.bolts_required = bolts_one_line*bolt_line*n
-
-                if 2 >= bolt_line >= 1:
-                    self.bolt.bolt_force = self.load.shear_force / self.bolt.bolts_required
-                    self.bolt_dia_possible.append(self.bolt.bolt_diameter_provided)
-                    if self.bolt.bolts_required > bolts_required_previous and count >= 1:
-                        self.bolt.bolt_diameter_provided = bolt_diameter_previous
-                        self.bolt.bolts_required = bolts_required_previous
-                        self.bolt.bolt_row = bolt_row_prev
-                        self.bolt.bolt_col = bolt_col_prev
-                        # self.bolt.bolt_force = bolt_force_previous
-                        break
-                    bolts_required_previous = self.bolt.bolts_required
-                    bolt_diameter_previous = self.bolt.bolt_diameter_provided
-                    # TODO: set bolt row and column prev value
-                    bolt_row_prev = self.bolt.bolt_row
-                    bolt_col_prev = self.bolt.bolt_col
-                    # bolt_force_previous = self.bolt.bolt_force
-                    count += 1
-                else:
-                    self.bolt.bolt_force = self.load.shear_force / self.bolt.number
-                    continue
-            if self.bolt_dia_possible:
-                # print("bolt diameter: ", self.bolt_dia_possible)
-                # print("provided bolt diameter: ", self.bolt.bolt_diameter_provided)
-                self.check_leg_size(self, bolt_line)
-                print(self.plate.design_status)
-
-                if self.plate.design_status is True:
-                    trial += 1
-
-                    ##### O U T P U T   D I C T I O N A R Y   F O R M A T #####
-                    row = [int(self.bolt.bolt_diameter_provided),           # 0-Bolt Diameter
-                           self.bolt.bolt_PC_provided,                      # 1-Bolt Grade
-                           self.seated_angle.designation,                   # 2-Seated Angle designation
-                           int(self.plate.thickness_provided),              # 3-Seated Angle Thickness
-                           self.seated_angle.leg_a_length,                  # 4-Seated angle leg size
-                           self.bolt.bolt_row,                              # 5-Bolt rows on seated angle vertical leg
-                           self.bolt.bolt_col,                              # 6-Bolt columns on seat angle vertical leg
-                           self.seated_angle.width,                         # 7-Length of the seated angle
-                           self.bolt.bolts_required,                        # 8-Total no of bolts
-                           self.bolt.min_gauge_round,                       # 9-Gauge distance
-                           self.bolt.min_edge_dist_round,                   # 10-Edge Distance
-                           self.bolt.min_pitch_round,                       # 11-Pitch
-                           self.bolt.min_end_dist_round,                    # 12-End Distance
-                           self.bolt.bolt_force,                            # 13-Bolt Force
-
-                           'INSERT_HERE',  # XX- EMPTY
-                           trial]
-                    self.output.append(row)
-                    print("********* Trial {} ends here *************".format(trial))
-                else:
-                    continue
-            else:
-                continue
-
-        if self.bolt_dia_possible and self.plate.design_status is True:
-            print("No of effective trials: ", trial)
-            print(self.output)
-            self.select_optimum(self)
-
-            self.top_angle_section(self)
-            logger.info("=== End Of Design ===")
-        else:
-            self.design_status = False
-            # logger.error("Decrease bolt diameter")
-            logger.error("Sufficient space not available to arrange bolts, " +
-                         "either decrease bolt diameter or increase angle leg size.")
-
-    def select_optimum(self):
-        """This function sorts the list of available options and selects the combination with least leg size"""
-        self.output.sort(key=lambda x: (x[4], x[3], x[5]))
-        self.bolt.bolt_diameter_provided = self.output[0][0]
-        self.bolt.bolt_PC_provided = self.output[0][1]
-        self.seated_angle.designation = self.output[0][2]
-        self.plate.thickness_provided = self.output[0][3]
-        self.seated_angle.leg_a_length = self.output[0][4]
-        self.bolt.bolt_row = self.output[0][5]
-        self.bolt.bolt_col = self.output[0][6]
-        self.seated_angle.width = self.output[0][7]
-        self.bolt.bolts_required = self.output[0][8]
-        self.bolt.min_gauge_round = self.output[0][9]
-        self.bolt.min_edge_dist_round = self.output[0][10]
-        self.bolt.min_pitch_round = self.output[0][11]
-        self.bolt.min_end_dist_round = self.output[0][12]
-        self.bolt.bolt_force = self.output[0][13]
-
-        self.set_final_values(self)
-
-    def set_final_values(self):
-        # self.seated_angle = Angle(designation=self.seated_angle.designation, material_grade=self.material_grade)
-        self.seated = Angle(designation=self.seated_angle.designation, material_grade=self.material_grade)
-        self.seated_angle_bolt_details(self)
-        if self.connectivity == VALUES_CONN_1[0]:
-            self.bolt.gauge = self.bolt.min_gauge_round
-            self.bolt.sa_length = self.seated_angle.width
-        else:
-            self.bolt.gauge = self.bolt.seated_angle_gauge_column
-        self.plate.thickness_provided = self.seated.thickness
-        self.get_plate_thk_bolt_bearing(self)
-        self.bolt.bolt_force = self.load.shear_force / self.bolt.bolts_required
-        self.bolt_PC(self)
-        # self.get_bolt_capacity(self)
-        # self.get_bolt_capacity_updated(self)
-        self.check_capacity(self, self.seated)
-
-    def bolt_PC(self):
-        bolt_PC_previous = self.bolt.bolt_grade[-1]
-        for self.bolt.bolt_PC_provided in reversed(self.bolt.bolt_grade):
-            count = 1
-            self.bolt_placement_check(self)
-            self.get_bolt_capacity_updated(self)
-            if self.bolt.bolt_capacity < self.bolt.bolt_force * 1000 and count >= 1:
-                self.bolt.bolt_PC_provided = bolt_PC_previous
-                self.get_bolt_capacity_updated(self)
-                break
-            bolt_PC_previous = self.bolt.bolt_PC_provided
-            count += 1
-
-
-    def get_seated_width_min_max(self):
-        """This function sets the max and min limits of seated angle length"""
-        if self.connectivity == VALUES_CONN_1[0]:
-            if self.supporting_section.flange_width > self.supported_section.flange_width:
-                self.seated_angle.width_min = (self.supported_section.flange_width -
-                                    self.supporting_section.web_thickness -2 * self.supporting_section.root_radius) / 2
-                self.seated_angle.width_max = (self.supporting_section.flange_width -
-                                    self.supporting_section.web_thickness - 2 * self.supporting_section.root_radius) / 2
-            else:
-                self.seated_angle.width_min = (self.supporting_section.flange_width -
-                                    self.supporting_section.web_thickness - 2 * self.supporting_section.root_radius) / 2
-                self.seated_angle.width_max = self.seated_angle.width_min + 20
-                # self.seated_angle.width_min = (self.supporting_section.flange_width -
-                #                   self.supporting_section.web_thickness - 2 * self.supporting_section.root_radius) / 2
-                # self.seated_angle.width_max = (self.supported_section.flange_width -
-                #                   self.supporting_section.web_thickness - 2 * self.supporting_section.root_radius) / 2
-            min_bolts_one_line = 1
-            n = 2
-        else:
-            self.seated_angle.width_min = self.supported_section.flange_width
-            self.seated_angle.width_max = (self.supporting_section.depth -
-                                2 * self.supporting_section.flange_thickness - 2 * self.supporting_section.root_radius)
-            min_bolts_one_line = 2
-            n = 1
-
-        return min_bolts_one_line, n
-
-    def get_plate_thk_bolt_bearing(self):
-        """This function sets the thickness and material propert combination of connected elements"""
-        # TO GET BOLT BEARING CAPACITY CORRESPONDING TO PLATE THICKNESS AND Fu AND Fy #
-        self.bolt_conn_plates_t_fu_fy = []
-        self.bolt_conn_plates_t_fu_fy.append((self.plate.thickness_provided, self.seated.fu, self.seated.fy))
-        if self.connectivity == VALUES_CONN_1[1]:
-            self.bolt_conn_plates_t_fu_fy.append(
-                (self.supporting_section.flange_thickness, self.supporting_section.fu, self.supporting_section.fy))
-        else:
-            self.bolt_conn_plates_t_fu_fy.append(
-                (self.supporting_section.web_thickness, self.supporting_section.fu, self.supporting_section.fy))
-
-    def bolt_placement_check(self):
-        """This function calculates minimum bolt spacing limits"""
-        self.bolt.calculate_bolt_spacing_limits(bolt_diameter_provided=self.bolt.bolt_diameter_provided,
-                                                conn_plates_t_fu_fy=self.bolt_conn_plates_t_fu_fy)
-        self.bolt.min_end_dist_round = round_up(IS800_2007.cl_10_2_4_2_min_edge_end_dist(
-            self.bolt.bolt_diameter_provided, self.bolt.bolt_hole_type, 'machine_flame_cut'), 5)
-
-    def get_bolt_capacity(self):
-        """This function calculates minimum bolt capacities"""
-        self.bolt_bearing_end_dist = self.bolt.min_end_dist_round
-        self.bolt.calculate_bolt_capacity(bolt_diameter_provided=self.bolt.bolt_diameter_provided,
-                                          bolt_grade_provided=self.bolt.bolt_PC_provided,
-                                          conn_plates_t_fu_fy=self.bolt_conn_plates_t_fu_fy, n_planes=1,
-                                          seatedangle_e= self.bolt_bearing_end_dist)
-        if self.bolt.bolt_bearing_capacity is not VALUE_NOT_APPLICABLE:
-            self.bolt.bolt_bearing_capacity_disp = round(self.bolt.bolt_bearing_capacity / 1000, 2)
-        else:
-            self.bolt.bolt_bearing_capacity_disp = self.bolt.bolt_bearing_capacity
-
-        self.bolt.bolt_shear_capacity_disp = round(self.bolt.bolt_shear_capacity/1000, 1)
-        self.bolt.bolt_capacity_disp = round(self.bolt.bolt_capacity/1000, 1)
-
-    def get_bolt_capacity_updated(self):
-        """This function updates bolt capacities"""
-        self.bolt_bearing_end_dist = self.bolt.min_end_dist_round + self.seated.thickness + self.seated.root_radius
-        self.bolt.calculate_bolt_capacity(bolt_diameter_provided=self.bolt.bolt_diameter_provided,
-                                          bolt_grade_provided=self.bolt.bolt_PC_provided,
-                                          conn_plates_t_fu_fy=self.bolt_conn_plates_t_fu_fy, n_planes=1,
-                                          seatedangle_e=self.bolt_bearing_end_dist)
-        if self.bolt.bolt_bearing_capacity is not VALUE_NOT_APPLICABLE:
-            self.bolt.bolt_bearing_capacity_disp = round(self.bolt.bolt_bearing_capacity / 1000, 2)
-        else:
-            self.bolt.bolt_bearing_capacity_disp = self.bolt.bolt_bearing_capacity
-
-        self.bolt.bolt_shear_capacity_disp = round(self.bolt.bolt_shear_capacity / 1000, 1)
-        self.bolt.bolt_capacity_disp = round(self.bolt.bolt_capacity / 1000, 1)
 
     def bolt_dia_check(self):
         """This function checks if the selected bolt diameter can be placed within the available flange width"""
@@ -1243,7 +1021,18 @@
             else:
                 self.bolt.design_status = False
 
+    def bolt_grip_check(self):
+        '''This functions checks the grip length of bolts'''
+        self.bolt.plate_thk_status = True
+        t_sum = 0.0
+        for i in self.bolt_conn_plates_t_fu_fy:
+            t_sum = t_sum + i[0]
+        if self.bolt.bolt_diameter_provided * 8 < t_sum:
+            self.bolt.design_status = False
+            self.bolt.plate_thk_status = False
+
     def check_leg_size(self, bolt_line):
+        self.bolt_placement_check(self)
         min_leg_length = (2 * self.bolt.min_end_dist_round + (bolt_line - 1) * self.bolt.min_pitch_round)
         min_leg_b_length = (self.bolt.min_end_dist_round + self.plate.gap + self.bolt.min_edge_dist_round)
         # min_leg_length = max(2*self.bolt.min_end_dist_round + (bolts_one_line - 1) * self.bolt.min_pitch_round, self.seated_angle.leg_a_length_min)
@@ -1479,7 +1268,6 @@
         else:
             self.seated_angle.width = max(round_up(self.supported_section.flange_width + 20, 1), self.seated_angle.width)
 
-
     ######################################
     # Function to create design report (LateX/PDF)
     ######################################
@@ -1489,60 +1277,60 @@
         # bolt_list = str(*self.bolt.bolt_diameter, sep=", ")
 
         self.report_seated_angle = {KEY_DISP_SEC_PROFILE: "equaldp",
-                                  # Image shall be save with this name.png in resource files
-                                  KEY_DISP_SECSIZE: self.seated_angle.designation,
-                                  KEY_DISP_MATERIAL: self.seated_angle.material,
-                                  KEY_DISP_FU: round(self.seated_angle.fu, 2),
-                                  KEY_DISP_FY: round(self.seated_angle.fy, 2),
-                                  'Mass': round(self.seated_angle.mass, 2),
-                                  'Area(mm2) - Ag': round((self.seated_angle.area / 100), 2),
-                                  'A(mm)': round(self.seated_angle.max_leg, 2),
-                                  'B(mm)': round(self.seated_angle.min_leg, 2),
-                                  't(mm)': round(self.seated_angle.thickness, 2),
-                                  'R1(mm)': round(self.seated_angle.root_radius, 2),
-                                  'R2(mm)': round(self.seated_angle.toe_radius, 2),
-                                  'Cy(mm)': round(self.seated_angle.Cy, 2),
-                                  'Cz(mm)': round(self.seated_angle.Cz, 2),
-                                  'Iz(cm4)': round(self.seated_angle.mom_inertia_z / 10000, 2),
-                                  'Iy(cm4)': round(self.seated_angle.mom_inertia_y / 10000, 2),
-                                  'Iu(cm4)': round(self.seated_angle.mom_inertia_u / 10000, 2),
-                                  'Iv(cm4)': round(self.seated_angle.mom_inertia_v / 10000, 2),
-                                  'rz(cm)': round(self.seated_angle.rad_of_gy_z / 10, 2),
-                                  'ry(cm)': round((self.seated_angle.rad_of_gy_y) / 10, 2),
-                                  'ru(cm)': round((self.seated_angle.rad_of_gy_u) / 10, 2),
-                                  'rv(cm)': round((self.seated_angle.rad_of_gy_v) / 10, 2),
-                                  'Zz(cm3)': round(self.seated_angle.elast_sec_mod_z / 1000, 2),
-                                  'Zy(cm3)': round(self.seated_angle.elast_sec_mod_y / 1000, 2),
-                                  'Zpz(cm3)': round(self.seated_angle.plast_sec_mod_z / 1000, 2),
-                                  'Zpy(cm3)': round(self.seated_angle.elast_sec_mod_y / 1000, 2)}
+                                    # Image shall be save with this name.png in resource files
+                                    KEY_DISP_SECSIZE: self.seated_angle.designation,
+                                    KEY_DISP_MATERIAL: self.seated_angle.material,
+                                    KEY_DISP_FU: round(self.seated_angle.fu, 2),
+                                    KEY_DISP_FY: round(self.seated_angle.fy, 2),
+                                    'Mass': round(self.seated_angle.mass, 2),
+                                    'Area(mm2) - Ag': round((self.seated_angle.area / 100), 2),
+                                    'A(mm)': round(self.seated_angle.max_leg, 2),
+                                    'B(mm)': round(self.seated_angle.min_leg, 2),
+                                    't(mm)': round(self.seated_angle.thickness, 2),
+                                    'R1(mm)': round(self.seated_angle.root_radius, 2),
+                                    'R2(mm)': round(self.seated_angle.toe_radius, 2),
+                                    'Cy(mm)': round(self.seated_angle.Cy, 2),
+                                    'Cz(mm)': round(self.seated_angle.Cz, 2),
+                                    'Iz(cm4)': round(self.seated_angle.mom_inertia_z / 10000, 2),
+                                    'Iy(cm4)': round(self.seated_angle.mom_inertia_y / 10000, 2),
+                                    'Iu(cm4)': round(self.seated_angle.mom_inertia_u / 10000, 2),
+                                    'Iv(cm4)': round(self.seated_angle.mom_inertia_v / 10000, 2),
+                                    'rz(cm)': round(self.seated_angle.rad_of_gy_z / 10, 2),
+                                    'ry(cm)': round((self.seated_angle.rad_of_gy_y) / 10, 2),
+                                    'ru(cm)': round((self.seated_angle.rad_of_gy_u) / 10, 2),
+                                    'rv(cm)': round((self.seated_angle.rad_of_gy_v) / 10, 2),
+                                    'Zz(cm3)': round(self.seated_angle.elast_sec_mod_z / 1000, 2),
+                                    'Zy(cm3)': round(self.seated_angle.elast_sec_mod_y / 1000, 2),
+                                    'Zpz(cm3)': round(self.seated_angle.plast_sec_mod_z / 1000, 2),
+                                    'Zpy(cm3)': round(self.seated_angle.elast_sec_mod_y / 1000, 2)}
 
         self.report_topangle = {KEY_DISP_SEC_PROFILE: "equaldp",
-                                  # Image shall be save with this name.png in resource files
-                                  KEY_DISP_SECSIZE: self.top_angle.designation,
-                                  KEY_DISP_MATERIAL: self.top_angle.material,
-                                  KEY_DISP_FU: round(self.top_angle.fu, 2),
-                                  KEY_DISP_FY: round(self.top_angle.fy, 2),
-                                  'Mass': round(self.top_angle.mass, 2),
-                                  'Area(mm2) - Ag': round((self.top_angle.area / 100), 2),
-                                  'A(mm)': round(self.top_angle.max_leg, 2),
-                                  'B(mm)': round(self.top_angle.min_leg, 2),
-                                  't(mm)': round(self.top_angle.thickness, 2),
-                                  'R1(mm)': round(self.top_angle.root_radius, 2),
-                                  'R2(mm)': round(self.top_angle.toe_radius, 2),
-                                  'Cy(mm)': round(self.top_angle.Cy, 2),
-                                  'Cz(mm)': round(self.top_angle.Cz, 2),
-                                  'Iz(cm4)': round(self.top_angle.mom_inertia_z / 10000, 2),
-                                  'Iy(cm4)': round(self.top_angle.mom_inertia_y / 10000, 2),
-                                  'Iu(cm4)': round(self.top_angle.mom_inertia_u / 10000, 2),
-                                  'Iv(cm4)': round(self.top_angle.mom_inertia_v / 10000, 2),
-                                  'rz(cm)': round(self.top_angle.rad_of_gy_z / 10, 2),
-                                  'ry(cm)': round((self.top_angle.rad_of_gy_y) / 10, 2),
-                                  'ru(cm)': round((self.top_angle.rad_of_gy_u) / 10, 2),
-                                  'rv(cm)': round((self.top_angle.rad_of_gy_v) / 10, 2),
-                                  'Zz(cm3)': round(self.top_angle.elast_sec_mod_z / 1000, 2),
-                                  'Zy(cm3)': round(self.top_angle.elast_sec_mod_y / 1000, 2),
-                                  'Zpz(cm3)': round(self.top_angle.plast_sec_mod_z / 1000, 2),
-                                  'Zpy(cm3)': round(self.top_angle.elast_sec_mod_y / 1000, 2)}
+                                # Image shall be save with this name.png in resource files
+                                KEY_DISP_SECSIZE: self.top_angle.designation,
+                                KEY_DISP_MATERIAL: self.top_angle.material,
+                                KEY_DISP_FU: round(self.top_angle.fu, 2),
+                                KEY_DISP_FY: round(self.top_angle.fy, 2),
+                                'Mass': round(self.top_angle.mass, 2),
+                                'Area(mm2) - Ag': round((self.top_angle.area / 100), 2),
+                                'A(mm)': round(self.top_angle.max_leg, 2),
+                                'B(mm)': round(self.top_angle.min_leg, 2),
+                                't(mm)': round(self.top_angle.thickness, 2),
+                                'R1(mm)': round(self.top_angle.root_radius, 2),
+                                'R2(mm)': round(self.top_angle.toe_radius, 2),
+                                'Cy(mm)': round(self.top_angle.Cy, 2),
+                                'Cz(mm)': round(self.top_angle.Cz, 2),
+                                'Iz(cm4)': round(self.top_angle.mom_inertia_z / 10000, 2),
+                                'Iy(cm4)': round(self.top_angle.mom_inertia_y / 10000, 2),
+                                'Iu(cm4)': round(self.top_angle.mom_inertia_u / 10000, 2),
+                                'Iv(cm4)': round(self.top_angle.mom_inertia_v / 10000, 2),
+                                'rz(cm)': round(self.top_angle.rad_of_gy_z / 10, 2),
+                                'ry(cm)': round((self.top_angle.rad_of_gy_y) / 10, 2),
+                                'ru(cm)': round((self.top_angle.rad_of_gy_u) / 10, 2),
+                                'rv(cm)': round((self.top_angle.rad_of_gy_v) / 10, 2),
+                                'Zz(cm3)': round(self.top_angle.elast_sec_mod_z / 1000, 2),
+                                'Zy(cm3)': round(self.top_angle.elast_sec_mod_y / 1000, 2),
+                                'Zpz(cm3)': round(self.top_angle.plast_sec_mod_z / 1000, 2),
+                                'Zpy(cm3)': round(self.top_angle.elast_sec_mod_y / 1000, 2)}
         self.report_input = \
             {KEY_MODULE: self.module,
              KEY_MAIN_MODULE: self.mainmodule,
@@ -1563,9 +1351,9 @@
              KEY_DISP_CORR_INFLUENCES: self.bolt.corrosive_influences,
              "Seated and Top Angle Details": "TITLE",
              KEY_DISP_ANGLE_LIST: str(self.seated_list_initial),
-             "Selected Seated Angle Details":self.report_seated_angle,
+             "Selected Seated Angle Details": self.report_seated_angle,
              KEY_DISP_TOPANGLE_LIST: str(self.topangle_list_initial),
-             "Selected Top Angle Details":self.report_topangle,
+             "Selected Top Angle Details": self.report_topangle,
              KEY_DISP_MATERIAL: self.plate.material,
              KEY_DISP_FU: self.plate.fu,
              KEY_DISP_FY: self.plate.fy
@@ -1582,22 +1370,23 @@
         h = self.supported_section.web_height
         t = self.supported_section.web_thickness
         t1 = (KEY_DISP_SHEAR_CAPACITY, self.load.shear_force,
-              shear_yield_prov(h, t, self.supported_section.fy, gamma_m0, self.supported_section.shear_yielding_capacity),
+              shear_yield_prov(h, t, self.supported_section.fy, gamma_m0,
+                               self.supported_section.shear_yielding_capacity),
               get_pass_fail(self.load.shear_force, self.supported_section.shear_yielding_capacity, relation="lesser"))
         self.report_check.append(t1)
 
         if self.supported_section.design_status == True:
             t1 = ('SubSection', 'Load Consideration', '|p{4cm}|p{5cm}|p{5.5cm}|p{1.5cm}|')
             self.report_check.append(t1)
-            min_shear_load = min(40,round(0.15*self.supported_section.shear_yielding_capacity / 0.6,2))
-            applied_shear_force = max(self.load.shear_force,min_shear_load)
+            min_shear_load = min(40, round(0.15 * self.supported_section.shear_yielding_capacity / 0.6, 2))
+            applied_shear_force = max(self.load.shear_force, min_shear_load)
             t1 = (KEY_DISP_APPLIED_SHEAR_LOAD, self.load.shear_force,
                   prov_shear_load(shear_input=self.load.shear_force, min_sc=min_shear_load,
                                   app_shear_load=applied_shear_force,
                                   shear_capacity_1=self.supported_section.shear_yielding_capacity), "")
             self.report_check.append(t1)
 
-        if self.design_status==False and not self.plate.thickness:
+        if self.design_status == False and not self.plate.thickness:
             t2 = (KEY_DISP_SHEAR_CAPACITY, self.load.shear_force, self.plate.shear_capacity,
                   get_pass_fail(self.load.shear_force, self.plate.shear_capacity, relation='lesser'))
             self.report_check.append(t2)
@@ -1613,17 +1402,19 @@
             self.report_check.append(t1)
             min_width_sptd = self.supported_section.flange_width
             min_width_sptng = self.supporting_section.flange_width
-            min_width_req_sptd = 4*self.bolt.min_end_dist_round+self.supported_section.web_thickness+\
-                                 self.supported_section.root_radius*2
+            min_width_req_sptd = 4 * self.bolt.min_end_dist_round + self.supported_section.web_thickness + \
+                                 self.supported_section.root_radius * 2
             min_width_req_sptng = 4 * self.bolt.min_end_dist_round + self.supporting_section.web_thickness + \
-                                 self.supporting_section.root_radius * 2
-            min_length_req_sptng = (2 * self.bolt.min_end_dist_round + (self.bolt.bolt_row - 1) * self.bolt.min_pitch_round)
+                                  self.supporting_section.root_radius * 2
+            min_length_req_sptng = (
+                        2 * self.bolt.min_end_dist_round + (self.bolt.bolt_row - 1) * self.bolt.min_pitch_round)
             min_length_req_sptd = (self.bolt.min_end_dist_round + self.plate.gap + self.bolt.min_edge_dist_round)
-            min_length_sptng = (self.seated_angle.leg_a_length - self.seated_angle.thickness - self.seated_angle.root_radius)
+            min_length_sptng = (
+                        self.seated_angle.leg_a_length - self.seated_angle.thickness - self.seated_angle.root_radius)
             min_length_sptd = self.seated_angle.leg_a_length
 
-            t2 = (DISP_MIN_WIDTH+'On beam', min_width_req_sptd,min_width_sptd,
-                  get_pass_fail(min_width_req_sptd,min_width_sptd,'leq'))
+            t2 = (DISP_MIN_WIDTH + 'On beam', min_width_req_sptd, min_width_sptd,
+                  get_pass_fail(min_width_req_sptd, min_width_sptd, 'leq'))
             self.report_check.append(t2)
             t2 = (DISP_MIN_LEG_LENGTH + 'On beam', min_length_req_sptd, min_length_sptd,
                   get_pass_fail(min_length_req_sptd, min_length_sptd, 'leq'))
@@ -1637,7 +1428,6 @@
             self.report_check.append(t2)
 
         if self.bolt.design_status is True:
-
             t1 = ('SubSection', 'Bolt Design Checks on Column', '|p{3cm}|p{5cm}|p{6.3cm}|p{1.2cm}|')
             self.report_check.append(t1)
             t1 = (KEY_DISP_D, '', self.bolt.bolt_diameter_provided, '')
@@ -1657,7 +1447,7 @@
                   self.bolt.min_pitch_round,
                   get_pass_fail(self.bolt.min_pitch, self.bolt.min_pitch_round, relation='leq'))
             self.report_check.append(t1)
-            connecting_plates_tk = [self.plate.thickness_provided,self.supporting_section.flange_thickness]
+            connecting_plates_tk = [self.plate.thickness_provided, self.supporting_section.flange_thickness]
             t1 = (DISP_MAX_PITCH, cl_10_2_3_1_max_spacing(connecting_plates_tk), self.bolt.min_pitch_round,
                   get_pass_fail(self.bolt.max_spacing, self.bolt.min_pitch_round, relation='geq'))
             self.report_check.append(t1)
@@ -1667,14 +1457,15 @@
                   get_pass_fail(self.bolt.min_end_dist, self.bolt.min_end_dist_round, relation='leq'))
             self.report_check.append(t3)
             t4 = (
-            DISP_MAX_END, cl_10_2_4_3_max_edge_end_dist(self.bolt_conn_plates_t_fu_fy, self.bolt.corrosive_influences),
-            self.bolt.min_edge_dist_round,
-            get_pass_fail(self.bolt.max_end_dist, self.bolt.min_end_dist_round, relation='geq'))
+                DISP_MAX_END,
+                cl_10_2_4_3_max_edge_end_dist(self.bolt_conn_plates_t_fu_fy, self.bolt.corrosive_influences),
+                self.bolt.min_edge_dist_round,
+                get_pass_fail(self.bolt.max_end_dist, self.bolt.min_end_dist_round, relation='geq'))
             self.report_check.append(t4)
             t3 = (
-            DISP_MIN_EDGE, cl_10_2_4_2_min_edge_end_dist(self.bolt.d_0, self.bolt.edge_type, parameter='edge_dist'),
-            self.bolt.min_end_dist_round,
-            get_pass_fail(self.bolt.min_edge_dist, self.bolt.min_edge_dist_round, relation='leq'))
+                DISP_MIN_EDGE, cl_10_2_4_2_min_edge_end_dist(self.bolt.d_0, self.bolt.edge_type, parameter='edge_dist'),
+                self.bolt.min_end_dist_round,
+                get_pass_fail(self.bolt.min_edge_dist, self.bolt.min_edge_dist_round, relation='leq'))
             self.report_check.append(t3)
             t4 = (DISP_MAX_EDGE, cl_10_2_4_3_max_edge_end_dist(self.bolt_conn_plates_t_fu_fy,
                                                                self.bolt.corrosive_influences, parameter='edge_dist'),
@@ -1699,7 +1490,7 @@
             V_b = round(self.bolt.bolt_force, 2)
             bolt_capacity_disp = round(self.bolt.bolt_capacity / 1000, 2)
             if self.bolt.bolt_type == TYP_BEARING:
-                shear_cap_kn = round(self.bolt.bolt_shear_capacity/1000,2)
+                shear_cap_kn = round(self.bolt.bolt_shear_capacity / 1000, 2)
                 t1 = (KEY_OUT_DISP_BOLT_SHEAR, '', bolt_shear_prov(self.bolt.bolt_fu, 1, self.bolt.bolt_net_area,
                                                                    self.bolt.gamma_mb, shear_cap_kn),
                       '')
@@ -1741,7 +1532,7 @@
 
             l_j = self.bolt.min_pitch_round * (self.bolt.bolt_row - 1)
             beta_lj = IS800_2007.cl_10_3_3_1_bolt_long_joint(self.bolt.bolt_diameter_provided, l_j)
-            bolt_capacity_red = round(self.bolt.bolt_capacity * beta_lj/1000, 2)
+            bolt_capacity_red = round(self.bolt.bolt_capacity * self.beta_lg / 1000, 2)
 
             t10 = (KEY_OUT_LONG_JOINT, long_joint_bolted_req(),
                    long_joint_bolted_prov(self.bolt.bolt_col, self.bolt.bolt_row,
@@ -1759,11 +1550,12 @@
             t1 = ('SubSection', 'Detailing Checks', '|p{4cm}|p{5cm}|p{5.5cm}|p{1.5cm}|')
             self.report_check.append(t1)
 
-
             width_req_sptng = round(4 * self.bolt.min_end_dist_round + self.supporting_section.web_thickness + \
-                                  self.supporting_section.root_radius * 2+(self.bolt.bolt_col/2-1)*self.bolt.min_gauge_round,2)
-            length_req_sptng = round((2 * self.bolt.min_end_dist_round + (self.bolt.bolt_row - 1) * self.bolt.min_pitch_round)+\
-                                   self.seated.thickness + self.seated.root_radius,2)
+                                    self.supporting_section.root_radius * 2 + (
+                                                self.bolt.bolt_col / 2 - 1) * self.bolt.min_gauge_round, 2)
+            length_req_sptng = round(
+                (2 * self.bolt.min_end_dist_round + (self.bolt.bolt_row - 1) * self.bolt.min_pitch_round) + \
+                self.seated.thickness + self.seated.root_radius, 2)
             prov_length_sptng = self.seated_angle.leg_a_length
             prov_width_sptng = self.seated_angle.width
 
@@ -1784,7 +1576,6 @@
                   get_pass_fail(self.plate.moment_demand, self.plate.moment_capacity, relation='lesser'))
             self.report_check.append(t2)
 
-
         Disp_3D_image = "/ResourceFiles/images/3d.png"
         rel_path = str(sys.path[0])
         rel_path = rel_path.replace("\\", "/")
