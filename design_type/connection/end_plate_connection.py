"""
Started on 1st February, 2020.

@author: sourabhdas

Module: Shear End plate connection

Reference:
            1) IS 800: 2007 General construction in steel - Code of practice (Third revision)
            2) Design of Steel structures by Dr. N Subramanian (chapter 5 and 6)
            3) Fundamentals of Structural steel design by M.L Gambhir
            4) AISC Design Examples V14

ASCII diagram

            +-+-------------+-+
            | |             | |
            | |             | |
            | |             | |
            | |             | |   +-------------------------+
            | |             | |   |-------------------------|
            | |             | |   |
            | |             | | _ |
            | |             | || ||
            | |         +---|-||-||--+
            | |         +---|-||-||--+
            | |             | || ||
            | |         +---|-||-||--+
            | |         +---|-||-||--+
            | |             | || ||
            | |         +---|-||-||--+
            | |         +---|-||-||--+
            | |             | ||_||
            | |             | |   |
            | |             | |   |
            | |             | |   |-------------------------|
            | |             | |   +-------------------------+
            | |             | |
            | |             | |
            +-+-------------+-+

"""
from design_type.connection.shear_connection import ShearConnection
from utils.common.component import *
from utils.common.material import *
from Common import *
import logging
import time
start_time = time.clock()

class EndPlateConnection(ShearConnection):

    def __init__(self,):
        super(EndPlateConnection, self).__init__()
        # self.plate = Plate(thickness=self.plate.thickness_provided, height=plate_height, width=plate_width, material=self.material)
        # self.weld = Weld(material_grade=design_dictionary[KEY_MATERIAL], fabrication=design_dictionary[KEY_DP_WELD_TYPE])
        self.weld_size_list = []
        self.design_status = False

    ###############################################
    # Design Preference Functions Start
    ###############################################
    def tab_list(self):
        tabs = []

        t1 = (KEY_DISP_COLSEC, TYPE_TAB_1, self.tab_supporting_section)
        tabs.append(t1)

        t1 = (KEY_DISP_BEAMSEC, TYPE_TAB_1, self.tab_supported_section)
        tabs.append(t1)

        t6 = ("Connector", TYPE_TAB_2, self.plate_connector_values)
        tabs.append(t6)

        t2 = ("Bolt", TYPE_TAB_2, self.bolt_values)
        tabs.append(t2)

        t2 = ("Weld", TYPE_TAB_2, self.weld_values)
        tabs.append(t2)

        t4 = ("Detailing", TYPE_TAB_2, self.detailing_values)
        tabs.append(t4)

        t5 = ("Design", TYPE_TAB_2, self.design_values)
        tabs.append(t5)

        return tabs

    def tab_value_changed(self):
        change_tab = []

        t1 = (KEY_DISP_COLSEC, [KEY_SUPTNGSEC_MATERIAL], [KEY_SUPTNGSEC_FU, KEY_SUPTNGSEC_FY], TYPE_TEXTBOX,
              self.get_fu_fy_I_section_suptng)
        change_tab.append(t1)

        t2 = (KEY_DISP_BEAMSEC, [KEY_SUPTDSEC_MATERIAL], [KEY_SUPTDSEC_FU, KEY_SUPTDSEC_FY], TYPE_TEXTBOX,
              self.get_fu_fy_I_section_suptd)
        change_tab.append(t2)

        t3 = ("Connector", [KEY_CONNECTOR_MATERIAL], [KEY_CONNECTOR_FU, KEY_CONNECTOR_FY_20, KEY_CONNECTOR_FY_20_40,
                                                      KEY_CONNECTOR_FY_40], TYPE_TEXTBOX, self.get_fu_fy)

        change_tab.append(t3)

        t4 = (KEY_DISP_COLSEC, ['Label_1', 'Label_2', 'Label_3', 'Label_4'],
              ['Label_11', 'Label_12', 'Label_13', 'Label_14', 'Label_15', 'Label_16', 'Label_17', 'Label_18',
               'Label_19', 'Label_20'], TYPE_TEXTBOX, self.get_I_sec_properties)
        change_tab.append(t4)

        t5 = (KEY_DISP_BEAMSEC, ['Label_1', 'Label_2', 'Label_3', 'Label_4'],
              ['Label_11', 'Label_12', 'Label_13', 'Label_14', 'Label_15', 'Label_16', 'Label_17', 'Label_18',
               'Label_19', 'Label_20'], TYPE_TEXTBOX, self.get_I_sec_properties)
        change_tab.append(t5)

        return change_tab

    def input_dictionary_design_pref(self):
        design_input = []
        t1 = (KEY_DISP_COLSEC, TYPE_COMBOBOX, [KEY_SUPTNGSEC_MATERIAL])
        design_input.append(t1)

        # t1 = (KEY_DISP_COLSEC, TYPE_TEXTBOX, [KEY_SUPTNGSEC_FU, KEY_SUPTNGSEC_FY])
        # design_input.append(t1)

        t2 = (KEY_DISP_BEAMSEC, TYPE_COMBOBOX, [KEY_SUPTDSEC_MATERIAL])
        design_input.append(t2)

        # t2 = (KEY_DISP_BEAMSEC, TYPE_TEXTBOX, [KEY_SUPTDSEC_FU, KEY_SUPTDSEC_FY])
        # design_input.append(t2)

        t3 = ("Bolt", TYPE_COMBOBOX, [KEY_DP_BOLT_TYPE, KEY_DP_BOLT_HOLE_TYPE, KEY_DP_BOLT_SLIP_FACTOR])
        design_input.append(t3)

        t3 = ("Bolt", TYPE_TEXTBOX, [KEY_DP_BOLT_MATERIAL_G_O])
        design_input.append(t3)

        t4 = ("Weld", TYPE_COMBOBOX, [KEY_DP_WELD_FAB])
        design_input.append(t4)

        t4 = ("Weld", TYPE_TEXTBOX, [KEY_DP_WELD_MATERIAL_G_O])
        design_input.append(t4)

        t5 = ("Detailing", TYPE_COMBOBOX, [KEY_DP_DETAILING_EDGE_TYPE, KEY_DP_DETAILING_CORROSIVE_INFLUENCES])
        design_input.append(t5)

        t5 = ("Detailing", TYPE_TEXTBOX, [KEY_DP_DETAILING_GAP])
        design_input.append(t5)

        t6 = ("Design", TYPE_COMBOBOX, [KEY_DP_DESIGN_METHOD])
        design_input.append(t6)

        t7 = ("Connector", TYPE_COMBOBOX, [KEY_CONNECTOR_MATERIAL])
        design_input.append(t7)

        return design_input

    def input_dictionary_without_design_pref(self):
        design_input = []
        t1 = (KEY_MATERIAL, [KEY_SUPTNGSEC_MATERIAL, KEY_SUPTDSEC_MATERIAL], 'Input Dock')
        design_input.append(t1)

        t2 = (None, [KEY_DP_BOLT_TYPE, KEY_DP_BOLT_HOLE_TYPE, KEY_DP_BOLT_MATERIAL_G_O, KEY_DP_BOLT_SLIP_FACTOR,
                     KEY_DP_WELD_FAB, KEY_DP_WELD_MATERIAL_G_O, KEY_DP_DETAILING_EDGE_TYPE, KEY_DP_DETAILING_GAP,
                     KEY_DP_DETAILING_CORROSIVE_INFLUENCES, KEY_DP_DESIGN_METHOD, KEY_CONNECTOR_MATERIAL], '')
        design_input.append(t2)

        return design_input

    ####################################
    # Design Preference Functions End
    ####################################

    def set_osdaglogger(key):
        """
        Function to set Logger for End Plate Module
        """
        # @author Arsil Zunzunia
        global logger
        logger = logging.getLogger('osdag')

        logger.setLevel(logging.DEBUG)
        handler = logging.StreamHandler()
        # handler.setLevel(logging.DEBUG)
        formatter = logging.Formatter(fmt='%(asctime)s - %(name)s - %(levelname)s - %(message)s', datefmt='%H:%M:%S')

        handler.setFormatter(formatter)
        logger.addHandler(handler)
        handler = logging.FileHandler('logging_text.log')

        # handler.setLevel(logging.DEBUG)
        formatter = logging.Formatter(fmt='%(asctime)s - %(name)s - %(levelname)s - %(message)s', datefmt='%H:%M:%S')
        handler.setFormatter(formatter)
        logger.addHandler(handler)

        if key is not None:
            handler = OurLog(key)
            # handler.setLevel(logging.DEBUG)
            formatter = logging.Formatter(fmt='%(asctime)s - %(name)s - %(levelname)s - %(message)s', datefmt='%H:%M:%S')
            handler.setFormatter(formatter)
            logger.addHandler(handler)

    def module_name(self):
        return KEY_DISP_ENDPLATE

    def input_values(self, existingvalues={}):

        """
        Fuction to return a list of tuples to be displayed as the UI.(Input Dock)
        """

        # @author: Amir, Umair
        self.module = KEY_DISP_ENDPLATE
        options_list = []

        if KEY_CONN in existingvalues:
            existingvalue_key_conn = existingvalues[KEY_CONN]
        else:
            existingvalue_key_conn = ''

        if KEY_SUPTNGSEC in existingvalues:
            existingvalue_key_suptngsec = existingvalues[KEY_SUPTNGSEC]
        else:
            existingvalue_key_suptngsec = ''

        if KEY_SUPTDSEC in existingvalues:
            existingvalue_key_suptdsec = existingvalues[KEY_SUPTDSEC]
        else:
            existingvalue_key_suptdsec = ''

        if KEY_MATERIAL in existingvalues:
            existingvalue_key_mtrl = existingvalues[KEY_MATERIAL]
        else:
            existingvalue_key_mtrl = ''

        if KEY_SHEAR in existingvalues:
            existingvalue_key_versh = existingvalues[KEY_SHEAR]
        else:
            existingvalue_key_versh = ''

        if KEY_AXIAL in existingvalues:
            existingvalue_key_axial = existingvalues[KEY_AXIAL]
        else:
            existingvalue_key_axial = ''

        if KEY_D in existingvalues:
            existingvalue_key_d = existingvalues[KEY_D]
        else:
            existingvalue_key_d = ''

        if KEY_TYP in existingvalues:
            existingvalue_key_typ = existingvalues[KEY_TYP]
        else:
            existingvalue_key_typ = ''

        if KEY_GRD in existingvalues:
            existingvalue_key_grd = existingvalues[KEY_GRD]
        else:
            existingvalue_key_grd = ''

        if KEY_PLATETHK in existingvalues:
            existingvalue_key_platethk = existingvalues[KEY_PLATETHK]
        else:
            existingvalue_key_platethk = ''

        t16 = (KEY_MODULE, KEY_DISP_ENDPLATE, TYPE_MODULE, None, None, True, 'No Validator')
        options_list.append(t16)

        t1 = (None, DISP_TITLE_CM, TYPE_TITLE, None, None, True, 'No Validator')
        options_list.append(t1)

        t2 = (KEY_CONN, KEY_DISP_CONN, TYPE_COMBOBOX, existingvalue_key_conn, VALUES_CONN, True, 'No Validator')
        options_list.append(t2)

        t15 = (KEY_IMAGE, None, TYPE_IMAGE, None, None, True, 'No Validator')
        options_list.append(t15)

        t3 = (KEY_SUPTNGSEC, KEY_DISP_COLSEC, TYPE_COMBOBOX, existingvalue_key_suptngsec, VALUES_COLSEC, True, 'No Validator')
        options_list.append(t3)

        t4 = (KEY_SUPTDSEC, KEY_DISP_BEAMSEC, TYPE_COMBOBOX, existingvalue_key_suptdsec, VALUES_BEAMSEC, True, 'No Validator')
        options_list.append(t4)

        t5 = (KEY_MATERIAL, KEY_DISP_MATERIAL, TYPE_COMBOBOX, existingvalue_key_mtrl, VALUES_MATERIAL, True, 'No Validator')
        options_list.append(t5)

        t6 = (None, DISP_TITLE_FSL, TYPE_TITLE, None, None, True, 'No Validator')
        options_list.append(t6)

        t7 = (KEY_SHEAR, KEY_DISP_SHEAR, TYPE_TEXTBOX, existingvalue_key_versh, None, True, 'No Validator')
        options_list.append(t7)

        t8 = (KEY_AXIAL, KEY_DISP_AXIAL, TYPE_TEXTBOX, existingvalue_key_axial, None, True, 'No Validator')
        options_list.append(t8)

        t9 = (None, DISP_TITLE_BOLT, TYPE_TITLE, None, None, True, 'No Validator')
        options_list.append(t9)

        t10 = (KEY_D, KEY_DISP_D, TYPE_COMBOBOX_CUSTOMIZED, existingvalue_key_d, VALUES_D, True, 'No Validator')
        options_list.append(t10)

        t11 = (KEY_TYP, KEY_DISP_TYP, TYPE_COMBOBOX, existingvalue_key_typ, VALUES_TYP, True, 'No Validator')
        options_list.append(t11)

        t12 = (KEY_GRD, KEY_DISP_GRD, TYPE_COMBOBOX_CUSTOMIZED, existingvalue_key_grd, VALUES_GRD, True, 'No Validator')
        options_list.append(t12)

        t13 = (None, DISP_TITLE_PLATE, TYPE_TITLE, None, None, True, 'No Validator')
        options_list.append(t13)

        t14 = (KEY_PLATETHK, KEY_DISP_PLATETHK, TYPE_COMBOBOX_CUSTOMIZED, existingvalue_key_platethk, VALUES_PLATETHK, True, 'No Validator')
        options_list.append(t14)

        return options_list

    def func_for_validation(self, design_dictionary):
        all_errors = []
        self.design_status = False
        flag = False
        flag1 = False
        option_list = self.input_values(self)
        missing_fields_list = []
        for option in option_list:
            if option[2] == TYPE_TEXTBOX:
                if design_dictionary[option[0]] == '':
                    missing_fields_list.append(option[1])
            elif option[2] == TYPE_COMBOBOX and option[0] != KEY_CONN:
                val = option[4]
                if design_dictionary[option[0]] == val[0]:
                    missing_fields_list.append(option[1])
            elif option[2] == TYPE_COMBOBOX_CUSTOMIZED:
                if design_dictionary[option[0]] == []:
                    missing_fields_list.append(option[1])
            # elif option[2] == TYPE_MODULE:
            #     if design_dictionary[option[0]] == "End Plate":
        if design_dictionary[KEY_CONN] == VALUES_CONN_2[0]:
            primary = design_dictionary[KEY_SUPTNGSEC]
            secondary = design_dictionary[KEY_SUPTDSEC]
            conn = sqlite3.connect(PATH_TO_DATABASE)
            cursor = conn.execute("SELECT D FROM BEAMS WHERE Designation = ( ? ) ", (primary,))
            lst = []
            rows = cursor.fetchall()
            for row in rows:
                lst.append(row)
            p_val = lst[0][0]
            cursor2 = conn.execute("SELECT D FROM BEAMS WHERE Designation = ( ? )", (secondary,))
            lst1 = []
            rows1 = cursor2.fetchall()
            for row1 in rows1:
                lst1.append(row1)
            s_val = lst1[0][0]
            if p_val <= s_val:
                error = "Secondary beam depth is higher than clear depth of primary beam web " + "\n" + "(No provision in Osdag till now)"
                all_errors.append(error)
            else:
                flag1 = True
        elif design_dictionary[KEY_CONN] == VALUES_CONN_1[1]:
            column = design_dictionary[KEY_SUPTNGSEC]
            beam = design_dictionary[KEY_SUPTDSEC]
            conn = sqlite3.connect(PATH_TO_DATABASE)
            cursor = conn.execute("SELECT D FROM COLUMNS WHERE Designation = ( ? ) ", (column,))
            lst = []
            rows = cursor.fetchall()
            for row in rows:
                lst.append(row)
            c_val = lst[0][0]
            cursor2 = conn.execute("SELECT B FROM BEAMS WHERE Designation = ( ? )", (beam,))
            lst1 = []
            rows1 = cursor2.fetchall()
            for row1 in rows1:
                lst1.append(row1)
            b_val = lst1[0][0]
            if c_val <= b_val:
                error = "Beam width is higher than clear depth of column web " + "\n" + "(No provision in Osdag till now)"
                all_errors.append(error)
            else:
                flag1 = True
        else:
            flag1 = True

        if len(missing_fields_list) > 0:
            error = self.generate_missing_fields_error_string(self, missing_fields_list)
            all_errors.append(error)
            # flag = False
        else:
            flag = True
        if flag and flag1:
            self.set_input_values(self, design_dictionary)
        else:
            return all_errors

    def warn_text(self):
        """
        Function to give logger warning when any old value is selected from Column and Beams table.
        """
        # @author Arsil Zunzunia
        global logger
        red_list = red_list_function()
        if self.supported_section.designation in red_list or self.supporting_section.designation in red_list:
            logger.warning(
                " : You are using a section (in red color) that is not available in latest version of IS 808")
            logger.info(
                " : You are using a section (in red color) that is not available in latest version of IS 808")

    def generate_missing_fields_error_string(self, missing_fields_list):
        """
        Args:
            missing_fields_list: list of fields that are not selected or entered
        Returns:
            error string that has to be displayed
        """
        # The base string which should be displayed
        information = "Please input the following required field"
        if len(missing_fields_list) > 1:
            # Adds 's' to the above sentence if there are multiple missing input fields
            information += "s"
        information += ": "
        # Loops through the list of the missing fields and adds each field to the above sentence with a comma

        for item in missing_fields_list:
            information = information + item + ", "

        # Removes the last comma
        information = information[:-2]
        information += "."

        return information

    def set_input_values(self, design_dictionary):
        super(EndPlateConnection,self).set_input_values(self, design_dictionary)
        self.module = design_dictionary[KEY_MODULE]
        self.plate = Plate(thickness=design_dictionary.get(KEY_PLATETHK, None),
                           material_grade=design_dictionary[KEY_CONNECTOR_MATERIAL], gap=design_dictionary[KEY_DP_DETAILING_GAP])
        self.weld = Weld(material_g_o=design_dictionary[KEY_DP_WELD_MATERIAL_G_O], fabrication=design_dictionary[KEY_DP_WELD_FAB])
        # self.weld = Weld(size=10, length= 100, material_grade=design_dictionary[KEY_MATERIAL])
        print("input values are set. Doing preliminary member checks")
        self.member_capacity(self)

    def member_capacity(self):
        # print(KEY_CONN,VALUES_CONN_1,self.supported_section.build)
        if self.connectivity in VALUES_CONN_1:
            if self.supported_section.type == "Rolled":
                length = self.supported_section.depth
            else:
                length = self.supported_section.depth - (2*self.supported_section.flange_thickness)    # -(2*self.supported_section.root_radius)
        else:
            self.supported_section.notch_ht = round_up(self.supporting_section.flange_thickness*2, 5)
            # length = self.supported_section.depth - self.supported_section.notch_ht
            if self.supported_section.type == "Rolled":
                length = self.supported_section.depth - self.supported_section.notch_ht
            else:
                length = self.supported_section.depth - (self.supported_section.flange_thickness + self.supported_section.notch_ht)    # -(2*self.supported_section.root_radius)

            # length = self.supported_section.depth - round_up((2*self.supporting_section.flange_thickness),5)  # TODO: Subtract notch height for beam-beam connection

        self.supported_section.shear_yielding(length=length, thickness=self.supported_section.web_thickness, fy=self.supported_section.fy)
        self.supported_section.tension_yielding(length=length, thickness=self.supported_section.web_thickness, fy=self.supported_section.fy)

        if self.load.shear_force <= min(0.15 * self.supported_section.shear_yielding_capacity, 40.0):
            logger.warning(" : User input for shear force is very less compared to section capacity. "
                "Setting Shear Force value to 15% of supported beam shear capacity or 40kN, whichever is less.")
            self.load.shear_force = min(0.15 * self.supported_section.shear_yielding_capacity, 40.0)

        if self.supported_section.shear_yielding_capacity > self.load.shear_force and \
                self.supported_section.tension_yielding_capacity > self.load.axial_force:
            print("preliminary member check is satisfactory. Doing bolt checks")
            self.design_status = True
            self.select_bolt_plate_arrangement(self)
        else:
            self.design_status = False
            logger.error(" : shear yielding capacity {} and/or tension yielding capacity {} is less "
                           "than applied loads, Please select larger sections or decrease loads"
                            .format(self.supported_section.shear_yielding_capacity,
                                    self.supported_section.tension_yielding_capacity))
            print("failed in preliminary member checks. Select larger sections or decrease loads")

    def select_bolt_plate_arrangement(self):
        self.output = []
        count = 0
        plate_cost = 7850e-9 # considered: Rs 1 per kg TODO: take input from user
        bolt_cost = 1 # considered: Rs 1 per unit TODO: take input from user
        for self.plate.thickness_provided in sorted(self.plate.thickness):
            self.plate.connect_to_database_to_get_fy_fu(self.plate.material, self.plate.thickness_provided)
            design_status_plate = True
            self.min_plate_height = self.supported_section.min_plate_height()
            self.supported_section.notch_ht = max((round_up(self.supporting_section.flange_thickness
                                                           + self.supporting_section.root_radius, 5) + 5),
                                                  (round_up(self.supported_section.flange_thickness
                                                           + self.supported_section.root_radius, 5) + 5))
            # print("Notch Height:", self.supported_section.notch_ht)
            self.max_plate_height = self.supported_section.max_plate_height(self.connectivity, self.supported_section.notch_ht)
            # self.res_force = math.sqrt(self.load.shear_force ** 2 + self.load.axial_force ** 2) * 1000
            # if self.connectivity == VALUES_CONN_1[1]:
            self.plate.thickness_check = max(min(self.plate.thickness), math.ceil(self.supported_section.web_thickness))

            if self.plate.thickness_check > max(self.plate.thickness):
                design_status_plate = False
                self.design_status = False
                logger.error(" : Select plate of higher thickness")
                break

            for t in self.plate.thickness:
                if t >= self.plate.thickness_check:
                    self.plate.thickness_check = t
                    break

            if self.plate.thickness_provided < self.plate.thickness_check:
                design_status_plate = False

            # TO GET BOLT BEARING CAPACITY CORRESPONDING TO PLATE THICKNESS AND Fu AND Fy #
            self.bolt_conn_plates_t_fu_fy = []
            self.bolt_conn_plates_t_fu_fy.append((self.plate.thickness_provided, self.plate.fu, self.plate.fy))
            if self.connectivity == VALUES_CONN_1[1]:
                self.bolt_conn_plates_t_fu_fy.append(
                    (self.supporting_section.flange_thickness, self.supporting_section.fu, self.supporting_section.fy))
            else:
                self.bolt_conn_plates_t_fu_fy.append(
                    (self.supporting_section.web_thickness, self.supporting_section.fu, self.supporting_section.fy))

            # if self.connectivity == VALUES_CONN_1[1]:
            #     self.connecting_plates_tk = [self.plate.thickness_provided, self.supported_section.flange_thickness]
            # else:
            #  'FOR WELD CHECK (WELD BETWEEN END PLATE AND SUPPORTED SECTION WEB) #
            self.connecting_plates_tk = [self.plate.thickness_provided, self.supported_section.web_thickness]

            # res_force = math.sqrt(self.load.shear_force ** 2 + self.load.axial_force ** 2) * 1000
            # self.bolt.bolt_grade_provided = self.bolt.bolt_grade[-1]
            # bolt_diameter_previous = self.bolt.bolt_diameter[-1]
            # count = 0
            # bolts_one_line = 1

            if design_status_plate is True:
                for self.bolt.bolt_diameter_provided in reversed(self.bolt.bolt_diameter):
                    bolts_required_initial = 4

                    for self.bolt.bolt_grade_provided in reversed(self.bolt.bolt_grade):
                        design_status_bolt = True
                        self.bolt.calculate_bolt_spacing_limits(bolt_diameter_provided=self.bolt.bolt_diameter_provided,
                                                            conn_plates_t_fu_fy=self.bolt_conn_plates_t_fu_fy)
                        self.bolt.calculate_bolt_capacity(bolt_diameter_provided=self.bolt.bolt_diameter_provided,
                                                      bolt_grade_provided=self.bolt.bolt_grade_provided,
                                                      conn_plates_t_fu_fy=self.bolt_conn_plates_t_fu_fy,
                                                      n_planes=1)
                        if self.bolt.bolt_bearing_capacity is not VALUE_NOT_APPLICABLE:
                            bolt_bearing_capacity_disp = round(self.bolt.bolt_bearing_capacity / 1000, 2)
                            pass
                        else:
                            bolt_bearing_capacity_disp = self.bolt.bolt_bearing_capacity

                        self.bolt.calculate_bolt_tension_capacity(bolt_diameter_provided=self.bolt.bolt_diameter_provided,
                                                      bolt_grade_provided=self.bolt.bolt_grade_provided)
                    # print("Bolt tension capacity:", self.bolt.bolt_tension_capacity)
                    # print("Shear force:", self.load.shear_force)

                    # comb_bolt_ir=2
                    #     self.bolts_required = bolts_required_initial
                        [self.bolt.bolt_shear,self.bolt.bolt_tension,self.bolt.bolt_tension_prying,
                            self.bolts_required_IR_LT1] = self.get_bolt_IR(self, self.bolt.bolt_capacity,
                                self.bolt.bolt_tension_capacity, bolts_required_initial, self.bolt.min_pitch_round, 1.0)

                        print("Bolts required:", self.bolts_required_IR_LT1)

                    # return self.bolts_required
                        bolt_rows = self.bolts_required_IR_LT1/2

                        [bolt_line, bolts_one_line, web_plate_h] = \
                            self.plate.get_web_plate_l_bolts_one_line(self.max_plate_height, self.min_plate_height,
                                                                      bolt_rows, self.bolt.min_end_dist_round,
                                                                      self.bolt.min_gauge_round)

                        if bolt_rows > bolts_one_line:
                            design_status_bolt = False
                        # print("Dia of bolt:", self.bolt.bolt_diameter_provided)
                        # bolts_required_previous = self.bolts_required
                        # bolt_diameter_previous = self.bolt.bolt_diameter_provided
                        # print("Bolts diameter:", bolt_diameter_previous)

                        pitch = self.bolt.min_pitch_round
                        end_dist = self.bolt.min_end_dist_round

                        if web_plate_h > ((bolt_rows-1)*pitch + 2*end_dist):
                            [pitch, end_dist, web_plate_h] = self.plate.get_gauge_edge_dist(web_plate_h,
                                                bolt_rows, self.bolt.min_end_dist_round, self.max_plate_height,
                                                self.bolt.max_edge_dist_round)
                        # Updating bolt bearing capacity
                        if self.bolt.bolt_type == "Bearing Bolt":
                            bolt_bearing_capacity_disp = self.get_bolt_bearing_updated(self, end_dist, pitch, bolt_rows)

                        self.plate.height = web_plate_h
                        self.plate.plate_moment = self.bolt.min_edge_dist_round * self.bolt.bolt_tension
                        self.plate.plate_shear = self.load.shear_force*1000

                        [self.plate.plate_moment_capacity, self.plate.plate_shear_capacity,
                         self.plate.plate_block_shear_capacity] = \
                            self.get_plate_capacity(self, self.plate.thickness_provided, self.plate.height,
                                                    self.max_plate_height, pitch,
                                                    self.bolt.min_edge_dist_round, end_dist,
                                                    bolt_rows, self.bolt.dia_hole)
                        # print("plate_moment:", self.plate.plate_moment)
                        # print("plate_shear:", self.plate.plate_shear)
                        # print("plate_moment_capacity:", self.plate.plate_moment_capacity)
                        # print("plate_shear_capacity:", self.plate.plate_shear_capacity)

                        if self.plate.plate_moment > self.plate.plate_moment_capacity or \
                                self.plate.plate_shear > self.plate.plate_shear_capacity:
                            design_status_plate = False
                            [bolt_rows, pitch, end_dist, design_status_plate] = self.plate_check(self, bolt_rows,
                                                                                pitch, end_dist, design_status_plate)

                        else:
                            design_status_plate = True

                        if design_status_bolt is True and design_status_plate is True:
                            self.weld.design_status = False
                            [available_welds, weld_size_min, weld_size_max] = self.get_available_welds(self,
                                                                                        self.connecting_plates_tk)
                            print(available_welds)
                            if available_welds:
                                self.design_weld(self, available_welds)
                                # if self.weld.design_status is True:
                                #      break
                            # # else:
                            # #     #TODO: Check logger message
                            # #     logger.error(
                            # #         ": For given members and %2.2f mm thick plate, weld sizes should be of range %2.2f mm and  %2.2f mm "
                            # #         % self.plate.thickness_provided % weld_size_min % weld_size_max)
                            # #     logger.info(": Cannot design weld with available welds ")

                            if self.weld.design_status is True:
                                plate_width = round_up(self.weld.size +
                                    self.bolt.min_edge_dist_round * 4 + self.supported_section.web_thickness, 2)
                                self.plate_width_check(self, plate_width)

                            if self.plate.height >= web_plate_h:
                                [pitch, end_dist, self.plate.height, bolt_rows] = self.get_pitch_end_dist(self, self.plate.height,
                                                                                                bolt_rows,
                                                                                                self.bolt.min_end_dist_round,
                                                                                                self.bolt.max_spacing_round,
                                                                                                self.bolt.max_edge_dist_round)

                            [self.plate.plate_moment_capacity, self.plate.plate_shear_capacity,
                             self.plate.plate_block_shear_capacity] = \
                                self.get_plate_capacity(self, self.plate.thickness_provided, self.plate.height,
                                                        self.max_plate_height, pitch,
                                                        self.bolt.min_edge_dist_round, end_dist,
                                                        bolt_rows, self.bolt.dia_hole)

                            if self.plate.design_status is True:
                                count += 1
                                gauge = round_up(self.weld.size * 2 +
                                    self.bolt.min_edge_dist_round * 2 + self.supported_section.web_thickness, 2)

                                # TRIAL FUNCTION #
                                # total_cost = self.plate.height*plate_width*self.plate.thickness_provided*plate_cost + \
                                #              bolt_rows*bolt_cost*self.bolt.bolt_diameter_provided*self.bolt.bolt_grade_provided/100
                                # trial function for cost optimisation
                                # todo: Finalize optimisation function
                                # print("plate cost:", self.plate.height*plate_width*self.plate.thickness_provided*plate_cost)
                                # print("bolt cost:", bolt_rows*bolt_cost*self.bolt.bolt_diameter_provided*self.bolt.bolt_grade_provided/100)

                                ##### O U T P U T   D I C T I O N A R Y   F O R M A T #####
                                row = [int(bolt_rows),                                                  # 0-Rows of Bolts
                                       str(int(self.bolt.bolt_diameter_provided)),                      #1-Bolt Diameter
                                       self.bolt.bolt_grade_provided,                                   #2-Bolt Grade
                                       int(self.plate.thickness_provided),                              #3-Plate Thickness
                                       int(self.plate.height),                                          #4-Plate Height
                                       plate_width,                                                     #5-Plate Width
                                       round(self.bolt.bolt_capacity/1000, 2),                          #6-Bolt Shear Strength
                                       round(self.bolt.bolt_shear_capacity/1000, 2),                    #7-Bolt Shear Capacity
                                       bolt_bearing_capacity_disp,                                      #8-Bolt Bearing Capacity
                                       round(self.bolt.bolt_tension_capacity/1000, 2),                  #9-Bolt Tension Capacity
                                       round(self.bolt.bolt_shear/1000, 2),                             #10-Bolt Shear Force
                                       round(self.bolt.bolt_tension/1000, 2),                           #11-Bolt Tension Force
                                       self.bolts_required_IR_LT1,                                      #12-Total Number of Bolts
                                       pitch,                                                           #13-Pitch
                                       gauge,                                                           #14-Gauge
                                       end_dist,                                                        #15-End Distance
                                       self.bolt.min_edge_dist_round,                                   #16-Edge Distance
                                       round(self.bolt.bolt_tension_prying/1000, 2),                    #17-Bolt Prying Force
                                       round(self.plate.plate_shear/1000, 2),                           #18-Plate Shear
                                       round(self.plate.plate_moment/1000000, 3),                       #19-Plate Moment
                                       round(self.plate.plate_shear_capacity/1000, 2),                  #20-Plate Shear Capacity
                                       round(self.plate.plate_block_shear_capacity/1000, 2),            #21-Plate Block Shear Capacity
                                       round(self.plate.plate_moment_capacity/1000000, 3),              #22-Plate Moment Capacity
                                       self.weld.size,                                                  #23-Weld Size
                                       round(self.weld.stress, 2),                                      #24-Weld Stress
                                       round(self.weld.strength, 2),                                    #25-Weld Strength
                                       weld_size_max,                                                   #26-Weld Size max
                                       weld_size_min,                                                   #27-Weld size min

                                       'INSERT_HERE',                                                   #XX- EMPTY
                                       # total_cost,
                                       count]
                                self.output.append(row)
                                print("********* Trial {} ends here *************".format(count))

                    if bolts_one_line <= 1 and self.bolt.bolt_diameter_provided == min(self.bolt.bolt_diameter) \
                            and self.bolt.bolt_grade_provided == min(self.bolt.bolt_grade) \
                            and self.plate.thickness_provided == sorted(self.plate.thickness)[-1]:
                        self.design_status = False
                        design_status_bolt = False
                        logger.error(" : Select bolt of lower diameter, sufficient plate height not available")

        if count == 0 and self.plate.design_status == False:
            self.design_status = False
            logger.error(" : Select bolt of lower diameter, sufficient plate width is not available")
        elif count == 0:
            self.design_status = False
            # print(self.design_status)
            # return self.design_status
            if design_status_plate is False:
                logger.error(" : Select plate of higher thickness")

            if self.weld.design_status is False:
                # TODO: Check logger message
                logger.error(": Weld thickness is not sufficient [cl. 10.5.7, IS 800:2007]")
                #logger.warning(": Minimum weld thickness required is %2.2f mm " % self.weld.t_weld_req)
                logger.info(": Should increase length of weld/End plate")
                # logger.error(
                #   ": For given members and %2.2f mm thick plate, weld sizes should be of range %2.2f mm and  %2.2f mm "
                #   % self.plate.thickness_provided % weld_size_min % weld_size_max)#
                logger.info(": Cannot design weld with available welds ")

        else:
            # self.get_design_status(self)
            self.output.sort(key=lambda x: (x[3], x[0], x[1], x[2]))
            self.set_values_to_class(self)
            print("No of effective trials: ", count)
            print(self.output[0])
            if self.output[0][26] == self.output[0][27]:
                logger.info("Minimum weld size given in Table 21 of IS800:2007 is greater than or equal to thickness "
                            "of thinner connecting plate")
                logger.info("Thicker plate shall be adequately preheated to prevent cracking of the weld")
            self.get_design_status(self)

    def set_values_to_class(self):
        self.bolt.bolt_diameter_provided = self.output[0][1]
        self.plate.thickness_provided = self.output[0][3]
        self.plate.height = self.output[0][4]
        self.plate.width = self.output[0][5]
        self.plate.pitch_provided = self.output[0][13]
        self.plate.gauge_provided = self.output[0][14]
        self.plate.end_dist_provided = self.output[0][15]
        self.plate.edge_dist_provided = self.output[0][16]
        self.plate.bolts_one_line = self.output[0][0]
        self.plate.bolt_line = 2                               # only one line of bolts provided on each side of web
        self.weld.length = self.output[0][4]
        self.weld.size = self.output[0][23]

    def get_bolt_bearing_updated(self, end_dist, pitch, bolts_one_line):
        t_fu_prev = self.bolt_conn_plates_t_fu_fy[0][0] * self.bolt_conn_plates_t_fu_fy[0][1]
        thk_considered = self.bolt_conn_plates_t_fu_fy[0][0]
        fu_considered = self.bolt_conn_plates_t_fu_fy[0][1]
        for i in self.bolt_conn_plates_t_fu_fy:
            t_fu = i[0] * i[1]
            if t_fu <= t_fu_prev:
                thk_considered = i[0]
                fu_considered = i[1]
        self.bolt.bolt_bearing_capacity = IS800_2007.cl_10_3_4_bolt_bearing_capacity(
            f_u=fu_considered, f_ub=self.bolt.bolt_fu, t=thk_considered,
            d=self.bolt.bolt_diameter_provided, e=end_dist, p=pitch,
            bolt_hole_type=self.bolt.bolt_hole_type)
        self.bolt.bolt_capacity = min(self.bolt.bolt_bearing_capacity, self.bolt.bolt_shear_capacity)
        bolt_bearing_capacity_disp = round(self.bolt.bolt_bearing_capacity / 1000, 2)
        l_j = pitch * (bolts_one_line - 1)
        beta_lj = IS800_2007.cl_10_3_3_1_bolt_long_joint(self.bolt.bolt_diameter_provided, l_j)
        print("beta_lj", beta_lj)
        b_e = min(pitch, 2*self.bolt.min_edge_dist_round)
        [self.bolt.bolt_shear, self.bolt.bolt_tension, self.bolt.bolt_tension_prying, bolts_n] = \
            self.get_bolt_IR(self, self.bolt.bolt_capacity, self.bolt.bolt_tension_capacity,
                             bolts_one_line * 2, b_e, beta_lj)
        return bolt_bearing_capacity_disp

    def plate_check(self, bolt_rows, pitch, end_dist, design_status_plate):
        while self.plate.height <= self.max_plate_height:
            design_status_plate = False
            self.max_bolts_one_line = int(
                ((self.plate.height - (2 * self.bolt.min_end_dist_round)) /
                 self.bolt.min_gauge_round) + 1)
            print("max_bolts_one_line: ", self.max_bolts_one_line)
            print(bolt_rows, "bolt_rows init")
            while bolt_rows <= self.max_bolts_one_line:
                [pitch, end_dist, self.plate.height, bolt_rows] = \
                    self.get_pitch_end_dist(self, self.plate.height, bolt_rows,
                                            self.bolt.min_end_dist_round,
                                            self.bolt.max_spacing_round,
                                            self.bolt.max_edge_dist_round)
                print(bolt_rows, "bolt_rows")
                [self.plate.plate_moment_capacity, self.plate.plate_shear_capacity,
                 self.plate.plate_block_shear_capacity] = \
                    self.get_plate_capacity(self, self.plate.thickness_provided, self.plate.height,
                                            self.max_plate_height, pitch,
                                            self.bolt.min_edge_dist_round, end_dist,
                                            bolt_rows, self.bolt.dia_hole)
                self.plate.plate_moment = self.bolt.min_edge_dist_round * self.bolt.bolt_tension
                # self.plate.plate_shear = self.load.shear_force * 1000
                if self.plate.plate_moment > self.plate.plate_moment_capacity or \
                        self.plate.plate_shear > self.plate.plate_shear_capacity:
                    design_status_plate = False
                    bolt_rows += 1
                else:
                    design_status_plate = True
                    break
            print("design_status_plate: ", design_status_plate)
            if design_status_plate is False:
                self.plate.height += self.bolt.min_pitch_round
            else:
                break
        return bolt_rows, pitch, end_dist, design_status_plate

    def get_pitch_end_dist(self, plate_h, bolts_one_line, edge_dist, max_spacing, max_edge_dist):
        """
        :param web_plate_l: height of plate
        :param min_end_dist_round: minimum end distance
        :param bolts_one_line: bolts in one line
        :param max_spacing_round: maximum pitch
        :param max_end_dist_round: maximum end distance
        :return: pitch, end distance, height of plate (false if applicable)
        """
        pitch = 0
        while True:
            if bolts_one_line > 1:
                pitch = round_up((plate_h - (2 * edge_dist)) / (bolts_one_line - 1), multiplier=5)

            plate_h = pitch * (bolts_one_line - 1) + edge_dist * 2
            print(plate_h, "plate_h web")
            l_j = pitch * (bolts_one_line - 1)
            beta_lj = IS800_2007.cl_10_3_3_1_bolt_long_joint(self.bolt.bolt_diameter_provided, l_j)
            print("beta_lj", beta_lj)
            if self.bolt.bolt_type == "Bearing Bolt":
                bolt_bearing_capacity_disp = self.get_bolt_bearing_updated(self, edge_dist, pitch, bolts_one_line)
            b_e = min(pitch, 2 * self.bolt.min_edge_dist_round)
            [self.bolt.bolt_shear, self.bolt.bolt_tension, self.bolt.bolt_tension_prying, bolts_n]=\
                self.get_bolt_IR(self, self.bolt.bolt_capacity, self.bolt.bolt_tension_capacity,
                             bolts_one_line * 2, b_e, beta_lj)

            if bolts_n/2 > bolts_one_line:
                bolts_one_line = bolts_n/2
                continue
            elif pitch > max_spacing:
                pitch, edge_dist = self.plate.get_spacing_adjusted(pitch, edge_dist, max_spacing)
                if edge_dist >= max_edge_dist:
                    edge_dist = max_edge_dist
                    bolts_one_line += 1
            else:
                break

        print("web", pitch, edge_dist, plate_h)
        return pitch, edge_dist, plate_h, bolts_one_line

    def get_bolt_IR(self, bolt_shear_capacity, bolt_tension_capacity, no_bolt, b_e, beta_lj = 1.0):
        while True:
            self.bolt.bolt_shear = self.load.shear_force * 1000 / no_bolt  # N
            print("bolt_shear", self.bolt.bolt_shear)
            self.bolt.bolt_tension = self.load.axial_force * 1000 / no_bolt  # N
            print("bolt_tension", self.bolt.bolt_tension)
            # TODO: check available effective width per pair of bolts (b_e)
            self.bolt.bolt_tension_prying = IS800_2007.cl_10_4_7_bolt_prying_force(self.bolt.bolt_tension, self.bolt.min_edge_dist_round,
                                        0.7*self.bolt.bolt_fu, b_e, self.plate.thickness_provided,
                                        self.plate.fy, self.bolt.min_end_dist_round, self.bolt.bolt_tensioning)
            print("bolt_tension_prying", self.bolt.bolt_tension_prying)
            comb_bolt_ir = (self.bolt.bolt_shear / (bolt_shear_capacity*beta_lj)) ** 2 + \
                           ((self.bolt.bolt_tension + self.bolt.bolt_tension_prying)/bolt_tension_capacity) ** 2
            print(comb_bolt_ir)
            if comb_bolt_ir > 1:
                no_bolt += 2
            else:
                break
        return self.bolt.bolt_shear, self.bolt.bolt_tension, self.bolt.bolt_tension_prying, no_bolt

    def get_plate_capacity(self, p_th, p_h, p_h_max, pitch, edge, end, n_row, bolt_hole_dia):
        # plate_moment = min_edge_dist * bolt_tension
        Z_p = (min(pitch, 2*edge)) * p_th **2 /4
        Z_e = (min(pitch, 2*edge)) * p_th **2 /6
        plate_moment_capacity = IS800_2007.cl_8_2_1_2_design_moment_strength(Z_e, Z_p, self.plate.fy, 'plastic')
        A_vg = p_h* p_th
        plate_shear_yielding_capacity = IS800_2007.cl_8_4_design_shear_strength(A_vg, self.plate.fy)

        A_vg = ((n_row-1)*pitch + end)*p_th
        A_vn = ((n_row-1)*pitch + end - (float(n_row)-0.5) * bolt_hole_dia) *p_th
        A_tg = 2 * edge * p_th
        A_tn = 2 * (edge - 0.5*bolt_hole_dia) * p_th

        plate_block_shear_capacity = IS800_2007.cl_6_4_1_block_shear_strength(A_vg, A_vn, A_tg, A_tn, self.plate.fu, self.plate.fy)
        plate_shear_capacity = min(plate_shear_yielding_capacity, plate_block_shear_capacity)

        return plate_moment_capacity, plate_shear_capacity, plate_block_shear_capacity

    def get_available_welds(self, connecting_members=[]):
        weld_size_max = min(connecting_members)
        weld_size_min = IS800_2007.cl_10_5_2_3_min_weld_size(connecting_members[0], connecting_members[1])
        available_welds = list([x for x in ALL_WELD_SIZES if (weld_size_min <= x <= weld_size_max)])
        return available_welds,weld_size_min,weld_size_max

    def design_weld(self,available_welds):
        self.weld.size = available_welds[0]
        while self.plate.height <= self.max_plate_height:
            self.weld.length = self.plate.height
            weld_throat = IS800_2007.cl_10_5_3_2_fillet_weld_effective_throat_thickness(
                fillet_size=self.weld.size, fusion_face_angle=90)
            weld_eff_length = IS800_2007.cl_10_5_4_1_fillet_weld_effective_length(
                fillet_size=self.weld.size, available_length=self.weld.length)
            self.weld.get_weld_strength(connecting_fu=[self.supporting_section.fu, self.weld.fu],
                                                weld_fabrication=self.weld.fabrication,
                                                t_weld=self.weld.size, weld_angle=90)
            beta_lw = IS800_2007.cl_10_5_7_3_weld_long_joint(weld_eff_length, weld_throat)
            self.weld.strength = self.weld.strength * beta_lw
            force_h = self.load.shear_force * 1000
            force_l = self.load.axial_force * 1000
            # force_t = self.plate.moment_demand
            self.weld.get_weld_stress(force_h, force_l, l_weld=2*weld_eff_length, weld_twist= 0.0, Ip_weld=0.0, y_max=0.0,
                                                        x_max=0.0)
            if self.weld.strength > self.weld.stress:
                break
            else:
                t_weld_req = self.weld.size * self.weld.stress / self.weld.strength
                print(t_weld_req)
                available_welds_updated = list([x for x in available_welds if (t_weld_req <= x)])
                print(available_welds_updated)
                if not available_welds_updated:
                    self.plate.height += 10
                    self.weld.size = available_welds[0]
                    logger.warning('weld stress is guiding plate height, trying with length %2.2f mm' % self.plate.height)
                else:
                    self.weld.size = available_welds_updated[0]
        print(self.weld.size, self.weld.length)
        if self.weld.strength < self.weld.stress:
            self.weld.t_weld_req = self.weld.size * self.weld.stress / self.weld.strength
            self.weld.design_status = False
            # logger.error(": Weld thickness is not sufficient [cl. 10.5.7, IS 800:2007]")
            # logger.warning(": Minimum weld thickness required is %2.2f mm " % t_weld_req)
            # logger.info(": Should increase length of weld/End plate")
        else:
            self.weld.design_status = True

    def get_design_status(self):
        if self.weld.design_status is True:
            self.design_status = True
            logger.info("=== End Of Design ===")

    def plate_width_check(self, plate_width):
        if self.connectivity == VALUES_CONN_1[0]:
            clear_width = self.supporting_section.flange_width
            if clear_width <= plate_width:
                self.plate.design_status = False
            else:
                self.plate.design_status = True
        elif self.connectivity == VALUES_CONN_1[1]:
            clear_depth = self.supporting_section.depth - 2 * self.supporting_section.flange_thickness - \
                          2 * self.supporting_section.root_radius
            if clear_depth <= plate_width:
                self.plate.design_status = False
            else:
                self.plate.design_status = True
        else:
            self.plate.design_status = True

    # @staticmethod
    # def pltthk_customized():
    #     a = VALUES_PLATETHK_CUSTOMIZED
    #     return a


    # @staticmethod
    # def grdval_customized():
    #     b = VALUES_GRD_CUSTOMIZED
    #     return b

    # @staticmethod
    # def diam_bolt_customized():
    #     c = connectdb1()
    #     return c

    def customized_input(self):

        list1 = []
        t1 = (KEY_GRD, self.grdval_customized)
        list1.append(t1)
        t2 = (KEY_PLATETHK, self.pltthk_customized)
        list1.append(t2)
        t3 = (KEY_D, self.diam_bolt_customized)
        list1.append(t3)
        return list1

    def fn_conn_suptngsec_lbl(self):

        conn = self[0]
        if conn in VALUES_CONN_1:
            return KEY_DISP_COLSEC
        elif conn in VALUES_CONN_2:
            return KEY_DISP_PRIBM
        else:
            return ''

    def fn_conn_suptdsec_lbl(self):

        conn = self[0]
        if conn in VALUES_CONN_1:
            return KEY_DISP_BEAMSEC
        elif conn in VALUES_CONN_2:
            return KEY_DISP_SECBM
        else:
            return ''

    def fn_conn_suptngsec(self):

        conn = self[0]
        if conn in VALUES_CONN_1:
            return VALUES_COLSEC
        elif conn in VALUES_CONN_2:
            return VALUES_PRIBM
        else:
            return []

    def fn_conn_suptdsec(self):

        conn = self[0]
        if conn in VALUES_CONN_1:
            return VALUES_BEAMSEC
        elif conn in VALUES_CONN_2:
            return VALUES_SECBM
        else:
            return []

    def fn_conn_image(self):

        conn = self[0]
        if conn == VALUES_CONN[0]:
            return './ResourceFiles/images/fin_cf_bw.png'
        elif conn == VALUES_CONN[1]:
            return './ResourceFiles/images/fin_cw_bw.png'
        elif conn in VALUES_CONN_2:
            return './ResourceFiles/images/fin_beam_beam.png'
        else:
            return ''

    def input_value_changed(self):

        lst = []

        t1 = ([KEY_CONN], KEY_SUPTNGSEC, TYPE_LABEL, self.fn_conn_suptngsec_lbl)
        lst.append(t1)

        t2 = ([KEY_CONN], KEY_SUPTNGSEC, TYPE_COMBOBOX, self.fn_conn_suptngsec)
        lst.append(t2)

        t3 = ([KEY_CONN], KEY_SUPTDSEC, TYPE_LABEL, self.fn_conn_suptdsec_lbl)
        lst.append(t3)

        t4 = ([KEY_CONN], KEY_SUPTDSEC, TYPE_COMBOBOX, self.fn_conn_suptdsec)
        lst.append(t4)

        t5 = ([KEY_CONN], KEY_IMAGE, TYPE_IMAGE, self.fn_conn_image)
        lst.append(t5)

        return lst

<<<<<<< HEAD
    def get_3d_components(self):
        components = []

        t1 = ('Model', self.call_3DModel)
        components.append(t1)

        t2 = ('Beam', self.call_3DBeam)
        components.append(t2)

        t3 = ('Column', self.call_3DColumn)
        components.append(t3)

        t4 = ('End Plate', self.call_3DPlate)
        components.append(t4)

        return components

    def call_3DPlate(self, ui, bgcolor):
        from PyQt5.QtWidgets import QCheckBox
        from PyQt5.QtCore import Qt
        for chkbox in ui.frame.children():
            if chkbox.objectName() == 'End Plate':
                continue
            if isinstance(chkbox, QCheckBox):
                chkbox.setChecked(Qt.Unchecked)
        ui.commLogicObj.display_3DModel("Plate", bgcolor)

    def to_get_d(my_d):
        print(my_d)

=======
>>>>>>> 970332e8
    def output_values(self, flag):
        '''
        Fuction to return a list of tuples to be displayed as the UI.(Output Dock)
        '''

        # @author: Umair
        print(flag)

        out_list = []

        # TODO: 'Bolt Properties: Start'

        t1 = (None, DISP_TITLE_BOLT, TYPE_TITLE, None, True)
        out_list.append(t1)

        t2 = (KEY_OUT_D_PROVIDED, KEY_OUT_DISP_D_PROVIDED, TYPE_TEXTBOX, self.output[0][1] if flag else '', True)
        out_list.append(t2)

        t3 = (KEY_OUT_GRD_PROVIDED, KEY_OUT_DISP_PC_PROVIDED, TYPE_TEXTBOX, self.output[0][2] if flag else '', True)
        out_list.append(t3)

        t3_1 = (KEY_OUT_ROW_PROVIDED, KEY_OUT_DISP_ROW_PROVIDED, TYPE_TEXTBOX, self.output[0][0] if flag else '', True)
        out_list.append(t3_1)

        t4 = (KEY_OUT_BOLT_SHEAR, KEY_OUT_DISP_BOLT_SHEAR, TYPE_TEXTBOX,  self.output[0][7] if flag else '', True)
        out_list.append(t4)

        t5 = (KEY_OUT_BOLT_BEARING, KEY_OUT_DISP_BOLT_BEARING, TYPE_TEXTBOX, self.output[0][8] if flag else '', True)
        out_list.append(t5)

        t6 = (KEY_OUT_BOLT_CAPACITY, KEY_OUT_DISP_BOLT_VALUE, TYPE_TEXTBOX, self.output[0][6] if flag else '', True)
        out_list.append(t6)

        t6_1 = (KEY_OUT_BOLT_TENSION_CAPACITY, KEY_OUT_DISP_BOLT_TENSION_CAPACITY, TYPE_TEXTBOX, self.output[0][9] if flag else '', True)
        out_list.append(t6_1)

        t21 = (KEY_OUT_BOLT_FORCE, KEY_OUT_DISP_BOLT_SHEAR_FORCE, TYPE_TEXTBOX, self.output[0][10] if flag else '', True)
        out_list.append(t21)

        t21_1 = (KEY_OUT_BOLT_TENSION_FORCE, KEY_OUT_DISP_BOLT_TENSION_FORCE, TYPE_TEXTBOX, self.output[0][11] if flag else '', True)
        out_list.append(t21_1)

        t21_2 = (KEY_OUT_BOLT_PRYING_FORCE, KEY_OUT_DISP_BOLT_PRYING_FORCE, TYPE_TEXTBOX, self.output[0][17] if flag else '', True)
        out_list.append(t21_2)

        t23 = (KEY_OUT_SPACING, KEY_OUT_DISP_SPACING, TYPE_OUT_BUTTON, ['Spacing Details', self.spacing], True)
        out_list.append(t23)

        # TODO: 'Bolt Properties: End'

        # TODO: Plate properties: Start

        t13 = (None, DISP_TITLE_PLATE, TYPE_TITLE, None, True)
        out_list.append(t13)

        t14 = (KEY_OUT_PLATETHK, KEY_OUT_DISP_PLATETHK, TYPE_TEXTBOX, self.output[0][3] if flag else '', True)
        out_list.append(t14)

        t15 = (KEY_OUT_PLATE_HEIGHT, KEY_OUT_DISP_PLATE_HEIGHT, TYPE_TEXTBOX, self.output[0][4] if flag else '', True)
        out_list.append(t15)

        t16 = (KEY_OUT_PLATE_LENGTH, KEY_OUT_DISP_PLATE_WIDTH, TYPE_TEXTBOX, self.output[0][5] if flag else '', True)
        out_list.append(t16)

        t22 = (KEY_OUT_PLATE_CAPACITIES, KEY_OUT_DISP_PLATE_CAPACITIES, TYPE_OUT_BUTTON, ['Capacity Details', self.capacities], True)
        out_list.append(t22)

        # TODO: Plate Properties: End

        # TODO: Weld properties: Start

        t24 = (None, DISP_TITLE_WELD, TYPE_TITLE, None, True)
        out_list.append(t24)

        t25 = (KEY_OUT_WELD_SIZE, KEY_OUT_DISP_WELD_SIZE, TYPE_TEXTBOX, self.output[0][23] if flag else '', True)
        out_list.append(t25)

        t26 = (KEY_OUT_WELD_STRENGTH, KEY_OUT_DISP_WELD_STRENGTH, TYPE_TEXTBOX, self.output[0][25] if flag else '', True)
        out_list.append(t26)

        t27 = (KEY_OUT_WELD_STRESS, KEY_OUT_DISP_WELD_STRESS, TYPE_TEXTBOX, self.output[0][24] if flag else '', True)
        out_list.append(t27)

        # TODO: Weld Properties: End
        return out_list

    def spacing(self, flag):

        spacing = []

        t9 = (KEY_OUT_PITCH, KEY_OUT_DISP_PITCH, TYPE_TEXTBOX, self.output[0][13] if flag else '')
        spacing.append(t9)

        t10 = (KEY_OUT_END_DIST, KEY_OUT_DISP_END_DIST, TYPE_TEXTBOX, self.output[0][15] if flag else '')
        spacing.append(t10)

        t11 = (KEY_OUT_GAUGE, KEY_OUT_DISP_GAUGE, TYPE_TEXTBOX, self.output[0][14] if flag else '')
        spacing.append(t11)

        t12 = (KEY_OUT_EDGE_DIST, KEY_OUT_DISP_EDGE_DIST, TYPE_TEXTBOX, self.output[0][16] if flag else '')
        spacing.append(t12)

        return spacing

    def capacities(self, flag):

        capacities = []

        t17 = (KEY_OUT_PLATE_SHEAR, KEY_OUT_DISP_PLATE_SHEAR, TYPE_TEXTBOX, self.output[0][20] if flag else '')
        capacities.append(t17)

        t18 = (KEY_OUT_PLATE_BLK_SHEAR, KEY_OUT_DISP_PLATE_BLK_SHEAR, TYPE_TEXTBOX, self.output[0][21] if flag else '')
        capacities.append(t18)

        t19 = (KEY_OUT_PLATE_MOM_DEMAND, KEY_OUT_DISP_PLATE_MOM_DEMAND_SEP, TYPE_TEXTBOX, self.output[0][19] if flag else '')
        capacities.append(t19)

        t20 = (KEY_OUT_PLATE_MOM_CAPACITY, KEY_OUT_DISP_PLATE_MOM_CAPACITY_SEP, TYPE_TEXTBOX, self.output[0][22] if flag else '')
        capacities.append(t20)

        return capacities
# main()
print(time.clock() - start_time, "seconds")<|MERGE_RESOLUTION|>--- conflicted
+++ resolved
@@ -1054,7 +1054,6 @@
 
         return lst
 
-<<<<<<< HEAD
     def get_3d_components(self):
         components = []
 
@@ -1082,11 +1081,6 @@
                 chkbox.setChecked(Qt.Unchecked)
         ui.commLogicObj.display_3DModel("Plate", bgcolor)
 
-    def to_get_d(my_d):
-        print(my_d)
-
-=======
->>>>>>> 970332e8
     def output_values(self, flag):
         '''
         Fuction to return a list of tuples to be displayed as the UI.(Output Dock)
