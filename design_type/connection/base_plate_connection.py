"""

@Author:    Danish Ansari - Osdag Team, IIT Bombay
@Co-author: Aditya Pawar, Project Intern, MIT College (Aurangabad)


@Module - Base Plate Connection
           - Pinned Base Plate (welded and bolted) [Axial + Shear]
           - Gusseted Base Plate [Moment (major and minor axis) + Axial + Shear]
           - Base Plate for hollow sections [Moment (major and minor axis) + Axial + Shear]


@Reference(s): 1) IS 800: 2007, General construction in steel - Code of practice (Third revision)
               2) IS 808: 1989, Dimensions for hot rolled steel beam, column, channel, and angle sections and
                                it's subsequent revision(s)
               3) IS 2062: 2011, Hot rolled medium and high tensile structural steel - specification
               4) IS 5624: 1993, Foundation bolts
               5) IS 456: 2000, Plain and reinforced concrete - code of practice
               6) Design of Steel Structures by N. Subramanian (Fifth impression, 2019, Chapter 15)
               7) Limit State Design of Steel Structures by S K Duggal (second edition, Chapter 11)

     other     8)  Column Bases - Omer Blodgett (chapter 3)
  references   9) AISC Design Guide 1 - Base Plate and Anchor Rod Design

"""

# Importing modules from the project directory

from design_type.connection.moment_connection import MomentConnection
from utils.common.is800_2007 import IS800_2007
from utils.common.other_standards import IS_5624_1993
from utils.common.component import *
from utils.common.material import *
from utils.common.common_calculation import *
from Common import *
from utils.common.load import Load
from utils.common.other_standards import *
from design_report.reportGenerator import save_html
from cad.common_logic import CommonDesignLogic

import logging


class BasePlateConnection(MomentConnection, IS800_2007, IS_5624_1993, IS1367_Part3_2002, Column, CommonDesignLogic):
    """
    Perform stress analyses --> design base plate and anchor bolt--> provide connection detailing.

    Attributes:
                connectivity (str): type of base plate connection (pinned - welded, pinned - bolted,
                                    gusseted, hollow section).
                end_condition (str): assume end condition based on base plate type.
                    Assumption(s):
                                1) End condition is 'Pinned' for welded and bolted base plate.
                                2) End condition is 'Fixed' for gusseted and hollow section type base plate.

                column_section (str): column section [Ref: IS 808: 1989, and it's subsequent revision(s),
                                any new section data added by the user using the 'add section' feature from Osdag GUI.
                material (str): material grade of the column section [Ref: IS 2062: 2011, table 2].

                load_axial (float): Axial compressive load (concentric to column axis).
                load_shear (float): Shear/horizontal load.
                load_moment_major (float): Bending moment acting along the major (z-z) axis of the column.
                load_moment_minor (float): Bending moment acting along the minor (y-y) axis of the column.

                anchor_dia (str): diameter of the anchor bolt [Ref: IS 5624: 1993, page 5].
                anchor_type (str): type of the anchor bolt [Ref: IS 5624: 1993, Annex A, clause 4].

                footing_grade (str): grade of footing material (concrete) [Ref: IS 456: 2000, table 2].

                dp_column_designation (str): designation of the column as per IS 808.
                dp_column_type (str): type of manufacturing of the coulmn section (rolled, built-up, welded etc.).
                dp_column_source (str): source of the database of the column section.
                                        [Osdag/ResourceFiles/Database/Intg_osdag.sqite].
                dp_column_material (str): material grade of the column section [Ref: IS 2062: 2011].
                dp_column_fu (float): ultimate strength of the column section (default if not overwritten).
                dp_column_fy (float): yield strength of the column section (default if not overwritten).

                dp_bp_material (str): material grade of the base plate [Ref: IS 2062: 2011].
                dp_bp_fu (float): ultimate strength of the base plate (default if not overwritten).
                dp_bp_fy (float): yield strength of the base plate (default if not overwritten).
                    Assumption: The ultimate and yield strength values of base plare are assumed to be same as the
                                parent (column) material unless and untill overwritten in the design preferences,
                                with suitable validation.

                dp_anchor_designation (str): designation of the anchor bolt as per IS 5624: 1993, clause 5.
                dp_anchor_type (str): type of the anchor bolt [Ref: IS 5624: 1993, Annex A, clause 4].
                dp_anchor_hole (str): type of hole 'Standard' or 'Over-sized'.
                dp_anchor_fu_overwrite (float): ultimate strength of the anchor bolt corresponding to its grade.
                dp_anchor_friction (float): coefficient of friction between the anchor bolt and the footing material.

                dp_weld_fab (str): type of weld fabrication, 'Shop Weld' or 'Field Weld'.
                dp_weld_fu_overwrite (float): ultimate strength of the weld material.

                dp_detail_edge_type (str): type of edge preparation, 'a - hand flame cut' or 'b - Machine flame cut'.
                dp_detail_is_corrosive (str): is environment corrosive, 'Yes' or 'No'.

                dp_design_method (str): design philosophy used 'Limit State Design'.
                dp_bp_method (str): analysis method used for base plate 'Effective Area Method'

                gamma_m0 (float): partial safety factor for material - resistance governed by yielding or buckling.
                gamma_m1 (float): partial safety factor for material - resistance governed by ultimate stress.
                gamma_mb (float): partial safety factor for material - resistance of connection - bolts.
                gamma_mw (float): partial safety factor for material - resistance of connection - weld.

                bearing_strength_concrete (float)

    """

    def __init__(self):
        """Initialize all attributes."""
        super(BasePlateConnection, self).__init__()

        # attributes for input dock UI
        self.connectivity = ""
        self.end_condition = ""
        self.column_section = ""
        self.material = ""

        self.load_axial_compression = 0.0
        self.load_axial_tension = 0.0
        # self.load_shear = 0.0
        self.load_shear_major = 0.0
        self.load_shear_minor = 0.0
        self.load_moment_major = 0.0
        self.load_moment_minor = 0.0

        self.shear_resistance = 0.0
        self.shear_key_required = 'No'
        self.plate_thk = 0.0


        self.shear_key_along_ColDepth = 'No'

        self.shear_key_depth_ColDepth = 0.0

        self.shear_key_along_ColWidth = 'No'

        self.shear_key_depth_ColWidth = 0.0

        self.anchor_dia = []
        self.anchor_type = ""
        self.anchor_grade = []
        self.anchor_fu_fy = []

        self.footing_grade = 0.0



        # attributes for design preferences
        self.dp_column_designation = ""  # dp for column
        self.dp_column_type = ""
        self.dp_column_source = ""
        self.dp_column_material = ""
        self.dp_column_fu = 0.0
        self.dp_column_fy = 0.0

        self.dp_bp_material = ""  # dp for base plate
        self.dp_bp_fu = 0.0
        self.dp_bp_fy = 0.0

        self.dp_anchor_designation = ""  # dp for anchor bolt
        self.dp_anchor_type = ""
        self.dp_anchor_hole = "Standard"
        self.dp_anchor_length = 0
        self.dp_anchor_fu_overwrite = 0.0
        self.dp_anchor_friction = 0.0

        self.dp_weld_fab = "Shop Weld"  # dp for weld
        self.dp_weld_fu_overwrite = 0.0

        self.dp_detail_edge_type = "b - Machine flame cut"  # dp for detailing
        self.dp_detail_is_corrosive = "No"

        self.dp_design_method = "Limit State Design"  # dp for design
        self.dp_bp_method = "Effective Area Method"

        # other attributes
        self.gamma_m0 = 0.0
        self.gamma_m1 = 0.0
        self.gamma_mb = 0.0
        self.gamma_mw = 0.0

        # self.column_properties = Column(designation=self.dp_column_designation, material_grade=self.dp_column_material)
        self.column_D = 0.0
        self.column_bf = 0.0
        self.column_tf = 0.0
        self.column_tw = 0.0
        self.column_r1 = 0.0
        self.column_r2 = 0.0

        self.bearing_strength_concrete = 0.0
        self.w = 0.0
        self.min_area_req = 0.0
        self.effective_bearing_area = 0.0
        self.projection = 0.0
        self.standard_plate_thk = []
        self.neglect_anchor_dia = []
        self.anchor_bolt = ''
        self.anchor_dia_provided = 'M20'
        self.grout_thk = 50
        self.plate_washer_thk = 1
        self.nut_thk = 1
        self.anchor_length_min = 1
        self.anchor_length_max = 1
        self.anchor_length_provided = 1
        self.anchor_len_below_footing = 1
        self.anchor_len_above_footing = 1
        self.anchor_nos_provided = 0
        self.anchor_hole_dia = 0.0
        self.bp_length_min = 0.0
        self.bp_width_min = 0.0
        self.bp_length_provided = 0.0
        self.bp_width_provided = 0.0
        self.end_distance = 0.0
        self.end_distance_max = 0.0
        self.edge_distance = 0.0
        self.edge_distance_max = 0.0
        self.pitch_distance = 0.0
        self.gauge_distance = 0.0
        self.bp_area_provided = 0.0

        self.shear_capacity_anchor = 0.0
        self.bearing_capacity_anchor = 0.0
        self.anchor_capacity = 0.0
        self.v_sb = 0.0
        self.v_db = 0.0
        self.t_b = 0.0
        self.t_db = 0.0
        self.combined_capacity_anchor = 0.0

        self.moment_bp_case = ''

        self.length_available_total = 0.0
        self.effective_length_flange = 0.0
        self.total_eff_len_available = 0.0
        self.effective_length_web = 0.0
        self.load_axial_flange = 0.0
        self.load_axial_web = 0.0
        self.strength_unit_len = 0.0
        self.weld_size = 0.0
        self.weld_fu = 0.0
        self.weld_size_flange_max = 0.0
        self.weld_size_web_max = 0.0

        self.weld_size_flange = 0.0
        self.weld_size_web = 0.0
        self.gusset_along_flange = 'No'
        self.gusset_along_web = 'No'
        self.gusset_plate_length = 0.0
        self.stiffener_plate_length = 0.0
        self.total_eff_len_gusset_available = 0.0
        self.gusset_outstand_length = 0.0
        self.stiffener_outstand_length = 0.0

        self.epsilon = 1
        self.gusset_plate_thick = 0.0
        self.stiffener_plate_thick = 0.0
        self.gusset_plate_height = 0.0
        self.stiffener_plate_height = 0.0
        self.stiffener_plt_len_along_flange = 0.0
        self.stiffener_plt_len_along_web = 0.0
        self.stiffener_plt_len_across_web = 0.0

        self.stiffener_plt_thick_along_flange = 0.0
        self.stiffener_plt_thick_along_web = 0.0
        self.stiffener_plt_thick_across_web = 0.0
        self.stiffener_plt_height_along_flange = 0.0
        self.stiffener_plt_height_along_web = 0.0
        self.stiffener_plt_height_across_web = 0.0

        self.stiffener_along_flange = ''
        self.stiffener_along_web = ''
        self.stiffener_across_web = ''
        self.eff_stiffener_plt_len_along_flange = 0.0
        self.eff_stiffener_plt_len_along_web = 0.0

        self.stiffener_plt_thick_btwn_D = 0.0
        self.stiffener_plt_len_btwn_D = 0.0
        self.stiffener_plt_height_btwn_D = 0.0

        self.shear_on_gusset = 0.0
        self.moment_on_gusset = 0.0
        self.shear_capacity_gusset = 0.0
        self.z_e_gusset = 0.0
        self.moment_capacity_gusset = 0.0

        self.shear_on_stiffener_along_flange = 0.0
        self.shear_capa_stiffener_along_flange = 0.0
        self.moment_on_stiffener_along_flange = 0.0
        self.moment_capa_stiffener_along_flange = 0.0
        self.z_e_stiffener_along_flange = 0.0

        self.shear_on_stiffener_along_web = 0.0
        self.shear_capa_stiffener_along_web = 0.0
        self.moment_on_stiffener_along_web = 0.0
        self.moment_capa_stiffener_along_web = 0.0
        self.z_e_stiffener_along_web = 0.0

        self.shear_on_stiffener_across_web = 0.0
        self.shear_capa_stiffener_across_web = 0.0
        self.moment_on_stiffener_across_web = 0.0
        self.moment_capa_stiffener_across_web = 0.0
        self.z_e_stiffener_across_web = 0.0

        self.weld_size_gusset = 0.0
        self.weld_size_stiffener = 0.0
        self.weld_size_vertical_flange = 0.0
        self.weld_size_vertical_web = 0.0

        self.eccentricity_zz = 0.0
        self.sigma_max_zz = 0.0
        self.sigma_min_zz = 0.0
        self.critical_xx = 0.0
        self.sigma_xx = 0.0
        self.sigma_web = 0.0
        self.ze_zz = 0.0
        self.critical_M_xx = 0.0
        self.n = 1
        self.anchor_area_tension = 0.0
        self.f = 0.0
        self.y = 0.0
        self.tension_demand_anchor = 0.0
        self.tension_capacity_anchor = 0.0
        self.tension_bolts_req = 1
        self.anchor_inside_flange = 'No'
        self.anchor_tension_capa = 0.0
        self.anchor_nos_tension = 0.0
        self.anchor_nos_uplift = 0.0
        self.safe = True

        self.anchor_area = self.bolt_area(self.table1(self.anchor_dia_provided)[0])  # TODO check if this works
        self.gusset_fy = self.dp_column_fy
        self.stiffener_fy = self.dp_column_fy
        self.tension_capacity_anchor_uplift = self.tension_capacity_anchor
        self.anchor_dia_uplift = self.anchor_dia_provided
        self.anchor_grade_tension = self.anchor_grade
        self.shear_key_len_ColDepth = self.column_D
        self.shear_key_len_ColWidth = self.column_bf
        if self.connectivity == 'Welded Column Base':
            self.weld_type = self.weld_type
        else:
            self.weld_type = 'Butt Weld'
        self.shear_key_thk = self.plate_thk

    def set_osdaglogger(key):
        """
        Set logger for Base Plate Module.
        """
        global logger
        logger = logging.getLogger('osdag')

        logger.setLevel(logging.DEBUG)
        handler = logging.StreamHandler()
        formatter = logging.Formatter(fmt='%(asctime)s - %(name)s - %(levelname)s - %(message)s', datefmt='%H:%M:%S')

        handler.setFormatter(formatter)
        logger.addHandler(handler)
        handler = logging.FileHandler('logging_text.log')

        formatter = logging.Formatter(fmt='%(asctime)s - %(name)s - %(levelname)s - %(message)s', datefmt='%H:%M:%S')
        handler.setFormatter(formatter)
        logger.addHandler(handler)

        if key is not None:
            handler = OurLog(key)
            formatter = logging.Formatter(fmt='%(asctime)s - %(name)s - %(levelname)s - %(message)s', datefmt='%H:%M:%S')
            handler.setFormatter(formatter)
            logger.addHandler(handler)

    def module_name(self):
        """
        Call the Base Plate Module key for displaying the module name.
        """
        return KEY_DISP_BASE_PLATE

    def input_values(self):
        """
        Return a-list of tuple, used to create the Base Plate input dock U.I in Osdag design window.
        """

        self.module = KEY_DISP_BASE_PLATE

        options_list = []

        t1 = (None, DISP_TITLE_CM, TYPE_TITLE, None, True, 'No Validator')
        options_list.append(t1)

        t2 = (KEY_MODULE, KEY_DISP_BASE_PLATE, TYPE_MODULE, None, True, 'No Validator')
        options_list.append(t2)

        t3 = (KEY_CONN, KEY_DISP_CONN, TYPE_COMBOBOX, VALUES_CONN_BP, True, 'No Validator')
        options_list.append(t3)

        t4 = (KEY_IMAGE, None, TYPE_IMAGE, "./ResourceFiles/images/base_plate.png", True, 'No Validator')
        options_list.append(t4)

        t5 = (KEY_END_CONDITION, KEY_DISP_END_CONDITION, TYPE_NOTE, 'Pinned', True, 'No Validator')
        options_list.append(t5)

        t6 = (KEY_SECSIZE, KEY_DISP_COLSEC, TYPE_COMBOBOX,
              connectdb("Columns"), True, 'No Validator')  # this might not be required
        options_list.append(t6)

        # t4 = (KEY_SUPTDSEC, KEY_DISP_BEAMSEC, TYPE_COMBOBOX, existingvalue_key_suptdsec, connectdb("Columns"))
        # options_list.append(t4)

        t7 = (KEY_MATERIAL, KEY_DISP_MATERIAL, TYPE_COMBOBOX, VALUES_MATERIAL, True, 'No Validator')
        options_list.append(t7)

        t8 = (None, DISP_TITLE_FSL, TYPE_TITLE, None, True, 'No Validator')
        options_list.append(t8)

        t9 = (KEY_AXIAL_BP, KEY_DISP_AXIAL_BP, TYPE_TEXTBOX, None,True,'Int Validator')
        options_list.append(t9)

        t22 = (KEY_AXIAL_TENSION_BP, KEY_DISP_AXIAL_TENSION_BP, TYPE_TEXTBOX,  None,True,'Int Validator')
        options_list.append(t22)

        t10 = (KEY_SHEAR_BP, KEY_DISP_SHEAR_BP, '',  None,True,'Int Validator')
        options_list.append(t10)

        t10 = (KEY_SHEAR_MAJOR, KEY_DISP_SHEAR_MAJOR, TYPE_TEXTBOX,  None,True,'Int Validator')
        options_list.append(t10)

        t10 = (KEY_SHEAR_MINOR, KEY_DISP_SHEAR_MINOR, TYPE_TEXTBOX, None,True,'Int Validator')
        options_list.append(t10)

        t11 = (KEY_MOMENT, KEY_DISP_MOMENT, '', None, True, 'No Validator')
        options_list.append(t11)

        t12 = (KEY_MOMENT_MAJOR, KEY_DISP_MOMENT_MAJOR, TYPE_TEXTBOX, None, False, 'No Validator')
        options_list.append(t12)

        t13 = (KEY_MOMENT_MINOR, KEY_DISP_MOMENT_MINOR, TYPE_TEXTBOX, None, False, 'No Validator')
        options_list.append(t13)

        t14 = (None, DISP_TITLE_ANCHOR_BOLT, TYPE_TITLE, None, True, 'No Validator')
        options_list.append(t14)

        t15 = (KEY_DIA_ANCHOR, KEY_DISP_DIA_ANCHOR, TYPE_COMBOBOX_CUSTOMIZED, VALUES_DIA_ANCHOR, True, 'No Validator')
        options_list.append(t15)

        t16 = (KEY_TYP_ANCHOR, KEY_DISP_TYP_ANCHOR, TYPE_COMBOBOX, VALUES_TYP_ANCHOR, True, 'No Validator')
        options_list.append(t16)

        t17 = (KEY_GRD_ANCHOR, KEY_DISP_GRD_ANCHOR, TYPE_COMBOBOX_CUSTOMIZED, VALUES_GRD_ANCHOR, True, 'No Validator')
        options_list.append(t17)

        t18 = (None, DISP_TITLE_FOOTING, TYPE_TITLE, None, True, 'No Validator')
        options_list.append(t18)

        t19 = (KEY_GRD_FOOTING, KEY_DISP_GRD_FOOTING, TYPE_COMBOBOX, VALUES_GRD_FOOTING, True, 'No Validator')
        options_list.append(t19)

        t20 = (None, DISP_TITLE_WELD, TYPE_TITLE, None, True, 'No Validator')
        options_list.append(t20)

        t21 = (KEY_WELD_TYPE, KEY_DISP_WELD_TYPE, TYPE_COMBOBOX, VALUES_WELD_TYPE, True, 'No Validator')
        options_list.append(t21)

        # t11 = (KEY_TYP, KEY_DISP_TYP, TYPE_COMBOBOX, existingvalue_key_typ, VALUES_TYP)
        # options_list.append(t11)

        # t12 = (KEY_GRD, KEY_DISP_GRD, TYPE_COMBOBOX_CUSTOMIZED, existingvalue_key_grd, VALUES_GRD)
        # options_list.append(t12)

        # t13 = (None, DISP_TITLE_PLATE, TYPE_TITLE, None, None)
        # options_list.append(t13)

        # t14 = (KEY_PLATETHK, KEY_DISP_PLATETHK, TYPE_COMBOBOX_CUSTOMIZED, existingvalue_key_platethk, VALUES_PLATETHK)
        # options_list.append(t14)

        return options_list

    def output_values(self, flag):
        out_list = []

        t1 = (None, DISP_TITLE_ANCHOR_BOLT, TYPE_TITLE, None, True)
        out_list.append(t1)

        t2 = (KEY_OUT_DIA_ANCHOR, KEY_DISP_OUT_DIA_ANCHOR, TYPE_TEXTBOX, self.anchor_dia_provided if flag else '',True)
        out_list.append(t2)

        t3 = (KEY_OUT_GRD_ANCHOR, KEY_DISP_OUT_GRD_ANCHOR, TYPE_TEXTBOX, self.anchor_grade if flag else '',True)
        out_list.append(t3)

        t4 = (KEY_OUT_ANCHOR_BOLT_LENGTH, KEY_DISP_OUT_ANCHOR_BOLT_LENGTH, TYPE_TEXTBOX,
              self.anchor_length_provided if flag else '',True)
        out_list.append(t4)

        t5 = (KEY_OUT_ANCHOR_BOLT_SHEAR, KEY_OUT_DISP_ANCHOR_BOLT_SHEAR, TYPE_TEXTBOX,
              self.shear_capacity_anchor if flag else '', True)
        out_list.append(t5)

        t6 = (KEY_OUT_ANCHOR_BOLT_BEARING, KEY_OUT_DISP_ANCHOR_BOLT_BEARING, TYPE_TEXTBOX,
              self.bearing_capacity_anchor if flag else '', True)
        out_list.append(t6)

        t7 = (KEY_OUT_ANCHOR_BOLT_CAPACITY, KEY_OUT_DISP_ANCHOR_BOLT_CAPACITY, TYPE_TEXTBOX,
              self.anchor_capacity if flag else '', True)
        out_list.append(t7)

        t8 = (KEY_OUT_ANCHOR_BOLT_COMBINED, KEY_OUT_DISP_ANCHOR_BOLT_COMBINED, TYPE_TEXTBOX,
              self.combined_capacity_anchor if flag else '', True)
        out_list.append(t8)

        t20 = (KEY_OUT_ANCHOR_BOLT_TENSION, KEY_OUT_DISP_ANCHOR_BOLT_TENSION, TYPE_TEXTBOX,
               self.tension_capacity_anchor if flag and self.connectivity == 'Moment Base Plate' else '',True)
        out_list.append(t20)

        t101 = (None, DISP_TITLE_ANCHOR_BOLT_UPLIFT, TYPE_TITLE, None,True)
        out_list.append(t101)

        t101 = (KEY_OUT_DIA_ANCHOR_UPLIFT, KEY_DISP_OUT_DIA_ANCHOR_UPLIFT, TYPE_TEXTBOX,
                self.anchor_dia_uplift if flag and self.connectivity ==
                'Moment Base Plate' and self.load_axial_tension > 0 else '',True)
        out_list.append(t101)

        t101 = (KEY_OUT_GRD_ANCHOR_UPLIFT, KEY_DISP_OUT_GRD_ANCHOR_UPLIFT, TYPE_TEXTBOX,
                self.anchor_grade_tension if flag and self.connectivity ==
                'Moment Base Plate' and self.load_axial_tension > 0 else '',True)
        out_list.append(t101)

        t101 = (KEY_OUT_ANCHOR_BOLT_LENGTH_UPLIFT, KEY_DISP_OUT_ANCHOR_BOLT_LENGTH_UPLIFT, TYPE_TEXTBOX,
                self.anchor_length_provided if flag and self.connectivity ==
                'Moment Base Plate' and self.load_axial_tension > 0 else '',True)
        out_list.append(t101)

        t101 = (KEY_OUT_ANCHOR_BOLT_TENSION_UPLIFT, KEY_OUT_DISP_ANCHOR_BOLT_TENSION_UPLIFT, TYPE_TEXTBOX,
                self.tension_capacity_anchor_uplift if flag and self.connectivity ==
                'Moment Base Plate' and self.load_axial_tension > 0 else '',True)
        out_list.append(t101)

        t9 = (None, KEY_DISP_BASE_PLATE, TYPE_TITLE, None,True)
        out_list.append(t9)

        t10 = (KEY_OUT_BASEPLATE_THICKNNESS, KEY_OUT_DISP_BASEPLATE_THICKNNESS, TYPE_TEXTBOX,
               self.plate_thk if flag else '', True)
        out_list.append(t10)

        t11 = (KEY_OUT_BASEPLATE_LENGTH, KEY_OUT_DISP_BASEPLATE_LENGTH, TYPE_TEXTBOX,
               self.bp_length_provided if flag else '', True)
        out_list.append(t11)

        t12 = (KEY_OUT_BASEPLATE_WIDTH, KEY_OUT_DISP_BASEPLATE_WIDTH, TYPE_TEXTBOX,
               self.bp_width_provided if flag else '', True)
        out_list.append(t12)

        t13 = (None, DISP_TITLE_DETAILING, TYPE_TITLE, None, True)
        out_list.append(t13)

        t14 = (KEY_OUT_DETAILING_NO_OF_ANCHOR_BOLT, KEY_OUT_DISP_DETAILING_NO_OF_ANCHOR_BOLT, TYPE_TEXTBOX,
               self.anchor_nos_provided if flag else '', True)
        out_list.append(t14)

        t21 = (KEY_OUT_DETAILING_PITCH_DISTANCE, KEY_OUT_DISP_DETAILING_PITCH_DISTANCE, TYPE_TEXTBOX,
               self.pitch_distance if flag else '',True)
        out_list.append(t21)

        t22 = (KEY_OUT_DETAILING_GAUGE_DISTANCE, KEY_OUT_DISP_DETAILING_GAUGE_DISTANCE, TYPE_TEXTBOX,
               self.gauge_distance if flag else '',True)
        out_list.append(t22)

        t15 = (KEY_OUT_DETAILING_END_DISTANCE, KEY_OUT_DISP_DETAILING_END_DISTANCE, TYPE_TEXTBOX,
               self.end_distance if flag else '', True)
        out_list.append(t15)

        t16 = (KEY_OUT_DETAILING_EDGE_DISTANCE, KEY_OUT_DISP_DETAILING_EDGE_DISTANCE, TYPE_TEXTBOX,
               self.edge_distance if flag else '', True)
        out_list.append(t16)

        t17 = (KEY_OUT_DETAILING_PROJECTION, KEY_OUT_DISP_DETAILING_PROJECTION, TYPE_TEXTBOX,
               self.projection if flag and self.connectivity == 'Welded Column Base' else '',True)
        out_list.append(t17)

        t23 = (None, DISP_TITLE_STIFFENER_PLATE_FLANGE, TYPE_TITLE, None,True)
        out_list.append(t23)

        t24 = (KEY_OUT_STIFFENER_PLATE_FLANGE, KEY_DISP_OUT_STIFFENER_PLATE_FLANGE, TYPE_OUT_BUTTON,
               ['Stiffener Details', self.stiffener_flange_details],True)
        out_list.append(t24)

        # t24 = (KEY_OUT_STIFFENER_PLATE_FLANGE_THICKNNESS, KEY_OUT_DISP_STIFFENER_PLATE_FLANGE_THICKNESS, TYPE_TEXTBOX,
        #        self.stiffener_plt_thick_along_flange if flag and self.stiffener_along_flange == 'Yes' else '')
        # out_list.append(t24)
        #
        # t25 = (KEY_OUT_STIFFENER_PLATE_FLANGE_SHEAR_DEMAND, KEY_OUT_DISP_STIFFENER_PLATE_FLANGE_SHEAR_DEMAND,
        #        TYPE_TEXTBOX, self.shear_on_stiffener_along_flange if flag and self.stiffener_along_flange == 'Yes' else '')
        # out_list.append(t25)
        #
        # t26 = (KEY_OUT_STIFFENER_PLATE_FLANGE_SHEAR, KEY_OUT_DISP_STIFFENER_PLATE_FLANGE_SHEAR, TYPE_TEXTBOX,
        #        self.shear_capa_stiffener_along_flange if flag and self.stiffener_along_flange == 'Yes' else '')
        # out_list.append(t26)
        #
        # t27 = (KEY_OUT_STIFFENER_PLATE_FLANGE_MOMENT_DEMAND, KEY_OUT_DISP_STIFFENER_PLATE_FLANGE_MOMENT_DEMAND,
        #        TYPE_TEXTBOX, self.moment_on_stiffener_along_flange if flag and self.stiffener_along_flange == 'Yes' else '')
        # out_list.append(t27)
        #
        # t28 = (KEY_OUT_STIFFENER_PLATE_FLANGE_MOMENT, KEY_OUT_DISP_STIFFENER_PLATE_FLANGE_MOMENT, TYPE_TEXTBOX,
        #        self.moment_capa_stiffener_along_flange if flag and self.stiffener_along_flange == 'Yes' else '')
        # out_list.append(t28)

        # t23 = (None, DISP_TITLE_GUSSET_PLATE, TYPE_TITLE, None)
        # out_list.append(t23)

        # t24 = (KEY_OUT_GUSSET_PLATE_THICKNNESS, KEY_OUT_DISP_GUSSET_PLATE_THICKNESS, TYPE_TEXTBOX,
        #        self.gusset_plate_thick if flag and self.stiffener_along_flange == 'Yes' else '')
        # out_list.append(t24)
        #
        # t25 = (KEY_OUT_GUSSET_PLATE_SHEAR_DEMAND, KEY_OUT_DISP_GUSSET_PLATE_SHEAR_DEMAND, TYPE_TEXTBOX,
        #        self.shear_on_gusset if flag and self.stiffener_along_flange == 'Yes' else '')
        # out_list.append(t25)
        #
        # t26 = (KEY_OUT_GUSSET_PLATE_SHEAR, KEY_OUT_DISP_GUSSET_PLATE_SHEAR, TYPE_TEXTBOX,
        #        self.shear_capacity_gusset if flag and self.stiffener_along_flange == 'Yes' else '')
        # out_list.append(t26)
        #
        # t27 = (KEY_OUT_GUSSET_PLATE_MOMENT_DEMAND, KEY_OUT_DISP_GUSSET_PLATE_MOMENT_DEMAND, TYPE_TEXTBOX,
        #        self.moment_on_gusset if flag and self.stiffener_along_flange == 'Yes' else '')
        # out_list.append(t27)
        #
        # t28 = (KEY_OUT_GUSSET_PLATE_MOMENT, KEY_OUT_DISP_GUSSET_PLATE_MOMENT, TYPE_TEXTBOX,
        #        self.moment_capacity_gusset if flag and self.stiffener_along_flange == 'Yes' else '')
        # out_list.append(t28)

<<<<<<< HEAD
        t29 = (None, DISP_TITLE_STIFFENER_PLATE_ALONG_WEB, TYPE_TITLE, None,True)
        out_list.append(t29)

        t30 = (KEY_OUT_STIFFENER_PLATE_ALONG_WEB, KEY_DISP_OUT_STIFFENER_PLATE_ALONG_WEB, TYPE_OUT_BUTTON,
               ['Stiffener Details', self.stiffener_along_web_details],True)
        out_list.append(t30)

        t29 = (None, DISP_TITLE_STIFFENER_PLATE_ACROSS_WEB, TYPE_TITLE, None,True)
        out_list.append(t29)

        t30 = (KEY_OUT_STIFFENER_PLATE_ACROSS_WEB, KEY_DISP_OUT_STIFFENER_PLATE_ACROSS_WEB, TYPE_OUT_BUTTON,
               ['Stiffener Details', self.stiffener_across_web_details],True)
=======
        t29 = (None, DISP_TITLE_STIFFENER_PLATE_ALONG_WEB, TYPE_TITLE, None, True)
        out_list.append(t29)

        t30 = (KEY_OUT_STIFFENER_PLATE_ALONG_WEB, KEY_DISP_OUT_STIFFENER_PLATE_ALONG_WEB, TYPE_OUT_BUTTON,
               ['Stiffener Details', self.stiffener_along_web_details], True)
        out_list.append(t30)

        t29 = (None, DISP_TITLE_STIFFENER_PLATE_ACROSS_WEB, TYPE_TITLE, None, True)
        out_list.append(t29)

        t30 = (KEY_OUT_STIFFENER_PLATE_ACROSS_WEB, KEY_DISP_OUT_STIFFENER_PLATE_ACROSS_WEB, TYPE_OUT_BUTTON,
               ['Stiffener Details', self.stiffener_across_web_details], True)
>>>>>>> ab42197d
        out_list.append(t30)

        # t30 = (KEY_OUT_STIFFENER_PLATE_WEB_THICKNNESS, KEY_OUT_DISP_STIFFENER_PLATE_WEB_THICKNESS, TYPE_TEXTBOX,
        #        self.stiffener_plt_thick_along_web if flag and self.stiffener_along_web == 'Yes' else '')
        # out_list.append(t30)
        #
        # t31 = (KEY_OUT_STIFFENER_PLATE_WEB_SHEAR_DEMAND, KEY_OUT_DISP_STIFFENER_PLATE_WEB_SHEAR_DEMAND, TYPE_TEXTBOX,
        #        self.shear_on_stiffener_along_web if flag and self.stiffener_along_web == 'Yes' else '')
        # out_list.append(t31)
        #
        # t32 = (KEY_OUT_STIFFENER_PLATE_WEB_SHEAR, KEY_OUT_DISP_STIFFENER_PLATE_WEB_SHEAR, TYPE_TEXTBOX,
        #        self.shear_capa_stiffener_along_web if flag and self.stiffener_along_web == 'Yes' else '')
        # out_list.append(t32)
        #
        # t33 = (KEY_OUT_STIFFENER_PLATE_WEB_MOMENT_DEMAND, KEY_OUT_DISP_STIFFENER_PLATE_WEB_MOMENT_DEMAND, TYPE_TEXTBOX,
        #        self.moment_on_stiffener_along_web if flag and self.stiffener_along_web == 'Yes' else '')
        # out_list.append(t33)
        #
        # t34 = (KEY_OUT_STIFFENER_PLATE_WEB_MOMENT, KEY_OUT_DISP_STIFFENER_PLATE_WEB_MOMENT, TYPE_TEXTBOX,
        #        self.moment_capa_stiffener_along_web if flag and self.stiffener_along_web == 'Yes' else '')
        # out_list.append(t34)

        # t29 = (None, DISP_TITLE_STIFFENER_PLATE, TYPE_TITLE, None)
        # out_list.append(t29)
        #
        # t30 = (KEY_OUT_STIFFENER_PLATE_THICKNNESS, KEY_OUT_DISP_STIFFENER_PLATE_THICKNESS, TYPE_TEXTBOX,
        #        self.stiffener_plate_thick if flag and self.stiffener_along_web == 'Yes' else '')
        # out_list.append(t30)
        #
        # t31 = (KEY_OUT_STIFFENER_PLATE_SHEAR_DEMAND, KEY_OUT_DISP_STIFFENER_PLATE_SHEAR_DEMAND, TYPE_TEXTBOX,
        #        self.shear_on_stiffener if flag and self.stiffener_along_web == 'Yes' else '')
        # out_list.append(t31)
        #
        # t32 = (KEY_OUT_STIFFENER_PLATE_SHEAR, KEY_OUT_DISP_STIFFENER_PLATE_SHEAR, TYPE_TEXTBOX,
        #        self.shear_capacity_stiffener if flag and self.stiffener_along_web == 'Yes' else '')
        # out_list.append(t32)
        #
        # t33 = (KEY_OUT_STIFFENER_PLATE_MOMENT_DEMAND, KEY_OUT_DISP_STIFFENER_PLATE_MOMENT_DEMAND, TYPE_TEXTBOX,
        #        self.moment_on_stiffener if flag and self.stiffener_along_web == 'Yes' else '')
        # out_list.append(t33)
        #
        # t34 = (KEY_OUT_STIFFENER_PLATE_MOMENT, KEY_OUT_DISP_STIFFENER_PLATE_MOMENT, TYPE_TEXTBOX,
        #        self.moment_capacity_stiffener if flag and self.stiffener_along_web == 'Yes' else '')
        # out_list.append(t34)

        t18 = (None, DISP_TITLE_WELD, TYPE_TITLE, None, True)
        out_list.append(t18)

        # t19 = (KEY_OUT_WELD_SIZE, DISP_TITLE_WELD, TYPE_OUT_BUTTON, ['Weld Details', self.weld_details])
        # out_list.append(t19)

        # t19 = (KEY_OUT_WELD_SIZE, KEY_OUT_DISP_WELD_SIZE, TYPE_TEXTBOX,
        #        self.weld_size if flag and self.weld_type != 'Butt Weld' else '')
        # out_list.append(t19)

        t20 = (KEY_OUT_WELD_SIZE_FLANGE, KEY_OUT_DISP_WELD_SIZE_FLANGE, TYPE_TEXTBOX,
               self.weld_size_flange if flag and self.weld_type != 'Butt Weld' else '', True)
        out_list.append(t20)

        t21 = (KEY_OUT_WELD_SIZE_WEB, KEY_OUT_DISP_WELD_SIZE_WEB, TYPE_TEXTBOX,
               self.weld_size_web if flag and self.weld_type != 'Butt Weld' else '', True)
        out_list.append(t21)

        t22 = (KEY_OUT_WELD_SIZE_STIFFENER, KEY_OUT_DISP_WELD_SIZE_STIFFENER, TYPE_TEXTBOX,
               self.weld_size_stiffener if flag and self.weld_type != 'Butt Weld' else '', True)
        out_list.append(t22)

        t19 = (KEY_OUT_WELD_SIZE, DISP_TITLE_WELD, TYPE_OUT_BUTTON, ['Weld Details', self.weld_details],True)
        out_list.append(t19)

        return out_list

    def stiffener_flange_details(self, flag):
        sf = []

        t24 = (KEY_OUT_STIFFENER_PLATE_FLANGE_THICKNNESS, KEY_OUT_DISP_STIFFENER_PLATE_FLANGE_THICKNESS, TYPE_TEXTBOX,
               self.stiffener_plt_thick_along_flange if flag and self.stiffener_along_flange == 'Yes' else '')
        sf.append(t24)

        t25 = (KEY_OUT_STIFFENER_PLATE_FLANGE_SHEAR_DEMAND, KEY_OUT_DISP_STIFFENER_PLATE_FLANGE_SHEAR_DEMAND,
               TYPE_TEXTBOX,
               self.shear_on_stiffener_along_flange if flag and self.stiffener_along_flange == 'Yes' else '')
        sf.append(t25)

        t26 = (KEY_OUT_STIFFENER_PLATE_FLANGE_SHEAR, KEY_OUT_DISP_STIFFENER_PLATE_FLANGE_SHEAR, TYPE_TEXTBOX,
               self.shear_capa_stiffener_along_flange if flag and self.stiffener_along_flange == 'Yes' else '')
        sf.append(t26)

        t27 = (KEY_OUT_STIFFENER_PLATE_FLANGE_MOMENT_DEMAND, KEY_OUT_DISP_STIFFENER_PLATE_FLANGE_MOMENT_DEMAND,
               TYPE_TEXTBOX,
               self.moment_on_stiffener_along_flange if flag and self.stiffener_along_flange == 'Yes' else '')
        sf.append(t27)

        t28 = (KEY_OUT_STIFFENER_PLATE_FLANGE_MOMENT, KEY_OUT_DISP_STIFFENER_PLATE_FLANGE_MOMENT, TYPE_TEXTBOX,
               self.moment_capa_stiffener_along_flange if flag and self.stiffener_along_flange == 'Yes' else '')
        sf.append(t28)

        return sf

    def stiffener_along_web_details(self, flag):

        sw = []

        t30 = (KEY_OUT_STIFFENER_PLATE_ALONG_WEB_THICKNNESS, KEY_OUT_DISP_STIFFENER_PLATE_ALONG_WEB_THICKNESS, TYPE_TEXTBOX,
               self.stiffener_plt_thick_along_web if flag and self.stiffener_along_web == 'Yes' else '')
        sw.append(t30)

        t31 = (KEY_OUT_STIFFENER_PLATE_ALONG_WEB_SHEAR_DEMAND, KEY_OUT_DISP_STIFFENER_PLATE_ALONG_WEB_SHEAR_DEMAND, TYPE_TEXTBOX,
               self.shear_on_stiffener_along_web if flag and self.stiffener_along_web == 'Yes' else '')
        sw.append(t31)

        t32 = (KEY_OUT_STIFFENER_PLATE_ALONG_WEB_SHEAR, KEY_OUT_DISP_STIFFENER_PLATE_ALONG_WEB_SHEAR, TYPE_TEXTBOX,
               self.shear_capa_stiffener_along_web if flag and self.stiffener_along_web == 'Yes' else '')
        sw.append(t32)

        t33 = (KEY_OUT_STIFFENER_PLATE_ALONG_WEB_MOMENT_DEMAND, KEY_OUT_DISP_STIFFENER_PLATE_ALONG_WEB_MOMENT_DEMAND, TYPE_TEXTBOX,
               self.moment_on_stiffener_along_web if flag and self.stiffener_along_web == 'Yes' else '')
        sw.append(t33)

        t34 = (KEY_OUT_STIFFENER_PLATE_ALONG_WEB_MOMENT, KEY_OUT_DISP_STIFFENER_PLATE_ALONG_WEB_MOMENT, TYPE_TEXTBOX,
               self.moment_capa_stiffener_along_web if flag and self.stiffener_along_web == 'Yes' else '')
        sw.append(t34)

        return sw

    def stiffener_across_web_details(self, flag):

        sw = []

        t30 = (KEY_OUT_STIFFENER_PLATE_ACROSS_WEB_THICKNNESS, KEY_OUT_DISP_STIFFENER_PLATE_ACROSS_WEB_THICKNESS, TYPE_TEXTBOX,
               self.stiffener_plt_thick_across_web if flag and self.stiffener_across_web == 'Yes' else '')
        sw.append(t30)

        t31 = (KEY_OUT_STIFFENER_PLATE_ACROSS_WEB_SHEAR_DEMAND, KEY_OUT_DISP_STIFFENER_PLATE_ACROSS_WEB_SHEAR_DEMAND, TYPE_TEXTBOX,
               self.shear_on_stiffener_across_web if flag and self.stiffener_across_web == 'Yes' else '')
        sw.append(t31)

        t32 = (KEY_OUT_STIFFENER_PLATE_ACROSS_WEB_SHEAR, KEY_OUT_DISP_STIFFENER_PLATE_ACROSS_WEB_SHEAR, TYPE_TEXTBOX,
               self.shear_capa_stiffener_across_web if flag and self.stiffener_across_web == 'Yes' else '')
        sw.append(t32)

        t33 = (KEY_OUT_STIFFENER_PLATE_ACROSS_WEB_MOMENT_DEMAND, KEY_OUT_DISP_STIFFENER_PLATE_ACROSS_WEB_MOMENT_DEMAND, TYPE_TEXTBOX,
               self.moment_on_stiffener_across_web if flag and self.stiffener_across_web == 'Yes' else '')
        sw.append(t33)

        t34 = (KEY_OUT_STIFFENER_PLATE_ACROSS_WEB_MOMENT, KEY_OUT_DISP_STIFFENER_PLATE_ACROSS_WEB_MOMENT, TYPE_TEXTBOX,
               self.moment_capa_stiffener_across_web if flag and self.stiffener_across_web == 'Yes' else '')
        sw.append(t34)

        return sw

    def weld_details(self, flag):

        weld = []

        t99 = (None, '', TYPE_IMAGE, './ResourceFiles/images/Butt_weld_double_bevel_flange.png')
        weld.append(t99)

        t99 = (None, '', TYPE_IMAGE, './ResourceFiles/images/Butt_weld_double_bevel_web.png')
        weld.append(t99)

        return weld

    def major_minor(self):
        if self[0] in ['Welded+Bolted Column Base', 'Moment Base Plate', 'Hollow/Tubular Column Base']:
            return True
        else:
            return False

    def conn_axial_tension(self):
        if self[0] == 'Moment Base Plate':
            return True
        else:
            return False

    def label_end_condition(self):
        if self[0] in ['Moment Base Plate', 'Hollow/Tubular Column Base']:
            return 'Fixed'
        else:
            return 'Pinned'

    def anchor_type_warning(self):

        if self[0] in ['IS 5624-Type A', 'IS 5624-Type B']:
            return True
        else:
            return False

    def conn_weld_type(self):
        if self[0] in ['Welded+Bolted Column Base', 'Hollow/Tubular Column Base']:
            return VALUES_WELD_TYPE
        else:
            weld = []
            weld.append(VALUES_WELD_TYPE[0])
            weld.append(VALUES_WELD_TYPE[2])
            return weld

    def out_weld(self):

        conn = self[0]
        if conn == 'Butt Weld':
            return True
        else:
            return False

    def out_anchor_tension(self):
        if self[0] != 'Moment Base Plate':
            return True
        else:
            return False

    def out_detail_projection(self):
        if self[0] != 'Welded Column Base':
            return True
        else:
            return False

    def out_anchor_combined(self):
        if self[0] != 'Welded Column Base':
            return True
        else:
            return False

    def secsize_for_hollow(self):
        if self[0] == 'Hollow/Tubular Column Base':
            secsize = []
            secsize.extend(connectdb("RHS"))
            secsize.extend(connectdb("SHS", call_type="popup"))
            return secsize
        else:
            return connectdb("Columns")

    def input_value_changed(self):

        lst = []

        t1 = ([KEY_CONN], KEY_MOMENT_MAJOR, TYPE_TEXTBOX, self.major_minor)
        lst.append(t1)

        t2 = ([KEY_CONN], KEY_MOMENT_MINOR, TYPE_TEXTBOX, self.major_minor)
        lst.append(t2)

        t19 = ([KEY_CONN], KEY_AXIAL_TENSION_BP, TYPE_TEXTBOX, self.conn_axial_tension)
        lst.append(t19)

        t3 = ([KEY_CONN], KEY_END_CONDITION, TYPE_NOTE, self.label_end_condition)
        lst.append(t3)

        # t4 = (KEY_WELD_TYPE, KEY_OUT_WELD_SIZE, TYPE_OUT_DOCK, self.out_weld)
        # lst.append(t4)
        #
        # t5 = (KEY_WELD_TYPE, KEY_OUT_WELD_SIZE, TYPE_OUT_LABEL, self.out_weld)
        # lst.append(t5)

        t18 = ([KEY_TYP_ANCHOR],
               'The selected anchor bolt type is not suggested by Osdag due to its less on field acceptance and '
               'availability in the market.', TYPE_WARNING, self.anchor_type_warning)
        lst.append(t18)

        t20 = ([KEY_CONN], KEY_WELD_TYPE, TYPE_COMBOBOX, self.conn_weld_type)
        lst.append(t20)

        t12 = ([KEY_WELD_TYPE], KEY_OUT_WELD_SIZE_FLANGE, TYPE_OUT_DOCK, self.out_weld)
        lst.append(t12)

        t13 = ([KEY_WELD_TYPE], KEY_OUT_WELD_SIZE_FLANGE, TYPE_OUT_LABEL, self.out_weld)
        lst.append(t13)

        t14 = ([KEY_WELD_TYPE], KEY_OUT_WELD_SIZE_WEB, TYPE_OUT_DOCK, self.out_weld)
        lst.append(t14)

        t15 = ([KEY_WELD_TYPE], KEY_OUT_WELD_SIZE_WEB, TYPE_OUT_LABEL, self.out_weld)
        lst.append(t15)

        t16 = ([KEY_WELD_TYPE], KEY_OUT_WELD_SIZE_STIFFENER, TYPE_OUT_DOCK, self.out_weld)
        lst.append(t16)

        t17 = ([KEY_WELD_TYPE], KEY_OUT_WELD_SIZE_STIFFENER, TYPE_OUT_LABEL, self.out_weld)
        lst.append(t17)

        t6 = ([KEY_CONN], KEY_OUT_ANCHOR_BOLT_TENSION, TYPE_OUT_DOCK, self.out_anchor_tension)
        lst.append(t6)

        t7 = ([KEY_CONN], KEY_OUT_ANCHOR_BOLT_TENSION, TYPE_OUT_LABEL, self.out_anchor_tension)
        lst.append(t7)

        t8 = ([KEY_CONN], KEY_OUT_DETAILING_PROJECTION, TYPE_OUT_DOCK, self.out_detail_projection)
        lst.append(t8)

        t9 = ([KEY_CONN], KEY_OUT_DETAILING_PROJECTION, TYPE_OUT_LABEL, self.out_detail_projection)
        lst.append(t9)

        t10 = ([KEY_CONN], KEY_OUT_ANCHOR_BOLT_COMBINED, TYPE_OUT_DOCK, self.out_anchor_combined)
        lst.append(t10)

        t11 = ([KEY_CONN], KEY_OUT_ANCHOR_BOLT_COMBINED, TYPE_OUT_LABEL, self.out_anchor_combined)
        lst.append(t11)

        t12 = ([KEY_CONN], KEY_OUT_DIA_ANCHOR_UPLIFT, TYPE_OUT_DOCK, self.out_anchor_tension)
        lst.append(t12)

        t13 = ([KEY_CONN], KEY_OUT_DIA_ANCHOR_UPLIFT, TYPE_OUT_LABEL, self.out_anchor_tension)
        lst.append(t13)

        t14 = ([KEY_CONN], KEY_OUT_GRD_ANCHOR_UPLIFT, TYPE_OUT_DOCK, self.out_anchor_tension)
        lst.append(t14)

        t15 = ([KEY_CONN], KEY_OUT_GRD_ANCHOR_UPLIFT, TYPE_OUT_LABEL, self.out_anchor_tension)
        lst.append(t15)

        t16 = ([KEY_CONN], KEY_OUT_ANCHOR_BOLT_LENGTH_UPLIFT, TYPE_OUT_DOCK, self.out_anchor_tension)
        lst.append(t16)

        t17 = ([KEY_CONN], KEY_OUT_ANCHOR_BOLT_LENGTH_UPLIFT, TYPE_OUT_LABEL, self.out_anchor_tension)
        lst.append(t17)

        t18 = ([KEY_CONN], KEY_OUT_ANCHOR_BOLT_TENSION_UPLIFT, TYPE_OUT_DOCK, self.out_anchor_tension)
        lst.append(t18)

        t19 = ([KEY_CONN], KEY_OUT_ANCHOR_BOLT_TENSION_UPLIFT, TYPE_OUT_LABEL, self.out_anchor_tension)
        lst.append(t19)

        t20 = ([KEY_CONN], KEY_SECSIZE, TYPE_COMBOBOX, self.secsize_for_hollow)
        lst.append(t20)
        return lst

    @staticmethod
    def diam_bolt_customized():
        c = connectdb2()
        return c

    @staticmethod
    def grdval_customized():
        b = VALUES_GRD_CUSTOMIZED
        return b

    def customized_input(self):

        list1 = []
        t1 = (KEY_DIA_ANCHOR, self.diam_bolt_customized)
        list1.append(t1)
        t2 = (KEY_GRD_ANCHOR, self.grdval_customized)
        list1.append(t2)

        return list1

    def func_for_validation(self, design_dictionary):
        all_errors = []
        self.design_status = False
        flag = False
        option_list = self.input_values(self)
        missing_fields_list = []
        if design_dictionary[KEY_CONN] == 'Welded Column Base':
            design_dictionary[KEY_MOMENT_MAJOR] = 'Disabled'
            design_dictionary[KEY_MOMENT_MINOR] = 'Disabled'
        if design_dictionary[KEY_CONN] != 'Moment Base Plate' or design_dictionary[KEY_AXIAL_TENSION_BP] == '':
            design_dictionary[KEY_AXIAL_TENSION_BP] = 'Disabled'
        if design_dictionary[KEY_SHEAR_MAJOR] == '':
            design_dictionary[KEY_SHEAR_MAJOR] = '0'
        if design_dictionary[KEY_SHEAR_MINOR] == '':
            design_dictionary[KEY_SHEAR_MINOR] = '0'
        for option in option_list:
            if option[2] == TYPE_TEXTBOX:
                if design_dictionary[option[0]] == '':
                    missing_fields_list.append(option[1])
            elif option[2] == TYPE_COMBOBOX and option[0] != KEY_CONN:
                val = option[3]
                if design_dictionary[option[0]] == val[0]:
                    missing_fields_list.append(option[1])
            elif option[2] == TYPE_COMBOBOX_CUSTOMIZED:
                if design_dictionary[option[0]] == []:
                    missing_fields_list.append(option[1])

        if len(missing_fields_list) > 0:
            error = self.generate_missing_fields_error_string(self,missing_fields_list)
            all_errors.append(error)
            # flag = False
        else:
            flag = True

        if flag:
            print(design_dictionary)

            # self.set_input_values(self, design_dictionary)

            self.bp_parameters(self, design_dictionary)
        else:
            return all_errors

    def input_dictionary_design_pref(self):

        design_input = []
        t1 = (KEY_DISP_COLSEC, TYPE_COMBOBOX, ['Label_8', KEY_SEC_MATERIAL])
        design_input.append(t1)

        t1 = (KEY_DISP_COLSEC, TYPE_TEXTBOX, [KEY_SEC_FU, KEY_SEC_FY, 'Label_21'])
        design_input.append(t1)

        t2 = ("Base Plate", TYPE_COMBOBOX, [KEY_BASE_PLATE_MATERIAL])
        design_input.append(t2)

        t2 = ("Base Plate", TYPE_TEXTBOX, [KEY_BASE_PLATE_FU, KEY_BASE_PLATE_FY])
        design_input.append(t2)

        t3 = ("Anchor Bolt", TYPE_TEXTBOX,
              [KEY_DP_ANCHOR_BOLT_LENGTH, KEY_DP_ANCHOR_BOLT_DESIGNATION, KEY_DP_ANCHOR_BOLT_MATERIAL_G_O,
               KEY_DP_ANCHOR_BOLT_FRICTION, KEY_DP_ANCHOR_BOLT_TYPE])
        design_input.append(t3)

        t3 = ("Anchor Bolt", TYPE_COMBOBOX, [KEY_DP_ANCHOR_BOLT_HOLE_TYPE])
        design_input.append(t3)

        t4 = ("Weld", TYPE_COMBOBOX, [KEY_DP_WELD_FAB])
        design_input.append(t4)

        t4 = ("Weld", TYPE_TEXTBOX, [KEY_DP_WELD_MATERIAL_G_O])
        design_input.append(t4)

        t5 = ("Detailing", TYPE_COMBOBOX, [KEY_DP_DETAILING_EDGE_TYPE, KEY_DP_DETAILING_CORROSIVE_INFLUENCES])
        design_input.append(t5)

        t6 = ("Design", TYPE_COMBOBOX, [KEY_DP_DESIGN_METHOD, KEY_DP_DESIGN_BASE_PLATE])
        design_input.append(t6)

        return design_input

    def input_dictionary_without_design_pref(self):

        design_input = []
        t1 = (KEY_MATERIAL, [KEY_SEC_MATERIAL, KEY_BASE_PLATE_MATERIAL], 'Input Dock')
        design_input.append(t1)

        t2 = (KEY_TYP_ANCHOR, [KEY_DP_ANCHOR_BOLT_TYPE], 'Input Dock')
        design_input.append(t2)

        t3 = (None, ['Label_8', 'Label_21', KEY_SEC_FU, KEY_BASE_PLATE_FU,
                     KEY_DP_ANCHOR_BOLT_MATERIAL_G_O, KEY_SEC_FY, KEY_BASE_PLATE_FY,
                     KEY_DP_ANCHOR_BOLT_DESIGNATION, KEY_DP_ANCHOR_BOLT_LENGTH, KEY_DP_ANCHOR_BOLT_HOLE_TYPE,
                     KEY_DP_ANCHOR_BOLT_FRICTION, KEY_DP_WELD_FAB, KEY_DP_WELD_MATERIAL_G_O, KEY_DP_DETAILING_EDGE_TYPE,
                     KEY_DP_DETAILING_CORROSIVE_INFLUENCES, KEY_DP_DESIGN_METHOD, KEY_DP_DESIGN_BASE_PLATE], '')
        design_input.append(t3)

        return design_input

    def get_values_for_design_pref(self, key, design_dictionary):

        section = Column(design_dictionary[KEY_SECSIZE], design_dictionary[KEY_SEC_MATERIAL])
        length = str(self.anchor_length_provided if self.design_button_status else 0)
        fu = Material(design_dictionary[KEY_MATERIAL]).fu

        val = {'Label_8': "Rolled",
               'Label_21': str(section.source),
               KEY_SEC_FU: str(section.fu),
               KEY_BASE_PLATE_FU: str(section.fu),
               KEY_DP_ANCHOR_BOLT_MATERIAL_G_O: str(section.fu),
               KEY_SEC_FY: str(section.fy),
               KEY_BASE_PLATE_FY: str(section.fy),
               KEY_DP_ANCHOR_BOLT_DESIGNATION:
                   str(str(design_dictionary[KEY_DIA_ANCHOR][0]) + "X" + length + " IS5624 GALV"),
               KEY_DP_ANCHOR_BOLT_LENGTH: str(length),
               KEY_DP_ANCHOR_BOLT_HOLE_TYPE: "Standard",
               KEY_DP_ANCHOR_BOLT_FRICTION: str(0.30),
               KEY_DP_WELD_FAB: KEY_DP_WELD_FAB_SHOP,
               KEY_DP_WELD_MATERIAL_G_O: str(fu),
               KEY_DP_DETAILING_EDGE_TYPE: "a - Sheared or hand flame cut",
               KEY_DP_DETAILING_CORROSIVE_INFLUENCES: "No",
               KEY_DP_DESIGN_METHOD: "Limit State Design",
               KEY_DP_DESIGN_BASE_PLATE: "Effective Area Method"
               }[key]

        return val

    def refresh_input_dock(self):

        add_buttons = []

        t1 = (KEY_DISP_COLSEC, KEY_SECSIZE, TYPE_COMBOBOX, KEY_SECSIZE, None, None, "Columns")
        add_buttons.append(t1)

        return add_buttons

    def edit_tabs(self):
        return []

    def tab_value_changed(self):

        change_tab = []

        t1 = (KEY_DISP_COLSEC, [KEY_SEC_MATERIAL], [KEY_SEC_FU, KEY_SEC_FY], TYPE_TEXTBOX,
              self.get_fu_fy_I_section)
        change_tab.append(t1)

        t2 = ("Base Plate", [KEY_BASE_PLATE_MATERIAL], [KEY_BASE_PLATE_FU, KEY_BASE_PLATE_FY], TYPE_TEXTBOX,
              self.get_fu_fy)

        t3 = ("Anchor Bolt", [KEY_DP_ANCHOR_BOLT_LENGTH, KEY_DP_ANCHOR_BOLT_GALVANIZED],
              [KEY_DP_ANCHOR_BOLT_DESIGNATION], TYPE_TEXTBOX, self.anchor_bolt_designation)
        change_tab.append(t3)

        change_tab.append(t2)

        return change_tab

    def anchor_bolt_designation(self):

        length = str(self[0])
        galvanized = str(self[1])
        input_dictionary = self[2]
        if not input_dictionary:
            d = ''
        else:
            d = input_dictionary[KEY_DIA_ANCHOR][0]
        new_des = str(d)+'X'

        if galvanized == 'Yes':
            new_des = str(new_des)+str(length)+' IS5624 '+'GALV'
        elif galvanized == 'No':
            new_des = str(new_des)+str(length)+' IS5624'
        else:
            new_des = ''

        d = {KEY_DP_ANCHOR_BOLT_DESIGNATION: str(new_des)}
        return d

    def list_for_fu_fy_validation(self):

        fu_fy_list = []

        t1 = (KEY_SEC_MATERIAL, KEY_SEC_FU, KEY_SEC_FY)
        fu_fy_list.append(t1)

        t2 = (KEY_BASE_PLATE_MATERIAL, KEY_BASE_PLATE_FU, KEY_BASE_PLATE_FY)
        fu_fy_list.append(t2)

        return fu_fy_list

    def tab_list(self):

        self.design_button_status = False

        tabs = []

        t0 = (KEY_DISP_COLSEC, TYPE_TAB_1, self.tab_section)
        tabs.append(t0)

        t5 = ("Base Plate", TYPE_TAB_2, self.tab_bp)
        tabs.append(t5)

        t1 = ("Anchor Bolt", TYPE_TAB_2, self.anchor_bolt_values)
        tabs.append(t1)

        t2 = ("Weld", TYPE_TAB_2, self.weld_values)
        tabs.append(t2)

        t3 = ("Detailing", TYPE_TAB_2, self.detailing_values)
        tabs.append(t3)

        t4 = ("Design", TYPE_TAB_2, self.design_values)
        tabs.append(t4)

        # t5 = ("Connector", TYPE_TAB_2, self.connector_values)
        # tabs.append(t5)

        return tabs

    def anchor_bolt_values(self, input_dictionary):

        self.input_dictionary = input_dictionary

        values = {KEY_DP_ANCHOR_BOLT_LENGTH: '', KEY_DP_ANCHOR_BOLT_DESIGNATION: '',
                  KEY_DP_ANCHOR_BOLT_TYPE: '', KEY_DP_ANCHOR_BOLT_MATERIAL_G_O: ''}
        if not input_dictionary or 'Select Section' in [input_dictionary[KEY_SECSIZE], input_dictionary[KEY_MATERIAL]]:
            pass
            # length = ''
            # designation = ''
            # anchor_type = ''
            # fu = ''
        else:
            length = str(self.anchor_length_provided if self.design_button_status else 0)
            designation = str(input_dictionary[KEY_DIA_ANCHOR][0]) + "X" + length + " IS5624 GALV"
            anchor_type = input_dictionary[KEY_TYP_ANCHOR]
            fu = Material(input_dictionary[KEY_MATERIAL]).fu
            values[KEY_DP_ANCHOR_BOLT_LENGTH] = length
            values[KEY_DP_ANCHOR_BOLT_DESIGNATION] = designation
            values[KEY_DP_ANCHOR_BOLT_TYPE] = anchor_type
            values[KEY_DP_ANCHOR_BOLT_MATERIAL_G_O] = fu

        for key in values.keys():
            if key in input_dictionary.keys():
                values[key] = input_dictionary[key]

        anchor_bolt = []

        t1 = (KEY_DP_ANCHOR_BOLT_DESIGNATION, KEY_DISP_DESIGNATION, TYPE_TEXTBOX, None,
              str(values[KEY_DP_ANCHOR_BOLT_DESIGNATION]))
        anchor_bolt.append(t1)

        t2 = (KEY_DP_ANCHOR_BOLT_TYPE, KEY_DISP_DP_ANCHOR_BOLT_TYPE, TYPE_TEXTBOX, None,
              str(values[KEY_DP_ANCHOR_BOLT_TYPE]))
        anchor_bolt.append(t2)

        t3 = (KEY_DP_ANCHOR_BOLT_GALVANIZED, KEY_DISP_DP_ANCHOR_BOLT_GALVANIZED, TYPE_COMBOBOX, ['Yes', 'No'], 'Yes')
        anchor_bolt.append(t3)

        t4 = (KEY_DP_ANCHOR_BOLT_HOLE_TYPE, KEY_DISP_DP_ANCHOR_BOLT_HOLE_TYPE, TYPE_COMBOBOX,
              ['Standard', 'Over-sized'], 'Standard')
        anchor_bolt.append(t4)

        t5 = (KEY_DP_ANCHOR_BOLT_LENGTH, KEY_DISP_DP_ANCHOR_BOLT_LENGTH, TYPE_TEXTBOX, None,
              values[KEY_DP_ANCHOR_BOLT_LENGTH])
        anchor_bolt.append(t5)

        t6 = (KEY_DP_ANCHOR_BOLT_MATERIAL_G_O, KEY_DISP_DP_ANCHOR_BOLT_MATERIAL_G_O, TYPE_TEXTBOX, None,
              str(values[KEY_DP_ANCHOR_BOLT_MATERIAL_G_O]))
        anchor_bolt.append(t6)

        t7 = (KEY_DP_ANCHOR_BOLT_FRICTION, KEY_DISP_DP_ANCHOR_BOLT_FRICTION, TYPE_TEXTBOX, None, str(0.30))
        anchor_bolt.append(t7)

        return anchor_bolt

    def tab_bp(self, input_dictionary):

        if not input_dictionary or 'Select Section' in [input_dictionary[KEY_MATERIAL]]:
            material_grade = ''
            fu = ''
            fy = ''
        else:
            material_grade = input_dictionary[KEY_MATERIAL]
            material_attributes = Material(material_grade)
            fu = material_attributes.fu
            fy = material_attributes.fy

        if KEY_BASE_PLATE_MATERIAL in input_dictionary.keys():
            material_grade = input_dictionary[KEY_BASE_PLATE_MATERIAL]
            material_attributes = Material(material_grade)
            fu = material_attributes.fu
            fy = material_attributes.fy

        tab_bp = []
        material = connectdb("Material", call_type="popup")
        t1 = (KEY_BASE_PLATE_MATERIAL, KEY_DISP_BASE_PLATE_MATERIAL, TYPE_COMBOBOX, material, material_grade)
        tab_bp.append(t1)

        t2 = (KEY_BASE_PLATE_FU, KEY_DISP_BASE_PLATE_FU, TYPE_TEXTBOX, None, fu)
        tab_bp.append(t2)

        t3 = (KEY_BASE_PLATE_FY, KEY_DSIP_BASE_PLATE_FY, TYPE_TEXTBOX, None, fy)
        tab_bp.append(t3)

        return tab_bp

    def detailing_values(self, input_dictionary):

        values = {KEY_DP_DETAILING_EDGE_TYPE: 'a - Sheared or hand flame cut',
                  KEY_DP_DETAILING_CORROSIVE_INFLUENCES: 'No'}

        for key in values.keys():
            if key in input_dictionary.keys():
                values[key] = input_dictionary[key]

        detailing = []

        t1 = (KEY_DP_DETAILING_EDGE_TYPE, KEY_DISP_DP_DETAILING_EDGE_TYPE, TYPE_COMBOBOX, [
            'a - Sheared or hand flame cut', 'b - Rolled, machine-flame cut, sawn and planed'],
              values[KEY_DP_DETAILING_EDGE_TYPE])
        detailing.append(t1)

        t3 = (KEY_DP_DETAILING_CORROSIVE_INFLUENCES, KEY_DISP_DP_DETAILING_CORROSIVE_INFLUENCES, TYPE_COMBOBOX,
              ['No', 'Yes'], values[KEY_DP_DETAILING_CORROSIVE_INFLUENCES])
        detailing.append(t3)

        t4 = ("textBrowser", "", TYPE_TEXT_BROWSER, DETAILING_DESCRIPTION)
        detailing.append(t4)

        return detailing

    def design_values(self, input_dictionary):

        values = {KEY_DP_DESIGN_METHOD: 'Limit State Design', KEY_DP_DESIGN_BASE_PLATE: 'Effective Area Method'}

        for key in values.keys():
            if key in input_dictionary.keys():
                values[key] = input_dictionary[key]

        design = []

        t1 = (KEY_DP_DESIGN_METHOD, KEY_DISP_DP_DESIGN_METHOD, TYPE_COMBOBOX, [
            'Limit State Design', 'Limit State (Capacity based) Design', 'Working Stress Design'],
              values[KEY_DP_DESIGN_METHOD])
        design.append(t1)

        t2 = (KEY_DP_DESIGN_BASE_PLATE, KEY_DISP_DP_DESIGN_BASE_PLATE, TYPE_COMBOBOX, ['Effective Area Method'],
              values[KEY_DP_DESIGN_BASE_PLATE])
        design.append(t2)

        return design

    def get_3d_components(self):
        components = []

        t1 = ('Model', self.call_3DModel)
        components.append(t1)

        t3 = ('Column', self.call_3DColumn)
        components.append(t3)

        t4 = ('Base Plate', self.call_3DPlate)
        components.append(t4)

        return components

    def call_3DPlate(self, ui, bgcolor):
        from PyQt5.QtWidgets import QCheckBox
        from PyQt5.QtCore import Qt
        for chkbox in ui.frame.children():
            if chkbox.objectName() == 'Base Plate':
                continue
            if isinstance(chkbox, QCheckBox):
                chkbox.setChecked(Qt.Unchecked)
        ui.commLogicObj.display_3DModel("Connector", bgcolor)


    # def dia_to_len(self, d):
    #
    #     ob = IS_5624_1993()
    #     l = ob.table1(d)
    #     return l

    # Start of calculation

    def bp_parameters(self, design_dictionary):
        """ Initialize variables to use in calculation from input dock and design preference UI.

        Args: design dictionary based on the user inputs from the GUI

        Returns: None
        """
        # attributes of input dock
        self.mainmodule = "Moment Connection"
        self.connectivity = str(design_dictionary[KEY_CONN])
        self.end_condition = str(design_dictionary[KEY_END_CONDITION])
        self.column_section = str(design_dictionary[KEY_SECSIZE])
        self.material = str(design_dictionary[KEY_MATERIAL])

        self.load_axial_compression = float(design_dictionary[KEY_AXIAL_BP])
        self.load_axial_compression = self.load_axial_compression * 10 ** 3  # N

        self.load_axial_tension = float(design_dictionary[KEY_AXIAL_TENSION_BP] if design_dictionary[KEY_AXIAL_TENSION_BP] != 'Disabled' else 0)
        self.load_axial_tension = self.load_axial_tension * 10 ** 3  # N

        # self.load_shear = float(design_dictionary[KEY_SHEAR_BP])
        # self.load_shear = self.load_shear * 10 ** 3  # N

        self.load_shear_major = float(design_dictionary[KEY_SHEAR_MAJOR])  # shear force acting along the major axis
        self.load_shear_major = self.load_shear_major * 10 ** 3  # N

        self.load_shear_minor = float(design_dictionary[KEY_SHEAR_MINOR])  # shear force acting along the minor axis
        self.load_shear_minor = self.load_shear_minor * 10 ** 3  # N

        # TODO: check the condition given below
        # if self.load_shear_major < self.load_shear_minor:
        #     self.load_shear_major = self.load_shear_minor
        # else:
        #     pass

        self.load_moment_major = float(design_dictionary[KEY_MOMENT_MAJOR]
                                       if design_dictionary[KEY_MOMENT_MAJOR] != 'Disabled' else 0)  # bending moment acting about the major axis
        self.load_moment_major = self.load_moment_major * 10 ** 6  # N-mm

        self.load_moment_minor = float(design_dictionary[KEY_MOMENT_MINOR]
                                       if design_dictionary[KEY_MOMENT_MINOR] != 'Disabled' else 0) # bending moment acting about the minor axis
        self.load_moment_minor = self.load_moment_minor * 10 ** 6  # N-mm

        # checking if the user input for minor axis moment exceeds the major axis moment (practically, it shouldn't)
        if self.load_moment_major < self.load_moment_minor:
            self.load_moment_major = self.load_moment_minor  # designing for maximum moment
        else:
            pass

        self.anchor_dia = design_dictionary[KEY_DIA_ANCHOR]
        self.anchor_type = str(design_dictionary[KEY_TYP_ANCHOR])
        self.anchor_grade = design_dictionary[KEY_GRD_ANCHOR]
        self.anchor_grade_tension = self.anchor_grade

        self.footing_grade = str(design_dictionary[KEY_GRD_FOOTING])

        self.weld_type = str(design_dictionary[KEY_WELD_TYPE])

        # attributes of design preferences
        self.dp_column_designation = str(design_dictionary[KEY_SECSIZE])
        self.dp_column_type = str(design_dictionary['Label_8'])
        self.dp_column_source = str(design_dictionary['Label_21'])
        self.dp_column_material = str(design_dictionary[KEY_SEC_MATERIAL])
        self.dp_column_fu = float(design_dictionary[KEY_SEC_FU])
        self.dp_column_fy = float(design_dictionary[KEY_SEC_FY])

        self.dp_bp_material = str(design_dictionary[KEY_BASE_PLATE_MATERIAL])
        self.dp_bp_fu = float(design_dictionary[KEY_BASE_PLATE_FU])
        self.dp_bp_fy = float(design_dictionary[KEY_BASE_PLATE_FY])

        self.dp_anchor_designation = str(design_dictionary[KEY_DP_ANCHOR_BOLT_DESIGNATION])
        self.dp_anchor_type = str(design_dictionary[KEY_DP_ANCHOR_BOLT_TYPE])
        self.dp_anchor_hole = str(design_dictionary[KEY_DP_ANCHOR_BOLT_HOLE_TYPE])
        self.dp_anchor_length = float(design_dictionary[KEY_DP_ANCHOR_BOLT_LENGTH])
        self.dp_anchor_fu_overwrite = float(design_dictionary[KEY_DP_ANCHOR_BOLT_MATERIAL_G_O])
        self.dp_anchor_friction = float(design_dictionary[KEY_DP_ANCHOR_BOLT_FRICTION] if
                                        design_dictionary[KEY_DP_ANCHOR_BOLT_FRICTION] != "" else 0.30)

        self.dp_weld_fab = str(design_dictionary[KEY_DP_WELD_FAB])
        self.dp_weld_fu_overwrite = float(design_dictionary[KEY_DP_WELD_MATERIAL_G_O])

        self.dp_detail_edge_type = str(design_dictionary[KEY_DP_DETAILING_EDGE_TYPE])
        self.dp_detail_is_corrosive = str(design_dictionary[KEY_DP_DETAILING_CORROSIVE_INFLUENCES])

        self.dp_design_method = str(design_dictionary[KEY_DP_DESIGN_METHOD])
        self.dp_bp_method = str(design_dictionary[KEY_DP_DESIGN_BASE_PLATE])

        # properties of the column sections

        # Rolled sections
        self.column_properties = Column(designation=self.dp_column_designation, material_grade=self.dp_column_material)
        self.column_D = self.column_properties.depth
        self.column_bf = self.column_properties.flange_width
        self.column_tf = self.column_properties.flange_thickness
        self.column_tw = self.column_properties.web_thickness
        self.column_r1 = self.column_properties.root_radius
        self.column_r2 = self.column_properties.toe_radius

        # Hollow sections

        # other attributes
        self.gamma_m0 = self.cl_5_4_1_Table_5["gamma_m0"]["yielding"]  # gamma_mo = 1.10
        self.gamma_m1 = self.cl_5_4_1_Table_5["gamma_m1"]["ultimate_stress"]  # gamma_m1 = 1.25
        self.gamma_mb = self.cl_5_4_1_Table_5["gamma_mb"][self.dp_weld_fab]  # gamma_mb = 1.25
        self.gamma_mw = self.cl_5_4_1_Table_5["gamma_mw"][self.dp_weld_fab]  # gamma_mw = 1.25 for 'Shop Weld' and 1.50 for 'Field Weld'
        self.safe = True

        self.stiffener_plt_thick_along_flange = 0.0
        self.stiffener_plt_thick_along_web = 0.0
        self.stiffener_plt_thick_across_web = 0.0
        self.stiffener_plt_height_along_flange = 0.0
        self.stiffener_plt_height_along_web = 0.0
        self.stiffener_plt_height_across_web = 0.0

        self.shear_on_stiffener_along_flange = 0.0
        self.shear_capa_stiffener_along_flange = 0.0
        self.moment_on_stiffener_along_flange = 0.0
        self.moment_capa_stiffener_along_flange = 0.0
        self.z_e_stiffener_along_flange = 0.0

        self.shear_on_stiffener_along_web = 0.0
        self.shear_capa_stiffener_along_web = 0.0
        self.moment_on_stiffener_along_web = 0.0
        self.moment_capa_stiffener_along_web = 0.0
        self.z_e_stiffener_along_web = 0.0

        self.weld_size_flange = 0.0
        self.weld_size_web = 0.0
        self.gusset_along_flange = 'No'
        self.gusset_along_web = 'No'
        self.gusset_plate_length = 0.0
        self.stiffener_plate_length = 0.0
        self.total_eff_len_gusset_available = 0.0
        self.gusset_outstand_length = 0.0
        self.stiffener_outstand_length = 0.0
        self.gusset_fy = self.dp_column_fy
        self.stiffener_fy = self.dp_column_fy
        self.epsilon = 1
        self.gusset_plate_thick = 0.0
        self.stiffener_plate_thick = 0.0
        self.gusset_plate_height = 0.0
        self.stiffener_plate_height = 0.0
        self.stiffener_plt_len_along_flange = 0.0
        self.stiffener_plt_len_along_web = 0.0
        self.stiffener_plt_len_across_web = 0.0

        self.weld_size_gusset = 0.0
        self.weld_size_stiffener = 0.0
        self.weld_size_vertical_flange = 0.0
        self.weld_size_vertical_web = 0.0

        self.stiffener_plt_thick_across_web = 0
        self.shear_on_stiffener_across_web = 0
        self.shear_capa_stiffener_across_web = 0
        self.moment_on_stiffener_across_web = 0
        self.moment_capa_stiffener_across_web = 0

        self.bp_analyses_parameters(self)
        print('bp_analyses_parameters done')
        self.bp_analyses(self)

        print('bp_analyses done')
        self.anchor_bolt_design(self)
        print('anchor_bolt_design done')
        self.design_weld(self)
        print('design_weld done')
        self.design_stiffeners(self)
        print('design_stiffeners done')

    def bp_analyses_parameters(self):
        """ initialize detailing parameters like the end/edge/pitch/gauge distances, anchor bolt diameter and grade,
         length and width of the base plate. These parameters are used to run the first iteration of the analyses and improvise accordingly.

        Args:

        Returns:
        """
        # select anchor bolt diameter [Reference: based on design experience, field conditions  and sample calculations]
        # the following list of anchor diameters are neglected due its practical non acceptance/unavailability - 'M8', 'M10', 'M12', 'M16'
        # M20 and M24 are the preferred choices for the design

        # self.anchor_dia = self.anchor_dia
        sort_bolt = filter(lambda x: 'M20' <= x <= self.anchor_dia[-1], self.anchor_dia)

        for i in sort_bolt:
            self.anchor_bolt = i  # anchor dia provided (str)
            break

        self.anchor_dia_provided = self.table1(self.anchor_bolt)[0]  # mm anchor dia provided (int)
        self.anchor_area = self.bolt_area(self.anchor_dia_provided)  # list of areas [shank area, thread area] mm^2

        # hole diameter
        self.anchor_hole_dia = self.cl_10_2_1_bolt_hole_size(self.anchor_dia_provided, self.dp_anchor_hole)  # mm

        # assign anchor grade from the selected list
        # trying the design with the highest selected grade
        self.anchor_grade = list(reversed(self.anchor_grade))
        for i in self.anchor_grade:
            self.anchor_grade = i
            break

        self.anchor_fu_fy = self.get_bolt_fu_fy(self.anchor_grade, self.anchor_dia_provided)  # returns a list with strength values - [bolt_fu, bolt_fy]

        # TODO add condition for number of anchor bolts depending on col depth and force
        # number of anchor bolts outside the column flange
        self.anchor_nos_provided = 4

        # perform detailing checks
        # Note: end distance is along the depth, whereas, the edge distance is along the flange, of the column section

        # end distance [Reference: Clause 10.2.4.2 and 10.2.4.3, IS 800:2007]
        self.end_distance = self.cl_10_2_4_2_min_edge_end_dist(self.anchor_dia_provided, self.dp_anchor_hole, self.dp_detail_edge_type)
        self.end_distance = round_up(1.5 * self.end_distance, 5)  # mm, adding 50% extra to end distance to incorporate weld etc.

        # If the shear force acting along any axis of the column is large (braced frames or buildings designed for seismic forces, heavy winds etc.),
        # the minimum recommended end/edge distance is six times the anchor diameter (min_end_distance = 6 * anchor_diameter).
        # This is to prevent the side bursting/face break-out of the concrete [Reference: AISC Design Guide 1, section 3.2.2, page 22]
        # if self.load_shear_major or self.load_shear_minor > 0:
        #     min_end_distance = 6 * self.anchor_dia_provided  # TODO: check if shear is large enough
        #     min_end_distance = round_up(min_end_distance, 5)  # mm
        #
        #     self.end_distance = max(self.end_distance, min_end_distance)
        #     TODO: give suitable log messages
        # else:
        #     pass

        # TODO: add max end, edge distance check after the plate thk check
        # self.end_distance_max = self.cl_10_2_4_3_max_edge_dist([self.plate_thk], self.dp_bp_fy, self.dp_detail_is_corrosive)

        # edge distance [Reference: Clause 10.2.4.2 and 10.2.4.3, IS 800:2007]
        self.edge_distance = self.end_distance  # mm
        # self.edge_distance_max = self.end_distance_max

        # pitch and gauge distance [Reference: Clause 10.2.2 and 10.2.3.1, IS 800:2007]
        # TODO add pitch and gauge calc for bolts more than 4 nos
        if self.anchor_nos_provided == 4:
            self.pitch_distance = 0.0
            self.gauge_distance = self.pitch_distance
        else:
            pass

        # minimum required dimensions of the base plate [as per the detailing criteria]
        # considering clearance equal to 1.5 times the edge distance (on each side) along the width of the base plate
        if self.connectivity == 'Welded Column Base' or 'Moment Base Plate':
            self.bp_length_min = round_up(self.column_D + 2 * (2 * self.end_distance), 5)  # mm
            self.bp_width_min = round_up(self.column_bf + (1.5 * self.edge_distance) + (1.5 * self.edge_distance), 5)  # mm

        elif self.connectivity == 'Welded+Bolted Column Base':
            pass

        else:
            pass

    def bp_analyses(self):
        """ perform analyses of the base plate

        Args:

        Returns:

        # TODO: Write algorithm here
        """
        # bearing strength of concrete [Reference: Clause 7.4.1, IS 800:2007]
        self.bearing_strength_concrete = self.cl_7_4_1_bearing_strength_concrete(self.footing_grade)  # N/mm^2 or MPa

        # slab base analyses (pinned connection)
        if self.connectivity == 'Welded Column Base':

            # minimum required area for the base plate [bearing stress = axial force / area of the base]
            self.min_area_req = self.load_axial_compression / self.bearing_strength_concrete  # mm^2

            # calculate projection by the 'Effective Area Method' [Reference: Clause 7.4.1.1, IS 800:2007]
            # the calculated projection is added by half times the hole dia on each side to avoid stress concentration near holes
            if self.dp_column_type == 'Rolled' or 'Welded':
                self.projection = self.calculate_c(self.column_bf, self.column_D, self.column_tw, self.column_tf, self.min_area_req,
                                                   self.anchor_hole_dia)  # mm
                self.projection = max(self.projection, self.end_distance)  # projection should at-least be equal to the end distance

            else:
                pass

            if self.projection <= 0:
                self.safe = False
                logger.error(": [Analysis Error] The value of the projection (c) as per the Effective Area Method is {} mm. [Reference:"
                             " Clause 7.4.1.1, IS 800: 2007]".format(self.projection))
                logger.warning(": [Analysis Error] The computed value of the projection is not suitable for performing the design.")
                logger.info(": [Analysis Error] Check the column section and its properties.")
                logger.info(": Re-design the connection")
            else:
                pass

            # updating the length and the width by incorporating the vaue of projection
            self.bp_length_provided = self.column_D + 2 * self.projection + 2 * self.end_distance  # mm
            self.bp_width_provided = self.column_bf + 2 * self.projection + 2 * self.edge_distance  # mm

            # check for the provided area against the minimum required area
            self.bp_area_provided = self.bp_length_provided * self.bp_width_provided  # mm^2

            # checking if the provided dimensions (length and width) are sufficient
            bp_dimensions = [self.bp_length_provided, self.bp_width_provided]

            n = 1
            while self.bp_area_provided < self.min_area_req:
                bp_update_dimensions = [bp_dimensions[-2], bp_dimensions[-1]]

                for i in bp_update_dimensions:
                    i += 25
                    bp_dimensions.append(i)
                    i += 1

                self.bp_area_provided = bp_dimensions[-2] * bp_dimensions[-1]  # mm^2, area according to the desired length and width
                n += 1

            self.bp_length_provided = bp_dimensions[-2]  # mm, updated length if while loop is True
            self.bp_width_provided = bp_dimensions[-1]  # mm, updated width if while loop is True
            self.bp_area_provided = self.bp_length_provided * self.bp_width_provided  # mm^2, update area if while loop is True

            # actual bearing pressure acting on the provided area of the base plate
            self.w = self.load_axial_compression / self.bp_area_provided  # N/mm^2 (MPa)

            # design of plate thickness
            # thickness of the base plate [Reference: Clause 7.4.3.1, IS 800:2007]
            self.plate_thk = self.projection * (math.sqrt((2.5 * self.w * self.gamma_m0) / self.dp_bp_fy))  # mm

            # number of anchor bolts provided outside the column flange
            self.anchor_nos_provided = 4

        elif self.connectivity == 'Moment Base Plate':

            # minimum design action effect on the column [Reference: clause 10.7, IS 800:2007]
            # the moment base plate shall be designed considering the bending moment acting on column as maximum of;
            # 1. external factored bending moment acting about the major axis of the column
            # 2. 50% of the moment capacity of the column

            z_pz = 1  # mm^3, TODO: call z_pz from db
            moment_capacity_column = (1 * z_pz * self.dp_column_fy) / self.gamma_m0
            moment_capacity_column = moment_capacity_column * 10 ** 6  # N-mm

            if self.load_moment_major < (0.50 * moment_capacity_column):
                self.load_moment_major = moment_capacity_column

                logger.warning("The external factored moment is less than the minimum recommended design action effect")
                logger.info("The minimum recommended design action effect (factored bending moment is {} kN-m)".format(moment_capacity_column))
                logger.info("The base plate is designed for a bending moment of {} kN-m".format(moment_capacity_column))
            else:
                pass

            # calculate eccentricity
            self.eccentricity_zz = self.load_moment_major / self.load_axial_compression  # mm, eccentricity about major (z-z) axis

            # Defining cases: Case 1: e <= L/6        (compression throughout the BP)
            #                 Case 2: L/6 < e < L/3   (compression throughout + moderate tension/uplift in the anchor bolts)
            #                 Case 3: e >= L/3        (compression + high tension/uplift in the anchor bolts)

            if self.eccentricity_zz <= self.bp_length_min / 6:  # Case 1

                self.moment_bp_case = 'Case1'

                # fixing length and width of the base plate
                width_min = 2 * self.load_axial_compression / (self.bp_length_min * self.bearing_strength_concrete)  # mm
                if width_min < self.bp_width_min:
                    width_min = self.bp_width_min
                else:
                    pass

                self.bp_length_provided = max(self.bp_length_min, width_min)  # mm, assigning maximum dimension to length
                self.bp_width_provided = min(self.bp_length_min, width_min)  # mm, assigning minimum dimension to width
                self.bp_area_provided = self.bp_length_provided * self.bp_width_provided  # mm^2

                # calculating the maximum and minimum bending stresses
                self.ze_zz = self.bp_width_provided * self.bp_length_provided ** 2 / 6  # mm^3, elastic section modulus of plate (BL^2/6)

                self.sigma_max_zz = (self.load_axial_compression / self.bp_area_provided) + (self.load_moment_major / self.ze_zz)  # N/mm^2
                self.sigma_min_zz = (self.load_axial_compression / self.bp_area_provided) - (self.load_moment_major / self.ze_zz)  # N/mm^2

                # calculating moment at the critical section

                # Assumption: the critical section (critical_xx) acts at a distance of 0.95 times the column depth, along the depth
                self.critical_xx = (self.bp_length_provided - 0.95 * self.column_D) / 2  # mm
                self.sigma_xx = (self.sigma_max_zz - self.sigma_min_zz) * (self.bp_length_provided - self.critical_xx) / self.bp_length_provided
                self.sigma_xx = self.sigma_xx + self.sigma_min_zz  # N/mm^2, bending stress at the critical section

                self.critical_M_xx = (self.sigma_xx * self.critical_xx ** 2 / 2) + \
                                     (0.5 * self.critical_xx * (self.sigma_max_zz - self.sigma_xx) * (2 / 3) * self.critical_xx)
                # N-mm, bending moment at critical section

                # equating critical moment with critical moment to compute the required minimum plate thickness
                # Assumption: The bending capacity of the plate is (M_d = 1.5*fy*Z_e/gamma_m0) [Reference: Clause 8.2.1.2, IS 800:2007]
                # Assumption: Z_e of the plate is = b*tp^2 / 6, where b = 1 for a cantilever strip of unit dimension

                self.plate_thk = math.sqrt((self.critical_M_xx * self.gamma_m0 * 6) / (1.5 * self.dp_bp_fy))  # mm

                self.tension_demand_anchor = 0  # there will be no tension acting on the anchor bolts in this case

            else:  # Case 2 and Case 3
                self.moment_bp_case = 'Case2&3'

                # fixing length and width of the base plate
                self.bp_length_provided = self.bp_length_min
                self.bp_width_provided = self.bp_width_min

                # calculating the distance (y) which lies under compression
                # Reference: Omer Blodgett, Column Bases, section 3.3, equation 13

                self.n = 2 * 10 ** 5 / (5000 * math.sqrt(self.cl_7_4_1_bearing_strength_concrete(self.footing_grade) / 0.45))
                self.anchor_area_tension = self.anchor_area[0] * (self.anchor_nos_provided / 2)  # mm^2, area of anchor under tension
                self.f = (self.bp_length_provided / 2) - self.end_distance  # mm

                k1 = 3 * (self.eccentricity_zz - self.bp_length_provided / 2)
                k2 = (6 * self.n * self.anchor_area_tension / self.bp_width_provided) * (self.f + self.eccentricity_zz)
                k3 = (self.bp_length_provided / 2 + self.f) * -k2

                # equation for finding 'y' is: y^3 + k1*y^2 + k2*y + k3 = 0
                roots = np.roots([1, k1, k2, k3])  # finding roots of the equation
                r_1 = roots[0]
                r_2 = roots[1]
                r_3 = roots[2]
                r = max(r_1, r_2, r_3)
                r = r.real  # separating the imaginary part

                self.y = round(r, 3)  # mm

                # finding maximum tension in the bolts for maximum permissible bearing stress (0.45*f_ck)
                self.tension_demand_anchor = ((self.bearing_strength_concrete * self.anchor_area_tension * self.n) / self.y) * \
                                             ((self.bp_length_provided / 2) + self.f - self.y)  # N
                self.tension_demand_anchor = round(self.tension_demand_anchor / 1000, 2)  # kN

                # computing the actual bending stress at the compression side
                # TODO: complete this check
                # self.flange_force_axial = self.dp_bp_fy * (self.column_bf * self.column_tf)  # N, load transferred by the flange
                # self.flange_force_moment = self.load_moment_major / (self.column_D - self.column_tf)  # N, tension acting at the flange
                # self.bp_area_compression = self.y * self.bp_width_provided  # mm^2, area of the base plate under compression

                # designing the plate thickness

                # 1. Yielding of the base plate due to bearing on concrete
                # finding the length of the critical section from the edge of the base plate on the compression side
                self.critical_xx = (self.bp_length_provided - 0.95 * self.column_D) / 2  # mm
                if self.y > self.critical_xx:
                    self.critical_xx = self.critical_xx
                else:
                    self.critical_xx = self.y

                # moment acting at the critical section due to applied loads
                # Assumption: The moment acting at the critical section is taken as 0.45*f_ck*B*critical_xx (plastic moment)
                self.critical_M_xx = (self.critical_xx * self.bearing_strength_concrete * self.bp_width_provided) * \
                                     (self.critical_xx / 2)  # N-mm

                # 2. Yielding of the base plate due to tension in the anchor bolts on the tension side
                lever_arm = (self.bp_length_provided / 2) - (self.column_D / 2) + (self.column_tf / 2) - self.end_distance  # mm

                # moment acting on the plate due to tension in the bolts
                moment_lever_arm = self.tension_demand_anchor * 1000 * lever_arm  # N-mm

                # updating the critical moment
                self.critical_M_xx = max(self.critical_M_xx, moment_lever_arm)  # N-mm

                # equating critical moment with critical moment to compute the required minimum plate thickness
                # Assumption: The bending capacity of the plate is (M_d = 1.5*fy*Z_e/gamma_m0) [Reference: Clause 8.2.1.2, IS 800:2007]
                # Assumption: Z_e of the plate is = b*tp^2 / 6, where b = 1 for a cantilever strip of unit dimension

                self.plate_thk = math.sqrt((self.critical_M_xx * self.gamma_m0 * 6) / (1.5 * self.dp_bp_fy * self.bp_width_provided))  # mm

            # design of the anchor bolt(s) required to resist tension due to bending moment only
            self.tension_capacity_anchor = self.cl_10_3_5_bearing_bolt_tension_resistance(self.anchor_fu_fy[0], self.anchor_fu_fy[1],
                                                                                          self.anchor_area[0], self.anchor_area[1],
                                                                                          safety_factor_parameter=self.dp_weld_fab)  # N
            self.tension_capacity_anchor = round(self.tension_capacity_anchor / 1000, 2)  # kN

            # design number of anchor bolts required to resist tension
            # Assumption: The minimum number of anchor bolts is 2, for stability purpose.
            self.tension_bolts_req = max(self.tension_demand_anchor / self.tension_capacity_anchor, 2)

            # if the number of bolts required to resist tension exceeds 3 in number, then the loop will check
            # for a higher diameter of bolt from the given list of anchor diameters by the user.
            n = 1
            while self.tension_bolts_req > 3:  # the maximum number of bolts that can be accommodated is 3
                bolt_list = self.anchor_dia[n - 1:]

                for i in bolt_list:
                    self.anchor_dia_provided = i
                    break

                self.anchor_area = self.bolt_area(self.table1(self.anchor_dia_provided)[0])
                self.tension_capacity_anchor = self.cl_10_3_5_bearing_bolt_tension_resistance(self.anchor_fu_fy[0], self.anchor_fu_fy[1],
                                                                                              self.anchor_area[0], self.anchor_area[1],
                                                                                              safety_factor_parameter=self.dp_weld_fab)  # N
                self.tension_capacity_anchor = round(self.tension_capacity_anchor / 1000, 2)  # kN

                self.tension_bolts_req = max(self.tension_demand_anchor / self.tension_capacity_anchor, 2)
                n += 1

                self.anchor_dia_provided = self.table1(i)[0]  # updating the initialised anchor diameter

                if n > len(self.anchor_dia):
                    self.safe = False
                    # TODO: give log errors
                    logger.error("Cannot compute anchor bolt for resisting the uplift force")

            if self.moment_bp_case == 'Case1':
                self.anchor_nos_provided = self.anchor_nos_provided
            else:
                self.anchor_nos_provided = 2 * self.tension_bolts_req

        elif self.connectivity == "Welded+Bolted Column Base":
            pass

        elif self.connectivity == "Hollow/Tubular Column Base":
            pass

        # assign appropriate plate thickness

        self.plate_thk = max(self.plate_thk, self.column_tf)  # base plate thickness should be larger than the flange thickness

        # assigning plate thickness according to the available standard sizes
        # the thicknesses of the flats (in mm) listed below is obtained from SAIL's product brochure
        standard_plate_thk = [8, 10, 12, 14, 16, 18, 20, 22, 25, 28, 32, 36, 40, 45, 50, 56, 63, 75, 80, 90, 100, 110, 120]

        sort_plate = filter(lambda x: self.plate_thk <= x <= 120, standard_plate_thk)

        for i in sort_plate:
            self.plate_thk = i  # plate thickness provided (mm)
            break

    def anchor_bolt_design(self):
        """ Perform design checks for the anchor bolt

        Args:

        Returns:
        """
        # updating the anchor area (provided outside flange), if the diameter is updated in tension check
        self.anchor_area = self.bolt_area(self.anchor_dia_provided)  # list of areas [shank area, thread area] mm^2
        self.anchor_grade_tension = self.anchor_grade

        if self.connectivity == 'Moment Base Plate':

            # design of anchor bolts to resist axial tension/uplift force
            if self.load_axial_tension > 0:
                self.anchor_inside_flange = 'Yes'

                self.anchor_dia_uplift = self.anchor_dia_provided  # initialise the diameter required equal to the anchor dia provided outside flange
                self.tension_capacity_anchor_uplift = self.tension_capacity_anchor

                self.anchor_nos_uplift = self.load_axial_tension / (self.tension_capacity_anchor_uplift * 1000)  # number of bolts req to resist uplift
                self.anchor_nos_uplift = round_up(self.anchor_nos_uplift, 2)

                # if the number of bolts required to resist uplift exceeds 2 in number, then the loop will check
                # for a higher diameter of bolt from the given list of anchor diameters by the user.
                n = 1
                while self.anchor_nos_uplift > 2:  # the maximum number of bolts that can be accommodated is 3
                    bolt_list = self.anchor_dia[n - 1:]

                    for i in bolt_list:
                        self.anchor_dia_uplift = i
                        break

                    self.anchor_area = self.bolt_area(self.table1(self.anchor_dia_uplift)[0])
                    self.tension_capacity_anchor_uplift = self.cl_10_3_5_bearing_bolt_tension_resistance(self.anchor_fu_fy[0], self.anchor_fu_fy[1],
                                                                                                         self.anchor_area[0], self.anchor_area[1],
                                                                                                         safety_factor_parameter=self.dp_weld_fab)  # N
                    self.tension_capacity_anchor_uplift = round(self.tension_capacity_anchor_uplift / 1000, 2)  # kN

                    self.anchor_nos_uplift = max(((self.load_axial_tension * 10 ** -3) / self.tension_capacity_anchor_uplift), 2)
                    n += 1

                    self.anchor_dia_uplift = self.table1(i)[0]  # updating the initialised anchor diameter for uplift force

                    if n > len(self.anchor_dia):
                        self.safe = False
                        # TODO: give log errors
                        logger.error("Cannot compute anchor bolt for resisting the uplift force")

                # updating total number of anchor bolts required (bolts outside flange for resisting moment + inside flange for resisting uplift)
                self.anchor_nos_provided = self.anchor_nos_provided + self.anchor_nos_uplift

            else:
                self.anchor_inside_flange = 'No'
                self.anchor_nos_uplift = 0
                self.anchor_dia_uplift = self.anchor_dia_provided
                self.tension_capacity_anchor_uplift = self.tension_capacity_anchor
                self.anchor_nos_uplift = 0

        else:
            pass

        # design strength of the anchor bolt for shear [Reference: Clause 10.3.2, IS 800:2007; Section 3, IS 5624:1993]
        # Assumption: number of shear planes passing through - the thread is 1 (n_n) and through the shank is 0 (n_s)

        self.shear_capacity_anchor = self.cl_10_3_3_bolt_shear_capacity(self.dp_anchor_fu_overwrite, self.anchor_area[1],
                                                                        self.anchor_area[0], 1, 0, self.dp_weld_fab)
        self.shear_capacity_anchor = round(self.shear_capacity_anchor / 1000, 2)  # kN

        self.bearing_capacity_anchor = self.cl_10_3_4_bolt_bearing_capacity(self.dp_bp_fu, self.dp_anchor_fu_overwrite, self.plate_thk,
                                                                            self.anchor_dia_provided, self.end_distance,
                                                                            self.pitch_distance, self.dp_anchor_hole, self.dp_weld_fab)
        self.bearing_capacity_anchor = round(self.bearing_capacity_anchor / 1000, 2)  # kN

        self.anchor_capacity = min(self.shear_capacity_anchor, self.bearing_capacity_anchor)  # kN

        # information message to the user
        if self.load_shear_major > 0:
            # TODO
            logger.info(": [Anchor Bolt] The anchor bolt is not designed to resist any shear force")
        else:
            pass

        # Design for shear acting along any axis

        if self.load_shear_major or self.load_shear_minor > 0:
            # The shear transfer follows the following load transfer mechanism:

            # Check 1: The shear is transferred through the anchor bolts. The bolts on the tension side are critical and
            # are checked for combined shear + tension
            # Check 2: The shear is then resisted by the friction between the base plate and the grout material
            # Check 3: If the shear is still high, then a shear key is provided. The shear key resists shear by bearing
            # on the concrete surface

            if self.connectivity == 'Moment Base Plate':

                if self.moment_bp_case == 'Case1':
                    self.combined_capacity_anchor = 'N/A'

                else:
                    # Check 1: Combined shear + Tension [Reference: cl.10.3.6, IS 800:2007]
                    # v_sb is calculated considering shear distribution in bolts only on the tension side (outside flange), this is the critical case
                    self.v_sb = (max(self.load_shear_major, self.load_shear_minor) * 10 ** -3) / (self.anchor_nos_provided / 2)  # kN
                    self.v_db = self.anchor_capacity  # kN
                    self.t_b = self.tension_demand_anchor / self.tension_bolts_req  # kN
                    self.t_db = self.tension_capacity_anchor  # kN
                    self.combined_capacity_anchor = self.cl_10_3_6_bearing_bolt_combined_shear_and_tension(self.v_sb, self.v_db, self.t_b, self.t_db)
                    self.combined_capacity_anchor = round(self.combined_capacity_anchor, 3)

                    if self.combined_capacity_anchor > 1.0:
                        logger.error(": [Large Shear Force] The shear force acting on the base plate is large.")
                        logger.info(": [Large Shear Force] Provide shear key to safely transfer the shear force.")
                        logger.error(": [Anchor Bolt] The anchor bolt fails due to combined shear + tension [Reference: Clause 10.3.6, "
                                     "IS 800:2007].")

                        # re-design anchor bolts if it fails in combined shear + tension check
                        # Algorithm:
                        # Step 1: Try with higher diameter bolt,
                        # Step 2: If the check still fails, try with more number of bolts

                        # Step 1
                        n = 1
                        while self.combined_capacity_anchor > 1.0:
                            bolt_list = self.anchor_dia[n - 1:]

                            for i in bolt_list:
                                self.anchor_dia_provided = self.table1(i)[0]
                                break

                            # re-calculating the capacities with updated diameter
                            self.anchor_area = self.bolt_area(self.anchor_dia_provided)

                            self.shear_capacity_anchor = self.cl_10_3_3_bolt_shear_capacity(self.dp_anchor_fu_overwrite, self.anchor_area[1],
                                                                                            self.anchor_area[0], 1, 0, self.dp_weld_fab)
                            self.shear_capacity_anchor = round(self.shear_capacity_anchor / 1000, 2)  # kN

                            self.bearing_capacity_anchor = self.cl_10_3_4_bolt_bearing_capacity(self.dp_bp_fu, self.dp_anchor_fu_overwrite,
                                                                                                self.plate_thk,
                                                                                                self.anchor_dia_provided, self.end_distance,
                                                                                                self.pitch_distance, self.dp_anchor_hole,
                                                                                                self.dp_weld_fab)
                            self.bearing_capacity_anchor = round(self.bearing_capacity_anchor / 1000, 2)  # kN

                            self.anchor_capacity = min(self.shear_capacity_anchor, self.bearing_capacity_anchor)  # kN

                            self.tension_capacity_anchor = self.cl_10_3_5_bearing_bolt_tension_resistance(self.anchor_fu_fy[0], self.anchor_fu_fy[1],
                                                                                                          self.anchor_area[0], self.anchor_area[1],
                                                                                                          safety_factor_parameter=self.dp_weld_fab)  # N
                            self.tension_capacity_anchor = round(self.tension_capacity_anchor / 1000, 2)  # kN

                            self.v_sb = (max(self.load_shear_major, self.load_shear_minor) * 10 ** -3) / (self.anchor_nos_provided / 2)  # kN
                            self.v_db = self.anchor_capacity  # kN
                            self.t_b = self.tension_demand_anchor / self.tension_bolts_req  # kN
                            self.t_db = self.tension_capacity_anchor  # kN
                            self.combined_capacity_anchor = self.cl_10_3_6_bearing_bolt_combined_shear_and_tension(self.v_sb, self.v_db, self.t_b,
                                                                                                                   self.t_db)
                            self.combined_capacity_anchor = round(self.combined_capacity_anchor, 3)
                            n += 1

                            # updating the initialised anchor diameter which passes the combined shear + tension check
                            self.anchor_dia_provided = self.anchor_dia_provided

                            # Step 2
                            if n > len(self.anchor_dia):
                                if self.tension_bolts_req <= 2:
                                    self.tension_bolts_req += 1
                                    self.anchor_nos_provided = 2 * self.tension_bolts_req

                                    # check with increased number of bolts
                                    n = 1
                                    while self.combined_capacity_anchor > 1.0:
                                        bolt_list = self.anchor_dia[n - 1:]

                                        for i in bolt_list:
                                            self.anchor_dia_provided = self.table1(i)[0]
                                            break

                                        # re-calculating the capacities with updated diameter and increased number of bolts
                                        self.anchor_area = self.anchor_area = self.bolt_area(self.anchor_dia_provided)

                                        self.shear_capacity_anchor = self.cl_10_3_3_bolt_shear_capacity(self.dp_anchor_fu_overwrite,
                                                                                                        self.anchor_area[1],
                                                                                                        self.anchor_area[0], 1, 0,
                                                                                                        self.dp_weld_fab)
                                        self.shear_capacity_anchor = round(self.shear_capacity_anchor / 1000, 2)  # kN

                                        self.bearing_capacity_anchor = self.cl_10_3_4_bolt_bearing_capacity(self.dp_bp_fu,
                                                                                                            self.dp_anchor_fu_overwrite,
                                                                                                            self.plate_thk,
                                                                                                            self.anchor_dia_provided,
                                                                                                            self.end_distance,
                                                                                                            self.pitch_distance,
                                                                                                            self.dp_anchor_hole,
                                                                                                            self.dp_weld_fab)
                                        self.bearing_capacity_anchor = round(self.bearing_capacity_anchor / 1000, 2)  # kN

                                        self.anchor_capacity = min(self.shear_capacity_anchor, self.bearing_capacity_anchor)  # kN

                                        self.tension_capacity_anchor = self.cl_10_3_5_bearing_bolt_tension_resistance(self.anchor_fu_fy[0],
                                                                                                                      self.anchor_fu_fy[1],
                                                                                                                      self.anchor_area[0],
                                                                                                                      self.anchor_area[1],
                                                                                                                      safety_factor_parameter=self.dp_weld_fab)  # N
                                        self.tension_capacity_anchor = round(self.tension_capacity_anchor / 1000, 2)  # kN

                                        self.v_sb = (max(self.load_shear_major, self.load_shear_minor) * 10 ** -3) / (
                                                    self.anchor_nos_provided / 2)  # kN
                                        self.v_db = self.anchor_capacity  # kN
                                        self.t_b = self.tension_demand_anchor / self.tension_bolts_req  # kN
                                        self.t_db = self.tension_capacity_anchor  # kN
                                        self.combined_capacity_anchor = self.cl_10_3_6_bearing_bolt_combined_shear_and_tension(self.v_sb, self.v_db,
                                                                                                                               self.t_b,
                                                                                                                               self.t_db)
                                        self.combined_capacity_anchor = round(self.combined_capacity_anchor, 3)
                                        n += 1

                                        self.anchor_dia_provided = i  # updating the initialised anchor diameter which passes the combined shear + tension check

                                        if n > len(self.anchor_dia):
                                            # TODO: give log errors
                                            logger.error("Cannot compute")
                                            logger.error("Cannot compute anchor bolt for resisting the uplift force")
                    else:
                        pass

            else:
                # Check 2: Friction between base plate and the grout material [Reference: AISC Design Guide, section 3.5]
                # The coefficient of friction between steel and the grout is 0.55, whereas between steel and concrete is 0.7
                self.shear_resistance = 0.55 * self.load_axial_compression  # N
                self.shear_resistance = min(self.shear_resistance, 0.2 * (self.bearing_strength_concrete / 0.45) * self.bp_area_provided)  # N

                if self.shear_resistance < max(self.load_shear_major, self.load_shear_minor):
                    self.shear_key_required = 'Yes'

                    # Check 3: Provide shear key
                    # Note: The shear key thickness shall be at-least equal to the base plate thickness to avoid bending
                    self.shear_key_thk = self.plate_thk  # mm

                    if self.load_shear_major > 0:
                        self.shear_key_along_ColDepth= 'Yes'
                        self.shear_key_len_ColDepth = self.column_D  # mm
                        self.shear_key_depth_ColDepth = self.load_shear_major / ((self.bearing_strength_concrete / 0.45) *
                                                                                 self.shear_key_len_ColDepth)  # mm
                        self.shear_key_depth_ColDepth = max(self.shear_key_depth_ColDepth, self.grout_thk + 150)  # mm
                    else:
                        self.shear_key_along_ColWidth = 'Yes'
                        self.shear_key_len_ColWidth = self.column_bf  # mm
                        self.shear_key_depth_ColWidth = self.load_shear_minor / ((self.bearing_strength_concrete / 0.45) *
                                                                                 self.shear_key_len_ColWidth)  # mm
                        self.shear_key_depth_ColWidth = max(self.shear_key_depth_ColWidth, self.grout_thk + 150)  # mm

                else:
                    self.shear_key_required = 'No'

                # Check 1: Not applicable
                self.combined_capacity_anchor = 'N/A'
        else:
            # TODO
            self.combined_capacity_anchor = 'N/A'
            logger.info("There is no shear force acting on the anchor bolts")
            logger.info("No combined shear-tension check is required")

        # if self.safe:
        #     pass
        # else:
        #     logger.error(": [Anchor Bolt] Unexpected failure occurred.")
        #     logger.error(": [Anchor Bolt] Cannot compute capacity checks for the anchor bolt.")
        #     logger.info(": [Anchor Bolt] Check the input values and re-design the connection.")

        # validation of anchor bolt length [Reference: IS 5624:1993, Table 1]
        self.anchor_length_min = self.table1(self.anchor_bolt)[1]
        self.anchor_length_max = self.table1(self.anchor_bolt)[2]

        # design of anchor length [Reference: Design of Steel Structures by N. Subramanian 2nd. edition 2018, Example 15.5]
        if self.connectivity == 'Welded Column Base':
            self.anchor_length_provided = self.anchor_length_min  # mm

        # Equation: T_b = k * sqrt(fck) * (anchor_length_req)^1.5
        elif self.connectivity == 'Moment Base Plate':

            if self.moment_bp_case == 'Case1':
                self.anchor_length_provided = self.anchor_length_min  # mm

            else:
                # length of anchor for cast-in situ anchor bolts (k = 15.5)
                self.anchor_length_provided = (self.tension_capacity_anchor * 1000 /
                                               (15.5 * math.sqrt(self.bearing_strength_concrete / 0.45))) ** (1 / 1.5)  # mm
                self.anchor_length_provided = round_up(self.anchor_length_provided, 5)
                self.anchor_length_provided = max(self.anchor_length_provided, self.anchor_length_min)

            logger.info(": [Anchor Bolt Length] The length of the anchor bolt is computed assuming the anchor bolt is casted in-situ"
                        " during the erection of the column.")

        elif self.connectivity == 'Welded+Bolted Column Base':
            pass
        elif self.connectivity == 'Hollow/Tubular Column Base':
            pass

        # updating anchor length (adding the length above the concrete pedestal)
        self.grout_thk = 50  # mm
        if self.connectivity == 'Moment Base Plate':
            self.plate_washer_thk = self.square_washer_dimensions(max(self.anchor_dia_provided, self.anchor_dia_uplift))['washer_thk']  # washer thickness, mm
            self.nut_thk = self.nutThick_Calculation(max(self.anchor_dia_provided, self.anchor_dia_uplift))  # nut thickness, mm
        elif self.connectivity == 'Welded Column Base':
            self.plate_washer_thk = self.square_washer_dimensions(self.anchor_dia_provided)['washer_thk']  # washer thickness, mm
            self.nut_thk = self.nutThick_Calculation(self.anchor_dia_provided)  # nut thickness, mm

        self.anchor_len_below_footing = self.anchor_length_provided  # mm
        self.anchor_len_above_footing = self.grout_thk + self.plate_thk + self.plate_washer_thk + self.nut_thk + 20  # mm, 20 mm is extra len

        self.anchor_length_provided = self.anchor_len_below_footing + self.anchor_len_above_footing  # total length of the anchor bolt

        # calling value of the anchor length from user from design preferences
        if self.dp_anchor_length == 0:
            self.anchor_length_provided = self.anchor_length_provided  # mm
        else:
            self.anchor_length_provided = self.dp_anchor_length

        if self.anchor_length_provided < self.anchor_length_min or self.anchor_length_provided > self.anchor_length_max:
            self.safe = False
            logger.error(": [Anchor Bolt] The length of the anchor bolt provided occurred out of the preferred range.")

        else:
            logger.info(": [Anchor Bolt] The preferred range of length for the anchor bolt of thread size {} is as follows:"
                        .format(self.anchor_dia_provided))
            logger.info(": [Anchor Bolt] Minimum length = {} mm, Maximum length = {} mm."
                        .format(self.anchor_length_min, self.anchor_length_max))
            logger.info(": [Anchor Bolt] The provided length of the anchor bolt is {} mm".format(self.anchor_length_provided))
            logger.info(": [Anchor Bolt] Designer/Erector should provide adequate anchorage depending on the availability "
                        "of standard lengths and sizes, satisfying the suggested range.")
            logger.info(": [Anchor Bolt] Reference: IS 5624:1993, Table 1.")

    def design_weld(self):
        """ design weld for the base plate and stiffeners

        Args:

        Returns:
        """
        # design the weld connecting the column and the stiffeners to the base plate

        self.weld_fu = min(self.dp_weld_fu_overwrite, self.dp_column_fu)

        # length of the stiffener plate available in case of stiffener requirement/or extra welding
        self.stiffener_plt_len_along_flange = (self.bp_width_provided - self.column_bf) / 2  # mm (each, along the flange)
        self.stiffener_plt_len_along_web = (self.bp_length_provided - self.column_D) / 2  # mm (each, along the web)
        self.stiffener_plt_len_across_web = max(self.stiffener_plt_len_along_flange, self.stiffener_plt_len_along_web)  # mm (each, across the web)

        # design of fillet weld
        if self.weld_type == 'Fillet Weld':

            if self.connectivity == 'Welded Column Base':

                if self.dp_column_type == 'Rolled' or 'Welded':

                    # defining the maximum limit of weld size that can be provided, which is equal to/less than the flange/web thickness
                    self.weld_size_flange_max = round_down(self.column_tf, 2)  # mm
                    self.weld_size_web_max = round_down(self.column_tw, 2)  # mm

                    # available length for welding along the flange and web of the column, without the stiffeners
                    length_available_flange = 2 * (self.column_bf + (self.column_bf - self.column_tw - (2 * self.column_r1)))  # mm
                    length_available_web = 2 * (self.column_D - (2 * self.column_tf) - (2 * self.column_r1))  # mm

                    # TODO: check end returns reduction
                    # Note: The effective length of weld is calculated by assuming 1% reduction in length at each end return. Since, the
                    # total number of end returns are 12, a total of 12% reduction (8% at flange and 4% at web) is incorporated into the
                    # respective 'effective' lengths.
                    self.effective_length_flange = length_available_flange - (0.08 * length_available_flange)  # mm
                    self.effective_length_web = length_available_web - (0.04 * length_available_web)  # mm

                    self.strength_unit_len = self.load_axial_compression / (self.effective_length_flange + self.effective_length_web)  # N/mm
                    self.weld_size = self.calc_weld_size_from_strength_per_unit_len(self.strength_unit_len,
                                                                                    [self.dp_weld_fu_overwrite, self.dp_column_fu],
                                                                                    [self.plate_thk, self.column_tf], self.dp_weld_fab)  # mm

                    self.weld_size_flange = self.weld_size  # mm
                    self.weld_size_web = self.weld_size  # mm

                    # check against maximum allowed weld size at web
                    # checking if stiffener plates are required for providing extra length of weld
                    if self.weld_size_web > self.weld_size_web_max:
                        # Case 1: Adding stiffeners along the flanges of the column on either sides (total four in number)
                        self.stiffener_along_flange = 'Yes'

                        # length available on each stiffener plate for (fillet) welding on either sides
                        # effective length assuming 2% reduction to incorporate end returns
                        self.eff_stiffener_plt_len_along_flange = (self.stiffener_plt_len_along_flange * 2) - \
                                                                  (0.02 * self.stiffener_plt_len_along_flange)  # mm (for each stiffener)
                        # total effective len available including four stiffeners
                        self.total_eff_len_available = self.effective_length_flange + self.effective_length_web + \
                                                       (4 * self.eff_stiffener_plt_len_along_flange)  # mm

                        # relative strength of weld per unit weld length and weld size including stiffeners along the flange
                        self.strength_unit_len = self.load_axial_compression / self.total_eff_len_available  # N/mm
                        self.weld_size = self.calc_weld_size_from_strength_per_unit_len(self.strength_unit_len,
                                                                                               [self.dp_weld_fu_overwrite, self.dp_column_fu],
                                                                                               [self.plate_thk, self.column_tf], self.dp_weld_fab)  # mm

                        self.weld_size_web = self.weld_size  # mm

                    # Second iteration: checking the maximum weld size (at web)
                    if self.weld_size_web > self.weld_size_web_max:
                        # Case 2: Adding stiffeners along web of the column (total two in number)
                        self.stiffener_along_web = 'Yes'

                        self.eff_stiffener_plt_len_along_web = (self.stiffener_plt_len_along_web * 2) - (0.02 * self.stiffener_plt_len_along_web)  # mm

                        # TODO: deduce notch size
                        # total effective len available including four stiffeners along flange and two along the web
                        self.total_eff_len_available = self.total_eff_len_available + (2 * self.eff_stiffener_plt_len_along_web)  # mm

                        # relative strength of weld per unit weld length and weld size, including stiffeners along the flange and the web
                        self.strength_unit_len = self.load_axial_compression / self.total_eff_len_available  # N/mm
                        self.weld_size = self.calc_weld_size_from_strength_per_unit_len(self.strength_unit_len,
                                                                                               [self.dp_weld_fu_overwrite, self.dp_column_fu],
                                                                                               [self.plate_thk, self.column_tf], self.dp_weld_fab)  # mm

                        self.weld_size_web = self.weld_size  # mm

                        # Third iteration: checking the maximum weld size (at web)
                        if self.weld_size_web > self.weld_size_web_max:
                            # Case 3: Adding stiffeners across the web of the column, between the column depth (total two in number)
                            self.stiffener_across_web = 'Yes'

                            len_required = (self.load_axial_compression * math.sqrt(3) * self.gamma_mw) / (0.7 * self.weld_size_web_max * self.weld_fu)  # mm
                            # Adding 16% of the total length to incorporate end returns (total 16 end returns in this case)
                            len_required = len_required + (0.16 * len_required)  # mm

                            len_stiffener_req_across_web = len_required - self.total_eff_len_available  # mm
                            len_stiffener_available_across_web = 4 * ((self.bp_width_provided / 2) - (self.column_tw / 2) - self.edge_distance)  # mm

                            if len_stiffener_req_across_web < len_stiffener_available_across_web:

                                self.stiffener_plt_len_across_web = max(self.stiffener_plt_len_across_web, len_stiffener_req_across_web)  # mm
                                self.total_eff_len_available = self.total_eff_len_available + (4 * self.stiffener_plt_len_across_web)  # mm

                                # relative strength of weld per unit weld length,
                                # and, weld size, including stiffeners along the flange, web and across the web
                                self.strength_unit_len = self.load_axial_compression / self.total_eff_len_available  # N/mm
                                self.weld_size = self.calc_weld_size_from_strength_per_unit_len(self.strength_unit_len,
                                                                                                [self.dp_weld_fu_overwrite, self.dp_column_fu],
                                                                                                [self.plate_thk, self.column_tf],
                                                                                                self.dp_weld_fab)  # mm

                                self.weld_size_web = self.weld_size  # mm

                                if self.weld_size_web > self.weld_size_web_max:
                                    self.weld_size_web = self.weld_size_web_max
                            else:
                                self.design_status = False
                                # TODO: add log messages

                            # TODO: add log messages
                        else:
                            pass

                    else:
                        self.stiffener_along_flange = 'No'
                        self.stiffener_along_web = 'No'
                        self.stiffener_across_web = 'No'

                        self.weld_size_flange = self.weld_size  # mm
                        self.weld_size_stiffener = self.weld_size  # mm

                else:  # TODO: add checks for other type(s) of column section here (Example: built-up, star shaped etc.)
                    pass

            elif self.connectivity == 'Hollow/Tubular Column Base':  # TODO: add calculations for hollow sections
                pass

        # design of butt/groove weld
        else:
            if self.connectivity == 'Welded Column Base':
                self.stiffener_along_flange = 'No'
                self.stiffener_along_web = 'No'

            elif self.connectivity == 'Moment Base Plate':
                self.stiffener_along_flange = 'Yes'
                self.stiffener_along_web = 'Yes'
                self.stiffener_across_web = 'No'

            self.weld_size_flange = self.column_tf  # mm
            self.weld_size_web = self.column_tw  # mm

    def design_stiffeners(self):
        """ design and detail the stiffener plates

        Args:

        Returns:
        """
        # define material parameters
        self.stiffener_fy = self.dp_column_fy  # MPa
        self.epsilon = math.sqrt(250 / self.stiffener_fy)

        # check for the limiting width to the thickness ratio of the column web [Reference: Cl. 3.7.2 and 3.7.4, Table 2, IS 800:2007]
        # if the web does not classify as 'Plastic' section, stiffener shall be provided across the web to limit the effective width
        ratio = (self.column_D - (2 * self.column_tf)) / self.column_tw  # d/t_w

        # Check 1: Axial compression
        if self.connectivity == 'Welded Column Base':
            if ratio > (42 * self.epsilon):
                self.stiffener_across_web = 'Yes'
            else:
                self.stiffener_across_web = 'No'

        # Check 2: Neutral axis at mid depth of the column
        elif self.connectivity == 'Moment Base Plate':
            if ratio > (84 * self.epsilon):
                self.stiffener_across_web = 'Yes'
            else:
                self.stiffener_across_web = 'No'

        # Check 3: Generally (when there is axial tension/uplift force acting on the column)
        if self.load_axial_tension > 0:
            actual_stress = self.load_axial_tension / ((self.column_D - (2 * self.column_tf)) * self.column_tw)
            r_1 = - (actual_stress / self.dp_column_fy)  # r_1 is negative for axial tension

            if ratio > (((84 * self.epsilon) / (1 + r_1)) or (42 * self.epsilon)):
                self.stiffener_across_web = 'Yes'
            else:
                self.stiffener_across_web = 'No'

        # design of stiffener
        if self.connectivity == 'Welded Column Base' or 'Moment Base Plate':
            self.stiffener_across_web = 'Yes'
            if (self.stiffener_along_flange or self.stiffener_along_web or self.stiffener_across_web) == 'Yes':

                # thickness of the stiffener plate as per Table 2 of IS 800:2007 [b/t_f <= 13.6 * epsilon]
                thk_req_stiffener_along_flange = self.stiffener_plt_len_along_flange / (13.6 * self.epsilon)  # mm
                thk_req_stiffener_along_web = self.stiffener_plt_len_along_web / (13.6 * self.epsilon)  # mm
                thk_req_stiffener_across_web = self.stiffener_plt_len_across_web / (13.6 * self.epsilon)  # mm

                # stiffener plate should be at-least equal to the flange thickness along the flange and web thickness along the web
                self.stiffener_plt_thick_along_flange = round_up(thk_req_stiffener_along_flange, 2, self.column_tf)  # mm
                self.stiffener_plt_thick_along_web = round_up(thk_req_stiffener_along_web, 2, self.column_tw)  # mm
                self.stiffener_plt_thick_across_web = round_up(thk_req_stiffener_across_web, 2, self.column_tw)  # mm

                # height of the stiffener plate
                # the size of the landing is 100 mm along its vertical side and 50 mm along its horizontal side
                # the assumed inclination of the stiffener plate is 45 degrees
                self.stiffener_plt_height_along_flange = self.stiffener_plt_len_along_flange + 50  # mm
                self.stiffener_plt_height_along_web = self.stiffener_plt_len_along_web + 50  # mm
                self.stiffener_plt_height_across_web = self.stiffener_plt_len_across_web + 50  # mm

                # defining stresses for the connectivity types
                # sigma_max_zz - at the edge of the base plate on compression side
                # sigma_xx - at the critical section (0.95 * column depth) of the base plate on compression side
                # sigma_web - at the centre of the base plate on compression side
                if self.connectivity == 'Welded Column Base':
                    self.sigma_max_zz = self.w  # MPa
                    self.sigma_xx = self.w  # MPa
                    self.sigma_web = self.w  # MPa
                else:
                    if self.moment_bp_case == 'Case1':
                        self.sigma_max_zz = self.sigma_max_zz
                        self.sigma_xx = self.sigma_xx
                        self.sigma_web = 0.50 * self.sigma_max_zz
                    else:
                        self.sigma_max_zz = 0.45 * self.bearing_strength_concrete
                        self.sigma_xx = 0.45 * self.bearing_strength_concrete
                        if self.y < (self.bp_length_provided / 2):
                            self.sigma_web = 0.0
                        else:
                            self.sigma_web = self.sigma_xx

                # shear yielding and moment capacity checks for the stiffener - along the flange
                if self.stiffener_along_flange == 'Yes':
                    # shear and moment demand calculations
                    self.shear_on_stiffener_along_flange = self.sigma_xx * self.stiffener_plt_len_along_flange * self.stiffener_plt_height_along_flange
                    self.shear_on_stiffener_along_flange = round((self.shear_on_stiffener_along_flange / 1000), 3)  # kN

                    self.moment_on_stiffener_along_flange = self.sigma_xx * self.stiffener_plt_height_along_flange * \
                                                            self.stiffener_plt_len_along_flange ** 2 * 0.5
                    self.moment_on_stiffener_along_flange = round((self.moment_on_stiffener_along_flange * 10 ** -6), 3)  # kN-m

                    # shear and moment capacity calculations
                    self.shear_capa_stiffener_along_flange = IS800_2007.cl_8_4_design_shear_strength((self.stiffener_plt_height_along_flange *
                                                                                                self.stiffener_plt_thick_along_flange), self.stiffener_fy)
                    self.shear_capa_stiffener_along_flange = round((self.shear_capa_stiffener_along_flange / 1000), 3)  # kN

                    self.z_e_stiffener_along_flange = (self.stiffener_plt_thick_along_flange * self.stiffener_plt_height_along_flange ** 2) / 6  # mm^3

                    self.moment_capa_stiffener_along_flange = IS800_2007.cl_8_2_1_2_design_moment_strength(self.z_e_stiffener_along_flange, 0,
                                                                                                        self.stiffener_fy, section_class='semi-compact')
                    self.moment_capa_stiffener_along_flange = round((self.moment_capa_stiffener_along_flange * 10 ** -6), 3)  # kN-m

                    # checks
                    if self.shear_on_stiffener_along_flange > (0.6 * self.shear_capa_stiffener_along_flange):
                        logger.warning("Fails in shear")
                        logger.info("Improvising thk")
                        self.stiffener_plt_thick_along_flange = (math.sqrt(3) * self.gamma_m0 * self.shear_on_stiffener_along_flange * 1000) / \
                                                                (self.stiffener_fy * self.stiffener_plt_height_along_flange)
                        self.stiffener_plt_thick_along_flange = round_up(self.stiffener_plt_thick_along_flange, 2)  # mm

                        # re-calculating the moment capacity by incorporating the improvised stiffener thickness along flange
                        self.z_e_stiffener_along_flange = (self.stiffener_plt_thick_along_flange * self.stiffener_plt_height_along_flange ** 2) / 6  # mm^3

                        self.moment_capa_stiffener_along_flange = IS800_2007.cl_8_2_1_2_design_moment_strength(self.z_e_stiffener_along_flange, 0,
                                                                                                               self.stiffener_fy,
                                                                                                               section_class='semi-compact')
                        self.moment_capa_stiffener_along_flange = round((self.moment_capa_stiffener_along_flange * 10 ** -6), 3)  # kN-m
                    else:
                        pass

                    if self.moment_on_stiffener_along_flange > self.moment_capa_stiffener_along_flange:
                        logger.warning("Fails in moment")
                        logger.info("Improvising thk")
                        self.stiffener_plt_thick_along_flange = (6 * self.gamma_m0 * self.moment_on_stiffener_along_flange * 10 ** 6) / \
                                                             (self.stiffener_fy * self.stiffener_plt_height_along_flange ** 2)
                        self.stiffener_plt_thick_along_flange = round_up(self.stiffener_plt_thick_along_flange, 2)  # mm
                    else:
                        pass
                else:
                    pass

                # shear yielding and moment capacity checks for the stiffener - along the web
                if self.stiffener_along_web == 'Yes':
                    # shear and moment demand calculations
                    self.shear_on_stiffener_along_web = ((self.sigma_max_zz + self.sigma_xx) / 2) * self.stiffener_plt_len_along_web * \
                                                        self.stiffener_plt_height_along_web
                    self.shear_on_stiffener_along_web = round((self.shear_on_stiffener_along_web / 1000), 3)  # kN

                    self.moment_on_stiffener_along_web = (self.sigma_xx * self.stiffener_plt_height_along_web * self.stiffener_plt_len_along_web ** 2 * 0.5) \
                                                         + (0.5 * self.stiffener_plt_len_along_web * (self.sigma_max_zz - self.sigma_xx) *
                                                            self.stiffener_plt_height_along_web * (2 / 3) * self.stiffener_plt_len_along_web)
                    self.moment_on_stiffener_along_web = round((self.moment_on_stiffener_along_web * 10 ** -6), 3)  # kN-m

                    # shear and moment capacity calculations
                    self.shear_capa_stiffener_along_web = IS800_2007.cl_8_4_design_shear_strength(self.stiffener_plt_height_along_web *
                                                                                                  self.stiffener_plt_thick_along_web, self.stiffener_fy)
                    self.shear_capa_stiffener_along_web = round((self.shear_capa_stiffener_along_web / 1000), 3)  # kN

                    self.z_e_stiffener_along_web = (self.stiffener_plt_thick_along_web * self.stiffener_plt_height_along_web ** 2) / 6  # mm^3
                    self.moment_capa_stiffener_along_web = IS800_2007.cl_8_2_1_2_design_moment_strength(self.z_e_stiffener_along_web, 0,
                                                                                                        self.stiffener_fy, section_class='semi-compact')
                    self.moment_capa_stiffener_along_web = round((self.moment_capa_stiffener_along_web * 10 ** -6), 3)  # kN-m

                    # checks
                    if self.shear_on_stiffener_along_web > (0.6 * self.shear_capa_stiffener_along_web):
                        logger.warning("Fails in shear")
                        logger.info("Improvising thk")
                        self.stiffener_plt_thick_along_web = (math.sqrt(3) * self.gamma_m0 * self.shear_on_stiffener_along_web * 1000) / \
                                                                (self.stiffener_fy * self.stiffener_plt_height_along_web)
                        self.stiffener_plt_thick_along_web = round_up(self.stiffener_plt_thick_along_web, 2)  # mm

                        # re-calculating the moment capacity by incorporating the improvised stiffener thickness along web
                        self.z_e_stiffener_along_web = (self.stiffener_plt_thick_along_web * self.stiffener_plt_height_along_web ** 2) / 6  # mm^3
                        self.moment_capa_stiffener_along_web = IS800_2007.cl_8_2_1_2_design_moment_strength(self.z_e_stiffener_along_web, 0,
                                                                                                            self.stiffener_fy,
                                                                                                            section_class='semi-compact')
                        self.moment_capa_stiffener_along_web = round((self.moment_capa_stiffener_along_web * 10 ** -6), 3)  # kN-m

                    else:
                        pass

                    if self.moment_on_stiffener_along_web > self.moment_capa_stiffener_along_web:
                        logger.warning("Fails in moment")
                        logger.info("Improvising thk")
                        self.stiffener_plt_thick_along_web = (6 * self.gamma_m0 * self.moment_on_stiffener_along_web * 10 ** 6) / \
                                                              (self.stiffener_fy * self.stiffener_plt_height_along_web ** 2)
                        self.stiffener_plt_thick_along_web = round_up(self.stiffener_plt_thick_along_web, 2)  # mm
                    else:
                        pass
                else:
                    pass

                # shear yielding and moment capacity checks for the stiffener - across the web
                if self.stiffener_across_web == 'Yes':
                    # shear and moment demand calculations
                    self.shear_on_stiffener_across_web = ((self.sigma_max_zz + self.sigma_xx) / 2) * self.stiffener_plt_len_across_web * \
                                                        self.stiffener_plt_height_across_web
                    self.shear_on_stiffener_across_web = round((self.shear_on_stiffener_across_web / 1000), 3)  # kN

                    self.moment_on_stiffener_across_web = (self.sigma_xx * self.stiffener_plt_height_across_web * self.stiffener_plt_len_across_web ** 2 * 0.5) \
                                                         + (0.5 * self.stiffener_plt_len_across_web * (self.sigma_max_zz - self.sigma_xx) *
                                                            self.stiffener_plt_height_across_web * (2 / 3) * self.stiffener_plt_len_across_web)
                    self.moment_on_stiffener_across_web = round((self.moment_on_stiffener_across_web * 10 ** -6), 3)  # kN-m

                    # shear and moment capacity calculations
                    self.shear_capa_stiffener_across_web = IS800_2007.cl_8_4_design_shear_strength(self.stiffener_plt_height_across_web *
                                                                                                  self.stiffener_plt_thick_across_web,
                                                                                                  self.stiffener_fy)
                    self.shear_capa_stiffener_across_web = round((self.shear_capa_stiffener_across_web / 1000), 3)  # kN

                    self.z_e_stiffener_across_web = (self.stiffener_plt_thick_across_web * self.stiffener_plt_height_across_web ** 2) / 6  # mm^3
                    self.moment_capa_stiffener_across_web = IS800_2007.cl_8_2_1_2_design_moment_strength(self.z_e_stiffener_across_web, 0,
                                                                                                        self.stiffener_fy,
                                                                                                        section_class='semi-compact')
                    self.moment_capa_stiffener_across_web = round((self.moment_capa_stiffener_across_web * 10 ** -6), 3)  # kN-m

                    # checks
                    if self.shear_on_stiffener_across_web > (0.6 * self.shear_capa_stiffener_across_web):
                        logger.warning("Fails in shear")
                        logger.info("Improvising thk")
                        self.stiffener_plt_thick_across_web = (math.sqrt(3) * self.gamma_m0 * self.shear_on_stiffener_across_web * 1000) / \
                                                             (self.stiffener_fy * self.stiffener_plt_height_across_web)
                        self.stiffener_plt_thick_across_web = round_up(self.stiffener_plt_thick_across_web, 2)  # mm

                        # re-calculating the moment capacity by incorporating the improvised stiffener thickness across web
                        self.z_e_stiffener_across_web = (self.stiffener_plt_thick_across_web * self.stiffener_plt_height_across_web ** 2) / 6  # mm^3
                        self.moment_capa_stiffener_across_web = IS800_2007.cl_8_2_1_2_design_moment_strength(self.z_e_stiffener_across_web, 0,
                                                                                                             self.stiffener_fy,
                                                                                                             section_class='semi-compact')
                        self.moment_capa_stiffener_across_web = round((self.moment_capa_stiffener_across_web * 10 ** -6), 3)  # kN-m
                    else:
                        pass

                    if self.moment_on_stiffener_across_web > self.moment_capa_stiffener_across_web:
                        logger.warning("Fails in moment")
                        logger.info("Improvising thk")
                        self.stiffener_plt_thick_across_web = (6 * self.gamma_m0 * self.moment_on_stiffener_across_web * 10 ** 6) / \
                                                              (self.stiffener_fy * self.stiffener_plt_height_across_web ** 2)
                        self.stiffener_plt_thick_across_web = round_up(self.stiffener_plt_thick_across_web, 2)  # mm
                    else:
                        pass
                else:
                    pass

                # weld size at the stiffener plate
                # TODO: check the weld size at stiffener
                self.weld_size_stiffener = self.weld_size_flange  # mm

                self.weld_size_vertical_flange = self.cl_10_5_2_3_min_weld_size(self.column_tf, self.stiffener_plt_thick_along_flange)
                self.weld_size_vertical_flange = max(self.weld_size_vertical_flange, 6)  # mm

                self.weld_size_vertical_web = self.cl_10_5_2_3_min_weld_size(self.column_tw, self.stiffener_plt_thick_along_web)
                self.weld_size_vertical_web = max(self.weld_size_vertical_web, 6)  # mm

            else:
                pass

            # design of the stiffener plate between the column depth to support the outstanding stiffeners, when there are 6 anchor bolts required
            # the governing ratio is D/t_g < 29.30 (Table 2, IS 800:2007)
            if self.connectivity == 'Moment Base Plate':
                if self.tension_bolts_req == 6:
                    self.stiffener_plt_thick_btwn_D = (self.column_D - (2 * self.column_tf)) / 29.30
                    self.stiffener_plt_thick_btwn_D = round_up(self.stiffener_plt_thick_btwn_D, 2, self.column_tf)  # mm

                    if self.stiffener_plt_thick_btwn_D < self.stiffener_plt_thick_along_flange:
                        self.stiffener_plt_thick_btwn_D = self.stiffener_plt_thick_along_flange

                    self.stiffener_plt_len_btwn_D = self.column_D - (2 * self.column_tf)  # mm
                    self.stiffener_plt_height_btwn_D = self.stiffener_plt_height_along_web - 10  # mm
                else:
                    pass
            else:
                pass

            # weld checks of the stiffener welds - Combination of stresses [Reference: Cl. 10.5.10.1, IS 800:2007]

            if self.stiffener_along_flange == 'Yes':
                # Stiffener along flange - weld connecting stiffener to the base plate
                # the weld will have shear due to the bearing force and axial force due to in-plane bending of the stiffener
                f_a = (self.shear_on_stiffener_along_flange * 1000 / 2) / (0.7 * self.weld_size_stiffener * self.stiffener_plt_len_along_flange)  # MPa
                q = (self.moment_on_stiffener_along_flange * 10 ** 6 / self.stiffener_plt_height_along_flange) \
                    / (0.7 * self.weld_size_stiffener * self.stiffener_plt_len_along_flange)  # MPa
                f_e = math.sqrt(f_a ** 2 + (3 * q ** 2))  # MPa

                if f_e > ((min(self.dp_column_fu, self.dp_weld_fu_overwrite)) / (math.sqrt(3) * self.gamma_mw)):
                    self.safe = False
                    logger.warning("The weld fails in the comb check")
                    logger.info("Updating the weld size")
                else:
                    pass

            if self.stiffener_along_web == 'Yes':
                # Stiffener along web - weld connecting stiffener to the base plate
                # the weld will have shear due to the bearing force and axial force due to in-plane bending of the stiffener
                f_a = (self.shear_on_stiffener_along_web * 1000 / 2) / (0.7 * self.weld_size_stiffener * self.stiffener_plt_len_along_web)  # MPa
                q = (self.moment_on_stiffener_along_web * 10 ** 6 / self.stiffener_plt_height_along_web) \
                    / (0.7 * self.weld_size_stiffener * self.stiffener_plt_len_along_web)  # MPa
                f_e = math.sqrt(f_a ** 2 + (3 * q ** 2))  # MPa

                if f_e > ((min(self.dp_column_fu, self.dp_weld_fu_overwrite)) / (math.sqrt(3) * self.gamma_mw)):
                    self.safe = False
                    logger.warning("The weld fails in the comb check")
                    logger.info("Updating the weld size")
                else:
                    pass

            # updating the stiffener weld size if it fails in the stress combination check
            if (self.stiffener_along_flange or self.stiffener_along_web) == 'Yes':

                n = 1
                while f_e > ((min(self.dp_column_fu, self.dp_weld_fu_overwrite)) / (math.sqrt(3) * self.gamma_mw)):

                    weld_list = list(range(self.weld_size_stiffener, self.stiffener_plate_thick, 2))
                    weld_list = weld_list + [self.stiffener_plate_thick]
                    weld_list = weld_list[n - 1:]

                    for i in weld_list:
                        self.weld_size_stiffener = i
                        break

                    # choosing maximum force and minimum length and height combination for a conservative weld size
                    max_shear = max(self.shear_capa_stiffener_along_flange, self.shear_on_stiffener_along_web)
                    max_moment = max(self.moment_on_stiffener_along_flange, self.moment_on_stiffener_along_web)
                    min_len = min(self.stiffener_plt_len_along_flange, self.stiffener_plt_len_along_web)
                    min_height = min(self.stiffener_plt_height_along_flange, self.stiffener_plt_height_along_web)

                    f_a = (max_shear * 1000 / 2) / (0.7 * self.weld_size_stiffener * min_len)  # MPa
                    q = (max_moment * 10 ** 6 / min_height) / (0.7 * self.weld_size_stiffener * min_len)  # MPa
                    f_e = math.sqrt(f_a ** 2 + (3 * q ** 2))  # MPa

                    n += 1

                    self.weld_size_stiffener = i

                    if n > len(weld_list):
                        logger.warning("The max weld size is ")
                        logger.error("Cannot compute weld size")
                        break

        elif self.connectivity == 'Hollow/Tubular Column Base':  # TODO: add condition when required
            pass

        # end of calculation
        if self.safe:
            self.design_status = True
            logger.info(": Overall base plate connection design is safe")
            logger.debug(": =========End Of design===========")
        else:
            logger.info(": Overall base plate connection design is unsafe")
            logger.debug(": =========End Of design===========")

        # printing values for output dock
        # anchor bolt
        print(self.anchor_dia_provided)
        print(self.anchor_grade)
        print(self.anchor_length_provided)  # Length (mm)
        print(self.shear_capacity_anchor)
        print(self.bearing_capacity_anchor)
        print(self.anchor_capacity)  # Bolt capacity (kN)
        print(self.combined_capacity_anchor)  # Combined capacity (kN)
        if self.connectivity == 'Moment Base Plate':
            print(self.tension_capacity_anchor)  # Tension capacity (kN) (show only for 'Gusseted Base Plate' connectivity)
        else:
            pass

        # anchor bolt for uplift (this case is applicable only when self.load_axial_tension > 0 or when connectivity is gusseted bp)
        if self.connectivity == 'Moment Base Plate':
            print(self.anchor_dia_uplift)
            print(self.anchor_grade_tension)
            print(self.anchor_length_provided)
            print(self.tension_capacity_anchor_uplift)

        # base plate
        print(self.plate_thk)  # Thickness (mm)
        print(self.bp_length_provided)  # Length (mm)
        print(self.bp_width_provided)  # Width (mm)

        # Gusset Plate (this section and subsection is only for 'Gusseted Base Plate' connectivity)

        # details coming soon...

        # detailing
        print(self.anchor_nos_provided)
        print(self.pitch_distance)  # Pitch Distance (mm) (show only when this value is not 'Null')
        print(self.gauge_distance)  # Gauge Distance (mm) mm (show only when this value is not 'Null')
        print(self.end_distance)  # mm
        print(self.edge_distance)  # mm
        if self.connectivity == 'Welded Column Base':
            print(self.projection)  # mm (show only for 'Welded-Slab Base' connectivity)
        else:
            pass

        # Gusset/Stiffener Plate
        # Details tab (this is supposed to be taken from Osdag 2 - details to be given soon)

        # Stiffener plate along flange
        if self.stiffener_along_flange == 'Yes':
            print(self.stiffener_plt_thick_along_flange)
            print(self.shear_on_stiffener_along_flange)
            print(self.shear_capa_stiffener_along_flange)
            print(self.moment_on_stiffener_along_flange)
            print(self.moment_capa_stiffener_along_flange)
        else:
            pass

        # Stiffener plate along web
        if self.stiffener_along_web == 'Yes':
            print(self.stiffener_plt_thick_along_web)
            print(self.shear_on_stiffener_along_web)
            print(self.shear_capa_stiffener_along_web)
            print(self.moment_on_stiffener_along_web)
            print(self.moment_capa_stiffener_along_web)
        else:
            pass

        # Stiffener across web
        if self.stiffener_across_web == 'Yes':
            print(self.stiffener_plt_thick_across_web)
            print(self.shear_on_stiffener_across_web)
            print(self.shear_capa_stiffener_across_web)
            print(self.moment_on_stiffener_across_web)
            print(self.moment_capa_stiffener_across_web)
        else:
            pass

        # Weld

        print(self.weld_size_flange if self.weld_type != 'Butt Weld' else '')  # Size at Flange (mm)
        print(self.weld_size_web if self.weld_type != 'Butt Weld' else '')  # Size at Web (mm)

        if self.stiffener_along_flange == 'Yes':
            print(self.weld_size_stiffener if self.weld_type != 'Butt Weld' else '')  # weld size at stiffener along flange (mm)

        if self.stiffener_along_web == 'Yes':
            print(self.weld_size_stiffener if self.weld_type != 'Butt Weld' else '')  # weld size at stiffener along web (mm)

        if self.stiffener_across_web == 'Yes':
            print(self.weld_size_stiffener if self.weld_type != 'Butt Weld' else '')  # weld size at stiffener along web (mm)

        # this might not be required
        # print(self.weld_size if self.weld_type != 'Butt Weld' else '')  # Weld size (mm)

        # col properties
        print(self.column_D, self.column_bf, self.column_tf, self.column_tw, self.column_r1, self.column_r2)
        # print(self.w)<|MERGE_RESOLUTION|>--- conflicted
+++ resolved
@@ -623,7 +623,6 @@
         #        self.moment_capacity_gusset if flag and self.stiffener_along_flange == 'Yes' else '')
         # out_list.append(t28)
 
-<<<<<<< HEAD
         t29 = (None, DISP_TITLE_STIFFENER_PLATE_ALONG_WEB, TYPE_TITLE, None,True)
         out_list.append(t29)
 
@@ -636,20 +635,6 @@
 
         t30 = (KEY_OUT_STIFFENER_PLATE_ACROSS_WEB, KEY_DISP_OUT_STIFFENER_PLATE_ACROSS_WEB, TYPE_OUT_BUTTON,
                ['Stiffener Details', self.stiffener_across_web_details],True)
-=======
-        t29 = (None, DISP_TITLE_STIFFENER_PLATE_ALONG_WEB, TYPE_TITLE, None, True)
-        out_list.append(t29)
-
-        t30 = (KEY_OUT_STIFFENER_PLATE_ALONG_WEB, KEY_DISP_OUT_STIFFENER_PLATE_ALONG_WEB, TYPE_OUT_BUTTON,
-               ['Stiffener Details', self.stiffener_along_web_details], True)
-        out_list.append(t30)
-
-        t29 = (None, DISP_TITLE_STIFFENER_PLATE_ACROSS_WEB, TYPE_TITLE, None, True)
-        out_list.append(t29)
-
-        t30 = (KEY_OUT_STIFFENER_PLATE_ACROSS_WEB, KEY_DISP_OUT_STIFFENER_PLATE_ACROSS_WEB, TYPE_OUT_BUTTON,
-               ['Stiffener Details', self.stiffener_across_web_details], True)
->>>>>>> ab42197d
         out_list.append(t30)
 
         # t30 = (KEY_OUT_STIFFENER_PLATE_WEB_THICKNNESS, KEY_OUT_DISP_STIFFENER_PLATE_WEB_THICKNESS, TYPE_TEXTBOX,
