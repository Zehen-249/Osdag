--- conflicted
+++ resolved
@@ -1171,12 +1171,8 @@
 
     def get_values_for_design_pref(self, key, design_dictionary):
 
-<<<<<<< HEAD
         section = Column(design_dictionary[KEY_SECSIZE], design_dictionary[KEY_SEC_MATERIAL])
 
-=======
-        # section = Column(design_dictionary[KEY_SECSIZE], design_dictionary[KEY_SEC_MATERIAL])
->>>>>>> 265f145f
         # if (design_dictionary[KEY_SECSIZE])[1:4] == 'SHS':
         #     section = SHS(design_dictionary[KEY_SECSIZE], design_dictionary[KEY_SEC_MATERIAL])
         # elif (design_dictionary[KEY_SECSIZE])[1:4] == 'RHS':
