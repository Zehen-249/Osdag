--- conflicted
+++ resolved
@@ -390,10 +390,10 @@
         t11 = (KEY_MOMENT, KEY_DISP_MOMENT, '', existingvalue_key_axial, None, True, 'No Validator')
         options_list.append(t11)
 
-        t12 = (KEY_MOMENT_MAJOR, KEY_DISP_MOMENT_MAJOR, TYPE_TEXTBOX, existingvalue_key_conn, None, True, 'No Validator')
+        t12 = (KEY_MOMENT_MAJOR, KEY_DISP_MOMENT_MAJOR, TYPE_TEXTBOX, existingvalue_key_conn, None, False, 'No Validator')
         options_list.append(t12)
 
-        t13 = (KEY_MOMENT_MINOR, KEY_DISP_MOMENT_MINOR, TYPE_TEXTBOX, existingvalue_key_conn, None, True, 'No Validator')
+        t13 = (KEY_MOMENT_MINOR, KEY_DISP_MOMENT_MINOR, TYPE_TEXTBOX, existingvalue_key_conn, None, False, 'No Validator')
         options_list.append(t13)
 
         t14 = (None, DISP_TITLE_ANCHOR_BOLT, TYPE_TITLE, None, None, True, 'No Validator')
@@ -516,7 +516,6 @@
         out_list.append(t23)
 
         t24 = (KEY_OUT_GUSSET_PLATE_THICKNNESS, KEY_OUT_DISP_GUSSET_PLATE_THICKNESS, TYPE_TEXTBOX,
-<<<<<<< HEAD
                self.gusset_plate_thick if flag else '', True)
         out_list.append(t24)
 
@@ -534,32 +533,12 @@
 
         t28 = (KEY_OUT_GUSSET_PLATE_MOMENT, KEY_OUT_DISP_GUSSET_PLATE_MOMENT, TYPE_TEXTBOX,
                self.moment_capacity_gusset if flag else '', True)
-=======
-               self.gusset_plate_thick if flag and self.gusset_along_flange == 'Yes' else '')
-        out_list.append(t24)
-
-        t25 = (KEY_OUT_GUSSET_PLATE_SHEAR_DEMAND, KEY_OUT_DISP_GUSSET_PLATE_SHEAR_DEMAND, TYPE_TEXTBOX,
-               self.shear_on_gusset if flag and self.gusset_along_flange == 'Yes' else '')
-        out_list.append(t25)
-
-        t26 = (KEY_OUT_GUSSET_PLATE_SHEAR, KEY_OUT_DISP_GUSSET_PLATE_SHEAR, TYPE_TEXTBOX,
-               self.shear_capacity_gusset if flag and self.gusset_along_flange == 'Yes' else '')
-        out_list.append(t26)
-
-        t27 = (KEY_OUT_GUSSET_PLATE_MOMENT_DEMAND, KEY_OUT_DISP_GUSSET_PLATE_MOMENT_DEMAND, TYPE_TEXTBOX,
-               self.moment_on_gusset if flag and self.gusset_along_flange == 'Yes' else '')
-        out_list.append(t27)
-
-        t28 = (KEY_OUT_GUSSET_PLATE_MOMENT, KEY_OUT_DISP_GUSSET_PLATE_MOMENT, TYPE_TEXTBOX,
-               self.moment_capacity_gusset if flag and self.gusset_along_flange == 'Yes' else '')
->>>>>>> f4708086
         out_list.append(t28)
 
         t29 = (None, DISP_TITLE_STIFFENER_PLATE, TYPE_TITLE, None, True)
         out_list.append(t29)
 
         t30 = (KEY_OUT_STIFFENER_PLATE_THICKNNESS, KEY_OUT_DISP_STIFFENER_PLATE_THICKNESS, TYPE_TEXTBOX,
-<<<<<<< HEAD
                self.stiffener_plate_thick if flag else '', True)
         out_list.append(t30)
 
@@ -577,25 +556,6 @@
 
         t34 = (KEY_OUT_STIFFENER_PLATE_MOMENT, KEY_OUT_DISP_STIFFENER_PLATE_MOMENT, TYPE_TEXTBOX,
                self.moment_capacity_stiffener if flag else '', True)
-=======
-               self.stiffener_plate_thick if flag and self.gusset_along_web == 'Yes' else '')
-        out_list.append(t30)
-
-        t31 = (KEY_OUT_STIFFENER_PLATE_SHEAR_DEMAND, KEY_OUT_DISP_STIFFENER_PLATE_SHEAR_DEMAND, TYPE_TEXTBOX,
-               self.shear_on_stiffener if flag and self.gusset_along_web == 'Yes' else '')
-        out_list.append(t31)
-
-        t32 = (KEY_OUT_STIFFENER_PLATE_SHEAR, KEY_OUT_DISP_STIFFENER_PLATE_SHEAR, TYPE_TEXTBOX,
-               self.shear_capacity_stiffener if flag and self.gusset_along_web == 'Yes' else '')
-        out_list.append(t32)
-
-        t33 = (KEY_OUT_STIFFENER_PLATE_MOMENT_DEMAND, KEY_OUT_DISP_STIFFENER_PLATE_MOMENT_DEMAND, TYPE_TEXTBOX,
-               self.moment_on_stiffener if flag and self.gusset_along_web == 'Yes' else '')
-        out_list.append(t33)
-
-        t34 = (KEY_OUT_STIFFENER_PLATE_MOMENT, KEY_OUT_DISP_STIFFENER_PLATE_MOMENT, TYPE_TEXTBOX,
-               self.moment_capacity_stiffener if flag and self.gusset_along_web == 'Yes' else '')
->>>>>>> f4708086
         out_list.append(t34)
 
         t18 = (None, DISP_TITLE_WELD, TYPE_TITLE, None, True)
@@ -614,11 +574,7 @@
         out_list.append(t21)
 
         t22 = (KEY_OUT_WELD_SIZE_STIFFENER, KEY_OUT_DISP_WELD_SIZE_STIFFENER, TYPE_TEXTBOX,
-<<<<<<< HEAD
                self.weld_size_stiffener if flag and self.weld_type != 'Butt Weld' else '', True)
-=======
-               self.weld_size_stiffener if flag and self.weld_type != 'Butt Weld' and self.gusset_along_flange == 'Yes' else '')
->>>>>>> f4708086
         out_list.append(t22)
 
         return out_list
