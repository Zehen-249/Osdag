--- conflicted
+++ resolved
@@ -126,14 +126,15 @@
 
         self.shear_resistance = 0.0
         self.shear_key_required = 'No'
-        self.shear_key_thk = self.plate_thk
+        self.plate_thk = 0.0
+
 
         self.shear_key_along_ColDepth = 'No'
-        self.shear_key_len_ColDepth = self.column_D
+
         self.shear_key_depth_ColDepth = 0.0
 
         self.shear_key_along_ColWidth = 'No'
-        self.shear_key_len_ColWidth = self.column_bf
+
         self.shear_key_depth_ColWidth = 0.0
 
         self.anchor_dia = []
@@ -143,10 +144,7 @@
 
         self.footing_grade = 0.0
 
-        if self.connectivity == 'Welded Column Base':
-            self.weld_type = self.weld_type
-        else:
-            self.weld_type = 'Butt Weld'
+
 
         # attributes for design preferences
         self.dp_column_designation = ""  # dp for column
@@ -195,11 +193,10 @@
         self.min_area_req = 0.0
         self.effective_bearing_area = 0.0
         self.projection = 0.0
-        self.plate_thk = 0.0
         self.standard_plate_thk = []
         self.neglect_anchor_dia = []
         self.anchor_bolt = ''
-        self.anchor_dia_provided = 20
+        self.anchor_dia_provided = 'M20'
         self.grout_thk = 50
         self.plate_washer_thk = 1
         self.nut_thk = 1
@@ -221,7 +218,7 @@
         self.pitch_distance = 0.0
         self.gauge_distance = 0.0
         self.bp_area_provided = 0.0
-        self.anchor_area = self.bolt_area(self.table1(self.anchor_dia_provided)[0])  # TODO check if this works
+
         self.shear_capacity_anchor = 0.0
         self.bearing_capacity_anchor = 0.0
         self.anchor_capacity = 0.0
@@ -254,8 +251,7 @@
         self.total_eff_len_gusset_available = 0.0
         self.gusset_outstand_length = 0.0
         self.stiffener_outstand_length = 0.0
-        self.gusset_fy = self.dp_column_fy
-        self.stiffener_fy = self.dp_column_fy
+
         self.epsilon = 1
         self.gusset_plate_thick = 0.0
         self.stiffener_plate_thick = 0.0
@@ -325,17 +321,26 @@
         self.y = 0.0
         self.tension_demand_anchor = 0.0
         self.tension_capacity_anchor = 0.0
-        self.tension_capacity_anchor_uplift = self.tension_capacity_anchor
         self.tension_bolts_req = 1
-
         self.anchor_inside_flange = 'No'
-        self.anchor_dia_uplift = self.anchor_dia_provided
-        self.anchor_grade_tension = self.anchor_grade
         self.anchor_tension_capa = 0.0
         self.anchor_nos_tension = 0.0
         self.anchor_nos_uplift = 0.0
-
         self.safe = True
+
+        self.anchor_area = self.bolt_area(self.table1(self.anchor_dia_provided)[0])  # TODO check if this works
+        self.gusset_fy = self.dp_column_fy
+        self.stiffener_fy = self.dp_column_fy
+        self.tension_capacity_anchor_uplift = self.tension_capacity_anchor
+        self.anchor_dia_uplift = self.anchor_dia_provided
+        self.anchor_grade_tension = self.anchor_grade
+        self.shear_key_len_ColDepth = self.column_D
+        self.shear_key_len_ColWidth = self.column_bf
+        if self.connectivity == 'Welded Column Base':
+            self.weld_type = self.weld_type
+        else:
+            self.weld_type = 'Butt Weld'
+        self.shear_key_thk = self.plate_thk
 
     def set_osdaglogger(key):
         """
@@ -405,26 +410,19 @@
         t8 = (None, DISP_TITLE_FSL, TYPE_TITLE, None, True, 'No Validator')
         options_list.append(t8)
 
-<<<<<<< HEAD
-        t9 = (KEY_AXIAL, KEY_DISP_AXIAL, TYPE_TEXTBOX, None, True, 'No Validator')
+        t9 = (KEY_AXIAL_BP, KEY_DISP_AXIAL_BP, TYPE_TEXTBOX, None,True,'Int Validator')
         options_list.append(t9)
 
-        t10 = (KEY_SHEAR, KEY_DISP_SHEAR, TYPE_TEXTBOX, None, True, 'No Validator')
-=======
-        t9 = (KEY_AXIAL_BP, KEY_DISP_AXIAL_BP, TYPE_TEXTBOX, existingvalue_key_axial, None)
-        options_list.append(t9)
-
-        t22 = (KEY_AXIAL_TENSION_BP, KEY_DISP_AXIAL_TENSION_BP, TYPE_TEXTBOX, existingvalue_key_axial, None)
+        t22 = (KEY_AXIAL_TENSION_BP, KEY_DISP_AXIAL_TENSION_BP, TYPE_TEXTBOX,  None,True,'Int Validator')
         options_list.append(t22)
 
-        t10 = (KEY_SHEAR_BP, KEY_DISP_SHEAR_BP, '', existingvalue_key_versh, None)
+        t10 = (KEY_SHEAR_BP, KEY_DISP_SHEAR_BP, '',  None,True,'Int Validator')
         options_list.append(t10)
 
-        t10 = (KEY_SHEAR_MAJOR, KEY_DISP_SHEAR_MAJOR, TYPE_TEXTBOX, existingvalue_key_versh, None)
+        t10 = (KEY_SHEAR_MAJOR, KEY_DISP_SHEAR_MAJOR, TYPE_TEXTBOX,  None,True,'Int Validator')
         options_list.append(t10)
 
-        t10 = (KEY_SHEAR_MINOR, KEY_DISP_SHEAR_MINOR, TYPE_TEXTBOX, existingvalue_key_versh, None)
->>>>>>> 436f627e
+        t10 = (KEY_SHEAR_MINOR, KEY_DISP_SHEAR_MINOR, TYPE_TEXTBOX, None,True,'Int Validator')
         options_list.append(t10)
 
         t11 = (KEY_MOMENT, KEY_DISP_MOMENT, '', None, True, 'No Validator')
@@ -480,25 +478,14 @@
         t1 = (None, DISP_TITLE_ANCHOR_BOLT, TYPE_TITLE, None, True)
         out_list.append(t1)
 
-<<<<<<< HEAD
-        t2 = (KEY_DIA_ANCHOR, KEY_DISP_DIA_ANCHOR, TYPE_TEXTBOX, self.anchor_dia_provided if flag else '', True)
+        t2 = (KEY_OUT_DIA_ANCHOR, KEY_DISP_OUT_DIA_ANCHOR, TYPE_TEXTBOX, self.anchor_dia_provided if flag else '',True)
         out_list.append(t2)
 
-        t3 = (KEY_GRD_ANCHOR, KEY_DISP_GRD_ANCHOR, TYPE_TEXTBOX, self.anchor_grade if flag else '', True)
+        t3 = (KEY_OUT_GRD_ANCHOR, KEY_DISP_OUT_GRD_ANCHOR, TYPE_TEXTBOX, self.anchor_grade if flag else '',True)
         out_list.append(t3)
 
-        t4 = (KEY_DP_ANCHOR_BOLT_LENGTH, KEY_DISP_DP_ANCHOR_BOLT_LENGTH, TYPE_TEXTBOX,
-              self.anchor_length_provided if flag else '', True)
-=======
-        t2 = (KEY_OUT_DIA_ANCHOR, KEY_DISP_OUT_DIA_ANCHOR, TYPE_TEXTBOX, self.anchor_dia_provided if flag else '')
-        out_list.append(t2)
-
-        t3 = (KEY_OUT_GRD_ANCHOR, KEY_DISP_OUT_GRD_ANCHOR, TYPE_TEXTBOX, self.anchor_grade if flag else '')
-        out_list.append(t3)
-
         t4 = (KEY_OUT_ANCHOR_BOLT_LENGTH, KEY_DISP_OUT_ANCHOR_BOLT_LENGTH, TYPE_TEXTBOX,
-              self.anchor_length_provided if flag else '')
->>>>>>> 436f627e
+              self.anchor_length_provided if flag else '',True)
         out_list.append(t4)
 
         t5 = (KEY_OUT_ANCHOR_BOLT_SHEAR, KEY_OUT_DISP_ANCHOR_BOLT_SHEAR, TYPE_TEXTBOX,
@@ -518,40 +505,33 @@
         out_list.append(t8)
 
         t20 = (KEY_OUT_ANCHOR_BOLT_TENSION, KEY_OUT_DISP_ANCHOR_BOLT_TENSION, TYPE_TEXTBOX,
-<<<<<<< HEAD
-               self.tension_capacity_anchor if flag and self.connectivity == 'Gusseted Base Plate' else '', True)
+               self.tension_capacity_anchor if flag and self.connectivity == 'Moment Base Plate' else '',True)
         out_list.append(t20)
 
-        t9 = (None, KEY_DISP_BASE_PLATE, TYPE_TITLE, None, True)
-=======
-               self.tension_capacity_anchor if flag and self.connectivity == 'Moment Base Plate' else '')
-        out_list.append(t20)
-
-        t101 = (None, DISP_TITLE_ANCHOR_BOLT_UPLIFT, TYPE_TITLE, None)
+        t101 = (None, DISP_TITLE_ANCHOR_BOLT_UPLIFT, TYPE_TITLE, None,True)
         out_list.append(t101)
 
         t101 = (KEY_OUT_DIA_ANCHOR_UPLIFT, KEY_DISP_OUT_DIA_ANCHOR_UPLIFT, TYPE_TEXTBOX,
                 self.anchor_dia_uplift if flag and self.connectivity ==
-                'Moment Base Plate' and self.load_axial_tension > 0 else '')
+                'Moment Base Plate' and self.load_axial_tension > 0 else '',True)
         out_list.append(t101)
 
         t101 = (KEY_OUT_GRD_ANCHOR_UPLIFT, KEY_DISP_OUT_GRD_ANCHOR_UPLIFT, TYPE_TEXTBOX,
                 self.anchor_grade_tension if flag and self.connectivity ==
-                'Moment Base Plate' and self.load_axial_tension > 0 else '')
+                'Moment Base Plate' and self.load_axial_tension > 0 else '',True)
         out_list.append(t101)
 
         t101 = (KEY_OUT_ANCHOR_BOLT_LENGTH_UPLIFT, KEY_DISP_OUT_ANCHOR_BOLT_LENGTH_UPLIFT, TYPE_TEXTBOX,
                 self.anchor_length_provided if flag and self.connectivity ==
-                'Moment Base Plate' and self.load_axial_tension > 0 else '')
+                'Moment Base Plate' and self.load_axial_tension > 0 else '',True)
         out_list.append(t101)
 
         t101 = (KEY_OUT_ANCHOR_BOLT_TENSION_UPLIFT, KEY_OUT_DISP_ANCHOR_BOLT_TENSION_UPLIFT, TYPE_TEXTBOX,
                 self.tension_capacity_anchor_uplift if flag and self.connectivity ==
-                'Moment Base Plate' and self.load_axial_tension > 0 else '')
+                'Moment Base Plate' and self.load_axial_tension > 0 else '',True)
         out_list.append(t101)
 
-        t9 = (None, KEY_DISP_BASE_PLATE, TYPE_TITLE, None)
->>>>>>> 436f627e
+        t9 = (None, KEY_DISP_BASE_PLATE, TYPE_TITLE, None,True)
         out_list.append(t9)
 
         t10 = (KEY_OUT_BASEPLATE_THICKNNESS, KEY_OUT_DISP_BASEPLATE_THICKNNESS, TYPE_TEXTBOX,
@@ -574,19 +554,11 @@
         out_list.append(t14)
 
         t21 = (KEY_OUT_DETAILING_PITCH_DISTANCE, KEY_OUT_DISP_DETAILING_PITCH_DISTANCE, TYPE_TEXTBOX,
-<<<<<<< HEAD
-               self.end_distance if flag else '', True)
+               self.pitch_distance if flag else '',True)
         out_list.append(t21)
 
         t22 = (KEY_OUT_DETAILING_GAUGE_DISTANCE, KEY_OUT_DISP_DETAILING_GAUGE_DISTANCE, TYPE_TEXTBOX,
-               self.end_distance if flag else '', True)
-=======
-               self.pitch_distance if flag else '')
-        out_list.append(t21)
-
-        t22 = (KEY_OUT_DETAILING_GAUGE_DISTANCE, KEY_OUT_DISP_DETAILING_GAUGE_DISTANCE, TYPE_TEXTBOX,
-               self.gauge_distance if flag else '')
->>>>>>> 436f627e
+               self.gauge_distance if flag else '',True)
         out_list.append(t22)
 
         t15 = (KEY_OUT_DETAILING_END_DISTANCE, KEY_OUT_DISP_DETAILING_END_DISTANCE, TYPE_TEXTBOX,
@@ -598,64 +570,14 @@
         out_list.append(t16)
 
         t17 = (KEY_OUT_DETAILING_PROJECTION, KEY_OUT_DISP_DETAILING_PROJECTION, TYPE_TEXTBOX,
-<<<<<<< HEAD
-               self.projection if flag and self.connectivity == 'Welded-Slab Base' else '', True)
+               self.projection if flag and self.connectivity == 'Welded Column Base' else '',True)
         out_list.append(t17)
 
-        t23 = (None, DISP_TITLE_GUSSET_PLATE, TYPE_TITLE, None, True)
+        t23 = (None, DISP_TITLE_STIFFENER_PLATE_FLANGE, TYPE_TITLE, None,True)
         out_list.append(t23)
 
-        t24 = (KEY_OUT_GUSSET_PLATE_THICKNNESS, KEY_OUT_DISP_GUSSET_PLATE_THICKNESS, TYPE_TEXTBOX,
-               self.gusset_plate_thick if flag else '', True)
-        out_list.append(t24)
-
-        t25 = (KEY_OUT_GUSSET_PLATE_SHEAR_DEMAND, KEY_OUT_DISP_GUSSET_PLATE_SHEAR_DEMAND, TYPE_TEXTBOX,
-               self.shear_on_gusset if flag else '', True)
-        out_list.append(t25)
-
-        t26 = (KEY_OUT_GUSSET_PLATE_SHEAR, KEY_OUT_DISP_GUSSET_PLATE_SHEAR, TYPE_TEXTBOX,
-               self.shear_capacity_gusset if flag else '', True)
-        out_list.append(t26)
-
-        t27 = (KEY_OUT_GUSSET_PLATE_MOMENT_DEMAND, KEY_OUT_DISP_GUSSET_PLATE_MOMENT_DEMAND, TYPE_TEXTBOX,
-               self.moment_on_gusset if flag else '', True)
-        out_list.append(t27)
-
-        t28 = (KEY_OUT_GUSSET_PLATE_MOMENT, KEY_OUT_DISP_GUSSET_PLATE_MOMENT, TYPE_TEXTBOX,
-               self.moment_capacity_gusset if flag else '', True)
-        out_list.append(t28)
-
-        t29 = (None, DISP_TITLE_STIFFENER_PLATE, TYPE_TITLE, None, True)
-        out_list.append(t29)
-
-        t30 = (KEY_OUT_STIFFENER_PLATE_THICKNNESS, KEY_OUT_DISP_STIFFENER_PLATE_THICKNESS, TYPE_TEXTBOX,
-               self.stiffener_plate_thick if flag else '', True)
-        out_list.append(t30)
-
-        t31 = (KEY_OUT_STIFFENER_PLATE_SHEAR_DEMAND, KEY_OUT_DISP_STIFFENER_PLATE_SHEAR_DEMAND, TYPE_TEXTBOX,
-               self.shear_on_stiffener if flag else '', True)
-        out_list.append(t31)
-
-        t32 = (KEY_OUT_STIFFENER_PLATE_SHEAR, KEY_OUT_DISP_STIFFENER_PLATE_SHEAR, TYPE_TEXTBOX,
-               self.shear_capacity_stiffener if flag else '', True)
-        out_list.append(t32)
-
-        t33 = (KEY_OUT_STIFFENER_PLATE_MOMENT_DEMAND, KEY_OUT_DISP_STIFFENER_PLATE_MOMENT_DEMAND, TYPE_TEXTBOX,
-               self.moment_on_stiffener if flag else '', True)
-        out_list.append(t33)
-
-        t34 = (KEY_OUT_STIFFENER_PLATE_MOMENT, KEY_OUT_DISP_STIFFENER_PLATE_MOMENT, TYPE_TEXTBOX,
-               self.moment_capacity_stiffener if flag else '', True)
-        out_list.append(t34)
-=======
-               self.projection if flag and self.connectivity == 'Welded Column Base' else '')
-        out_list.append(t17)
-
-        t23 = (None, DISP_TITLE_STIFFENER_PLATE_FLANGE, TYPE_TITLE, None)
-        out_list.append(t23)
-
         t24 = (KEY_OUT_STIFFENER_PLATE_FLANGE, KEY_DISP_OUT_STIFFENER_PLATE_FLANGE, TYPE_OUT_BUTTON,
-               ['Stiffener Details', self.stiffener_flange_details])
+               ['Stiffener Details', self.stiffener_flange_details],True)
         out_list.append(t24)
 
         # t24 = (KEY_OUT_STIFFENER_PLATE_FLANGE_THICKNNESS, KEY_OUT_DISP_STIFFENER_PLATE_FLANGE_THICKNESS, TYPE_TEXTBOX,
@@ -701,11 +623,11 @@
         #        self.moment_capacity_gusset if flag and self.stiffener_along_flange == 'Yes' else '')
         # out_list.append(t28)
 
-        t29 = (None, DISP_TITLE_STIFFENER_PLATE_WEB, TYPE_TITLE, None)
+        t29 = (None, DISP_TITLE_STIFFENER_PLATE_WEB, TYPE_TITLE, None,True)
         out_list.append(t29)
 
         t30 = (KEY_OUT_STIFFENER_PLATE_WEB, KEY_DISP_OUT_STIFFENER_PLATE_WEB, TYPE_OUT_BUTTON,
-               ['Stiffener Details', self.stiffener_web_details])
+               ['Stiffener Details', self.stiffener_web_details],True)
         out_list.append(t30)
 
         # t30 = (KEY_OUT_STIFFENER_PLATE_WEB_THICKNNESS, KEY_OUT_DISP_STIFFENER_PLATE_WEB_THICKNESS, TYPE_TEXTBOX,
@@ -750,7 +672,6 @@
         # t34 = (KEY_OUT_STIFFENER_PLATE_MOMENT, KEY_OUT_DISP_STIFFENER_PLATE_MOMENT, TYPE_TEXTBOX,
         #        self.moment_capacity_stiffener if flag and self.stiffener_along_web == 'Yes' else '')
         # out_list.append(t34)
->>>>>>> 436f627e
 
         t18 = (None, DISP_TITLE_WELD, TYPE_TITLE, None, True)
         out_list.append(t18)
@@ -774,7 +695,7 @@
                self.weld_size_stiffener if flag and self.weld_type != 'Butt Weld' else '', True)
         out_list.append(t22)
 
-        t19 = (KEY_OUT_WELD_SIZE, DISP_TITLE_WELD, TYPE_OUT_BUTTON, ['Weld Details', self.weld_details])
+        t19 = (KEY_OUT_WELD_SIZE, DISP_TITLE_WELD, TYPE_OUT_BUTTON, ['Weld Details', self.weld_details],True)
         out_list.append(t19)
 
         return out_list
@@ -845,44 +766,32 @@
         return weld
 
     def major_minor(self):
-<<<<<<< HEAD
-
-        conn = self[0]
-        if conn in ['Bolted-Slab Base', 'Gusseted Base Plate', 'Hollow Section']:
-=======
-        if self in ['Welded+Bolted Column Base', 'Moment Base Plate', 'Hollow/Tubular Column Base']:
+        if self[0] in ['Welded+Bolted Column Base', 'Moment Base Plate', 'Hollow/Tubular Column Base']:
             return True
         else:
             return False
 
     def conn_axial_tension(self):
-        if self == 'Moment Base Plate':
->>>>>>> 436f627e
+        if self[0] == 'Moment Base Plate':
             return True
         else:
             return False
 
     def label_end_condition(self):
-<<<<<<< HEAD
-
-        conn = self[0]
-        if conn in ['Gusseted Base Plate', 'Hollow Section']:
-=======
-        if self in ['Moment Base Plate', 'Hollow/Tubular Column Base']:
->>>>>>> 436f627e
+        if self[0] in ['Moment Base Plate', 'Hollow/Tubular Column Base']:
             return 'Fixed'
         else:
             return 'Pinned'
 
     def anchor_type_warning(self):
 
-        if self in ['IS 5624-Type A', 'IS 5624-Type B']:
+        if self[0] in ['IS 5624-Type A', 'IS 5624-Type B']:
             return True
         else:
             return False
 
     def conn_weld_type(self):
-        if self in ['Welded+Bolted Column Base', 'Hollow/Tubular Column Base']:
+        if self[0] in ['Welded+Bolted Column Base', 'Hollow/Tubular Column Base']:
             return VALUES_WELD_TYPE
         else:
             weld = []
@@ -899,37 +808,19 @@
             return False
 
     def out_anchor_tension(self):
-<<<<<<< HEAD
-
-        conn = self[0]
-        if conn != 'Gusseted Base Plate':
-=======
-        if self != 'Moment Base Plate':
->>>>>>> 436f627e
+        if self[0] != 'Moment Base Plate':
             return True
         else:
             return False
 
     def out_detail_projection(self):
-<<<<<<< HEAD
-
-        conn = self[0]
-        if conn != 'Welded-Slab Base':
-=======
-        if self != 'Welded Column Base':
->>>>>>> 436f627e
+        if self[0] != 'Welded Column Base':
             return True
         else:
             return False
 
     def out_anchor_combined(self):
-<<<<<<< HEAD
-
-        conn = self[0]
-        if conn != 'Welded-Slab Base':
-=======
-        if self != 'Welded Column Base':
->>>>>>> 436f627e
+        if self[0] != 'Welded Column Base':
             return True
         else:
             return False
@@ -944,14 +835,10 @@
         t2 = ([KEY_CONN], KEY_MOMENT_MINOR, TYPE_TEXTBOX, self.major_minor)
         lst.append(t2)
 
-<<<<<<< HEAD
+        t19 = ([KEY_CONN], KEY_AXIAL_TENSION_BP, TYPE_TEXTBOX, self.conn_axial_tension)
+        lst.append(t19)
+
         t3 = ([KEY_CONN], KEY_END_CONDITION, TYPE_NOTE, self.label_end_condition)
-=======
-        t19 = (KEY_CONN, KEY_AXIAL_TENSION_BP, TYPE_TEXTBOX, self.conn_axial_tension)
-        lst.append(t19)
-
-        t3 = (KEY_CONN, KEY_END_CONDITION, TYPE_NOTE, self.label_end_condition)
->>>>>>> 436f627e
         lst.append(t3)
 
         # t4 = (KEY_WELD_TYPE, KEY_OUT_WELD_SIZE, TYPE_OUT_DOCK, self.out_weld)
@@ -960,19 +847,15 @@
         # t5 = (KEY_WELD_TYPE, KEY_OUT_WELD_SIZE, TYPE_OUT_LABEL, self.out_weld)
         # lst.append(t5)
 
-<<<<<<< HEAD
-        t12 = ([KEY_WELD_TYPE], KEY_OUT_WELD_SIZE_FLANGE, TYPE_OUT_DOCK, self.out_weld)
-=======
-        t18 = (KEY_TYP_ANCHOR,
+        t18 = ([KEY_TYP_ANCHOR],
                'The selected anchor bolt type is not suggested by Osdag due to its less on field acceptance and '
                'availability in the market.', TYPE_WARNING, self.anchor_type_warning)
         lst.append(t18)
 
-        t20 = (KEY_CONN, KEY_WELD_TYPE, TYPE_COMBOBOX, self.conn_weld_type)
+        t20 = ([KEY_CONN], KEY_WELD_TYPE, TYPE_COMBOBOX, self.conn_weld_type)
         lst.append(t20)
 
-        t12 = (KEY_WELD_TYPE, KEY_OUT_WELD_SIZE_FLANGE, TYPE_OUT_DOCK, self.out_weld)
->>>>>>> 436f627e
+        t12 = ([KEY_WELD_TYPE], KEY_OUT_WELD_SIZE_FLANGE, TYPE_OUT_DOCK, self.out_weld)
         lst.append(t12)
 
         t13 = ([KEY_WELD_TYPE], KEY_OUT_WELD_SIZE_FLANGE, TYPE_OUT_LABEL, self.out_weld)
@@ -1008,36 +891,29 @@
         t11 = ([KEY_CONN], KEY_OUT_ANCHOR_BOLT_COMBINED, TYPE_OUT_LABEL, self.out_anchor_combined)
         lst.append(t11)
 
-<<<<<<< HEAD
-        t12 = ([KEY_MATERIAL], KEY_MATERIAL, TYPE_CUSTOM_MATERIAL, self.new_material)
+        t12 = ([KEY_CONN], KEY_OUT_DIA_ANCHOR_UPLIFT, TYPE_OUT_DOCK, self.out_anchor_tension)
         lst.append(t12)
 
-=======
-        t12 = (KEY_CONN, KEY_OUT_DIA_ANCHOR_UPLIFT, TYPE_OUT_DOCK, self.out_anchor_tension)
-        lst.append(t12)
-
-        t13 = (KEY_CONN, KEY_OUT_DIA_ANCHOR_UPLIFT, TYPE_OUT_LABEL, self.out_anchor_tension)
+        t13 = ([KEY_CONN], KEY_OUT_DIA_ANCHOR_UPLIFT, TYPE_OUT_LABEL, self.out_anchor_tension)
         lst.append(t13)
 
-        t14 = (KEY_CONN, KEY_OUT_GRD_ANCHOR_UPLIFT, TYPE_OUT_DOCK, self.out_anchor_tension)
+        t14 = ([KEY_CONN], KEY_OUT_GRD_ANCHOR_UPLIFT, TYPE_OUT_DOCK, self.out_anchor_tension)
         lst.append(t14)
 
-        t15 = (KEY_CONN, KEY_OUT_GRD_ANCHOR_UPLIFT, TYPE_OUT_LABEL, self.out_anchor_tension)
+        t15 = ([KEY_CONN], KEY_OUT_GRD_ANCHOR_UPLIFT, TYPE_OUT_LABEL, self.out_anchor_tension)
         lst.append(t15)
 
-        t16 = (KEY_CONN, KEY_OUT_ANCHOR_BOLT_LENGTH_UPLIFT, TYPE_OUT_DOCK, self.out_anchor_tension)
+        t16 = ([KEY_CONN], KEY_OUT_ANCHOR_BOLT_LENGTH_UPLIFT, TYPE_OUT_DOCK, self.out_anchor_tension)
         lst.append(t16)
 
-        t17 = (KEY_CONN, KEY_OUT_ANCHOR_BOLT_LENGTH_UPLIFT, TYPE_OUT_LABEL, self.out_anchor_tension)
+        t17 = ([KEY_CONN], KEY_OUT_ANCHOR_BOLT_LENGTH_UPLIFT, TYPE_OUT_LABEL, self.out_anchor_tension)
         lst.append(t17)
 
-        t18 = (KEY_CONN, KEY_OUT_ANCHOR_BOLT_TENSION_UPLIFT, TYPE_OUT_DOCK, self.out_anchor_tension)
+        t18 = ([KEY_CONN], KEY_OUT_ANCHOR_BOLT_TENSION_UPLIFT, TYPE_OUT_DOCK, self.out_anchor_tension)
         lst.append(t18)
 
-        t19 = (KEY_CONN, KEY_OUT_ANCHOR_BOLT_TENSION_UPLIFT, TYPE_OUT_LABEL, self.out_anchor_tension)
+        t19 = ([KEY_CONN], KEY_OUT_ANCHOR_BOLT_TENSION_UPLIFT, TYPE_OUT_LABEL, self.out_anchor_tension)
         lst.append(t19)
-
->>>>>>> 436f627e
         return lst
 
     @staticmethod
@@ -1094,10 +970,10 @@
             print(design_dictionary)
 
             # self.set_input_values(self, design_dictionary)
+
             self.bp_parameters(self, design_dictionary)
         else:
             return all_errors
-<<<<<<< HEAD
 
     def input_dictionary_design_pref(self):
 
@@ -1113,32 +989,6 @@
 
         t2 = ("Base Plate", TYPE_TEXTBOX, [KEY_BASE_PLATE_FU, KEY_BASE_PLATE_FY])
         design_input.append(t2)
-=======
-
-    def generate_missing_fields_error_string(self, missing_fields_list):
-        """
-        Args:
-            missing_fields_list: list of fields that are not selected or entered
-        Returns:
-            error string that has to be displayed
-        """
-        # The base string which should be displayed
-        information = "Please input the following required field"
-        if len(missing_fields_list) > 1:
-            # Adds 's' to the above sentence if there are multiple missing input fields
-            information += "s"
-        information += ": "
-        # Loops through the list of the missing fields and adds each field to the above sentence with a comma
-
-        for item in missing_fields_list:
-            information = information + item + ", "
-
-        # Removes the last comma
-        information = information[:-2]
-        information += "."
-
-        return information
->>>>>>> 436f627e
 
         t3 = ("Anchor Bolt", TYPE_TEXTBOX,
               [KEY_DP_ANCHOR_BOLT_LENGTH, KEY_DP_ANCHOR_BOLT_DESIGNATION, KEY_DP_ANCHOR_BOLT_MATERIAL_G_O,
@@ -1574,11 +1424,7 @@
         self.bp_analyses_parameters(self)
         print('bp_analyses_parameters done')
         self.bp_analyses(self)
-<<<<<<< HEAD
-        self.anchor_bolt_design(self)
-        self.design_weld(self)
-        self.design_gusset_plate(self)
-=======
+
         print('bp_analyses done')
         self.anchor_bolt_design(self)
         print('anchor_bolt_design done')
@@ -1586,7 +1432,6 @@
         print('design_weld done')
         self.design_stiffeners(self)
         print('design_stiffeners done')
->>>>>>> 436f627e
 
     def bp_analyses_parameters(self):
         """ initialize detailing parameters like the end/edge/pitch/gauge distances, anchor bolt diameter and grade,
