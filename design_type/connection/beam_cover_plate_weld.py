--- conflicted
+++ resolved
@@ -763,11 +763,7 @@
         else:
             pass
 
-<<<<<<< HEAD
         self.web_weld.get_weld_strength(connecting_fu=[self.web_weld.fu,self.section.fu, self.web_plate.fu],
-=======
-        self.design_strength_web_weld = self.web_weld.get_weld_strength(connecting_fu=[self.web_weld.fu,self.section.fu,self.web_plate.fu],
->>>>>>> cbe975fc
                                                                         weld_fabrication=KEY_DP_WELD_FAB_SHOP,
                                                                         t_weld=self.web_weld.size, weld_angle=90) # in N/mm
         # self.web_weld.strength =(self.design_strength_web_weld)
@@ -799,21 +795,15 @@
             self.web_weld.get_weld_stress( weld_shear=self.factored_axial_load, weld_axial =self.axial_force_w ,
                                                          weld_twist= self.weld_twist, Ip_weld= Ip_weld, y_max=y_max, x_max = x_max, l_weld=  self.available_long_web_length )
 
-<<<<<<< HEAD
+
 
             if self.web_weld.strength > self.web_weld.stress :
-=======
-            if self.design_strength_web_weld  > (self.web_weld.stress/1000):
->>>>>>> cbe975fc
                 break
             else:
                 self.available_long_web_length =  self.available_long_web_length + 20
 
-<<<<<<< HEAD
-        if  self.web_weld.strength   > self.web_weld.stress :
-=======
-        if  self.design_strength_web_weld  > (self.web_weld.stress/1000):
->>>>>>> cbe975fc
+
+        if  self.web_weld.strength   > self.web_weld.stress:
             self.design_status = True
             self.web_weld.length =round_up(((2 * self.available_long_web_length) + self.web_plate.gap),5)
             self.web_plate.length =round_up((self.web_weld.length + (2 * self.web_weld.size)),5)
@@ -856,11 +846,8 @@
             self.axial_force_f))  # todo added web moment -add in ddcl
 
 
-<<<<<<< HEAD
+
         self.flange_weld.get_weld_strength(connecting_fu=[self.flange_weld.fu,self.section.fu,self.flange_plate.fu],
-=======
-        self.design_strength_flange_weld = self.flange_weld.get_weld_strength(connecting_fu=[self.flange_weld.fu,self.section.fu,self.flange_plate.fu],
->>>>>>> cbe975fc
                                                                               weld_fabrication=KEY_DP_WELD_FAB_SHOP,
                                                                               t_weld=self.flange_weld.size,
                                                                               weld_angle=90)
