--- conflicted
+++ resolved
@@ -1053,11 +1053,9 @@
                 self.l_req_flangelength = round_up(
                     ((2 * self.available_long_flange_length) + self.flange_plate.height + (
                             2 * self.flange_weld.size)), 5)
-<<<<<<< HEAD
+
                 self.flange_weld.stress = self.flange_force / self.l_req_flangelength
-=======
-                self.flange_weld.stress = self.flange_force / self.l_req_flange
->>>>>>> f6ddb666
+
                 if self.flange_weld.stress < self.flange_weld.strength:
                     if self.available_long_flange_length > self.flange_plate.height:
                         self.design_status = True
