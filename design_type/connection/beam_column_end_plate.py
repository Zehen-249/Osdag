"""
@Author:    Danish Ansari - Osdag Team, IIT Bombay [(P) danishdyp@gmail.com / danishansari@iitb.ac.in]

            Note: This module was written by Ajmal Babu MS in Osdag 2, however in this version i.e. Osdag 3, @author has changed the design logic
                  and design algorithm. The results of this version might vary from that of the older ones.

@Module - Beam-Column End Plate Splice Connection
           - Flushed End Plate
           - Extended One Way End Plate
           - Extended Both Way End Plate


@Reference(s): 1) IS 800: 2007, General construction in steel - Code of practice (Third revision)
               2) IS 808: 1989, Dimensions for hot rolled steel beam, column, channel, and angle sections and
                                it's subsequent revision(s)
               3) IS 2062: 2011, Hot rolled medium and high tensile structural steel - specification
               4) Design of Steel Structures by N. Subramanian (Fifth impression, 2019, Chapter 15)
               5) Limit State Design of Steel Structures by S K Duggal (second edition, Chapter 11)

     other     6)
  references   7)

 Note: This file works with the helper file named 'end_plate_splice_helper.py' at ../Osdag/design_type/connection
"""

# Importing modules from the project directory

from design_type.connection.moment_connection import MomentConnection
from design_type.connection.beam_beam_end_plate_splice import BeamBeamEndPlateSplice
from design_type.connection.end_plate_splice_helper import EndPlateSpliceHelper
from design_type.connection import end_plate_splice_helper
from design_type.connection.shear_connection import ShearConnection
from utils.common.is800_2007 import IS800_2007
from utils.common.other_standards import IS_5624_1993
from utils.common.component import *
from utils.common.material import *
from utils.common.common_calculation import *
from Common import *
from utils.common.load import Load
from utils.common.other_standards import *
from design_report.reportGenerator import save_html
from Report_functions import *
from design_report.reportGenerator_latex import CreateLatex

import logging
import math
import numpy as np


class BeamColumnEndPlate(MomentConnection):
    def __init__(self):
        super(BeamColumnEndPlate, self).__init__()

        self.load_moment = 0.0
        self.load_moment_effective = 0.0
        self.load_shear = 0.0
        self.load_axial = 0.0
        self.input_shear_force = 0.0
        self.input_axial_force = 0.0
        self.input_moment = 0.0

        # self.supported_section = Beam
        self.bolt_diameter = []
        self.bolt_list = []
        self.bolt_diameter_provided = 0
        self.bolt_grade = []
        self.bolt_grade_provided = 0.0
        self.bolt_hole_diameter = 0.0
        self.bolt_type = ""
        self.plate_thickness = []
        self.plate_thickness_list = []

        self.bolt_tension = 0.0
        self.bolt_fu = 0.0
        self.dp_bolt_fy = 0.0
        self.proof_load = 0.0
        self.proof_stress = 0.0
        self.beta = 0

        self.pitch_distance_provided = 0.0
        self.pitch_distance_max = 0.0
        self.pitch_distance_web = 0.0
        self.gauge_distance_provided = self.pitch_distance_provided
        self.end_distance_provided = 0.0
        self.edge_distance_provided = self.end_distance_provided
        self.gauge_cs_distance_provided = 0.0
        self.space_available_inside_D = 0.0
        self.space_min_req_inside_D = 0.0
        self.space_available_web = 0.0
        self.rows_inside_D_max = 0
        self.rows_outside_D_max = 0
        self.rows_total_max = 0
        self.rows_minimum_req = 0
        self.rows_outside_D_provided = 0
        self.rows_inside_D_provided = 0
        self.rows_near_tension_flange = (self.rows_outside_D_provided / 2) + (self.rows_inside_D_provided / 2)
        self.rows_near_web = 0
        self.rows_near_tension_flange_max = 0
        self.rows_near_web_max = 0
        self.bolt_numbers_tension_flange = 0
        self.bolt_numbers_web = 0
        self.mid_bolt_row = 0
        self.bolt_column = 0
        self.bolt_row = 0

        self.bolt_row_web = 0
        self.bolt_numbers = self.bolt_column * self.bolt_row

        self.ep_width_provided = 0.0
        self.ep_height_provided = 0.0
        self.ep_moment_capacity = 0.0
        self.ep_height_max = 0.0

        self.beam_D = 0.0
        self.beam_bf = 0.0
        self.beam_tf = 0.0
        self.beam_tw = 0.0
        self.beam_r1 = 0.0
        self.beam_r2 = 0.0
        self.beam_zp_zz = 0.0
        self.supported_section_mom_capa_m_zz = 0.0
        self.supported_section_shear_capa = 0.0
        self.beam_fu = 0.0
        self.beam_fy = 0.0
        self.column_D = 0.0
        self.column_bf = 0.0
        self.column_tf = 0.0
        self.column_tw = 0.0
        self.column_r1 = 0.0
        self.column_r2 = 0.0
        self.column_zp_zz = 0.0
        self.column_fu = 0.0
        self.column_fy = 0.0
        self.epsilon_col = 0.0
        self.col_classification = ''
        self.beta_b_z = 1.0
        self.beta_b_y = 1.0
        self.M_dz = 0.0
        self.M_dy = 0.0

        self.dp_plate_fy = 0.0
        self.dp_plate_fu = 0.0

        self.column_clear_d = 0.0
        self.bc_compatibility_status = False
        self.minimum_load_status_shear = False
        self.minimum_load_status_moment = False
        self.plate_design_status = False
        self.helper_file_design_status = False
        self.deep_beam_status = False
        self.design_status = False
        self.design_status_list = []

        self.beam_properties = {}
        self.safety_factors = {}
        self.gamma_m0 = 0.0
        self.gamma_m1 = 0.0
        self.gamma_mb = 0.0
        self.gamma_mw = 0.0

        self.bolt_shear_demand = 0.0
        self.bolt_shear_capacity = 0.0
        self.bolt_bearing_capacity = 0.0
        self.bolt_capacity = 0.0
        self.tension_critical_bolt = 0.0
        self.prying_critical_bolt = 0.0
        self.tension_demand_critical_bolt = 0.0
        self.tension_capacity_critical_bolt = 0.0
        self.combined_capacity_critical_bolt = 0.0
        self.stiffener_height = 0.0
        self.stiffener_length = 0.0
        self.stiffener_thickness = 0.0
        self.weld_length_web = 0.0
        self.weld_size_web = 0.0
        self.allowable_stress = 0.0
        self.f_a = 0.0
        self.q = 0.0
        self.f_e = 0.0

        self.cont_plate_fu = 0.0
        self.cont_plate_fy = 0.0
        self.cont_plate_epsilon = 0.0

        self.p_bf_1 = 0.0
        self.h_c = 0.0
        self.p_bf_2 = 0.0
        self.p_bf_2 = 0.0
        self.p_bf_3 = 0.0
        self.p_bf = 0.0
        self.continuity_plate_compression_flange_status = False
        self.continuity_plate_tension_flange_status = False
        self.cont_plate_area_req = 0.0
        self.notch_size = 0.0
        self.cont_plate_width = 0.0
        self.cont_plate_length_out = 0.0
        self.cont_plate_length_in = 0.0
        self.cont_plate_length = 0.0
        self.cont_plate_thk_req_1 = 0.0
        self.cont_plate_thk_req_2 = 0.0
        self.cont_plate_thk_req_3 = 0.0
        self.cont_plate_thk_req = 0.0
        self.cont_plate_thk_provided = 0.0
        self.t_bf = 0.0
        self.t_wc = 0.0
        self.web_stiffener_status = True
        self.load_diag_stiffener = 0.0
        self.diag_stiffener_area_req = 0.0
        self.diag_stiffener_length = 0.0
        self.diag_stiffener_width = 0.0
        self.web_stiffener_thk_req = 0.0
        self.web_stiffener_depth = 0.0
        self.web_stiffener_width = 0.0
        self.web_stiffener_thk_provided = 0.0
        self.p_c = 0.0
        self.web_weld_groove_status = False
        self.weld_both_side_cont_plate_status = False
        self.weld_length_cont_plate = 0.0
        self.weld_size_continuity_plate = 0.0
        self.cont_plate_groove_weld_status = False
        self.force_diag_stiffener = 0.0
        self.weld_size_diag_stiffener = 0.0
        self.diag_stiffener_groove_weld_status = False

    # Set logger
    def set_osdaglogger(key):
        """ Function to set Logger for the module """
        global logger
        logger = logging.getLogger('osdag')

        logger.setLevel(logging.DEBUG)
        handler = logging.StreamHandler()
        formatter = logging.Formatter(fmt='%(asctime)s - %(name)s - %(levelname)s - %(message)s', datefmt='%H:%M:%S')

        handler.setFormatter(formatter)
        logger.addHandler(handler)
        handler = logging.FileHandler('logging_text.log')

        formatter = logging.Formatter(fmt='%(asctime)s - %(name)s - %(levelname)s - %(message)s', datefmt='%H:%M:%S')
        handler.setFormatter(formatter)
        logger.addHandler(handler)

        if key is not None:
            handler = OurLog(key)
            formatter = logging.Formatter(fmt='%(asctime)s - %(name)s - %(levelname)s - %(message)s', datefmt='%H:%M:%S')
            handler.setFormatter(formatter)
            logger.addHandler(handler)

    # set module name
    def module_name(self):
        """ display module name """
        return KEY_DISP_BCENDPLATE

    # create UI for Input Dock
    def input_values(self):
        """ create a list of tuples to be displayed as the UI in Input Dock """
        self.module = KEY_DISP_BCENDPLATE

        options_list = []

        t16 = (KEY_MODULE, KEY_DISP_BCENDPLATE, TYPE_MODULE, None, True, 'No Validator')
        options_list.append(t16)

        t1 = (None, DISP_TITLE_CM, TYPE_TITLE, None, True, 'No Validator')
        options_list.append(t1)

        t2 = (KEY_CONN, KEY_CONN, TYPE_COMBOBOX, VALUES_CONN_1, True, 'No Validator')
        options_list.append(t2)

        t2 = (KEY_ENDPLATE_TYPE, KEY_DISP_ENDPLATE_TYPE, TYPE_COMBOBOX, VALUES_ENDPLATE_TYPE, True, 'No Validator')
        options_list.append(t2)

        t15 = (KEY_IMAGE, None, TYPE_IMAGE, "./ResourceFiles/images/cf_bw_ebw.png", True, 'No Validator')
        options_list.append(t15)

        t3 = (KEY_SUPTNGSEC, KEY_DISP_COLSEC, TYPE_COMBOBOX, connectdb("Columns"), True, 'No Validator')
        options_list.append(t3)

        t4 = (KEY_SUPTDSEC, KEY_DISP_BEAMSEC, TYPE_COMBOBOX, connectdb("Beams"), True, 'No Validator')
        options_list.append(t4)

        t5 = (KEY_MATERIAL, KEY_DISP_MATERIAL, TYPE_COMBOBOX, VALUES_MATERIAL, True, 'No Validator')
        options_list.append(t5)

        t6 = (None, DISP_TITLE_FSL, TYPE_TITLE, None, True, 'No Validator')
        options_list.append(t6)

        t17 = (KEY_MOMENT, KEY_DISP_MOMENT, TYPE_TEXTBOX, None, True, 'Int Validator')
        options_list.append(t17)

        t7 = (KEY_SHEAR, KEY_DISP_SHEAR, TYPE_TEXTBOX, None, True, 'Int Validator')
        options_list.append(t7)

        t8 = (KEY_AXIAL, KEY_DISP_AXIAL, TYPE_TEXTBOX, None, True, 'Int Validator')
        options_list.append(t8)

        t9 = (None, DISP_TITLE_BOLT, TYPE_TITLE, None, True, 'No Validator')
        options_list.append(t9)

        t10 = (KEY_D, KEY_DISP_D, TYPE_COMBOBOX_CUSTOMIZED, VALUES_D, True, 'No Validator')
        options_list.append(t10)

        t11 = (KEY_TYP, KEY_DISP_TYP, TYPE_COMBOBOX, VALUES_TYP, True, 'No Validator')
        options_list.append(t11)

        t12 = (KEY_GRD, KEY_DISP_GRD, TYPE_COMBOBOX_CUSTOMIZED, VALUES_GRD, True, 'No Validator')
        options_list.append(t12)

        t21 = (None, DISP_TITLE_ENDPLATE, TYPE_TITLE, None, True, 'No Validator')
        options_list.append(t21)

        t22 = (KEY_PLATETHK, KEY_DISP_ENDPLATE_THICKNESS, TYPE_COMBOBOX_CUSTOMIZED, VALUES_ENDPLATE_THICKNESS, True, 'No Validator')
        options_list.append(t22)

        t23 = (None, DISP_TITLE_WELD, TYPE_TITLE, None, True, 'No Validator')
        options_list.append(t23)

        t24 = (KEY_WELD_TYPE, KEY_DISP_WELD_TYPE, TYPE_COMBOBOX, VALUES_WELD_TYPE_BB_FLUSH, True, 'No Validator')
        options_list.append(t24)

        return options_list

    # add representative images in UI
    def input_value_changed(self):
        """ """
        lst = []

        # t1 = ([KEY_CONN], KEY_IMAGE, TYPE_IMAGE, self.fn_conn_image)
        # lst.append(t1)

        t2 = ([KEY_CONN, KEY_ENDPLATE_TYPE], KEY_IMAGE, TYPE_IMAGE, self.fn_conn_image)
        lst.append(t2)

        t3 = ([KEY_MATERIAL], KEY_MATERIAL, TYPE_CUSTOM_MATERIAL, self.new_material)
        lst.append(t3)

        return lst

    def fn_conn_image(self):
        """ display representative images of end plate type """
        conn = self[0]
        ep_type = self[1]

        if conn == CONN_CFBW and ep_type == VALUES_ENDPLATE_TYPE[0]:  # Flushed - Reversible Moment
            return './ResourceFiles/images/cf_bw_flush.png'
        elif conn == CONN_CFBW and ep_type == VALUES_ENDPLATE_TYPE[1]:  # Extended One Way - Irreversible Moment
            return './ResourceFiles/images/cf_bw_eow.png'
        elif conn in CONN_CFBW and ep_type == VALUES_ENDPLATE_TYPE[2]:  # Extended Both Ways - Reversible Moment
            return './ResourceFiles/images/cf_bw_ebw.png'
        elif conn == CONN_CWBW and ep_type == VALUES_ENDPLATE_TYPE[0]:
            return './ResourceFiles/images/cw_bw_flush.png'
        elif conn == CONN_CWBW and ep_type == VALUES_ENDPLATE_TYPE[1]:
            return './ResourceFiles/images/cw_bw_eow.png'
        elif conn in CONN_CWBW and ep_type == VALUES_ENDPLATE_TYPE[2]:
            return './ResourceFiles/images/cw_bw_ebw.png'
        else:
            return ''

    # create customized input for UI
    def customized_input(self):
        """ list of values available with customize option"""

        list1 = []
        t1 = (KEY_GRD, self.grdval_customized)
        list1.append(t1)

        t3 = (KEY_D, self.diam_bolt_customized)
        list1.append(t3)

        t6 = (KEY_PLATETHK, self.endplate_thick_customized)
        list1.append(t6)
        return list1

    # create UI for Output Dock
    def output_values(self, flag):
        """ create a list of tuples to be displayed as the UI in the Output Dock """
        out_list = []

        # Critical Bolt
        t1 = (None, DISP_TITLE_CRITICAL_BOLT, TYPE_TITLE, None, True)
        out_list.append(t1)

        t2 = (KEY_OUT_D_PROVIDED, KEY_OUT_DISP_D_PROVIDED, TYPE_TEXTBOX, int(self.bolt_diameter_provided) if flag else '', True)
        out_list.append(t2)

        t3 = (KEY_OUT_GRD_PROVIDED, KEY_OUT_DISP_PC_PROVIDED, TYPE_TEXTBOX, self.bolt_grade_provided if flag else '', True)
        out_list.append(t3)

        t12 = (KEY_OUT_BOLT_FORCE, KEY_OUT_DISP_BOLT_SHEAR_DEMAND, TYPE_TEXTBOX, self.bolt_shear_demand if flag else '', True)
        out_list.append(t12)

        t4 = (KEY_OUT_BOLT_SHEAR, KEY_OUT_DISP_BOLT_SHEAR, TYPE_TEXTBOX, self.bolt_shear_capacity if flag else '', True)
        out_list.append(t4)

        t5 = (KEY_OUT_BOLT_BEARING, KEY_OUT_DISP_BOLT_BEARING, TYPE_TEXTBOX, self.bolt_bearing_capacity if flag else '', True)
        out_list.append(t5)

        t6 = (KEY_OUT_BOLT_CAPACITY, DISP_TITLE_BOLT_CAPACITY, TYPE_TEXTBOX, self.bolt_capacity if flag else '', True)
        out_list.append(t6)

        t7 = (KEY_OUT_BOLT_TENSION_FORCE, KEY_OUT_DISP_CRITICAL_BOLT_TENSION, TYPE_TEXTBOX, self.tension_critical_bolt if flag else '', True)
        out_list.append(t7)

        t8 = (KEY_OUT_BOLT_PRYING_FORCE, KEY_OUT_DISP_BOLT_PRYING_FORCE_EP, TYPE_TEXTBOX, self.prying_critical_bolt if flag else '', True)
        out_list.append(t8)

        t9 = (KEY_OUT_BOLT_TENSION_TOTAL, KEY_OUT_DISP_BOLT_TENSION_DEMAND, TYPE_TEXTBOX, self.tension_demand_critical_bolt if flag else '', True)
        out_list.append(t9)

        t10 = (
            KEY_OUT_BOLT_TENSION_CAPACITY, KEY_OUT_CRITICAL_BOLT_TENSION_CAPACITY, TYPE_TEXTBOX, self.tension_capacity_critical_bolt if flag else '',
            True)
        out_list.append(t10)

        t11 = (KEY_OUT_BOLT_IR, KEY_OUT_DISP_BOLT_COMBINED_CAPACITY, TYPE_TEXTBOX, self.combined_capacity_critical_bolt if flag else '', True)
        out_list.append(t11)

        # Detailing
        t12 = (None, DISP_TITLE_DETAILING, TYPE_TITLE, None, True)
        out_list.append(t12)

        t13 = (KEY_OUT_DISP_DETAILING_BOLT_NUMBERS, KEY_OUT_DISP_DETAILING_BOLT_NUMBERS_EP, TYPE_TEXTBOX, self.bolt_numbers if flag else '', True)
        out_list.append(t13)

        t14 = (KEY_OUT_DISP_DETAILING_BOLT_COLUMNS, KEY_OUT_DISP_DETAILING_BOLT_COLUMNS_EP, TYPE_TEXTBOX, self.bolt_column if flag else '', True)
        out_list.append(t14)

        t15 = (KEY_OUT_DISP_DETAILING_BOLT_ROWS, KEY_OUT_DISP_DETAILING_BOLT_ROWS_EP, TYPE_TEXTBOX, self.bolt_row if flag else '', True)
        out_list.append(t15)

        t21 = (
            KEY_OUT_DETAILING_PITCH_DISTANCE, KEY_OUT_DISP_DETAILING_PITCH_DISTANCE, TYPE_TEXTBOX, self.pitch_distance_provided if flag else '', True)
        out_list.append(t21)

        t22 = (
            KEY_OUT_DETAILING_GAUGE_DISTANCE, KEY_OUT_DISP_DETAILING_GAUGE_DISTANCE, TYPE_TEXTBOX, self.gauge_distance_provided if flag else '', True)
        out_list.append(t22)

        t22 = (
            KEY_OUT_DETAILING_CS_GAUGE_DISTANCE, KEY_OUT_DISP_DETAILING_CS_GAUGE_DISTANCE, TYPE_TEXTBOX,
            self.gauge_cs_distance_provided if flag else '',
            True)
        out_list.append(t22)

        t16 = (KEY_OUT_DETAILING_END_DISTANCE, KEY_OUT_DISP_DETAILING_END_DISTANCE, TYPE_TEXTBOX, self.end_distance_provided if flag else '', True)
        out_list.append(t16)

        t17 = (KEY_OUT_DETAILING_EDGE_DISTANCE, KEY_OUT_DISP_EDGE_DIST, TYPE_TEXTBOX, self.edge_distance_provided if flag else '', True)
        out_list.append(t17)

        # End Plate
        t18 = (None, DISP_TITLE_ENDPLATE, TYPE_TITLE, None, True)
        out_list.append(t18)

        t19 = (KEY_OUT_PLATETHK, KEY_OUT_DISP_PLATETHK, TYPE_TEXTBOX, self.plate_thickness if flag else '', True)
        out_list.append(t19)

        t20 = (KEY_OUT_PLATE_HEIGHT, KEY_OUT_DISP_PLATE_HEIGHT, TYPE_TEXTBOX, self.ep_height_provided if flag else '', True)
        out_list.append(t20)

        t21 = (KEY_OUT_PLATE_WIDTH, KEY_OUT_DISP_PLATE_WIDTH, TYPE_TEXTBOX, self.ep_width_provided if flag else '', True)
        out_list.append(t21)

        t22 = (KEY_OUT_EP_MOM_CAPACITY, KEY_OUT_DISP_EP_MOM_CAPACITY, TYPE_TEXTBOX, self.ep_moment_capacity if flag else '', True)
        out_list.append(t22)

        # Continuity Plate
        t34 = (None, DISP_TITLE_CONTINUITY_PLATE, TYPE_TITLE, None, True)
        out_list.append(t34)

        t35 = (KEY_OUT_STIFFENER_DETAILS, KEY_OUT_DISP_CONTINUITY_PLATE_DETAILS, TYPE_OUT_BUTTON,
               ['Continuity Plate Details', self.continuity_plate_details], True)
        out_list.append(t35)

        # Stiffener Details
        t32 = (None, DISP_TITLE_STIFFENER_PLATE, TYPE_TITLE, None, True)
        out_list.append(t32)

        t33 = (KEY_OUT_STIFFENER_DETAILS, KEY_OUT_DISP_STIFFENER_DETAILS, TYPE_OUT_BUTTON, ['Stiffener Details', self.stiffener_details], True)
        out_list.append(t33)

        # Weld
        t23 = (None, DISP_TITLE_WELD, TYPE_TITLE, None, True)
        out_list.append(t23)

        t24 = (None, DISP_TITLE_WELD_WEB, TYPE_TITLE, None, True)
        out_list.append(t24)

        t25 = (KEY_OUT_WELD_SIZE, KEY_OUT_DISP_WELD_SIZE_EP, TYPE_TEXTBOX, self.weld_size_web if flag else '', True)
        out_list.append(t25)

        t28 = (KEY_OUT_WELD_LENGTH, KEY_OUT_DISP_WELD_LENGTH, TYPE_TEXTBOX, self.weld_length_web if flag else '', True)
        out_list.append(t28)

        t27 = (KEY_OUT_WELD_STRESS_NORMAL, KEY_OUT_DISP_WELD_NORMAL_STRESS, TYPE_TEXTBOX, self.f_a if flag else '', True)
        out_list.append(t27)

        t27 = (KEY_OUT_WELD_STRESS_SHEAR, KEY_OUT_DISP_WELD_SHEAR_STRESS, TYPE_TEXTBOX, self.q if flag else '', True)
        out_list.append(t27)

        t29 = (KEY_OUT_WELD_STRESS_COMBINED, KEY_OUT_DISP_WELD_STRESS_EQUIVALENT, TYPE_TEXTBOX, self.f_e if flag else '', True)
        out_list.append(t29)

        t26 = (KEY_OUT_WELD_STRENGTH, KEY_OUT_DISP_WELD_STRENGTH, TYPE_TEXTBOX, self.allowable_stress if flag else '', True)
        out_list.append(t26)

        t30 = (None, DISP_TITLE_WELD_FLANGE, TYPE_TITLE, None, True)
        out_list.append(t30)

        t31 = (KEY_OUT_WELD_DETAILS, DISP_TITLE_WELD_FLANGE, TYPE_OUT_BUTTON, ['Weld Details', self.weld_details], True)
        out_list.append(t31)

        return out_list

    # continuity plate details
    def continuity_plate_details(self, flag):
        continuity_plate = []

        t31 = (KEY_OUT_CONTINUITY_PLATE_LENGTH, KEY_OUT_DISP_CONTINUITY_PLATE_LENGTH, TYPE_TEXTBOX, self.cont_plate_length_in if flag else '', True)
        continuity_plate.append(t31)

        t32 = (KEY_OUT_CONTINUITY_PLATE_WIDTH, KEY_OUT_DISP_CONTINUITY_PLATE_WIDTH, TYPE_TEXTBOX, self.cont_plate_width if flag else '', True)
        continuity_plate.append(t32)

        t33 = (KEY_OUT_CONTINUITY_PLATE_THK, KEY_OUT_DISP_CONTINUITY_PLATE_THK, TYPE_TEXTBOX, self.cont_plate_thk_provided if flag else '', True)
        continuity_plate.append(t33)

        return continuity_plate

    # stiffener details
    def stiffener_details(self, flag):

        stiffener = []

        t28 = (KEY_OUT_STIFFENER_LENGTH, KEY_OUT_DISP_STIFFENER_LENGTH, TYPE_TEXTBOX, self.stiffener_length if flag else '', True)
        stiffener.append(t28)

        t29 = (KEY_OUT_STIFFENER_HEIGHT, KEY_OUT_DISP_STIFFENER_HEIGHT, TYPE_TEXTBOX, self.stiffener_height if flag else '', True)
        stiffener.append(t29)

        t30 = (KEY_OUT_STIFFENER_THICKNESS, KEY_OUT_DISP_STIFFENER_THICKNESS, TYPE_TEXTBOX, self.stiffener_thickness if flag else '', True)
        stiffener.append(t30)

        return stiffener

    # display weld details image
    def weld_details(self):

        weld = []

        t99 = (None, '', TYPE_IMAGE, './ResourceFiles/images/Butt_weld_double_bevel_flange.png')
        weld.append(t99)

        t99 = (None, '', TYPE_IMAGE, './ResourceFiles/images/Butt_weld_double_bevel_web.png')
        weld.append(t99)

        return weld

    # create UI for DP
    def tab_list(self):
        tabs = []

        t1 = (KEY_DISP_COLSEC, TYPE_TAB_1, self.tab_supporting_section)
        tabs.append(t1)

        t2 = (KEY_DISP_BEAMSEC, TYPE_TAB_1, self.tab_supported_section)
        tabs.append(t2)

        t6 = ("Connector", TYPE_TAB_2, self.plate_connector_values)
        tabs.append(t6)

        t2 = ("Bolt", TYPE_TAB_2, self.bolt_values)
        tabs.append(t2)

        t2 = ("Weld", TYPE_TAB_2, self.weld_values)
        tabs.append(t2)

        t4 = ("Detailing", TYPE_TAB_2, self.detailing_values)
        tabs.append(t4)

        t5 = ("Design", TYPE_TAB_2, self.design_values)
        tabs.append(t5)

        return tabs

    def edit_tabs(self):
        return []

    def tab_value_changed(self):

        change_tab = []

        t1 = (KEY_DISP_COLSEC, [KEY_SUPTNGSEC_MATERIAL], [KEY_SUPTNGSEC_FU, KEY_SUPTNGSEC_FY], TYPE_TEXTBOX,
              self.get_fu_fy_I_section_suptng)
        change_tab.append(t1)

        t2 = (KEY_DISP_BEAMSEC, [KEY_SUPTDSEC_MATERIAL], [KEY_SUPTDSEC_FU, KEY_SUPTDSEC_FY], TYPE_TEXTBOX,
              self.get_fu_fy_I_section_suptd)
        change_tab.append(t2)

        t3 = ("Connector", [KEY_CONNECTOR_MATERIAL], [KEY_CONNECTOR_FU, KEY_CONNECTOR_FY_20, KEY_CONNECTOR_FY_20_40,
                                                      KEY_CONNECTOR_FY_40], TYPE_TEXTBOX, self.get_fu_fy)

        change_tab.append(t3)

        t4 = (KEY_DISP_COLSEC, ['Label_1', 'Label_2', 'Label_3', 'Label_4', 'Label_5'],
              ['Label_11', 'Label_12', 'Label_13', 'Label_14', 'Label_15', 'Label_16', 'Label_17', 'Label_18',
               'Label_19', 'Label_20', 'Label_21', 'Label_22', KEY_IMAGE], TYPE_TEXTBOX, self.get_I_sec_properties)
        change_tab.append(t4)

        t5 = (KEY_DISP_BEAMSEC, ['Label_1', 'Label_2', 'Label_3', 'Label_4', 'Label_5'],
              ['Label_11', 'Label_12', 'Label_13', 'Label_14', 'Label_15', 'Label_16', 'Label_17', 'Label_18',
               'Label_19', 'Label_20', 'Label_21', 'Label_22', KEY_IMAGE], TYPE_TEXTBOX, self.get_I_sec_properties)
        change_tab.append(t5)

        t6 = (KEY_DISP_COLSEC, [KEY_SUPTNGSEC], [KEY_SOURCE], TYPE_TEXTBOX, self.change_source)
        change_tab.append(t6)

        t7 = (KEY_DISP_BEAMSEC, [KEY_SUPTDSEC], [KEY_SOURCE], TYPE_TEXTBOX, self.change_source)
        change_tab.append(t7)

        return change_tab

    def refresh_input_dock(self):

        add_buttons = []

        t1 = (KEY_DISP_COLSEC, KEY_SUPTNGSEC, TYPE_COMBOBOX, KEY_SUPTNGSEC, None, None, "Columns")
        add_buttons.append(t1)

        t2 = (KEY_DISP_BEAMSEC, KEY_SUPTDSEC, TYPE_COMBOBOX, KEY_SUPTDSEC, None, None, "Beams")
        add_buttons.append(t2)

        return add_buttons

    def input_dictionary_design_pref(self):
        design_input = []

        t1 = (KEY_DISP_COLSEC, TYPE_COMBOBOX, [KEY_SUPTNGSEC_MATERIAL])
        design_input.append(t1)

        t2 = (KEY_DISP_BEAMSEC, TYPE_COMBOBOX, [KEY_SUPTDSEC_MATERIAL])
        design_input.append(t2)

        t3 = ("Bolt", TYPE_COMBOBOX, [KEY_DP_BOLT_TYPE, KEY_DP_BOLT_HOLE_TYPE, KEY_DP_BOLT_SLIP_FACTOR])
        design_input.append(t3)

        t4 = ("Weld", TYPE_COMBOBOX, [KEY_DP_WELD_FAB])
        design_input.append(t4)

        t4 = ("Weld", TYPE_TEXTBOX, [KEY_DP_WELD_MATERIAL_G_O])
        design_input.append(t4)

        t5 = ("Detailing", TYPE_COMBOBOX, [KEY_DP_DETAILING_EDGE_TYPE, KEY_DP_DETAILING_CORROSIVE_INFLUENCES])
        design_input.append(t5)

        t5 = ("Detailing", TYPE_TEXTBOX, [KEY_DP_DETAILING_GAP])
        design_input.append(t5)

        t6 = ("Design", TYPE_COMBOBOX, [KEY_DP_DESIGN_METHOD])
        design_input.append(t6)

        t7 = ("Connector", TYPE_COMBOBOX, [KEY_CONNECTOR_MATERIAL])
        design_input.append(t7)

        return design_input

    def input_dictionary_without_design_pref(self):
        design_input = []

        t1 = (KEY_MATERIAL, [KEY_SUPTNGSEC_MATERIAL], 'Input Dock')
        design_input.append(t1)

        t1 = (KEY_MATERIAL, [KEY_SUPTDSEC_MATERIAL], 'Input Dock')
        design_input.append(t1)

        t2 = (None, [KEY_DP_BOLT_TYPE, KEY_DP_BOLT_HOLE_TYPE, KEY_DP_BOLT_SLIP_FACTOR,
                     KEY_DP_WELD_FAB, KEY_DP_WELD_MATERIAL_G_O, KEY_DP_DETAILING_EDGE_TYPE, KEY_DP_DETAILING_GAP,
                     KEY_DP_DETAILING_CORROSIVE_INFLUENCES, KEY_DP_DESIGN_METHOD, KEY_CONNECTOR_MATERIAL], '')
        design_input.append(t2)

        return design_input

    def get_values_for_design_pref(self, key, design_dictionary):

        if design_dictionary[KEY_MATERIAL] != 'Select Material':
            fu = Material(design_dictionary[KEY_MATERIAL], 41).fu
        else:
            fu = ''

        val = {KEY_DP_BOLT_TYPE: "Pre-tensioned",
               KEY_DP_BOLT_HOLE_TYPE: "Standard",
               KEY_DP_BOLT_SLIP_FACTOR: str(0.3),
               KEY_DP_WELD_FAB: KEY_DP_FAB_SHOP,
               KEY_DP_WELD_MATERIAL_G_O: str(fu),
               KEY_DP_DETAILING_EDGE_TYPE: "Sheared or hand flame cut",
               KEY_DP_DETAILING_GAP: '0',
               KEY_DP_DETAILING_CORROSIVE_INFLUENCES: 'No',
               KEY_DP_DESIGN_METHOD: "Limit State Design",
               KEY_CONNECTOR_MATERIAL: str(design_dictionary[KEY_MATERIAL])
               }[key]

        return val

    # call individual 3D model in UI
    def get_3d_components(self):
        """ call individual 3D model in UI """
        components = []

        t1 = ('Model', self.call_3DModel)
        components.append(t1)

        t2 = ('Beam', self.call_3DBeam)
        components.append(t2)

        t3 = ('Column', self.call_3DColumn)
        components.append(t3)

        t4 = ('End Plate', self.call_3DPlate)
        components.append(t4)

        return components

    def call_3DPlate(self, ui, bgcolor):
        from PyQt5.QtWidgets import QCheckBox
        from PyQt5.QtCore import Qt
        for chkbox in ui.frame.children():
            if chkbox.objectName() == 'End Plate':
                continue
            if isinstance(chkbox, QCheckBox):
                chkbox.setChecked(Qt.Unchecked)
        ui.commLogicObj.display_3DModel("Connector", bgcolor)

    # get the input values from UI and other functions
    def set_input_values(self, design_dictionary):
        """ get the input values from UI (input dock and DP) for performing the design etc. """
        super(BeamColumnEndPlate, self).set_input_values(self, design_dictionary)

        self.module = KEY_DISP_BCENDPLATE
        self.mainmodule = "Moment Connection"
        self.connectivity = design_dictionary[KEY_CONN]
        self.endplate_type = design_dictionary[KEY_ENDPLATE_TYPE]
        self.material = Material(material_grade=design_dictionary[KEY_MATERIAL])

        self.supporting_section = Column(designation=design_dictionary[KEY_SUPTNGSEC],
                                         material_grade=design_dictionary[KEY_SUPTNGSEC_MATERIAL])

        self.supported_section = Beam(designation=design_dictionary[KEY_SUPTDSEC], material_grade=design_dictionary[KEY_SUPTDSEC_MATERIAL])

        self.bolt = Bolt(grade=design_dictionary[KEY_GRD], diameter=design_dictionary[KEY_D],
                         bolt_type=design_dictionary[KEY_TYP],
                         bolt_hole_type=design_dictionary[KEY_DP_BOLT_HOLE_TYPE],
                         edge_type=design_dictionary[KEY_DP_DETAILING_EDGE_TYPE],
                         mu_f=design_dictionary.get(KEY_DP_BOLT_SLIP_FACTOR, None),
                         corrosive_influences=design_dictionary[KEY_DP_DETAILING_CORROSIVE_INFLUENCES],
                         bolt_tensioning=design_dictionary[KEY_DP_BOLT_TYPE])

        # self.load = Load(shear_force=float(design_dictionary[KEY_SHEAR]),
        #                  axial_force=float(design_dictionary[KEY_AXIAL]),
        #                  moment=float(design_dictionary[KEY_MOMENT]), unit_kNm=True)
        #
        # self.input_shear_force = float(design_dictionary[KEY_SHEAR])
        # self.input_axial_force = float(design_dictionary[KEY_AXIAL])
        # self.input_moment = float(design_dictionary[KEY_MOMENT])

        self.plate = Plate(thickness=design_dictionary.get(KEY_PLATETHK, None),
                           material_grade=design_dictionary[KEY_CONNECTOR_MATERIAL],
                           gap=design_dictionary[KEY_DP_DETAILING_GAP])
        self.plate.design_status_capacity = False

        self.top_flange_weld = Weld(material_g_o=design_dictionary[KEY_DP_WELD_MATERIAL_G_O],
                                    type=design_dictionary[KEY_DP_WELD_TYPE],
                                    fabrication=design_dictionary[KEY_DP_WELD_FAB])
        self.bottom_flange_weld = Weld(material_g_o=design_dictionary[KEY_DP_WELD_MATERIAL_G_O],
                                       type=design_dictionary[KEY_DP_WELD_TYPE],
                                       fabrication=design_dictionary[KEY_DP_WELD_FAB])
        self.web_weld = Weld(material_g_o=design_dictionary[KEY_DP_WELD_MATERIAL_G_O],
                             type=design_dictionary[KEY_DP_WELD_TYPE], fabrication=design_dictionary[KEY_DP_WELD_FAB])

        self.stiffener_weld = Weld(material_g_o=design_dictionary[KEY_DP_WELD_MATERIAL_G_O],
                                   type=design_dictionary[KEY_DP_WELD_TYPE], fabrication=design_dictionary[KEY_DP_WELD_FAB])

        self.warn_text(self)

        # properties from design preferences

        # beam properties
        self.beam_D = self.supported_section.depth
        self.beam_bf = self.supported_section.flange_width
        self.beam_tf = self.supported_section.flange_thickness
        self.beam_tw = self.supported_section.web_thickness
        self.beam_r1 = self.supported_section.root_radius
        self.beam_r2 = self.supported_section.toe_radius
        self.beam_zp_zz = self.supported_section.plast_sec_mod_z
        self.beam_fu = float(self.supported_section.fu)
        self.beam_fy = float(self.supported_section.fy)

        # column properties
        self.column_D = self.supporting_section.depth
        self.column_bf = self.supporting_section.flange_width
        self.column_tf = self.supporting_section.flange_thickness
        self.column_tw = self.supporting_section.web_thickness
        self.column_r1 = self.supporting_section.root_radius
        self.column_r2 = self.supporting_section.toe_radius
        self.column_zp_zz = self.supporting_section.plast_sec_mod_z
        self.column_fu = float(self.supporting_section.fu)
        self.column_fy = float(self.supporting_section.fy)

        # plate

        # bolt
        # TODO: check if required
        if self.bolt.bolt_tensioning == 'Pretensioned':
            self.beta = 1
        else:
            self.beta = 2

        # weld
        self.dp_weld_fab = str(design_dictionary[KEY_DP_WELD_FAB])
        self.dp_weld_fu_overwrite = float(design_dictionary[KEY_DP_WELD_MATERIAL_G_O])

        # safety factors (Table 5, IS 800:2007)
        self.gamma_m0 = self.cl_5_4_1_Table_5["gamma_m0"]["yielding"]  # gamma_mo = 1.10
        self.gamma_m1 = self.cl_5_4_1_Table_5["gamma_m1"]["ultimate_stress"]  # gamma_m1 = 1.25
        self.gamma_mb = self.cl_5_4_1_Table_5["gamma_mb"][self.dp_weld_fab]  # gamma_mb = 1.25
        self.gamma_mw = self.cl_5_4_1_Table_5["gamma_mw"][self.dp_weld_fab]  # gamma_mw = 1.25 for 'Shop Weld' and 1.50 for 'Field Weld'

        # initialize design status
        self.plate_design_status = False
        self.helper_file_design_status = False
        self.design_status_list = []
        self.design_status = False

        # helper function

        self.call_helper = EndPlateSpliceHelper(supported_section=self.supported_section, load=self.load,
                                                bolt=self.bolt, ep_type=self.endplate_type,
                                                plate_design_status=False, helper_file_design_status=False)
        self.projection = 12.5

        # call functions for design
        self.check_compatibility(self)
        self.check_minimum_design_action(self)
        self.set_parameters(self)
        self.design_connection(self)
        self.design_continuity_plate(self)
        self.design_stiffener(self)
        self.design_weld(self)

    # warn if a beam of older version of IS 808 is selected
    def warn_text(self):
        """ give logger warning when a beam from the older version of IS 808 is selected """
        global logger
        red_list = red_list_function()
        if self.supported_section.designation in red_list:
            logger.warning(
                " : You are using a section (in red color) that is not available in latest version of IS 808")
            logger.info(
                " : You are using a section (in red color) that is not available in latest version of IS 808")

        ######################
        # self.hard_input(self)

    #####################hard input for cad#######################################
    def hard_input(self):
        ################################Flush###################################
        self.bolt.bolt_diameter_provided = 16
        self.bolt.bolt_grade_provided = 8.8
        self.plate.bolts_required = 4
        self.bolt_column = 2
        self.bolt_row = 2
        self.plate.edge_dist_provided = 35
        self.plate.end_dist_provided = 35
        # self.out_bolt = 0
        # self.outside_pitch = 0
        self.plate.pitch_provided = 40
        self.plate.gauge_provided = 40
        self.top_flange_weld.size = 4.0
        self.web_weld.size = 4.0
        self.plate.height = 420.0
        self.plate.width = 165.0
        self.plate.thickness_provided = 12.0
        ################################Flush###################################

        ################################Oneway###################################
        # self.bolt.bolt_diameter_provided = 24.0
        # self.bolt.bolt_grade_provided = 8.8
        # self.plate.bolts_required = 28
        # self.plate.bolt_line = 2
        # self.plate.bolts_one_line = 2
        # self.plate.edge_dist_provided = 45
        # self.plate.end_dist_provided = 45
        # self.inner_dimension = 278
        # self.out_bolt = 1
        # self.outside_pitch = 60
        # self.plate.pitch_provided = self.inner_dimension / (self.plate.bolt_line - 1)
        # self.plate.gauge_provided = 60
        # self.top_flange_weld.size = 4.0
        # self.web_weld.size = 4.0
        # self.plate.height = self.supported_section.depth + 10 + 2* self.plate.end_dist_provided + (self.out_bolt -1) * self.plate.pitch_provided
        # self.plate.width = 4 * self.plate.edge_dist_provided + self.supported_section.web_thickness + (self.plate.bolts_one_line - 2) * self.plate.gauge_provided
        # self.plate.thickness_provided = 12.0
        ################################Oneway###################################

        ################################bothway###################################
        # self.bolt.bolt_diameter_provided = 24.0
        # self.bolt.bolt_grade_provided = 8.8
        # self.plate.bolts_required = 12
        # self.plate.bolt_line = 4
        # self.plate.bolts_one_line = 2
        # self.plate.edge_dist_provided = 45
        # self.plate.end_dist_provided = 45
        # self.inner_dimension = 278
        # self.out_bolt = 2
        # self.outside_pitch = 60
        # self.plate.pitch_provided = self.inner_dimension / (self.plate.bolt_line - 1)
        # self.plate.gauge_provided = 60
        # self.top_flange_weld.size = 4.0
        # self.web_weld.size = 4.0
        # self.plate.height = self.supported_section.depth + 10 + 4 * self.plate.end_dist_provided + (
        #         self.out_bolt - 2) * self.plate.pitch_provided
        # self.plate.width = 4 * self.plate.edge_dist_provided + self.supported_section.web_thickness + (
        #         self.plate.bolts_one_line - 2) * self.plate.gauge_provided
        # self.plate.thickness_provided = 12.0
        ################################bothway###################################

    ############################################################################################
    # DESIGN STARTS
    ############################################################################################

    # Check whether the beam can be connected to the column based on compatibility

    def check_compatibility(self):
        """ """
        # Beam to Column web connectivity
        if self.connectivity == VALUES_CONN_1[1]:  # Column Web - Beam Web
            # 10 mm is the erection tolerance, 5 mm on each side
            self.column_clear_d = round(self.column_D - (2 * self.column_tf) - (2 * self.column_r1) - 10, 2)

            if (self.beam_bf + 25) > self.column_clear_d:  # 25 mm is the total extension of the end plate along its width
                self.bc_compatibility_status = False
                self.design_status = False
                self.design_status_list.append(self.design_status)
                logger.error(": The selected supporting column {} cannot accommodate the selected supported beam {}".
                             format(self.supporting_section.designation, self.supported_section.designation))
                logger.warning(": Width of the supported beam by considering the maximum end plate width (B + 25 mm), is more than the clear depth "
                               "available at the supporting column")
                logger.warning(": Width of supported beam should be less than or equal to {} mm".format(self.column_clear_d))
                logger.info(": Define a beam or a column of suitable compatibility and re-design")
            else:
                self.bc_compatibility_status = True

        else:  # Column flange connectivity
            if (self.beam_bf + 25) > self.column_bf:
                self.bc_compatibility_status = False
                self.design_status = False
                self.design_status_list.append(self.design_status)
                logger.error(": The selected supporting column {} cannot accommodate the selected supported beam {}".
                             format(self.supporting_section.designation, self.supported_section.designation))
                logger.warning(": Width of the supported beam by considering the maximum end plate width (B + 25 mm), is more than the width "
                               "available at the supporting column")
                logger.warning(": Width of the supported beam should be less than or equal to {} mm".format(self.column_bf))
                logger.info(": Define a beam or a column of suitable compatibility and re-design")
            else:
                self.bc_compatibility_status = True

    # Check for minimum Design Action (Cl. 10.7, IS 800:2007)
    def check_minimum_design_action(self):
        """ """
        self.input_shear_force = self.load.shear_force
        self.input_axial_force = self.load.axial_force
        self.input_moment = self.load.moment

        # Beam check: moment capacity of the beam
        self.supported_section_mom_capa_m_zz = round(((1 * self.beam_zp_zz * self.beam_fy) / self.gamma_m0) * 1e-6, 2)  # kNm

        if self.load.moment < (0.5 * self.supported_section_mom_capa_m_zz):
            self.minimum_load_status_moment = True
            # update moment value
            self.load_moment = round(0.5 * self.supported_section_mom_capa_m_zz, 2)  # kN

            logger.warning("[Minimum Factored Load] The external factored bending moment ({} kNm) is less than 0.5 times the plastic moment "
                           "capacity of the beam ({} kNm)".format(self.load.moment, self.load_moment))
            logger.info("The minimum factored bending moment should be at least 0.5 times the plastic moment capacity of the beam to qualify the "
                        "connection as rigid and transfer full moment from the beam to the column (Cl. 10.7, IS 800:2007)")
            logger.info("Designing the connection for a load of {} kNm".format(self.load_moment))

        elif self.load.moment > self.supported_section_mom_capa_m_zz:
            self.load_moment = self.supported_section_mom_capa_m_zz  # kN
            self.minimum_load_status_moment = True
            self.design_status = False
            self.design_status_list.append(self.design_status)
            logger.error("[Maximum Factored Load] The external factored bending moment ({} kNm) is greater than the plastic moment capacity of the "
                         "beam ({} kNm)".format(self.load.moment, self.supported_section_mom_capa_m_zz))
            logger.warning("The maximum capacity of the connection is {} kNm".format(self.supported_section_mom_capa_m_zz))
            logger.info("Define the value of factored bending moment as {} kNm or less".format(self.supported_section_mom_capa_m_zz))
        else:
            self.minimum_load_status_moment = False
            self.load_moment = self.load.moment  # kNm

        # Column check: check for input moment against the column capacity

        # 1: Section classification of the column
        self.epsilon_col = round(math.sqrt(250 / self.column_fy), 2)

        # flange b/t check
        if (self.column_bf / self.column_tf) > (10.5 * self.epsilon_col):
            self.col_classification = 'Semi-compact'
        else:
            self.col_classification = 'Compact'

        # web b/t check
        if self.col_classification == 'Compact':
            if ((self.column_D - (2 * self.column_tf)) / self.column_tw) > (42 * self.epsilon_col):
                self.col_classification = 'Semi-compact'
            else:
                self.col_classification = 'Compact'

        # 2: Bending capacity
        if self.col_classification == 'Semi-compact':
            self.beta_b_z = self.supporting_section.elast_sec_mod_z / self.supporting_section.plast_sec_mod_z
            self.beta_b_y = self.supporting_section.elast_sec_mod_y / self.supporting_section.plast_sec_mod_y
            section_class = 'semi-compact'
        else:
            self.beta_b_z = 1.0
            self.beta_b_y = 1.0
            section_class = 'Compact'

        self.M_dz = self.cl_8_2_1_2_design_moment_strength(self.supporting_section.elast_sec_mod_z, self.supporting_section.plast_sec_mod_z,
                                                           self.column_fy, section_class=section_class)
        self.M_dz = round(self.M_dz * 1e-6, 2)  # kNm

        self.M_dy = self.cl_8_2_1_2_design_moment_strength(self.supporting_section.elast_sec_mod_y, self.supporting_section.plast_sec_mod_y,
                                                           self.column_fy, section_class=section_class)
        self.M_dy = round(self.M_dy * 1e-6, 2)  # kNm

        # 3: Beam-Column compatibility check
        if self.connectivity == VALUES_CONN_1[0]:  # Column Flange - Beam Web, major axis capacity for the column
            if self.load_moment > self.M_dz:
                logger.warning("[Beam-Column Compatibility] The design factored bending moment ({} kNm) being transferred from the beam to the "
                               "column exceeds the maximum capacity of the column section ({} kNm) (acting along the major (z-z) axis)".
                               format(self.load_moment, self.M_dz))
                logger.info("Note: The maximum moment check is based on full capacity of the column section classified as {}, as per Table 2 of "
                            "IS 800:2007".format(self.col_classification))
                logger.info("The value of design bending moment is set to be equal to the maximum capacity of the column, i.e. {} kNm".
                            format(self.M_dz))
                self.load_moment = self.M_dz  # kNm

        else:  # Column Web - Beam Web, minor axis capacity for the column
            if self.load_moment > self.M_dy:
                logger.warning("[Beam-Column Compatibility] The design factored bending moment ({} kNm) being transferred from the beam to the "
                               "column exceeds the maximum capacity of the column section ({} kNm) (acting along the minor (y-y) axis)".
                               format(self.load_moment, self.M_dy))
                logger.info("Note: The maximum moment check is based on full capacity of the column section classified as {}, as per Table 2 of "
                            "IS 800:2007".format(self.col_classification))
                logger.info("The value of design bending moment is set to be equal to the maximum capacity of the column, i.e. {} kNm".
                            format(self.M_dy))
                self.load_moment = self.M_dy  # kNm

        # Note: Shear force is transferred to the column through the web, hence Cl.10.7 point 2 is considered for minimum shear load
        if self.supported_section.type == 'Rolled':
            # self.supported_section_shear_capa = ((self.beam_D * self.beam_tw) * self.beam_fy) / (math.sqrt(3) * self.gamma_m0)
            self.supported_section_shear_capa = (((self.beam_D - (2 * self.beam_tf)) * self.beam_tw) * self.beam_fy) / (math.sqrt(3) * self.gamma_m0)
        else:  # built-up sections
            self.supported_section_shear_capa = (((self.beam_D - (2 * self.beam_tf)) * self.beam_tw) * self.beam_fy) / (math.sqrt(3) * self.gamma_m0)
        self.supported_section_shear_capa = round(self.supported_section_shear_capa * 1e-3, 2)  # kN

        if self.load.shear_force < min((0.15 * self.supported_section_shear_capa), 40):
            self.minimum_load_status_shear = True
            self.load_shear = min((0.15 * self.supported_section_shear_capa), 40)
            logger.warning("[Minimum Factored Load] The external factored shear force ({} kN) is less than the minimum recommended design action on "
                           "the member".format(self.load_shear))
            logger.info("The minimum factored shear force should be at least {} (0.15 times the shear capacity of the beam in low shear) or 40 kN "
                        "whichever is less [Ref. Cl. 10.7, IS 800:2007]".format(0.15 * self.supported_section_shear_capa))
            logger.info("Designing the connection for a factored shear load of {} kNm".format(self.load_shear))
        elif self.load.shear_force > self.supported_section_shear_capa:
            self.load_shear = self.supported_section_shear_capa  # kN
            self.minimum_load_status_moment = True
            self.design_status = False
            self.design_status_list.append(self.design_status)
            logger.error("[Maximum Factored Load] The external factored shear force ({} kN) is greater than the shear capacity of the "
                         "beam ({} kN)".format(self.load_shear, self.supported_section_shear_capa))
            logger.warning("The maximum capacity of the connection is {} kN".format(self.supported_section_shear_capa))
            logger.info("Define the value of factored shear force as {} kN or less".format(self.supported_section_shear_capa))
        else:
            self.minimum_load_status_shear = False
            self.load_shear = self.load.shear_force

        self.load_axial = self.load.axial_force

        # effective moment is the moment due to external factored moment plus moment due to axial force
        self.load_moment_effective = round(self.load_moment + (self.load_axial * ((self.beam_D / 2) - (self.beam_tf / 2))) * 1e-3, 2)  # kNm

    def set_parameters(self):
        """ set/initialize parameters for performing the analyses and design """

        # setting bolt ist
        self.bolt_diameter = self.bolt.bolt_diameter
        self.bolt_grade = self.bolt.bolt_grade
        self.bolt_type = self.bolt.bolt_type

        # set plate thickness list [minimum to maximum]
        # Note: minimum plate thk is at-least equal to the thk of thicker connecting element (flange thk or web thk)
        self.plate_thickness = []

        for i in self.plate.thickness:
            if self.connectivity == VALUES_CONN_1[0]:  # 'Column flange-Beam web'

                if i < max(self.beam_tf, self.beam_tw, self.column_tf):
                    logger.warning("[End Plate] The end plate of {} mm is thinner than the thickest of the elements being connected".format(i))
                    logger.info("Selecting a plate of higher thickness which is at least {} mm thick".format(round(max(self.beam_tf, self.beam_tw,
                                                                                                                       self.column_tf)), 2))
                else:
                    self.plate_thickness.append(i)

            else:  # 'Column web-Beam web'
                if i < max(self.beam_tf, self.beam_tw, self.column_tw):
                    self.plate_thickness.append(i)
                    logger.warning("[End Plate] The end plate of {} mm is thinner than the thickest of the elements being connected".format(i))
                    logger.info("Selecting a plate of higher thickness which is at least {} mm thick".format(round(max(self.beam_tf, self.beam_tw,
                                                                                                                       self.column_tw)), 2))
                else:
                    self.plate_thickness.append(i)

        self.plate_thickness = self.plate_thickness  # final list of plate thicknesses considered for simulation
        self.plate_thickness_list = self.plate_thickness

        # checking if the list contains at least one plate of thk higher than the minimum required
        if len(self.plate_thickness_list) == 0:
            self.design_status = False
            self.design_status_list.append(self.design_status)
            logger.error("[End Plate] The list of plate thicknesses passed into the solver is insufficient to perform end plate design")
            logger.warning("The end plate should at least be thicker than the maximum thickness of the connecting element(s)")
            logger.info("Provide a plate/list of plates with a minimum thickness of {} mm".format(max(self.beam_tf, self.beam_tw, self.column_tf,
                                                                                                      self.column_tw)))

        # set bolt diameter, grade combination
        self.bolt_list = []  # this list will be used to run the iteration

        # combine each diameter with each grade
        for j in self.bolt.bolt_diameter:
            for k in self.bolt.bolt_grade:
                self.bolt_list.append(j)
                self.bolt_list.append(k)

        self.bolt_list = self.bolt_list
        logger.info("[Bolt Design] Bolt diameter and grade combination ready to perform bolt design")
        logger.info("The solver has selected {} combinations of bolt diameter and grade to perform optimum bolt design in an iterative manner "
                    .format(len(self.bolt_list) / 2))

        # create a list of tuple with a combination of each bolt diameter with each grade for iteration
        # list is created using the approach --- minimum diameter, small grade to maximum diameter, high grade
        self.bolt_list = [x for x in zip(*[iter(self.bolt_list)] * 2)]
        logger.info("Checking the design with the following bolt diameter-grade combination {}".format(self.bolt_list))

    def design_connection(self):
        """ perform analysis and design of bolt and end plate """

        if self.connectivity == VALUES_CONN_1[0]:

            # Stiffener requirement at the column web (design for shear)
            self.t_wc = round((1.9 * self.load_moment_effective * 1e6) / (self.column_D * self.beam_D * self.column_fy), 2)  # mm

            if self.t_wc > self.column_tw:
                self.web_stiffener_status = True
                logger.warning("[Column Web] The web of the column is susceptible to shear bucking due to the reaction transferred by the beam to "
                               "the column")
                logger.info("The minimum required thickness of the web is {} mm".format(self.t_wc))
                logger.info("Providing stiffening to the column web")
            else:
                self.web_stiffener_status = False
                logger.warning("[Column Web] The web of the column is not susceptible to shear bucking due to the reaction transferred by the beam "
                               "to the column")
                logger.info("The minimum required thickness of the web i.e. {} mm is satisfied".format(self.t_wc))
                logger.info("Additional stiffening of the column web is not required")

            if self.web_stiffener_status is True:

                self.web_stiffener_depth = self.beam_D - (2 * self.beam_tf) - (2 * self.beam_r1) - (2 * 10)
                self.web_stiffener_depth = round(self.web_stiffener_depth)

                self.web_stiffener_width = self.column_D - (2 * self.column_tf) - (2 * self.column_r1) - (2 * 10)
                self.web_stiffener_width = round(self.web_stiffener_width)

                self.web_stiffener_thk_req = round((self.t_wc - self.column_tw) / 2, 2)

                # choosing a suitable plate from the standard available list of plate thicknesses
                standard_plt_thk = []
                for plt in PLATE_THICKNESS_SAIL:
                    plt = int(plt)
                    standard_plt_thk.append(plt)

                sort_plate = filter(lambda x: max(standard_plt_thk[0], self.web_stiffener_thk_req) <= x <= standard_plt_thk[-1], standard_plt_thk)
                for thk in sort_plate:
                    self.web_stiffener_thk_provided = thk  # stiffener thickness provided (mm)
                    break
            else:
                # self.web_stiffener_depth = 'N/A'
                # self.web_stiffener_width = 'N/A'
                # self.web_stiffener_thk_provided = 'N/A'
                self.diag_stiffener_length = 438
                self.diag_stiffener_width = 164
                self.web_stiffener_thk_provided = 14

        else:  # web stiffening is not provided in col-web beam-web connectivity, the web thickness along with the plate should suffice
            # self.web_stiffener_depth = 'N/A'
            # self.web_stiffener_width = 'N/A'
            # self.web_stiffener_thk_provided = 'N/A'
            self.diag_stiffener_length = 438
            self.diag_stiffener_width = 164
            self.web_stiffener_thk_provided = 14

        # performing the check with minimum plate thickness and a suitable bolt dia-grade combination (thin plate - large dia approach)
        logger.info("[Optimisation] Performing the design by optimising the plate thickness, using the thin plate and large (suitable) bolt diameter "
                    "approach")
        logger.info("If you wish to optimise the bolt diameter-grade combination, pass a higher value of plate thickness using the Input Dock")

        # loop starts
        self.helper_file_design_status = False  # initialise status to False to activate the loop for first (and subsequent, if required) iteration(s)

        if len(self.plate_thickness_list) != 0:
            for i in self.plate_thickness:
                if self.helper_file_design_status == False:

                    self.plate_thickness = i  # assigns plate thickness from the list

                    # self.helper_file_design_status = False  # initialize helper file status as False to activate the bolt design loop

                    # selecting a single dia-grade combination (from the list of a tuple) each time for performing all the checks
                    for j in self.bolt_list:
                        if self.helper_file_design_status == False:

                            test_list = j  # choose a tuple from the list of bolt dia and grade - (dia, grade)
                            self.bolt_diameter_provided = test_list[0]  # select trial diameter
                            self.bolt_grade_provided = test_list[1]  # select trial grade
                            self.bolt_hole_diameter = IS800_2007.cl_10_2_1_bolt_hole_size(self.bolt_diameter_provided, self.bolt.bolt_hole_type)

                            # assign bolt mechanical properties
                            bolt_fu_fy = IS1367_Part3_2002.get_bolt_fu_fy(self.bolt_grade_provided, self.bolt_diameter_provided)
                            self.bolt_fu = bolt_fu_fy[0]
                            self.dp_bolt_fy = bolt_fu_fy[1]
                            # self.proof_load = self.bolt.proof_load
                            self.proof_stress = round(0.7 * self.bolt_fu, 2)  # N/mm^2

                            # assign plate mechanical properties
                            self.plate.connect_to_database_to_get_fy_fu(grade=self.plate.material, thickness=self.plate_thickness)
                            self.dp_plate_fu = self.plate.fu
                            self.dp_plate_fy = self.plate.fy

                            # Check 2: detailing checks

                            # pitch/gauge
                            self.pitch_distance_provided = self.cl_10_2_2_min_spacing(self.bolt_diameter_provided)  # mm
                            # add nut size (half on each side)
                            self.pitch_distance_provided = self.pitch_distance_provided + (
                                        (1 / 2) * IS1364Part3.nut_size(self.bolt_diameter_provided))
                            self.pitch_distance_provided = round_up(self.pitch_distance_provided, 5)
                            self.gauge_distance_provided = self.pitch_distance_provided

                            # end/edge
                            self.end_distance_provided = self.cl_10_2_4_2_min_edge_end_dist(self.bolt_diameter_provided, self.bolt.bolt_hole_type,
                                                                                            self.bolt.edge_type)
                            self.end_distance_provided = round_up(self.end_distance_provided, 5)  # mm
                            self.edge_distance_provided = self.end_distance_provided

                            # cross-centre gauge
                            if self.web_stiffener_status is True:
                                self.gauge_cs_distance_provided = max(self.beam_tw + self.beam_r1, self.column_tw +
                                                                      (2 * self.web_stiffener_thk_provided) + self.column_r1) + \
                                                                  (2 * self.edge_distance_provided)
                            else:
                                self.gauge_cs_distance_provided = max(self.beam_tw + self.beam_r1, self.column_tw + self.column_r1) + \
                                                                  (2 * self.edge_distance_provided)

                            self.gauge_cs_distance_provided = round_up(self.gauge_cs_distance_provided, 2)  # mm

                            # Check 3: end plate dimensions (designed for groove weld at flange only)

                            # plate width (provided and maximum are same)
                            self.ep_width_provided = self.beam_bf + 25  # mm, 12.5 mm on each side

                            # plate height (maximum) - fixing maximum two rows above and below flange for ep extending beyond the flange
                            if self.endplate_type == 'Flushed - Reversible Moment':
                                self.ep_height_max = self.beam_D + 25  # mm, 12.5 mm beyond either flanges
                            else:  # assuming two rows
                                space_available_above_flange = (2 * self.end_distance_provided) + self.pitch_distance_provided  # mm, extension on each side

                                if self.endplate_type == 'Extended One Way - Irreversible Moment':
                                    self.ep_height_max = self.beam_D + space_available_above_flange  # mm
                                else:
                                    self.ep_height_max = self.beam_D + (2 * space_available_above_flange)  # mm

                            # Check 4: number of rows of bolt - above and below beam depth
                            # Note: space_available_inside_D is calculated assuming minimum space available after providing minimum rows inside
                            self.space_available_inside_D = self.beam_D - (2 * self.beam_tf) - (2 * self.beam_r1) - (2 * self.end_distance_provided)
                            self.space_min_req_inside_D = (2 * self.end_distance_provided) + self.pitch_distance_provided

                            if self.space_available_inside_D < self.space_min_req_inside_D:
                                self.design_status = False
                                if (self.plate_thickness == self.plate_thickness_list[-1]) and (self.design_status is False):
                                    self.design_status_list.append(self.design_status)

                                logger.error("[Compatibility Error]: The given beam cannot accommodate at least a single row of bolt (inside top and "
                                             "bottom flange) with a trial diameter of {} mm ".format(self.bolt_diameter_provided))
                                logger.info("Re-design the connection by defining a bolt of smaller diameter or beam of a suitable depth ")
                                self.rows_inside_D_max = 0
                                self.bolt_row = 0
                                self.bolt_row_web = 0
                            else:
                                self.rows_inside_D_max = 2 + round_down(self.space_available_inside_D / self.pitch_distance_provided, 1)

                            if (((self.rows_inside_D_max - 2) + 1) * self.pitch_distance_provided) > self.space_available_inside_D:
                                self.rows_inside_D_max -= 1

                            if self.endplate_type == 'Extended One Way - Irreversible Moment':
                                self.rows_outside_D_max = 2
                                self.rows_total_max = self.rows_outside_D_max + self.rows_inside_D_max

                                self.rows_minimum_req = 3  # 2 near tension flange and 1 near the bottom flange
                            else:
                                if self.endplate_type == 'Flushed - Reversible Moment':
                                    self.rows_outside_D_max = 0
                                    self.rows_minimum_req = 2  # 2 at each flanges (inside flanges)

                                else:  # extended both way
                                    self.rows_outside_D_max = 2 * 2  # 2 on outside of both the flanges
                                    self.rows_minimum_req = 2 * 2  # 2 at each flanges (above and below)

                                self.rows_total_max = self.rows_outside_D_max + self.rows_inside_D_max

                            # Check 5: number of columns of bolt on each side (minimum is 1, maximum is 2)

                            # checking space available to accommodate one or two column of bolts (2 or 4 total) on each side
                            space_req_2col = self.gauge_cs_distance_provided + (2 * self.edge_distance_provided)
                            space_req_4col = self.gauge_cs_distance_provided + (2 * self.gauge_distance_provided) + (2 * self.edge_distance_provided)

                            if self.ep_width_provided >= space_req_4col:
                                self.bolt_column = 4  # two columns on each side
                                logger.info(
                                    "The provided beam can accommodate two column of bolts on either side of the web [Ref. based on detailing "
                                    "requirement]")
                                logger.info("Performing the design with two column of bolts on each side")

                            if self.ep_width_provided >= space_req_2col:
                                self.bolt_column = 2  # one column on each side
                                logger.info("The provided beam can accommodate a single column of bolt on either side of the web [Ref. based on "
                                            "detailing requirement]")
                                logger.info("Performing the design with a single column of bolt on each side")

                            if self.ep_width_provided < space_req_2col:
                                self.bolt_column = 0
                                self.design_status = False
                                if (self.plate_thickness == self.plate_thickness_list[-1]) and (self.design_status is False):
                                    self.design_status_list.append(self.design_status)

                                logger.error("[Detailing] The beam is not wide enough to accommodate a single column of bolt on either side")
                                logger.error("The defined beam is not suitable for performing connection design")
                                logger.info(
                                    "Please define another beam which has sufficient width (minimum, {} mm) and re-design".format(space_req_2col))

                            # Check 6: bolt design

                            # column and row combination for running iterations
                            if self.endplate_type == 'Extended One Way - Irreversible Moment':
                                row_list = np.arange(self.rows_minimum_req, self.rows_total_max + 1, 1).tolist()
                            else:
                                row_list = np.arange(self.rows_minimum_req, self.rows_total_max + 1, 2).tolist()
                            column_list = np.arange(2, self.bolt_column + 1, 2).tolist()

                            if self.bolt_column == 4:
                                column_list = column_list[::-1]

                            combined_list = []

                            # combine each possible row and column combination starting from minimum to maximum
                            for q in column_list:
                                for r in row_list:
                                    combined_list.append(q)
                                    combined_list.append(r)

                            combined_list = combined_list

                            # create a list of tuple with a combination of number of columns and rows for running the iteration
                            combined_list = [x for x in zip(*[iter(combined_list)] * 2)]
                            # logger.info("Checking the design with the following number of column and rows combination {}".format(combined_list))

                            # selecting each possible combination of column and row iteratively to perform design checks
                            # starting from minimum column and row to maximum until overall bolt design status is True
                            for item in combined_list:
                                if self.helper_file_design_status == False:
                                    select_list = item  # selected tuple from the list

                                    self.bolt_column = select_list[0]
                                    self.bolt_row = select_list[1]

                                    # initialise bolt requirement near web
                                    self.bolt_row_web = 0
                                    self.pitch_distance_web = 0.0

                                    # run the bolt and end plate check function from the helper class
                                    self.design_bolt = self.call_helper.perform_bolt_design(self.endplate_type, self.supported_section, self.gamma_m0,
                                                                                            self.bolt_column, self.bolt_row, self.bolt_row_web,
                                                                                            self.bolt_diameter_provided, self.bolt_grade_provided,
                                                                                            self.load_moment_effective, self.end_distance_provided,
                                                                                            self.pitch_distance_provided, self.pitch_distance_web,
                                                                                            self.beta, self.proof_stress, self.dp_plate_fy,
                                                                                            self.plate_thickness, self.dp_plate_fu, self.load_shear)

                                    # checking for the maximum pitch distance of the bolts for a safe design
                                    # if space is available then add rows
                                    if self.call_helper.helper_file_design_status == True:

                                        # step 1: max pitch distance
                                        self.pitch_distance_max = self.cl_10_2_3_1_max_spacing([self.plate_thickness])
                                        print("PITCH MAX {}".format(self.pitch_distance_max))

                                        # step 2: checking space availability to accommodate extra rows based on maximum pitch criteria
                                        if self.endplate_type == VALUES_ENDPLATE_TYPE[1]:  # one-way
                                            if self.bolt_row <= 4:
                                                rows_inside_D = self.bolt_row - 1
                                            else:
                                                rows_inside_D = self.bolt_row - 2

                                            self.space_available_web = self.beam_D - (2 * self.beam_tf) - (2 * self.end_distance_provided) - \
                                                                       ((rows_inside_D - 2) * self.pitch_distance_provided)
                                        else:  # flushed or both way
                                            if self.endplate_type == VALUES_ENDPLATE_TYPE[0]:  # flushed
                                                self.space_available_web = self.call_helper.lever_arm[-2] - self.call_helper.lever_arm[-1]
                                            else:  # both-way extended
                                                if (self.bolt_row / 2) <= 3:
                                                    rows_inside_D = self.bolt_row - 2  # one row each outside top and bottom flange
                                                else:
                                                    rows_inside_D = self.bolt_row - 4  # two rows each outside top and bottom flange

                                                self.space_available_web = self.beam_D - (2 * self.beam_tf) - (2 * self.end_distance_provided) - \
                                                                           ((rows_inside_D - 2) * self.pitch_distance_provided)

                                        print("SPACE AVAILABLE IS {}".format(self.space_available_web))

                                        # step 3: adding rows to satisfy detailing criteria
                                        if self.space_available_web > self.pitch_distance_max:
                                            self.bolt_row_web = round_up(self.space_available_web / self.pitch_distance_max, 1) - 1
                                        else:
                                            self.bolt_row_web = 0

                                        # step 4: re-design the connection if more rows are added
                                        if self.bolt_row_web >= 1:

                                            self.pitch_distance_web = self.space_available_web / (self.bolt_row_web + 1)
                                            print("ACTUAL PITCH {}".format(self.pitch_distance_web))

                                            # run the bolt and end plate check function from the helper class
                                            self.design_bolt = self.call_helper.perform_bolt_design(self.endplate_type, self.supported_section,
                                                                                                    self.gamma_m0,
                                                                                                    self.bolt_column, self.bolt_row,
                                                                                                    self.bolt_row_web,
                                                                                                    self.bolt_diameter_provided,
                                                                                                    self.bolt_grade_provided,
                                                                                                    self.load_moment_effective,
                                                                                                    self.end_distance_provided,
                                                                                                    self.pitch_distance_provided,
                                                                                                    self.pitch_distance_web,
                                                                                                    self.beta, self.proof_stress, self.dp_plate_fy,
                                                                                                    self.plate_thickness, self.dp_plate_fu,
                                                                                                    self.load_shear)

                                            # status of the helper file - bolt design check, with web bolts
                                            if self.call_helper.helper_file_design_status == True:
                                                self.design_status = True
                                                break
                                            else:
                                                self.design_status = False

                                        # if status of the helper file is True and web bolts are not required
                                        else:
                                            self.design_status = True
                                            break

                                    # status of the helper file - bolt design check, without web bolts
                                    else:
                                        self.design_status = False

                                    # calling bolt design results

                                    # shear design
                                    self.bolt_shear_demand = self.call_helper.bolt_shear_demand
                                    self.bolt_shear_capacity = self.call_helper.bolt_shear_capacity
                                    self.bolt_bearing_capacity = self.call_helper.bolt_bearing_capacity
                                    self.bolt_capacity = self.call_helper.bolt_capacity

                                    # tension design
                                    self.tension_critical_bolt = round(self.call_helper.t_1, 2)
                                    self.prying_critical_bolt = self.call_helper.prying_force
                                    self.tension_demand_critical_bolt = round(self.call_helper.bolt_tension_demand, 2)
                                    self.tension_capacity_critical_bolt = self.call_helper.bolt_tension_capacity
                                    self.combined_capacity_critical_bolt = self.call_helper.bolt_combined_check_UR

                                    # number of bolts

                                    # self.bolt_row_web = 2#added for 3D
                                    # self.bolt_numbers = self.bolt_column * (self.bolt_row + self.bolt_row_web)#added for 3D

                                    self.bolt_row = self.call_helper.bolt_row
                                    self.bolt_numbers = self.bolt_column * (self.bolt_row + self.bolt_row_web)
                                    # self.bolt_numbers = self.bolt_column * (self.bolt_row + self.bolt_row_web)#added for 3D

                                    # End Plate
                                    self.ep_moment_capacity = round(self.call_helper.mp_plate * 1e-6, 2)

                                    if self.endplate_type == 'Flushed - Reversible Moment':
                                        self.ep_height_provided = self.beam_D + 25

                                    elif self.endplate_type == 'Extended One Way - Irreversible Moment':
                                        if self.bolt_row <= 4:  # 1 row above tension flange
                                            self.ep_height_provided = self.beam_D + 12.5 + (2 * self.end_distance_provided)
                                        else:  # 2 rows above tension flange which is maximum allowable
                                            self.ep_height_provided = self.beam_D + 12.5 + (
                                                        2 * self.end_distance_provided) + self.pitch_distance_provided

                                    else:
                                        if self.bolt_row < 8:  # 1 row outside tension and compressionflange
                                            self.ep_height_provided = self.beam_D + (2 * (2 * self.end_distance_provided))
                                        else:  # 2 rows outside tension and compression flange which is maximum allowable
                                            self.ep_height_provided = self.beam_D + (2 * (2 * self.end_distance_provided)) + (
                                                    2 * self.pitch_distance_provided)

                                    # Log messages for helper file
                                    if not self.call_helper.flange_capacity_status:
                                        logger.error(
                                            "[Flange Strength] The reaction at the compression flange of the beam {} kN exceeds the flange capacity {} "
                                            "kN".
                                                format(round(self.call_helper.r_c, 2), self.call_helper.flange_capacity))
                                        logger.error("Reaction on the flange exceeds the flange capacity by {} kN".
                                                     format(round(self.call_helper.r_c - self.call_helper.flange_capacity, 2)))
                                        logger.warning("The beam flange can have local buckling")
                                        logger.info(
                                            "Select a different beam with more flange area or provide stiffening at the flange to increase the beam "

                                            "flange thickness. Re-design connection using the effective flange thickness after stiffening")
                                        logger.info("Custom beams can be defined through the Osdag Design Preferences tab")
                                    else:
                                        logger.info(
                                            "[Flange Strength] The reaction at the compression flange of the beam {} kN is less than the flange capacity"
                                            " {} kN. The flange strength requirement is satisfied.".
                                                format(round(self.call_helper.r_c, 2), self.call_helper.flange_capacity))

                                    if not self.call_helper.plate_design_status:
                                        logger.error(
                                            "[End Plate] The selected trial end plate of {} mm is insufficient and fails in the moment capacity check".
                                                format(self.plate_thickness))
                                        logger.info(
                                            "The minimum required thickness of end plate is {} mm".format(
                                                round(self.call_helper.plate_thickness_req, 2)))
                                        logger.info("Re-designing the connection with a plate of available higher thickness")
                                    else:
                                        logger.info(
                                            "[End Plate] The end plate of {} mm passes the moment capacity check. The end plate is checked for yielding "
                                            "due tension caused by bending moment and prying force".format(self.plate_thickness))

                                    if not self.call_helper.bolt_tension_design_status:
                                        logger.error("[Bolt Design] The bolt of {} mm diameter and {} grade fails the tension check".
                                                     format(self.bolt_diameter_provided, self.bolt_grade_provided))
                                        logger.error(
                                            "Total tension demand on bolt (due to direct tension + prying action) is {} kN and exceeds the bolt tension "
                                            "capacity ({} kN)".format(self.call_helper.bolt_tension_demand, self.call_helper.bolt_tension_capacity))
                                        logger.info("Re-designing the connection with a bolt of higher grade and/or diameter")
                                    else:
                                        logger.info("[Bolt Design] The bolt of {} mm diameter and {} grade passes the tension check".
                                                    format(self.bolt_diameter_provided, self.bolt_grade_provided))
                                        logger.info(
                                            "Total tension demand on bolt (due to direct tension + prying action) is {} kN and the bolt tension "
                                            "capacity is ({} kN)".format(self.call_helper.bolt_tension_demand,
                                                                         self.call_helper.bolt_tension_capacity))

                                    if not self.call_helper.bolt_design_combined_check_status:
                                        logger.error("[Bolt Design] The bolt of {} mm diameter and {} grade fails the combined shear + tension check".
                                                     format(self.bolt_diameter_provided, self.bolt_grade_provided))
                                        logger.error(
                                            "The Interaction Ratio (IR) of the critical bolt is {} ".format(self.call_helper.bolt_combined_check_UR))
                                        logger.info("Re-designing the connection with a bolt of higher grade and/or diameter")
                                    else:
                                        logger.info("[Bolt Design] The bolt of {} mm diameter and {} grade passes the combined shear + tension check".
                                                    format(self.bolt_diameter_provided, self.bolt_grade_provided))
                                        logger.info(
                                            "The Interaction Ratio (IR) of the critical bolt is {} ".format(self.call_helper.bolt_combined_check_UR))

                                    # checker for bolt column-row selection loop
                                    if self.call_helper.helper_file_design_status == True:
                                        self.design_status = True
                                        break
                                    else:
                                        self.design_status = False

                            # checker for the bolt dia-grade combination selection loop
                            if self.call_helper.helper_file_design_status == True:
                                self.design_status = True
                                break
                            else:
                                self.design_status = False

                    # checker for the plate thickness selection loop
                    if self.call_helper.helper_file_design_status == True:
                        self.design_status = True
                        break
                    else:
                        self.design_status = False

            # design status associated with the helper status
            if (i == self.plate_thickness_list[-1]) and (self.design_status == False):
                self.design_status_list.append(self.design_status)

        else:
            self.design_status = False

        # results of overall safe design
        if len(self.plate_thickness_list) != 0:

            # shear design
            self.bolt_shear_demand = self.call_helper.bolt_shear_demand
            self.bolt_shear_capacity = self.call_helper.bolt_shear_capacity
            self.bolt_bearing_capacity = self.call_helper.bolt_bearing_capacity
            self.bolt_capacity = self.call_helper.bolt_capacity

            # tension design
            self.tension_critical_bolt = round(self.call_helper.t_1, 2)
            self.prying_critical_bolt = self.call_helper.prying_force
            self.tension_demand_critical_bolt = round(self.call_helper.bolt_tension_demand, 2)
            self.tension_capacity_critical_bolt = self.call_helper.bolt_tension_capacity
            self.combined_capacity_critical_bolt = self.call_helper.bolt_combined_check_UR

            # End Plate
            self.ep_moment_capacity = round(self.call_helper.mp_plate * 1e-6, 2)

            if self.endplate_type == 'Flushed - Reversible Moment':
                self.ep_height_provided = self.beam_D + 25

            elif self.endplate_type == 'Extended One Way - Irreversible Moment':
                if self.bolt_row <= 4:  # 1 row above tension flange
                    self.ep_height_provided = self.beam_D + 12.5 + (2 * self.end_distance_provided)
                else:  # 2 rows above tension flange which is maximum allowable
                    self.ep_height_provided = self.beam_D + 12.5 + (2 * self.end_distance_provided) + self.pitch_distance_provided

            else:
                if self.bolt_row < 8:  # 1 row outside tension and compression flange
                    self.ep_height_provided = self.beam_D + (2 * (2 * self.end_distance_provided))
                else:  # 2 rows outside tension and compression flange which is maximum allowable
                    self.ep_height_provided = self.beam_D + (2 * (2 * self.end_distance_provided)) + (
                            2 * self.pitch_distance_provided)

            # number of bolts
            self.bolt_row += self.bolt_row_web
            self.bolt_numbers = self.bolt_column * self.bolt_row

    def design_continuity_plate(self):
        """ design the continuity plate for the column flange - beam web connection """

        # mechanical properties of the continuity plate
        self.cont_plate_fu = self.plate.fu
        self.cont_plate_fy = self.plate.fy
        self.cont_plate_epsilon = math.sqrt(250 / self.cont_plate_fy)

        # column flange to beam web connectivity
        if self.connectivity == VALUES_CONN_1[0]:

<<<<<<< HEAD
            # Design 1: Stiffener at the column web - diagonal stiffener (design for shear)
            self.t_wc = round((1.9 * self.load_moment * 1e6) / (self.column_D * self.beam_D * self.column_fy), 2)  # mm

            if self.t_wc > self.column_tw:
                self.diagonal_stiffener_status = True

                # load taken by the stiffener
                self.load_diag_stiffener = ((self.load_moment_effective * 1e6 / self.beam_D) - ((self.column_fy * self.column_tw * self.column_D) /
                                                                                                (math.sqrt(3) * self.gamma_m0))) * 1e-3  # kN

                # the diagonal stiffener is inclined at 45 degree
                self.diag_stiffener_area_req = (self.gamma_m0 / (self.cont_plate_fy * math.cos(45))) * self.load_diag_stiffener  # mm^2

                self.diag_stiffener_length = round_down(self.column_D - (2 * self.column_tf), 2)  # mm
                self.diag_stiffener_width = round_down((self.column_bf - self.column_tw - (2 * self.column_r1)) / 2, 2)  # mm

                self.diag_stiffener_thk_req = self.diag_stiffener_area_req / self.diag_stiffener_width
                self.diag_stiffener_thk_req = max(self.diag_stiffener_thk_req, self.column_tw)

                # choosing a suitable plate from the standard available list of plate thicknesses
                standard_plt_thk = []
                for plt in PLATE_THICKNESS_SAIL:
                    plt = int(plt)
                    standard_plt_thk.append(plt)

                sort_plate = filter(lambda x: self.diag_stiffener_thk_req <= x <= standard_plt_thk[-1], standard_plt_thk)
                for thk in sort_plate:
                    self.diag_stiffener_thk_provided = thk  # stiffener thickness provided (mm)
                    break
            else:
                self.diagonal_stiffener_status = False
                self.diag_stiffener_length = 'N/A'
                self.diag_stiffener_width = 'N/A'
                self.diag_stiffener_thk_provided = 'N/A'
                # self.diag_stiffener_length = 438
                # self.diag_stiffener_width = 164
                # self.diag_stiffener_thk_provided = 14

=======
>>>>>>> 8f19ee3e
            # Design 2: Continuity Plates on compression side (for all 3 types of end plate)

            # check 1: local column web yielding capacity
            self.p_bf_1 = ((self.column_fy * self.column_tw * ((5 * (self.column_tf + self.column_r1)) + self.beam_tf)) / self.gamma_m0) * 1e-3  # kN
            self.p_bf_1 = round(self.p_bf_1, 2)

            # check 2: compression buckling capacity of the column web
            self.h_c = self.column_D - (2 * (self.column_tf + self.column_r1))  # mm, clear space available between the column depth
            self.p_bf_2 = 10710 * (self.column_tw ** 3 / self.h_c) * math.sqrt(self.column_fy / self.gamma_m0) * 1e-3  # kN
            self.p_bf_2 = round(self.p_bf_2, 2)

            # check 3: column web crippling capacity (as per american code)
            self.p_bf_3 = ((300 * self.column_tw ** 2) / self.gamma_m1) * (1 + (3 * (self.beam_tf / self.column_D) *
                                                                                (self.column_tw / self.column_tf) ** 1.5)) * \
                          math.sqrt((self.column_fy * self.column_tf) / self.column_tw) * 1e-3  # kN
            self.p_bf_3 = round(self.p_bf_3, 2)

            # capacity of the web
            self.p_bf = min(self.p_bf_1, self.p_bf_2, self.p_bf_3)  # taking the lowest of the capacities

            # checking if the continuity plate is required
            if self.p_bf < self.call_helper.r_c:

                self.continuity_plate_compression_flange_status = True
                # the design of the continuity plate is same for compression and tension side for reversible moment connections
                if self.endplate_type == VALUES_ENDPLATE_TYPE[0] or VALUES_ENDPLATE_TYPE[2]:  # flush and both way
                    self.continuity_plate_tension_flange_status = True

                # continuity plate design
                self.cont_plate_area_req = ((self.call_helper.r_c - self.p_bf) * 1e3) / (self.cont_plate_fy * self.gamma_m0)  # mm^2, total req area

                if self.column_r1 > 0:
                    self.notch_size = round_up(self.column_r1 + (self.column_r1 / 2), 2)  # mm
                    self.cont_plate_width = round_down((self.column_bf - self.column_tw - (2 * self.notch_size)), 2) / 2  # mm
                else:
                    self.notch_size = 10  # mm, assumed (10 X 10)
                    self.cont_plate_width = round_down((self.column_bf - self.column_tw - (2 * self.notch_size)), 2) / 2  # mm

                # provided length of the continuity plate
                self.cont_plate_length_out = self.column_D - (2 * self.column_tf)  # at outer side connected to the flange
                self.cont_plate_length_in = self.column_D - (2 * (self.column_tf + self.notch_size))  # mm, at inner side connected to the web

                self.cont_plate_thk_req_1 = (self.cont_plate_area_req / 2) / self.cont_plate_width  # from the minimum req area criteria
                self.cont_plate_thk_req_2 = self.cont_plate_length_out / (29.3 * self.cont_plate_epsilon)  # from limiting b/t ratio criteria
                self.cont_plate_thk_req_3 = self.beam_tf  # from minimum thickness criteria

                self.cont_plate_thk_req = max(self.cont_plate_thk_req_1, self.cont_plate_thk_req_2, self.cont_plate_thk_req_3)

                # choosing a suitable plate from the standard available list of plate thicknesses
                standard_plt_thk = []
                for plt in PLATE_THICKNESS_SAIL:
                    plt = int(plt)
                    standard_plt_thk.append(plt)

                sort_plate = filter(lambda x: self.cont_plate_thk_req <= x <= standard_plt_thk[-1], standard_plt_thk)
                for thk in sort_plate:
                    self.cont_plate_thk_provided = thk  # plate thickness provided (mm)
                    break

            else:
                if self.endplate_type == VALUES_ENDPLATE_TYPE[0] or VALUES_ENDPLATE_TYPE[2]:  # flush and both way
                    self.continuity_plate_compression_flange_status = False
                    self.continuity_plate_tension_flange_status = False
                    self.cont_plate_length = 'N/A'
                    self.cont_plate_width = 'N/A'
                    self.cont_plate_thk_provided = 'N/A'

            # Design 2: Continuity Plates on tension side for one way connection
            if self.endplate_type == VALUES_ENDPLATE_TYPE[1]:  # one way
                self.t_bf = round(0.4 * math.sqrt((self.beam_bf * self.beam_tf) / self.gamma_m0), 2)  # mm

                if self.t_bf > self.column_tf:
                    self.continuity_plate_tension_flange_status = True

                    if self.continuity_plate_compression_flange_status == True:
                        self.cont_plate_length_out = self.cont_plate_length_out
                        self.cont_plate_length_in = self.cont_plate_length_in
                        self.cont_plate_width = self.cont_plate_width  # provided width of the continuity plate
                        self.cont_plate_thk_provided = self.cont_plate_thk_provided
                    else:
                        if self.column_r1 > 0:
                            self.notch_size = round_up(self.column_r1 + (self.column_r1 / 2), 2)  # mm
                            self.cont_plate_width = round_down((self.column_bf - self.column_tw - (2 * self.notch_size)), 2) / 2  # mm
                        else:
                            self.notch_size = 10  # mm
                            self.cont_plate_width = round_down((self.column_bf - self.column_tw - (2 * self.notch_size)), 2) / 2  # mm

                        # provided length of the continuity plate
                        self.cont_plate_length_out = self.column_D - (2 * self.column_tf)  # at outer side connected to the flange
                        self.cont_plate_length_in = self.column_D - (2 * (self.column_tf + self.notch_size))  # mm, at inner side connected to the web

                        self.cont_plate_thk_req = self.column_tf

                        # choosing a suitable plate from the standard available list of plate thicknesses
                        standard_plt_thk = []
                        for plt in PLATE_THICKNESS_SAIL:
                            plt = int(plt)
                            standard_plt_thk.append(plt)

                        sort_plate = filter(lambda x: self.cont_plate_thk_req <= x <= standard_plt_thk[-1], standard_plt_thk)
                        for thk in sort_plate:
                            self.cont_plate_thk_provided = thk  # plate thickness provided (mm)
                            break
                else:
                    self.continuity_plate_tension_flange_status = False

        else:  # column web to beam web connectivity
            self.continuity_plate_tension_flange_status = True
            self.continuity_plate_compression_flange_status = True

            if self.column_r1 > 0:
                self.notch_size = round_up(self.column_r1 + (self.column_r1 / 2), 2)  # mm
                self.cont_plate_width = round_down((self.column_bf - self.column_tw - (2 * self.notch_size)), 2) / 2  # mm
            else:
                self.notch_size = 10  # mm, assumed (10 X 10)
                self.cont_plate_width = round_down((self.column_bf - self.column_tw - (2 * self.notch_size)), 2) / 2  # mm

            # provided length of the continuity plate
            self.cont_plate_length_out = self.column_D - (2 * self.column_tf)  # at outer side connected to the flange
            self.cont_plate_length_in = self.column_D - (2 * (self.column_tf + self.notch_size))  # mm, at inner side connected to the web

            self.cont_plate_thk_req = self.column_tw

            # choosing a suitable plate from the standard available list of plate thicknesses
            standard_plt_thk = []
            for plt in PLATE_THICKNESS_SAIL:
                plt = int(plt)
                standard_plt_thk.append(plt)

            sort_plate = filter(lambda x: self.cont_plate_thk_req <= x <= standard_plt_thk[-1], standard_plt_thk)
            for thk in sort_plate:
                self.cont_plate_thk_provided = thk  # plate thickness provided (mm)
                break

    def design_stiffener(self):
        """ design stiffener for the connection """

        if len(self.plate_thickness_list) != 0:
            if self.endplate_type == 'Flushed - Reversible Moment':
                self.stiffener_height = (self.ep_width_provided - self.beam_tw) / 2  # mm
                self.stiffener_length = 2 * self.stiffener_height  # mm
            else:
                if self.endplate_type == 'Extended Both Ways - Reversible Moment':
                    self.stiffener_height = (self.ep_height_provided - self.beam_D) / 2  # mm
                else:
                    self.stiffener_height = self.ep_height_provided - self.beam_D - 12.5  # mm

                self.stiffener_length = round_up((self.stiffener_height / math.tan(math.radians(30))), 2)  # mm

            self.stiffener_thickness = round_up(self.beam_tw, 2)  # mm

    def design_weld(self):
        """ design fillet weld at web for the connection and continuity/stiffener plates """
        if len(self.plate_thickness_list) != 0:

            # weld strength
            self.weld_fu = min(self.web_weld.fu, self.plate.fu)

            # design of weld at beam web and connecting face of the column
            # weld size calculation
            self.web_weld.set_min_max_sizes(self.plate_thickness, self.beam_tw, special_circumstance=False, fusion_face_angle=90)

            self.weld_length_web = 2 * (self.beam_D - (2 * self.beam_tf) - (2 * self.beam_r1) - 20)  # mm, available on either side of the web
            self.weld_length_web = round(self.weld_length_web - self.web_weld.max_size, 2)  # mm, available effective length on either side of the web

            self.weld_size_web = (self.load_shear * 1e3 * math.sqrt(3) * self.gamma_mw) / (0.7 * self.weld_length_web * self.weld_fu)  # mm
            self.weld_size_web = round_up(self.weld_size_web, 2)
            self.weld_size_web = max(self.weld_size_web, self.web_weld.min_size)  # mm

            # weld strength
            self.allowable_stress = round(self.weld_fu / (math.sqrt(3) * self.gamma_mw), 2)  # N/mm^2, allowable stress in the weld

            # combination of stress check
            self.q = round((self.load_shear * 1e3) / (0.7 * self.weld_size_web * self.weld_length_web), 2)  # N/mm^2, stress due to shear force

            if self.load_axial > 0.0:
                self.f_a = round((self.load_axial * 1e3) / (0.7 * self.weld_size_web * self.weld_length_web), 2)  # N/mm^2, stress due to axial force

                self.f_e = round(math.sqrt(self.f_a + (3 * self.q ** 2)), 2)  # N/mm^2, stress due to combined load

                # allowable stress check
                if self.f_e > self.allowable_stress:
                    self.web_weld_groove_status = True
                    logger.warning("[Weld Design] The weld at web fails in the combined axial and shear design check with the available length")
                    logger.info("Providing groove weld at the web")
                else:
                    self.web_weld_groove_status = False
            else:
                self.f_a = 'N/A'
                self.f_e = 'N/A'
                self.web_weld_groove_status = False

            # design of weld for the continuity and stiffener plates
            if self.connectivity == VALUES_CONN_1[0]:

                # 1. Continuity plates
                if (self.continuity_plate_compression_flange_status == True) or (self.continuity_plate_tension_flange_status == True):
                    self.p_c = self.call_helper.r_c - self.p_bf  # kN, total force carried by the continuity plate

                    self.stiffener_weld.set_min_max_sizes(self.cont_plate_thk_provided, self.column_tw, special_circumstance=False,
                                                          fusion_face_angle=90)

                    self.weld_length_cont_plate = self.cont_plate_length_in  # mm, total length available along the plates on each side
                    self.weld_length_cont_plate = self.weld_length_cont_plate - self.stiffener_weld.max_size  # mm, total effective length

                    # weld on one side of the continuity plate
                    self.weld_size_continuity_plate = ((self.p_c / 2) * 1e3 * math.sqrt(3) * self.gamma_mw) / (0.7 * self.weld_length_cont_plate *
                                                                                                               self.weld_fu)  # mm
                    self.weld_size_continuity_plate = round_up(self.weld_size_continuity_plate, 2)
                    self.weld_size_continuity_plate = max(self.weld_size_continuity_plate, self.stiffener_weld.min_size)  # mm

                    self.weld_both_side_cont_plate_status = False

                    if self.weld_size_continuity_plate > self.stiffener_weld.max_size:
                        self.weld_both_side_cont_plate_status = True
                        # provide weld on both the sides of the continuity plate
                        self.weld_length_cont_plate = 2 * self.weld_length_cont_plate

                        self.weld_size_continuity_plate = ((self.p_c / 2) * 1e3 * math.sqrt(3) * self.gamma_mw) / (0.7 * self.weld_length_cont_plate *
                                                                                                                   self.weld_fu)  # mm
                        self.weld_size_continuity_plate = round_up(self.weld_size_continuity_plate, 2)
                        self.weld_size_continuity_plate = max(self.weld_size_continuity_plate, self.stiffener_weld.min_size)  # mm

                        if self.weld_size_continuity_plate > self.stiffener_weld.max_size:
                            self.cont_plate_groove_weld_status = True
                        else:
                            self.cont_plate_groove_weld_status = False
                    else:
                        self.cont_plate_groove_weld_status = False
                else:
                    # self.weld_size_continuity_plate = 'N/A'
                    # self.weld_length_cont_plate = 'N/A'
                    self.weld_size_continuity_plate = 6
                    self.weld_length_cont_plate = 6
                    self.weld_both_side_cont_plate_status = False
                    self.cont_plate_groove_weld_status = False
<<<<<<< HEAD
            else:
                self.weld_size_continuity_plate = 'N/A'
                self.weld_length_cont_plate = 'N/A'
                # self.weld_size_continuity_plate = 6
                # self.weld_length_cont_plate = 6
                self.weld_both_side_cont_plate_status = False
                self.cont_plate_groove_weld_status = False

            # 2. Diagonal stiffener plates
            if self.diagonal_stiffener_status == True:
                self.stiffener_weld.set_min_max_sizes(self.diag_stiffener_thk_provided, self.column_tw, special_circumstance=False,
                                                      fusion_face_angle=90)
                self.force_diag_stiffener = (self.diag_stiffener_area_req / 2) * self.cont_plate_fy * 1e-3  # kN

                # weld at the ends of the stiffener and through its length
                self.weld_size_diag_stiffener = (self.force_diag_stiffener * 1e3 * math.sqrt(3) * self.gamma_mw) / \
                                                (0.7 * (2 * self.diag_stiffener_width) * self.weld_fu)  # mm
                self.weld_size_diag_stiffener = round_up(self.weld_size_diag_stiffener, 2)
                self.weld_size_diag_stiffener = max(self.weld_size_diag_stiffener, self.stiffener_weld.min_size)  # mm

                if self.weld_size_diag_stiffener > self.stiffener_weld.max_size:
                    self.diag_stiffener_groove_weld_status = True
=======

                # 2. Diagonal stiffener plates
                if self.web_stiffener_status == True:
                    self.stiffener_weld.set_min_max_sizes(self.web_stiffener_thk_provided, self.column_tw, special_circumstance=False,
                                                          fusion_face_angle=90)
                    self.force_diag_stiffener = (self.diag_stiffener_area_req / 2) * self.cont_plate_fy * 1e-3  # kN

                    # weld at the ends of the stiffener and through its length
                    self.weld_size_diag_stiffener = (self.force_diag_stiffener * 1e3 * math.sqrt(3) * self.gamma_mw) / \
                                                    (0.7 * (2 * self.diag_stiffener_width) * self.weld_fu)  # mm
                    self.weld_size_diag_stiffener = round_up(self.weld_size_diag_stiffener, 2)
                    self.weld_size_diag_stiffener = max(self.weld_size_diag_stiffener, self.stiffener_weld.min_size)  # mm

                    if self.weld_size_diag_stiffener > self.stiffener_weld.max_size:
                        self.diag_stiffener_groove_weld_status = True
                    else:
                        self.diag_stiffener_groove_weld_status = False
>>>>>>> 8f19ee3e
                else:
                    # self.weld_size_diag_stiffener = 'N/A'
                    self.weld_size_diag_stiffener = 10
                    self.diag_stiffener_groove_weld_status = False

            else:
<<<<<<< HEAD
                self.weld_size_diag_stiffener = 'N/A'
                # self.weld_size_diag_stiffener = 10
                self.diag_stiffener_groove_weld_status = False
=======
                # 1. Continuity plates
                if (self.continuity_plate_compression_flange_status == True) or (self.continuity_plate_tension_flange_status == True):
                    self.stiffener_weld.set_min_max_sizes(self.cont_plate_thk_provided, self.column_tw, special_circumstance=False,
                                                          fusion_face_angle=90)
>>>>>>> 8f19ee3e

                    self.weld_length_cont_plate = self.cont_plate_length_in  # mm, total length available along the plates on each side
                    self.weld_length_cont_plate = self.weld_length_cont_plate - self.stiffener_weld.max_size  # mm, total effective length

                    # weld on one side of the continuity plate
                    self.weld_size_continuity_plate = round(self.stiffener_weld.min_size, 2)
                    self.weld_both_side_cont_plate_status = False
                    self.cont_plate_groove_weld_status = False

                else:
                    # self.weld_size_continuity_plate = 'N/A'
                    # self.weld_length_cont_plate = 'N/A'
                    self.weld_size_continuity_plate = 6
                    self.weld_length_cont_plate = 6
                    self.weld_both_side_cont_plate_status = False
                    self.cont_plate_groove_weld_status = False

<<<<<<< HEAD
            else:
                self.weld_size_continuity_plate = 'N/A'
                self.weld_length_cont_plate = 'N/A'
                # self.weld_size_continuity_plate = 6
                # self.weld_length_cont_plate = 6
                self.weld_both_side_cont_plate_status = False
                self.cont_plate_groove_weld_status = False

            # 2. Diagonal stiffener plates
            if self.diagonal_stiffener_status == True:
                self.stiffener_weld.set_min_max_sizes(self.diag_stiffener_thk_provided, self.column_tw, special_circumstance=False,
                                                      fusion_face_angle=90)
                self.weld_size_diag_stiffener = round(self.stiffener_weld.min_size, 2)  # mm
                self.diag_stiffener_groove_weld_status = False
            else:
                # self.weld_size_diag_stiffener = 'N/A'
                self.weld_size_diag_stiffener = 10
                self.diag_stiffener_groove_weld_status = False
=======
                # 2. Diagonal stiffener plates
                if self.web_stiffener_status == True:
                    self.stiffener_weld.set_min_max_sizes(self.web_stiffener_thk_provided, self.column_tw, special_circumstance=False,
                                                          fusion_face_angle=90)
                    self.weld_size_diag_stiffener = round(self.stiffener_weld.min_size, 2)  # mm
                    self.diag_stiffener_groove_weld_status = False
                else:
                    # self.weld_size_diag_stiffener = 'N/A'
                    self.weld_size_diag_stiffener = 10
                    self.diag_stiffener_groove_weld_status = False
>>>>>>> 8f19ee3e

        # end of the design simulation

        # overall design status
        for status in self.design_status_list:
            if status is False:
                self.design_status = False
                break
            else:
                self.design_status = True

        if self.design_status:
            logger.info(": =====================Design Status=======================")
            logger.info(": Overall beam to beam end plate splice connection design is SAFE")
            logger.info(": =====================End Of design=======================")
        else:
            logger.info(": =====================Design Status=======================")
            logger.error(": Overall beam to beam end plate splice connection design is UNSAFE")
            logger.info(": =====================End Of design=======================")

    def save_design(self, popup_summary):
        # bolt_list = str(*self.bolt.bolt_diameter, sep=", ")

        if self.supported_section.flange_slope == 90:
            image = "Parallel_Beam"
        else:
            image = "Slope_Beam"
        self.report_supported = {KEY_DISP_SEC_PROFILE: "ISection",
                                 'Beam section': self.supported_section.designation,
                                 KEY_DISP_MATERIAL: self.supported_section.material,
                                 KEY_DISP_FU: self.supported_section.fu,
                                 KEY_DISP_FY: self.supported_section.fy,
                                 'Mass': self.supported_section.mass,
                                 'Area(mm2) - A': round(self.supported_section.area, 2),
                                 'D(mm)': self.supported_section.depth,
                                 'B(mm)': self.supported_section.flange_width,
                                 't(mm)': self.supported_section.web_thickness,
                                 'T(mm)': self.supported_section.flange_thickness,
                                 'Flange slope': self.supported_section.flange_slope,
                                 'R1(mm)': self.supported_section.root_radius,
                                 'R2(mm)': self.supported_section.toe_radius,
                                 'Iz(mm4)': self.supported_section.mom_inertia_z,
                                 'Iy(mm4)': self.supported_section.mom_inertia_y,
                                 'rz(mm)': self.supported_section.rad_of_gy_z,
                                 'ry(mm)': self.supported_section.rad_of_gy_y,
                                 'Zz(mm3)': self.supported_section.elast_sec_mod_z,
                                 'Zy(mm3)': self.supported_section.elast_sec_mod_y,
                                 'Zpz(mm3)': self.supported_section.plast_sec_mod_z,
                                 'Zpy(mm3)': self.supported_section.elast_sec_mod_y}

        if self.supporting_section.flange_slope == 90:
            image = "Parallel_Beam"
        else:
            image = "Slope_Beam"

        self.report_supporting = {KEY_DISP_SEC_PROFILE: "ISection",
                                  'Column section': self.supporting_section.designation,
                                  KEY_DISP_MATERIAL: self.supporting_section.material,
                                  KEY_DISP_FU: self.supporting_section.fu,
                                  KEY_DISP_FY: self.supporting_section.fy,
                                  'Mass': self.supporting_section.mass,
                                  'Area(mm2) - A': round(self.supporting_section.area, 2),
                                  'D(mm)': self.supporting_section.depth,
                                  'B(mm)': self.supporting_section.flange_width,
                                  't(mm)': self.supporting_section.web_thickness,
                                  'T(mm)': self.supporting_section.flange_thickness,
                                  'Flange slope': self.supporting_section.flange_slope,
                                  'R1(mm)': self.supporting_section.root_radius,
                                  'R2(mm)': self.supporting_section.toe_radius,
                                  'Iz(mm4)': self.supporting_section.mom_inertia_z,
                                  'Iy(mm4)': self.supporting_section.mom_inertia_y,
                                  'rz(mm)': self.supporting_section.rad_of_gy_z,
                                  'ry(mm)': self.supporting_section.rad_of_gy_y,
                                  'Zz(mm3)': self.supporting_section.elast_sec_mod_z,
                                  'Zy(mm3)': self.supporting_section.elast_sec_mod_y,
                                  'Zpz(mm3)': self.supporting_section.plast_sec_mod_z,
                                  'Zpy(mm3)': self.supporting_section.elast_sec_mod_y}

        self.report_input = \
            {KEY_MAIN_MODULE: self.mainmodule,
             KEY_MODULE: KEY_DISP_BCENDPLATE,
             KEY_CONN: self.connectivity,
             KEY_DISP_ENDPLATE_TYPE: self.endplate_type,
             KEY_DISP_MOMENT: self.input_moment,
             KEY_DISP_SHEAR: self.input_shear_force,
             KEY_DISP_AXIAL: self.input_axial_force,

             "Supporting Section": "TITLE",
             "Supporting Section Details": self.report_supporting,

             "Supported Section": "TITLE",
             "Supported Section Details": self.report_supported,

             "Plate Details": "TITLE",
             KEY_DISP_PLATETHK: str(list(np.int_(self.plate.thickness))),
             KEY_DISP_MATERIAL: self.plate.material,
             KEY_DISP_FU: self.plate.fu,
             KEY_DISP_FY: self.plate.fy,

             "Bolt Details": "TITLE",
             KEY_DISP_D: str(list(np.int_(self.bolt.bolt_diameter))),
             KEY_DISP_GRD: str(self.bolt.bolt_grade),
             KEY_DISP_TYP: self.bolt.bolt_type,
             KEY_DISP_BOLT_PRE_TENSIONING: self.bolt.bolt_tensioning,
             KEY_DISP_DP_BOLT_HOLE_TYPE: self.bolt.bolt_hole_type,
             KEY_DISP_DP_BOLT_SLIP_FACTOR: self.bolt.mu_f,

             "Weld Details": "TITLE",
             KEY_DISP_DP_WELD_FAB: self.web_weld.fabrication,
             KEY_DISP_DP_WELD_MATERIAL_G_O_REPORT: self.web_weld.fu,
             KEY_DISP_BEAM_FLANGE_WELD_TYPE: "Groove Weld",
             KEY_DISP_BEAM_WEB_WELD_TYPE: "Fillet Weld",
             KEY_DISP_STIFFENER_WELD_TYPE: "Fillet Weld",

             "Detailing": "TITLE",
             KEY_DISP_DP_DETAILING_EDGE_TYPE: self.bolt.edge_type,
             KEY_DISP_GAP: self.plate.gap,
             KEY_DISP_CORR_INFLUENCES: self.bolt.corrosive_influences,
             }

        self.report_check = []

        if (len(self.plate_thickness_list) != 0) and (self.bolt_row != 0):
            self.bolt_conn_plates_t_fu_fy = []
            self.bolt_conn_plates_t_fu_fy.append((self.plate_thickness, 0, 0))

        self.h = (self.beam_D - (2 * self.beam_tf))

        # CHECK: Beam to Column Compatibility Check
        t1 = ('SubSection', 'Beam to Column - Compatibility Check', '|p{4cm}|p{3.5cm}|p{6.5cm}|p{2cm}|')
        self.report_check.append(t1)

        if self.connectivity == CONN_CFBW:  # Column Flange - Beam Web

            t1 = ("Beam section compatibility", bc_ep_compatibility_req(self.beam_bf, self.beam_bf + 25),
                  bc_ep_compatibility_available(0, self.column_bf, 0, 0, 0, CONN_CFBW),
                  'Compatible' if self.bc_compatibility_status is True else 'Not compatible')
            self.report_check.append(t1)
        else:
            t1 = ("Beam section compatibility", bc_ep_compatibility_req(self.beam_bf, self.beam_bf + 25),
                  bc_ep_compatibility_available(self.column_D, self.column_bf, self.column_tf, self.column_r1, self.column_clear_d, CONN_CWBW),
                  'Compatible' if self.bc_compatibility_status is True else 'Not compatible')
            self.report_check.append(t1)

        # CHECK 1: MEMBER CAPACITY
        t1 = ('SubSection', 'Member Capacity - Supported Section', '|p{4.5cm}|p{3cm}|p{6.5cm}|p{1.5cm}|')
        self.report_check.append(t1)

        t1 = ("Shear capacity (kN)", '',
              cl_8_4_shear_yielding_capacity_member(h=self.h, t=self.supported_section.web_thickness, f_y=self.supported_section.fy,
                                                    gamma_m0=self.gamma_m0, V_dg=round(self.supported_section_shear_capa, 2)),
              'Restricted to low shear')
        self.report_check.append(t1)

        t1 = (KEY_OUT_DISP_PLASTIC_MOMENT_CAPACITY, '',
              cl_8_2_1_2_plastic_moment_capacity(beta_b=1,
                                                 Z_p=self.supported_section.plast_sec_mod_z,
                                                 f_y=self.supported_section.fy,
                                                 gamma_m0=self.gamma_m0,
                                                 Pmc=round(self.supported_section_mom_capa_m_zz, 2)), 'V < 0.6 Vdy')
        self.report_check.append(t1)

        t1 = ('SubSection', 'Member Capacity - Supporting Section', '|p{4.5cm}|p{3cm}|p{6.5cm}|p{1.5cm}|')
        self.report_check.append(t1)

        t1 = (KEY_OUT_DISP_PLASTIC_MOMENT_CAPACITY, '',
              cl_8_2_1_2_plastic_moment_capacity(beta_b=round(self.beta_b_z, 2), Z_p=self.supporting_section.plast_sec_mod_z,
                                                    f_y=self.supporting_section.fy, gamma_m0=self.gamma_m0, Pmc=round(self.M_dz, 2)),
              self.col_classification)
        self.report_check.append(t1)

        t1 = (KEY_OUT_DISP_PLASTIC_MOMENT_CAPACITY, '',
              cl_8_2_1_2_plastic_moment_capacity_yy(beta_b=round(self.beta_b_y, 2), Z_py=self.supporting_section.plast_sec_mod_y,
                                                    f_y=self.supporting_section.fy, gamma_m0=self.gamma_m0, Pmc=round(self.M_dy, 2)),
              self.col_classification)
        self.report_check.append(t1)

        t1 = ('SubSection', 'Load Consideration', '|p{3.5cm}|p{5.5cm}|p{5cm}|p{1.5cm}|')
        self.report_check.append(t1)

        self.load_shear_min = min(round(0.15 * self.supported_section_shear_capa, 2), 40.0)
        self.load_moment_min = (0.5 * self.supported_section_mom_capa_m_zz)

        t1 = ("Shear force (kN)", display_prov(self.input_shear_force, "V"),
              prov_shear_force(shear_input=self.input_shear_force, min_sc=round(self.load_shear_min, 2),
                               app_shear_load=round(self.load_shear, 2), shear_capacity_1=self.supported_section_shear_capa),
              "OK")
        self.report_check.append(t1)

        t1 = ("Axial force (kN)", '', 'H = ' + str(self.load_axial), "OK")
        self.report_check.append(t1)

        if self.connectivity == VALUES_CONN_1[0]:
            t1 = ("Bending moment (major axis) (kNm)", display_prov(self.input_moment, "M"),
                  prov_moment_load(moment_input=self.input_moment, min_mc=round(self.load_moment_min, 2),
                                   app_moment_load=round(self.load_moment, 2),
                                   moment_capacity=round(self.supported_section_mom_capa_m_zz, 2), moment_capacity_supporting=self.M_dz,
                                   type='EndPlateType-BC-zz'), "OK")
        else:
            t1 = ("Bending moment (major axis) (kNm)", display_prov(self.input_moment, "M"),
                  prov_moment_load(moment_input=self.input_moment, min_mc=round(self.load_moment_min, 2),
                                   app_moment_load=round(self.load_moment, 2),
                                   moment_capacity=round(self.supported_section_mom_capa_m_zz, 2), moment_capacity_supporting=self.M_dy,
                                   type='EndPlateType-BC-yy'), "OK")

        self.report_check.append(t1)

        t1 = ("Effective bending moment (major axis) (kNm)", display_prov(self.load_moment, "M_u"),
              effective_bending_moment_ep(self.load_moment, self.load_axial, self.load_moment_effective,
                                          self.beam_D, self.beam_tf), "OK")

        self.report_check.append(t1)

        if (len(self.plate_thickness_list) != 0) and (self.bolt_row != 0):

            # CHECK 2: BOLT CHECKS
            t1 = ('SubSection', ' Bolt Optimization', '|p{3.5cm}|p{6cm}|p{5cm}|p{1.5cm}|')
            self.report_check.append(t1)

            t1 = (
                KEY_OUT_DISP_D_PROVIDED, "Bolt diameter optimization", display_prov(int(self.bolt_diameter_provided), "d"),
                'Pass' if self.design_status else 'Fail')
            self.report_check.append(t1)

            t1 = (KEY_OUT_DISP_GRD_PROVIDED, "Bolt property class optimization", self.bolt_grade_provided, 'Pass' if self.design_status else 'Fail')
            self.report_check.append(t1)

            t1 = (KEY_DISP_BOLT_HOLE, " ", display_prov(self.bolt_hole_diameter, "d_0"), 'OK')
            self.report_check.append(t1)

            # t1 = (KEY_DISP_PLTHICK, '', int(self.plate_thickness), 'Pass')
            # self.report_check.append(t1)

            t6 = (DISP_NUM_OF_COLUMNS, '', display_prov(self.bolt_column, "n_c"), 'Pass' if self.design_status else 'Fail')
            self.report_check.append(t6)

            t7 = (DISP_NUM_OF_ROWS, '', display_prov(self.bolt_row, "n_r"), 'Pass' if self.design_status else 'Fail')
            self.report_check.append(t7)

            t1 = (KEY_OUT_DISP_NO_BOLTS, '', display_prov(self.bolt_numbers, "n = n_r X n_c"), 'Pass' if self.design_status else 'Fail')
            self.report_check.append(t1)

            # CHECK: Detailing
            connected_plates_t_fu_fy = [(self.plate_thickness, self.plate.fu, self.plate.fy),
                                        (max(self.beam_tf, self.beam_tw), self.supported_section.fu,
                                         self.supported_section.fy)]

            self.bolt.calculate_bolt_spacing_limits(self.bolt_diameter_provided, connected_plates_t_fu_fy, n=1)

            t1 = ('SubSection', ' Detailing', '|p{3.5cm}|p{6cm}|p{5cm}|p{1.5cm}|')
            self.report_check.append(t1)

            t1 = (DISP_MIN_PITCH, cl_10_2_2_min_spacing(self.bolt_diameter_provided, parameter='pitch'),
                  self.pitch_distance_provided,
                  get_pass_fail(self.bolt.min_pitch, self.pitch_distance_provided, relation='leq'))
            self.report_check.append(t1)

            t7 = (
                DISP_MAX_PITCH, cl_10_2_3_1_max_spacing([self.plate_thickness, self.plate_thickness], parameter='pitch'),
                self.pitch_distance_provided,
                get_pass_fail(self.bolt.max_spacing, self.pitch_distance_provided, relation='geq'))
            self.report_check.append(t7)

            if self.bolt_column > 2:
                t1 = (DISP_MIN_GAUGE, cl_10_2_2_min_spacing(self.bolt_diameter_provided, parameter='gauge'),
                      self.gauge_distance_provided,
                      get_pass_fail(self.bolt.min_pitch, self.gauge_distance_provided, relation='leq'))
                self.report_check.append(t1)

                t7 = (DISP_MAX_GAUGE,
                      cl_10_2_3_1_max_spacing([self.plate_thickness, self.plate_thickness], parameter='gauge'),
                      self.gauge_distance_provided,
                      get_pass_fail(self.bolt.max_spacing, self.gauge_distance_provided, relation='geq'))
                self.report_check.append(t7)

            t3 = (DISP_MIN_END,
                  cl_10_2_4_2_min_edge_end_dist(self.bolt_hole_diameter, self.bolt.edge_type, parameter='end_dist'),
                  self.end_distance_provided,
                  get_pass_fail(self.bolt.min_end_dist, self.end_distance_provided, relation='leq'))
            self.report_check.append(t3)

            t3 = (DISP_MAX_END, cl_10_2_4_3_max_edge_end_dist([(self.plate_thickness, self.plate.fu, self.plate.fy),
                                                               (self.plate_thickness, self.plate.fu, self.plate.fy)],
                                                              corrosive_influences=self.bolt.corrosive_influences,
                                                              parameter='end_dist'),
                  self.end_distance_provided,
                  get_pass_fail(self.bolt.min_edge_dist, self.end_distance_provided, relation='leq'))
            self.report_check.append(t3)

            t3 = (DISP_MIN_EDGE,
                  cl_10_2_4_2_min_edge_end_dist(self.bolt_hole_diameter, self.bolt.edge_type, parameter='edge_dist'),
                  self.edge_distance_provided,
                  get_pass_fail(self.bolt.min_end_dist, self.edge_distance_provided, relation='leq'))
            self.report_check.append(t3)

            t3 = (DISP_MAX_EDGE, cl_10_2_4_3_max_edge_end_dist([(self.plate_thickness, self.plate.fu, self.plate.fy),
                                                                (self.plate_thickness, self.plate.fu, self.plate.fy)],
                                                               corrosive_influences=self.bolt.corrosive_influences,
                                                               parameter='edge_dist'),
                  self.edge_distance_provided,
                  get_pass_fail(self.bolt.min_edge_dist, self.edge_distance_provided, relation='leq'))
            self.report_check.append(t3)

            t1 = (DISP_CS_GAUGE, '', self.gauge_cs_distance_provided, 'Pass')
            self.report_check.append(t1)

            t1 = ('SubSection', 'Critical Bolt Design', '|p{2.5cm}|p{7.5cm}|p{5.5cm}|p{1cm}|')
            self.report_check.append(t1)
            if self.bolt.bolt_type == TYP_BEARING:
                bolt_bearing_capacity_kn = round(self.bolt_bearing_capacity, 2)

                t1 = (KEY_OUT_DISP_BOLT_SHEAR, '', cl_10_3_3_bolt_shear_capacity(self.bolt_fu, 1,
                                                                                 self.bolt.bolt_net_area,
                                                                                 self.gamma_mb,
                                                                                 round(self.bolt_shear_capacity, 2)), 'OK')
                self.report_check.append(t1)

                t3 = (KEY_DISP_KB, '', cl_10_3_4_calculate_kb(self.end_distance_provided, self.pitch_distance_provided,
                                                              self.bolt_hole_diameter,
                                                              self.bolt_fu, self.supported_section.fu), 'OK')
                self.report_check.append(t3)

                t2 = (KEY_OUT_DISP_BOLT_BEARING, '', cl_10_3_4_bolt_bearing_capacity(round(self.bolt.kb, 2),
                                                                                     self.bolt_diameter_provided,
                                                                                     [(self.plate_thickness,
                                                                                       self.plate.fu, self.plate.fy),
                                                                                      (self.plate_thickness,
                                                                                       self.plate.fu, self.plate.fy)],
                                                                                     self.gamma_mb,
                                                                                     bolt_bearing_capacity_kn), 'OK')
                self.report_check.append(t2)

                t3 = ('Bolt capacity (kN)', bolt_shear_demand(V=self.load_shear, n_bolts=self.bolt_numbers,
                                                              V_sb=self.bolt_shear_demand, type='Bearing Bolt'),
                      cl_10_3_2_bolt_capacity(round(self.bolt_shear_capacity, 2), bolt_bearing_capacity_kn, round(self.bolt_capacity, 2)),
                      get_pass_fail(self.bolt_shear_demand, round(self.bolt_capacity, 2), relation='leq'))
                self.report_check.append(t3)
            else:
                t4 = (KEY_OUT_DISP_BOLT_SLIP_DR, bolt_shear_demand(V=self.load_shear, n_bolts=self.bolt_numbers,
                                                                   V_sb=self.bolt_shear_demand),
                      cl_10_4_3_HSFG_bolt_capacity(mu_f=self.bolt.mu_f, n_e=1, K_h=1,
                                                   fub=self.bolt_fu,
                                                   Anb=self.bolt.bolt_net_area,
                                                   gamma_mf=self.bolt.gamma_mf,
                                                   capacity=round(self.bolt_capacity, 2)),
                      get_pass_fail(self.bolt_shear_demand, round(self.bolt_capacity, 2), relation='leq'))
                self.report_check.append(t4)

            t6 = (KEY_DISP_LEVER_ARM, lever_arm_end_plate(self.call_helper.lever_arm, self.bolt_row, ep_type=self.endplate_type), '',
                  'Pass' if self.design_status else 'Fail')
            self.report_check.append(t6)

            leverarm = self.call_helper.lever_arm
            r1 = leverarm[0]
            r_sum = 0
            for j in leverarm:
                r_sum += j ** 2 / r1

            if len(leverarm) >= 3:
                r_3 = leverarm[2]
            else:
                r_3 = 0.0
            if len(leverarm) >= 4:
                r_4 = leverarm[3]
            else:
                r_4 = 0.0

            t6 = ("Tension due to moment (kN)",
                  tension_critical_bolt_prov(M=self.load_moment_effective, t_ba=round(self.tension_critical_bolt, 2),
                                             n_c=self.bolt_column, r_1=round(r1, 2), n_r=self.bolt_row,
                                             r_i=round(r_sum, 2), n=self.bolt_row, r_3=r_3, r_4=r_4, type=self.endplate_type),
                  "", "OK")
            self.report_check.append(t6)

            if self.bolt.bolt_tensioning == 'Pretensioned':
                beta = 1
            else:
                beta = 2

            l_v = round(self.call_helper.lv, 2)
            l_e = round(self.call_helper.le, 2)
            l_e2 = round(self.call_helper.le_2, 2)
            T_e = round(self.call_helper.t_1, 2)
            b_e = round(self.call_helper.b_e, 2)
            t = int(self.call_helper.plate_thickness)

            t1 = ("Prying force (kN)", cl_10_4_7_prying_force(l_v, l_e, l_e2, T_e, self.beta, self.proof_stress, b_e, t,
                                                              self.end_distance_provided,
                                                              self.beam_r1, self.dp_plate_fy, self.bolt_fu,
                                                              self.proof_stress, self.beam_bf,
                                                              self.bolt_column, self.prying_critical_bolt, eta=1.5),
                  '', 'OK' if self.design_status else 'Fail')
            self.report_check.append(t1)

            if self.bolt.bolt_type == "Bearing Bolt":
                t1 = ("Tension demand (kN)", total_bolt_tension_force(T_ba=round(self.call_helper.t_1, 2),
                                                                      Q=round(self.prying_critical_bolt, 2),
                                                                      T_b=round(self.tension_demand_critical_bolt, 2),
                                                                      bolt_type=self.bolt.bolt_type),
                      cl_10_3_5_bearing_bolt_tension_resistance(self.bolt_fu, self.dp_bolt_fy,
                                                                self.bolt.bolt_shank_area, self.bolt.bolt_net_area,
                                                                round(self.tension_capacity_critical_bolt, 2),
                                                                fabrication=self.dp_weld_fab),
                      get_pass_fail(round(self.tension_demand_critical_bolt, 2),
                                    round(self.tension_capacity_critical_bolt, 2), relation='lesser'))
            else:
                t1 = ("Tension demand (kN)", total_bolt_tension_force(T_ba=round(self.call_helper.t_1, 2),
                                                                      Q=round(self.prying_critical_bolt, 2),
                                                                      T_b=round(self.tension_demand_critical_bolt, 2),
                                                                      bolt_type=self.bolt.bolt_type),
                      cl_10_4_5_hsfg_bolt_tension_resistance(self.bolt_fu, self.dp_bolt_fy, self.bolt.bolt_shank_area,
                                                             self.bolt.bolt_net_area,
                                                             round(self.tension_capacity_critical_bolt, 2),
                                                             fabrication=self.dp_weld_fab),
                      get_pass_fail(round(self.tension_demand_critical_bolt, 2),
                                    round(self.tension_capacity_critical_bolt, 2), relation='lesser'))

            self.report_check.append(t1)

            if self.bolt.bolt_type == TYP_BEARING:
                t1 = ('Combined capacity (IR)', required_IR_or_utilisation_ratio(IR=1),
                      cl_10_3_6_bearing_bolt_combined_shear_and_tension(round(self.bolt_shear_demand, 2),
                                                                        round(self.bolt_capacity, 2),
                                                                        round(self.tension_demand_critical_bolt, 2),
                                                                        round(self.tension_capacity_critical_bolt, 2),
                                                                        round(self.combined_capacity_critical_bolt, 2)),
                      get_pass_fail(1, round(self.combined_capacity_critical_bolt, 2), relation="geq"))
                self.report_check.append(t1)
            else:
                t1 = ('Combined capacity (IR)', required_IR_or_utilisation_ratio(IR=1),
                      cl_10_4_6_friction_bolt_combined_shear_and_tension(round(self.bolt_shear_demand, 2),
                                                                         round(self.bolt_capacity, 2),
                                                                         round(self.tension_demand_critical_bolt, 2),
                                                                         round(self.tension_capacity_critical_bolt, 2),
                                                                         round(self.combined_capacity_critical_bolt,
                                                                               2)),
                      get_pass_fail(1, round(self.combined_capacity_critical_bolt, 2), relation="geq"))
                self.report_check.append(t1)

            # Check: Reaction at compression flange
            t1 = ('SubSection', 'Compression Flange Check', '|p{3.5cm}|p{4cm}|p{7.5cm}|p{1.5cm}|')
            self.report_check.append(t1)

            t1 = ('Tension in bolt rows (kN)', '', tension_list(self.call_helper.tension), 'OK')
            self.report_check.append(t1)

            tension_sum = sum(self.call_helper.tension)
            t1 = (
            'Reaction at compression flange (kN)', compression_flange_capacity(self.beam_bf, self.beam_tf, self.supported_section.fy, self.gamma_m0,
                                                                               self.call_helper.flange_capacity),
            reaction_compression_flange(self.call_helper.r_c, self.bolt_column, self.bolt_row, round(tension_sum, 2)),
            get_pass_fail(self.call_helper.flange_capacity, self.call_helper.r_c, relation="geq"))
            self.report_check.append(t1)

            # CHECK 2: END PLATE CHECKS #
            t1 = ('SubSection', '  End Plate Checks', '|p{3.5cm}|p{4cm}|p{7.5cm}|p{1.5cm}|')
            self.report_check.append(t1)
            t1 = (KEY_OUT_DISP_PLATE_HEIGHT, '', bb_endplate_height_prov(beam_D=self.supported_section.depth,
                                                                         end_distance_provided=self.end_distance_provided,
                                                                         pitch_distance_provided=self.pitch_distance_provided,
                                                                         height_plate=round(self.ep_height_provided, 2),
                                                                         bolt_row=self.bolt_row,
                                                                         type=self.endplate_type),
                  get_pass_fail(self.supported_section.depth, round(self.ep_height_provided, 2), relation="leq"))
            self.report_check.append(t1)

            t1 = (KEY_OUT_DISP_PLATE_WIDTH, "", bb_endplate_width_prov(B_ep=round(self.ep_width_provided, 2),
                                                                       B=self.supported_section.flange_width),
                  get_pass_fail(self.supported_section.flange_width, round(self.ep_width_provided, 2), relation="leq"))
            self.report_check.append(t1)

            t1 = ('Moment at critical section (kNm)', '',
                  moment_ep(t_1=round(self.call_helper.t_1, 2), lv=round(self.call_helper.lv, 2),
                            Q=round(self.call_helper.prying_force, 2), le=round(self.call_helper.le, 2),
                            mp_plate=round(self.ep_moment_capacity, 2)), "OK")

            self.report_check.append(t1)

            t1 = ('Plate thickness (mm)',
                  end_plate_thk_req(M_ep=round(self.ep_moment_capacity, 2), b_eff=round(self.call_helper.b_e, 2),
                                    f_y=self.dp_plate_fy,
                                    gamma_m0=self.gamma_m0, t_p=self.call_helper.plate_thickness_req),
                  int(self.plate_thickness),
                  get_pass_fail(self.call_helper.plate_thickness_req, self.plate_thickness, relation="leq"))
            self.report_check.append(t1)

            t1 = ('Moment capacity (kNm)', round(self.ep_moment_capacity, 2),
                  end_plate_moment_capacity(M_ep=round(self.call_helper.plate_moment_capacity, 2),
                                            b_eff=round(self.call_helper.b_e, 2),
                                            f_y=self.dp_plate_fy, gamma_m0=self.gamma_m0, t_p=self.plate_thickness),
                  get_pass_fail(self.ep_moment_capacity, self.call_helper.plate_moment_capacity, relation="leq"))
            self.report_check.append(t1)

            # CHECK 2: STIFFENER CHECKS #
            t1 = ('SubSection', 'Stiffener Design', '|p{3.5cm}|p{6cm}|p{5cm}|p{1.5cm}|')
            self.report_check.append(t1)
            t1 = (KEY_OUT_DISP_STIFFENER_HEIGHT, ' ', stiffener_height_prov(b_ep=self.ep_width_provided,
                                                                            t_w=self.supported_section.web_thickness,
                                                                            h_ep=self.ep_height_provided,
                                                                            D=self.supported_section.depth,
                                                                            h_sp=self.stiffener_height,
                                                                            type=self.endplate_type),
                  self.stiffener_height, 'Pass')
            self.report_check.append(t1)

            t1 = (KEY_OUT_DISP_STIFFENER_LENGTH, ' ', stiffener_length_prov(h_sp=self.stiffener_height,
                                                                            l_sp=self.stiffener_length,
                                                                            type=self.endplate_type), 'Pass')
            self.report_check.append(t1)

            t1 = (KEY_OUT_DISP_STIFFENER_THICKNESS, display_prov(self.beam_tw, "t"),
                  display_prov(self.stiffener_thickness, "tst"), 'Pass')
            self.report_check.append(t1)
            #
            # ##################
            # # Weld Checks
            # ##################
            weld_conn_plates_fu = [self.dp_plate_fu, self.supported_section.fu, self.web_weld.fu]
            weld_conn_plates_tk = [self.plate_thickness, self.supported_section.web_thickness]

            t1 = (
                'SubSection', 'Weld Design - Beam Web to End Plate Connection', '|p{3.5cm}|p{5.3cm}|p{6.5cm}|p{1.2cm}|')
            self.report_check.append(t1)

            t1 = ('Weld strength $(N/mm^2)$', weld_fu(self.web_weld.fu, self.plate.fu), weld_fu_provided(self.weld_fu),
                  get_pass_fail(max(self.web_weld.fu, self.plate.fu), self.weld_fu, relation="geq"))
            self.report_check.append(t1)

            t1 = ('Total weld length (mm)', "", weld_length_web_prov(beam_D=self.supported_section.depth,
                                                                     beam_tf=self.supported_section.flange_thickness,
                                                                     beam_r1=self.supported_section.root_radius,
                                                                     L_weld=round(self.weld_length_web, 2)), "OK")
            self.report_check.append(t1)

            self.weld_size_web1 = round(
                (self.load_shear * 1e3 * math.sqrt(3) * self.gamma_mw) / (0.7 * self.weld_length_web * self.weld_fu),
                2)  # mm

            t1 = ('Weld size (mm)', weld_size_ep_web_req(load_shear=self.load_shear, gamma_mw=self.gamma_mb,
                                                         weld_length_web=round(self.weld_length_web, 2),
                                                         fu=self.weld_fu, weld_size_web=self.weld_size_web1),
                  self.weld_size_web,
                  get_pass_fail(self.weld_size_web1, self.weld_size_web, relation="leq"))
            self.report_check.append(t1)

            t1 = ('Min. weld size (mm)',
                  cl_10_5_2_3_table_21_min_fillet_weld_size_required([self.plate_thickness, self.beam_tw],
                                                                     self.web_weld.min_size),
                  min_weld_size_ep_web_prov(weld_size_web=self.weld_size_web1,
                                            weld_size_web_provided=self.weld_size_web, min_size=self.web_weld.min_size),
                  get_pass_fail(max(self.weld_size_web1, self.web_weld.min_size), self.weld_size_web, relation="leq"))
            self.report_check.append(t1)

            t1 = ('Max. weld size (mm)',
                  cl_10_5_3_1_max_weld_size_v2([self.plate_thickness, self.beam_tw], round(self.web_weld.max_size, 2)),
                  max_weld_size_ep_web_prov(weld_size_web=self.weld_size_web, max_size=round(self.web_weld.max_size, 2)),
                  get_pass_fail(self.web_weld.max_size, self.weld_size_web, relation="geq"))
            self.report_check.append(t1)

            if self.load_axial > 0.0:
                t1 = ('Normal stress $(N/mm^2)$', "",
                      f_a_stress_due_to_axial_force(A_f=self.load_axial, t_w=self.weld_size_web,
                                                    L_weld=self.weld_length_web,
                                                    f_a=round(self.f_a, 2)), "")
                self.report_check.append(t1)

                t1 = ('Shear stress $(N/mm^2)$', "",
                      q_stress_due_to_shear_force(V=self.load_shear, t_w=self.weld_size_web, L_weld=self.weld_length_web,
                                                  q=self.q), "")
                self.report_check.append(t1)

                # self.conn_plates_weld_fu1 = [self.web_weld.fu, self.web_weld.fu]  # todo trial
                t1 = (
                    'Equivalent stress $(N/mm^2)$', f_e_weld_stress_due_to_combined_load(f_a=self.f_a, f_e=self.f_e, q=self.q),
                    cl_10_5_7_1_1_weld_strength(conn_plates_weld_fu=[self.weld_fu], gamma_mw=self.gamma_mb, t_t=1,
                                                f_w=round(self.allowable_stress, 2),
                                                type="end_plate"),
                    get_pass_fail(self.f_e, self.allowable_stress, relation="leq"))
                self.report_check.append(t1)

            # CHECK 3: Continuity Plate - Compression Flange CHECKS #

            if self.connectivity == VALUES_CONN_1[0]:

                if (self.continuity_plate_tension_flange_status == True) or (self.continuity_plate_compression_flange_status == True):
                    t1 = ('SubSection', 'Continuity Plate Check - Compression Flange', '|p{3.5cm}|p{4cm}|p{7.8cm}|p{1.2cm}|')
                    self.report_check.append(t1)

                    self.k = round(self.column_tf + self.column_r1, 2)
                    self.f_wc = round(self.column_fy * self.column_tw, 2)

                    t1 = ('Local web yielding capacity (kN)', '', local_web_yielding(f_wc=self.f_wc, k=self.k, t_fb=self.beam_tf,
                                                                                     gamma_mo=self.gamma_m0, column_tf=self.column_tf,
                                                                                     column_r1=self.column_r1, column_fy=self.column_fy,
                                                                                     column_tw=self.column_tw, P_bf_1=self.p_bf_1), 'OK',)
                    self.report_check.append(t1)

                    t1 = ('Web capacity against compression buckling (kN)', '', compression_buckling_of_web(t_c=self.column_tw,
                                                                                                            fy_c=self.column_fy,
                                                                                                            h_c=self.h_c,
                                                                                                            k=self.k, gamma_mo=self.gamma_m0,
                                                                                                            D_c=self.column_D,
                                                                                                            P_cw_2=self.p_bf_2), 'OK')
                    self.report_check.append(t1)

                    t1 = ('Web crippling capacity (kN)', '', web_cripling(t_c=self.column_tw,
                                                                          fy_c=self.column_fy,
                                                                          T_b=self.beam_tf,
                                                                          gamma_m1=self.gamma_m1,
                                                                          D_c=self.column_D,
                                                                          P_cw_3=self.p_bf_3,
                                                                          T_c=self.column_tf), 'OK')
                    self.report_check.append(t1)

                    t1 = (KEY_OUT_DISP_COMP_STRENGTH, '', compressioncheck(P_cw_1=self.p_bf_1,
                                                                           P_cw_3=self.p_bf_3,
                                                                           P_cw_2=self.p_bf_2,
                                                                           P_bf=self.p_bf), 'OK')
                    self.report_check.append(t1)

                    if self.call_helper.r_c > self.p_bf:
                        remark = 'Yes'
                    else:
                        remark = 'No'
                    t1 = (KEY_OUT_DISP_CONT_PLATE_REQ, continuity_plate_req_1(self.call_helper.r_c),
                          continuity_plate_req_2(self.call_helper.r_c, self.p_bf), remark)
                    self.report_check.append(t1)

                    if self.continuity_plate_compression_flange_status == True:
                        t1 = ('SubSection', 'Continuity Plate Design- Compression Flange ', '|p{3.5cm}|p{6cm}|p{5cm}|p{1.5cm}|')
                        self.report_check.append(t1)

                        t1 = ("Area required $(mm^2)$", Area_req_cont_plate(A_cp=round(self.cont_plate_area_req, 2),
                                                                            R_c=round(self.call_helper.r_c, 2),
                                                                            p_cw=round(self.p_bf, 2),
                                                                            f_ycp=self.cont_plate_fy,
                                                                            gamma_m0=self.gamma_m0), '', 'OK')
                        self.report_check.append(t1)

                        t1 = (KEY_OUT_DISP_NOTCH_SIZE, '', display_prov(self.notch_size, "n"), 'OK')
                        self.report_check.append(t1)

                        t1 = (KEY_OUT_DISP_CONTINUITY_PLATE_LENGTH, '', comp_plate_length(l_cp1=self.cont_plate_length_out,
                                                                                          l_cp2=self.cont_plate_length_in,
                                                                                          D_c=self.column_D,
                                                                                          T_c=self.column_tf, n=self.notch_size), 'OK')
                        self.report_check.append(t1)

                        t1 = (KEY_OUT_DISP_CONTINUITY_PLATE_WIDTH, '', comp_plate_width(column_bf=self.column_bf,
                                                                                        column_tw=self.column_tw,
                                                                                        notch_size=self.notch_size,
                                                                                        w_cp=self.cont_plate_width), 'OK')
                        self.report_check.append(t1)

                        t1 = (KEY_OUT_DISP_CONTINUITY_PLATE_THK, comp_plate_thk_p(A_cp=round(self.cont_plate_area_req, 2), w_cp=self.cont_plate_width,
                                                                                  l_cp=self.cont_plate_length_out,
                                                                                  t_cp1=round(self.cont_plate_thk_req_1, 2),
                                                                                  f_ycp=self.cont_plate_fy, t_cp2=round(self.cont_plate_thk_req_2, 2),
                                                                                  t_cp3=round(self.cont_plate_thk_req_3, 2),
                                                                                  epsilon_cp=round(self.cont_plate_epsilon, 2),
                                                                                  t_cp=round(self.cont_plate_thk_req, 2), beam_tf=self.beam_tf),
                              self.cont_plate_thk_provided,
                              get_pass_fail(max(self.cont_plate_thk_req_1, self.cont_plate_thk_req_2, self.cont_plate_thk_req_3),
                                            self.cont_plate_thk_provided, relation="leq"))
                        self.report_check.append(t1)

                    if self.endplate_type == VALUES_ENDPLATE_TYPE[1]:
                        t1 = ('SubSection', 'Continuity Plate Check - Tension Flange ', '|p{3.5cm}|p{6cm}|p{5cm}|p{1.5cm}|')
                        self.report_check.append(t1)

                        if self.t_bf > self.column_tf:
                            remark_1 = 'Yes'
                        else:
                            remark_1 = 'No'
                        t1 = (KEY_OUT_DISP_CONT_PLATE_REQ, check_tension_flange(beam_bf=self.beam_bf, beam_tf=self.beam_tf, gamma_m0=self.gamma_m0,
                                                                                t_bf=self.t_bf),
                              display_prov(self.column_tf, "T_c"), remark_1)
                        self.report_check.append(t1)

                    if self.continuity_plate_tension_flange_status == True:
                        t1 = ('SubSection', 'Continuity Plate Design- Tension Flange ', '|p{3.5cm}|p{6cm}|p{5cm}|p{1.5cm}|')
                        self.report_check.append(t1)

                        t1 = (KEY_OUT_DISP_NOTCH_SIZE, '', display_prov(self.notch_size, "n"), 'OK')
                        self.report_check.append(t1)

                        t1 = (KEY_OUT_DISP_CONTINUITY_PLATE_LENGTH, '', comp_plate_length(l_cp1=self.cont_plate_length_out,
                                                                                          l_cp2=self.cont_plate_length_in,
                                                                                          D_c=self.column_D,
                                                                                          T_c=self.column_tf, n=self.notch_size), 'OK')
                        self.report_check.append(t1)
                        t1 = (KEY_OUT_DISP_CONTINUITY_PLATE_WIDTH, '', comp_plate_width(column_bf=self.column_bf,
                                                                                        column_tw=self.column_tw,
                                                                                        notch_size=self.notch_size,
                                                                                        w_cp=self.cont_plate_width), 'OK')
                        self.report_check.append(t1)

                        t1 = (KEY_OUT_DISP_CONTINUITY_PLATE_THK, ten_plate_thk_p(A_cp=round(self.cont_plate_area_req, 2),
                                                                                 w_cp=self.cont_plate_width,
                                                                                 t_cp1=round(self.cont_plate_thk_req_1, 2),
                                                                                 t_cp2=self.beam_tf,
                                                                                 t_cp=round(self.cont_plate_thk_req, 2)),
                              self.cont_plate_thk_provided,
                              get_pass_fail(max(self.cont_plate_thk_req_1, self.cont_plate_thk_req_3), self.cont_plate_thk_provided, relation="leq"))
                        self.report_check.append(t1)

                    # Continuity plate weld design
                    if (self.continuity_plate_compression_flange_status == True) or (self.continuity_plate_tension_flange_status == True):
                        t1 = ('SubSection', 'Weld Design - Continuity Plate', '|p{3.5cm}|p{6.3cm}|p{5.5cm}|p{1.2cm}|')
                        self.report_check.append(t1)

                        t1 = ('Weld strength $(N/mm^2)$', weld_fu_cp(self.web_weld.fu, self.plate.fu), weld_fu_provided(self.weld_fu),
                              get_pass_fail(max(self.web_weld.fu, self.plate.fu), self.weld_fu, relation="geq"))
                        self.report_check.append(t1)

                        t1 = (
                            'Total (effective) weld length (mm)', "",
                            weld_length_cp(self.weld_length_cont_plate, self.weld_both_side_cont_plate_status),
                            "OK")
                        self.report_check.append(t1)

                        weld_size_cp = ((self.p_c / 2) * 1e3 * math.sqrt(3) * self.gamma_mw) / (
                                    0.7 * self.weld_length_cont_plate * self.weld_fu)  # mm

                        t1 = (
                            'Weld size (mm)',
                            weld_size_cp_req(self.call_helper.r_c, self.p_bf, self.gamma_mw, self.weld_length_cont_plate, self.weld_fu,
                                             round(weld_size_cp, 2)),
                            self.weld_size_continuity_plate,
                            get_pass_fail(weld_size_cp, self.weld_size_continuity_plate, relation="leq"))
                        self.report_check.append(t1)

                        t1 = ('Min. weld size (mm)',
                              cl_10_5_2_3_table_21_min_fillet_weld_size_required([self.cont_plate_thk_provided, self.column_tw],
                                                                                 self.stiffener_weld.min_size),
                              min_weld_size_ep_web_prov(weld_size_web=round(weld_size_cp, 2),
                                                        weld_size_web_provided=self.weld_size_continuity_plate,
                                                        min_size=self.stiffener_weld.min_size),
                              get_pass_fail(max(weld_size_cp, self.stiffener_weld.min_size), self.weld_size_continuity_plate, relation="leq"))
                        self.report_check.append(t1)

                        t1 = ('Max. weld size (mm)',
                              cl_10_5_3_1_max_weld_size_v2([self.cont_plate_thk_provided, self.column_tw], self.stiffener_weld.max_size),
                              max_weld_size_ep_web_prov(weld_size_web=self.weld_size_continuity_plate, max_size=self.stiffener_weld.max_size),
                              get_pass_fail(self.stiffener_weld.max_size, weld_size_cp, relation="geq"))
                        self.report_check.append(t1)

            else:
                if (self.continuity_plate_compression_flange_status == True) or (self.continuity_plate_tension_flange_status == True):
                    t1 = ('SubSection', 'Continuity Plate Design', '|p{3.5cm}|p{6cm}|p{5cm}|p{1.5cm}|')
                    self.report_check.append(t1)

                    t1 = (KEY_OUT_DISP_NOTCH_SIZE, '', display_prov(self.notch_size, "n"), 'OK')
                    self.report_check.append(t1)

                    t1 = (KEY_OUT_DISP_CONTINUITY_PLATE_LENGTH, '', comp_plate_length(l_cp1=self.cont_plate_length_out,
                                                                                      l_cp2=self.cont_plate_length_in,
                                                                                      D_c=self.column_D,
                                                                                      T_c=self.column_tf, n=self.notch_size), 'OK')
                    self.report_check.append(t1)

                    t1 = (KEY_OUT_DISP_CONTINUITY_PLATE_WIDTH, '', comp_plate_width(column_bf=self.column_bf,
                                                                                    column_tw=self.column_tw,
                                                                                    notch_size=self.notch_size,
                                                                                    w_cp=self.cont_plate_width), 'OK')
                    self.report_check.append(t1)

                    t1 = (KEY_OUT_DISP_CONTINUITY_PLATE_THK, 'tc = ' + str(self.column_tw), self.cont_plate_thk_provided,
                          get_pass_fail(self.column_tw, self.cont_plate_thk_provided, relation="leq"))
                    self.report_check.append(t1)

                    # Continuity plate weld design
                    t1 = ('SubSection', 'Weld Design - Continuity Plate', '|p{3.5cm}|p{6.3cm}|p{5.5cm}|p{1.2cm}|')
                    self.report_check.append(t1)

                    t1 = ('Weld strength $(N/mm^2)$', weld_fu_cp(self.web_weld.fu, self.plate.fu), weld_fu_provided(self.weld_fu),
                          get_pass_fail(max(self.web_weld.fu, self.plate.fu), self.weld_fu, relation="geq"))
                    self.report_check.append(t1)

                    t1 = (
                    'Total (effective) weld length (mm)', "", weld_length_cp(self.weld_length_cont_plate, self.weld_both_side_cont_plate_status),
                    "OK")
                    self.report_check.append(t1)

                    t1 = ('Weld size (mm)', '', self.weld_size_continuity_plate, 'Pass')
                    self.report_check.append(t1)

                    t1 = ('Min. weld size (mm)',
                          cl_10_5_2_3_table_21_min_fillet_weld_size_required([self.cont_plate_thk_provided, self.column_tw],
                                                                             self.stiffener_weld.min_size),
                          min_weld_size_ep_web_prov(weld_size_web=round(self.weld_size_continuity_plate, 2),
                                                    weld_size_web_provided=self.weld_size_continuity_plate, min_size=self.stiffener_weld.min_size),
                          get_pass_fail(max(self.weld_size_continuity_plate, self.stiffener_weld.min_size), self.weld_size_continuity_plate,
                                        relation="leq"))
                    self.report_check.append(t1)

                    t1 = ('Max. weld size (mm)',
                          cl_10_5_3_1_max_weld_size_v2([self.cont_plate_thk_provided, self.column_tw], self.stiffener_weld.max_size),
                          max_weld_size_ep_web_prov(weld_size_web=self.weld_size_continuity_plate, max_size=self.stiffener_weld.max_size),
                          get_pass_fail(self.stiffener_weld.max_size, self.weld_size_continuity_plate, relation="geq"))
                    self.report_check.append(t1)

        # CHECK DIAGONAL PLATE
        t1 = ('SubSection', 'Column Web Shear Check', '|p{3.5cm}|p{6cm}|p{5cm}|p{1.5cm}|')
        self.report_check.append(t1)

        if self.web_stiffener_status == True:
            remark_1 = 'Yes'
        else:
            remark_1 = 'No'

        t1 = (KEY_OUT_DISP_DIAG_PLATE_REQ,
              checkdiagonal_plate(M=self.load_moment_effective,
                                  D_c=self.column_D,
                                  D_b=self.beam_D,
                                  fyc=self.column_fy,
                                  t_req=self.t_wc),
              display_prov(self.column_tw, "t_c"), remark_1)
        self.report_check.append(t1)

        if self.web_stiffener_status == True:

            t1 = ('SubSection', 'Column Web Stiffener Plate Design', '|p{3.5cm}|p{6cm}|p{5cm}|p{1.5cm}|')
            self.report_check.append(t1)

            t1 = (KEY_OUT_DISP_DIAGONAL_PLATE_DEPTH, '', web_stiffener_plate_depth(depth=self.web_stiffener_depth, D_b=self.beam_D,
                                                                          T_b=self.beam_tf, r1_b=self.beam_r1), 'OK')
            self.report_check.append(t1)

            t1 = (KEY_OUT_DISP_DIAGONAL_PLATE_WIDTH, '', web_stiffener_plate_width(width=self.web_stiffener_width, D_c=self.column_D,
                                                                                   T_c=self.column_tf, r1_c=self.column_r1), 'OK')
            self.report_check.append(t1)

            t1 = (KEY_OUT_DISP_CONTINUITY_PLATE_THK, web_stiffener_plate_thk(self.t_wc, self.column_tw, self.web_stiffener_thk_req),
                  self.web_stiffener_thk_provided,
                  get_pass_fail(self.web_stiffener_thk_req, self.web_stiffener_thk_provided, relation="leq"))
            self.report_check.append(t1)

        # End of design report
        Disp_3d_image = "/ResourceFiles/images/3d.png"
        print(sys.path[0])
        rel_path = str(sys.path[0])
        rel_path = rel_path.replace("\\", "/")

        fname_no_ext = popup_summary['filename']

        CreateLatex.save_latex(CreateLatex(), self.report_input, self.report_check, popup_summary, fname_no_ext,
                               rel_path, Disp_3d_image)<|MERGE_RESOLUTION|>--- conflicted
+++ resolved
@@ -1661,7 +1661,7 @@
         # column flange to beam web connectivity
         if self.connectivity == VALUES_CONN_1[0]:
 
-<<<<<<< HEAD
+
             # Design 1: Stiffener at the column web - diagonal stiffener (design for shear)
             self.t_wc = round((1.9 * self.load_moment * 1e6) / (self.column_D * self.beam_D * self.column_fy), 2)  # mm
 
@@ -1700,8 +1700,7 @@
                 # self.diag_stiffener_width = 164
                 # self.diag_stiffener_thk_provided = 14
 
-=======
->>>>>>> 8f19ee3e
+
             # Design 2: Continuity Plates on compression side (for all 3 types of end plate)
 
             # check 1: local column web yielding capacity
@@ -1932,36 +1931,12 @@
                     else:
                         self.cont_plate_groove_weld_status = False
                 else:
-                    # self.weld_size_continuity_plate = 'N/A'
-                    # self.weld_length_cont_plate = 'N/A'
-                    self.weld_size_continuity_plate = 6
-                    self.weld_length_cont_plate = 6
+                    self.weld_size_continuity_plate = 'N/A'
+                    self.weld_length_cont_plate = 'N/A'
+                    # self.weld_size_continuity_plate = 6
+                    # self.weld_length_cont_plate = 6
                     self.weld_both_side_cont_plate_status = False
                     self.cont_plate_groove_weld_status = False
-<<<<<<< HEAD
-            else:
-                self.weld_size_continuity_plate = 'N/A'
-                self.weld_length_cont_plate = 'N/A'
-                # self.weld_size_continuity_plate = 6
-                # self.weld_length_cont_plate = 6
-                self.weld_both_side_cont_plate_status = False
-                self.cont_plate_groove_weld_status = False
-
-            # 2. Diagonal stiffener plates
-            if self.diagonal_stiffener_status == True:
-                self.stiffener_weld.set_min_max_sizes(self.diag_stiffener_thk_provided, self.column_tw, special_circumstance=False,
-                                                      fusion_face_angle=90)
-                self.force_diag_stiffener = (self.diag_stiffener_area_req / 2) * self.cont_plate_fy * 1e-3  # kN
-
-                # weld at the ends of the stiffener and through its length
-                self.weld_size_diag_stiffener = (self.force_diag_stiffener * 1e3 * math.sqrt(3) * self.gamma_mw) / \
-                                                (0.7 * (2 * self.diag_stiffener_width) * self.weld_fu)  # mm
-                self.weld_size_diag_stiffener = round_up(self.weld_size_diag_stiffener, 2)
-                self.weld_size_diag_stiffener = max(self.weld_size_diag_stiffener, self.stiffener_weld.min_size)  # mm
-
-                if self.weld_size_diag_stiffener > self.stiffener_weld.max_size:
-                    self.diag_stiffener_groove_weld_status = True
-=======
 
                 # 2. Diagonal stiffener plates
                 if self.web_stiffener_status == True:
@@ -1979,23 +1954,19 @@
                         self.diag_stiffener_groove_weld_status = True
                     else:
                         self.diag_stiffener_groove_weld_status = False
->>>>>>> 8f19ee3e
+
                 else:
-                    # self.weld_size_diag_stiffener = 'N/A'
-                    self.weld_size_diag_stiffener = 10
+                    self.weld_size_diag_stiffener = 'N/A'
+                    # self.weld_size_diag_stiffener = 10
                     self.diag_stiffener_groove_weld_status = False
 
             else:
-<<<<<<< HEAD
-                self.weld_size_diag_stiffener = 'N/A'
-                # self.weld_size_diag_stiffener = 10
-                self.diag_stiffener_groove_weld_status = False
-=======
+
                 # 1. Continuity plates
                 if (self.continuity_plate_compression_flange_status == True) or (self.continuity_plate_tension_flange_status == True):
                     self.stiffener_weld.set_min_max_sizes(self.cont_plate_thk_provided, self.column_tw, special_circumstance=False,
                                                           fusion_face_angle=90)
->>>>>>> 8f19ee3e
+
 
                     self.weld_length_cont_plate = self.cont_plate_length_in  # mm, total length available along the plates on each side
                     self.weld_length_cont_plate = self.weld_length_cont_plate - self.stiffener_weld.max_size  # mm, total effective length
@@ -2006,34 +1977,14 @@
                     self.cont_plate_groove_weld_status = False
 
                 else:
-                    # self.weld_size_continuity_plate = 'N/A'
-                    # self.weld_length_cont_plate = 'N/A'
-                    self.weld_size_continuity_plate = 6
-                    self.weld_length_cont_plate = 6
+                    self.weld_size_continuity_plate = 'N/A'
+                    self.weld_length_cont_plate = 'N/A'
+                    # self.weld_size_continuity_plate = 6
+                    # self.weld_length_cont_plate = 6
                     self.weld_both_side_cont_plate_status = False
                     self.cont_plate_groove_weld_status = False
 
-<<<<<<< HEAD
-            else:
-                self.weld_size_continuity_plate = 'N/A'
-                self.weld_length_cont_plate = 'N/A'
-                # self.weld_size_continuity_plate = 6
-                # self.weld_length_cont_plate = 6
-                self.weld_both_side_cont_plate_status = False
-                self.cont_plate_groove_weld_status = False
-
-            # 2. Diagonal stiffener plates
-            if self.diagonal_stiffener_status == True:
-                self.stiffener_weld.set_min_max_sizes(self.diag_stiffener_thk_provided, self.column_tw, special_circumstance=False,
-                                                      fusion_face_angle=90)
-                self.weld_size_diag_stiffener = round(self.stiffener_weld.min_size, 2)  # mm
-                self.diag_stiffener_groove_weld_status = False
-            else:
-                # self.weld_size_diag_stiffener = 'N/A'
-                self.weld_size_diag_stiffener = 10
-                self.diag_stiffener_groove_weld_status = False
-=======
-                # 2. Diagonal stiffener plates
+       # 2. Diagonal stiffener plates
                 if self.web_stiffener_status == True:
                     self.stiffener_weld.set_min_max_sizes(self.web_stiffener_thk_provided, self.column_tw, special_circumstance=False,
                                                           fusion_face_angle=90)
@@ -2043,7 +1994,7 @@
                     # self.weld_size_diag_stiffener = 'N/A'
                     self.weld_size_diag_stiffener = 10
                     self.diag_stiffener_groove_weld_status = False
->>>>>>> 8f19ee3e
+
 
         # end of the design simulation
 
