--- conflicted
+++ resolved
@@ -843,14 +843,11 @@
             ic(self.section_property.shear_area),
             ic(self.material_property.fy)
         ) / 10 ** 3
-<<<<<<< HEAD
         self.shear_strength = self.myround(self.V_d,5,'low')
     def plate_girder_strength(self):
         Flexure.plate_girder_strength(self)
         
-=======
         # self.shear_strength = self.myround(self.V_d,5,'low')
->>>>>>> fa3e5e65
     def bending_strength_girder(self):
         # print('Inside bending_strength of girder ')
         # web_class = IS800_2007.Table2_i(
