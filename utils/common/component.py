--- conflicted
+++ resolved
@@ -1269,25 +1269,7 @@
                                                           gauge, bolt_line, pitch, bolt_capacity,
                                                           bolt_dia,end_dist,gap)
 
-<<<<<<< HEAD
-                # convergence = bolt_capacity_red - vres
-                #
-                # if convergence < 0:
-                #     if count == 0:
-                #         initial_convergence = convergence
-                #         count = count + 1
-                #     else:
-                #         if initial_convergence <= convergence:
-                #             initial_convergence = convergence
-                #         else:
-                #             break
-                # else:
-                #     pass
-
-                print("vres, vred", vres, bolt_capacity_red)
-
-=======
->>>>>>> 4150550d
+
             if vres > bolt_capacity_red:
                 self.design_status = False
                 self.reason = "Bolt line limit is reached. Select higher grade/Diameter or choose different connection"
