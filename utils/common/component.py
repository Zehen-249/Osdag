--- conflicted
+++ resolved
@@ -259,10 +259,6 @@
         self.rad_of_gy_y = row[14] *100
         self.elast_sec_mod_z = row[15] *1000
         self.elast_sec_mod_y = row[16] *1000
-<<<<<<< HEAD
-        self.plast_sec_mod_z = row[17] *1000
-        self.plast_sec_mod_y = row[18] *1000
-=======
         self.plast_sec_mod_z = row[17]
         print(row[17], "plast_sec_mod_z")
         if self.plast_sec_mod_z is None:  # Todo: add in database
@@ -278,7 +274,6 @@
             print(self.plast_sec_mod_y, "plast_sec_mod_y")
         else:
             self.plast_sec_mod_y = row[17] * 1000
->>>>>>> 562966a5
         self.source = row[19]
 
         conn.close()
