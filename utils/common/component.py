--- conflicted
+++ resolved
@@ -801,7 +801,6 @@
                     # gauge is recalculated only if there is shear ecc or else increase in bolt is the only option
                     web_plate_h += 10
 
-<<<<<<< HEAD
                 # If height cannot be increased number of bolts is increased by 1 and loop is repeated
                 else:
                     bolts_required = bolt_line * bolts_one_line
@@ -820,38 +819,6 @@
                     [gauge, edge_dist, web_plate_h] = self.get_gauge_edge_dist(web_plate_h, bolts_one_line,
                                                                                min_edge_dist, max_spacing,
                                                                                max_edge_dist)
-=======
-class HollowSection(Section):
-
-    def __init__(self, designation, material_grade):
-        super(HollowSection, self).__init__(designation, material_grade)
-
-    def connect_to_database_update_other_attributes(self, table, designation, material_grade=""):
-        conn = sqlite3.connect(PATH_TO_DATABASE)
-        db_query = "SELECT * FROM " + table + " WHERE Designation = ?"
-        cur = conn.cursor()
-        cur.execute(db_query, (designation,))
-        row = cur.fetchone()
-        self.mass = row[5]  # kg/m
-        self.area = row[6] * 100  # mm^2
-        self.depth = row[2]  # mm
-        self.flange_width = row[3]  # mm (width is referred as flange width)
-        self.flange_thickness = row[4]  # mm (thickness of the section is referred as flange thickness)
-        self.mom_inertia_z = row[7] * 10000  # mm^4
-        self.mom_inertia_y = row[8] * 10000  # mm^4
-        self.rad_of_gy_z = row[9] * 10  # mm
-        self.rad_of_gy_y = row[10] * 10  # mm
-        self.elast_sec_mod_z = row[11] * 1000  # mm^3
-        self.elast_sec_mod_y = row[12] * 1000  # mm^3
-        self.plast_sec_mod_z = row[13] * 1000  # mm^3
-        self.plast_sec_mod_y = row[14] * 1000  # mm^3
-        self.source = row[15]  # IS 4923:1997
-
-        conn.close()
-
-
-class SHS(HollowSection):
->>>>>>> 6d3b6fbb
 
                 if bolt_line == 1:
                     pitch = 0.0
@@ -877,7 +844,6 @@
                                                           gauge, bolt_line, pitch, bolt_capacity,
                                                           bolt_dia, end_dist, gap)
 
-<<<<<<< HEAD
             if vres > bolt_capacity_red:
                 self.design_status = False
                 self.reason = "Bolt line limit is reached. Select higher grade/Diameter or choose different connection"
@@ -885,9 +851,7 @@
                 print("passed the web plate details loop for bolt force:", vres, "bolt capaity reduced:",
                       bolt_capacity_red, "no. of bolts:", bolt_line * bolts_one_line, "height", web_plate_h)
                 self.design_status = True
-=======
-class RHS(HollowSection):
->>>>>>> 6d3b6fbb
+
 
             self.length = gap + end_dist * 2 + pitch * (bolt_line - 1)
             self.height = web_plate_h
@@ -922,41 +886,10 @@
         :return: web_plate_h, bolt_line, bolts_one_line, bolts_required, bolt_capacity_red, vres, moment_demand, \
                pitch, gauge, edge_dist, end_dist, a.min_edge_dist_round, a.min_pitch_round, a.max_spacing_round, a.max_edge_dist_round
         """
-
-<<<<<<< HEAD
         # initialising values to start the loop
         res_force = math.sqrt(shear_load ** 2 + axial_load ** 2)
         bolts_required = max(int(math.ceil(res_force / bolt_capacity)), 2)
-=======
-class CHS(Section):
-
-    def __init__(self, designation, material_grade):
-        super(CHS, self).__init__(designation, material_grade)
-
-        self.connect_to_database_update_other_attributes_chs(designation, material_grade)
-
-    def connect_to_database_update_other_attributes_chs(self, designation, material_grade=""):
-        conn = sqlite3.connect(PATH_TO_DATABASE)
-        db_query = "SELECT * FROM CHS WHERE Designation = ?"
-        cur = conn.cursor()
-        cur.execute(db_query, (designation,))
-        row = cur.fetchone()
-        self.mass = row[5]  # kg/m
-        self.area = row[6] * 100  # mm^2
-        self.nominal_bore = row[2]  # mm
-        self.out_diameter = row[3]  # mm
-        self.flange_thickness = row[4]  # mm, thickness of the CHS is referred as flange thickness
-        self.internal_vol = row[7]  # cm^3/m
-        self.mom_inertia = row[10]  # cm^4/m
-        self.elast_sec_mod = row[11] * 1000  # mm^3
-        self.rad_of_gy = row[12] * 10  # mm
-        self.source = row[14]  # IS 1161:2014
-
-        conn.close()
-
-
-class Channel(Section):
->>>>>>> 6d3b6fbb
+
 
         [bolt_line, bolts_one_line, flange_plate_h] = self.get_flange_plate_l_bolts_one_line(flange_plate_h_max,
                                                                                              flange_plate_h_min,
@@ -1539,42 +1472,6 @@
         clear_depth = self.depth - 2 * self.flange_thickness - 2 * self.root_radius
         return clear_depth
 
-
-class SHS(Material):
-
-    def __init__(self, designation, material_grade):
-        super(SHS, self).__init__(designation, material_grade)
-        self.connect_to_database_update_other_attributes("SHS", designation, material_grade)
-
-    def connect_to_database_update_other_attributes(self, table, designation, material_grade=""):
-        conn = sqlite3.connect(PATH_TO_DATABASE)
-        db_query = "SELECT * FROM " + table + " WHERE Designation = ?"
-        cur = conn.cursor()
-        cur.execute(db_query, (designation,))
-        row = cur.fetchone()
-        #TODO: Update attributes of SHS
-        self.mass = row[2]
-        self.area = row[3] * 100
-
-
-class RHS(Material):
-
-    def __init__(self, designation, material_grade):
-        super(RHS, self).__init__(designation, material_grade)
-
-        self.connect_to_database_update_other_attributes("RHS", designation, material_grade)
-
-    def connect_to_database_update_other_attributes(self, table, designation, material_grade=""):
-        conn = sqlite3.connect(PATH_TO_DATABASE)
-        db_query = "SELECT * FROM " + table + " WHERE Designation = ?"
-        cur = conn.cursor()
-        cur.execute(db_query, (designation,))
-        row = cur.fetchone()
-        #TODO: Update attributes of RHS
-        self.mass = row[2]
-        self.area = row[3] * 100
-
-
 class Channel(Material):
 
     def __init__(self, designation, material_grade):
@@ -2086,4 +1983,73 @@
         repr = "Angle\n"
         repr += "Designation: {}\n".format(self.designation)
         repr += "rad: {}\n".format(self.rad_of_gy_z)
-        return repr+        return repr
+
+
+class HollowSection(Material):
+
+    def __init__(self, designation, material_grade,table):
+        self.connect_to_database_update_other_attributes(table, designation, material_grade)
+        super(HollowSection, self).__init__(designation, material_grade)
+
+    def connect_to_database_update_other_attributes(self, table, designation, material_grade=""):
+        conn = sqlite3.connect(PATH_TO_DATABASE)
+        db_query = "SELECT * FROM " + table + " WHERE Designation = ?"
+        cur = conn.cursor()
+        cur.execute(db_query, (designation,))
+        row = cur.fetchone()
+        self.mass = row[5]  # kg/m
+        self.area = row[6] * 100  # mm^2
+        self.depth = row[2]  # mm
+        self.flange_width = row[3]  # mm (width is referred as flange width)
+        self.flange_thickness = row[4]  # mm (thickness of the section is referred as flange thickness)
+        super(HollowSection, self).__init__(material_grade, self.flange_thickness)
+        self.mom_inertia_z = row[7] * 10000  # mm^4
+        self.mom_inertia_y = row[8] * 10000  # mm^4
+        self.rad_of_gy_z = row[9] * 10  # mm
+        self.rad_of_gy_y = row[10] * 10  # mm
+        self.elast_sec_mod_z = row[11] * 1000  # mm^3
+        self.elast_sec_mod_y = row[12] * 1000  # mm^3
+        self.plast_sec_mod_z = row[13] * 1000  # mm^3
+        self.plast_sec_mod_y = row[14] * 1000  # mm^3
+        self.source = row[15]  # IS 4923:1997
+
+        conn.close()
+
+
+class SHS(HollowSection):
+
+    def __init__(self, designation, material_grade):
+        super(SHS, self).__init__(designation, material_grade,"SHS")
+
+
+class RHS(HollowSection):
+
+    def __init__(self, designation, material_grade):
+        super(RHS, self).__init__(designation, material_grade,"RHS")
+
+
+class CHS(Material):
+
+    def __init__(self, designation, material_grade):
+        self.connect_to_database_update_other_attributes(designation, material_grade)
+
+    def connect_to_database_update_other_attributes(self, designation, material_grade=""):
+        conn = sqlite3.connect(PATH_TO_DATABASE)
+        db_query = "SELECT * FROM CHS WHERE Designation = ?"
+        cur = conn.cursor()
+        cur.execute(db_query, (designation,))
+        row = cur.fetchone()
+        self.mass = row[5]  # kg/m
+        self.area = row[6] * 100  # mm^2
+        self.nominal_bore = row[2]  # mm
+        self.out_diameter = row[3]  # mm
+        self.flange_thickness = row[4]  # mm, thickness of the CHS is referred as flange thickness
+        super(CHS, self).__init__(material_grade, self.flange_thickness)
+        self.internal_vol = row[7]  # cm^3/m
+        self.mom_inertia = row[10]  # cm^4/m
+        self.elast_sec_mod = row[11] * 1000  # mm^3
+        self.rad_of_gy = row[12] * 10  # mm
+        self.source = row[14]  # IS 1161:2014
+
+        conn.close()