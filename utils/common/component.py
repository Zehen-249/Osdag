--- conflicted
+++ resolved
@@ -1101,22 +1101,6 @@
         :param bolt_dia: diameter of bolt
         :return: reduced bolt capacity if long joint condition is met
         """
-<<<<<<< HEAD
-
-        if end_dist == 0.0:
-            length_avail = max(((bolts_one_line - 1) * gauge),((bolts_line - 1) * pitch))
-            if length_avail > 15 * bolt_dia:
-                beta_lj = 1.075 - length_avail / (200 * bolt_dia)
-                if beta_lj > 1:
-                    beta_lj = 1
-                elif beta_lj < 0.75:
-                    beta_lj = 0.75
-                else:
-                    beta_lj = beta_lj
-                bolt_capacity_red = beta_lj * bolt_capacity
-            else:
-                bolt_capacity_red = bolt_capacity
-=======
         length_avail = max(((bolts_one_line - 1) * gauge),((bolts_line - 1) * pitch))
         if length_avail > 15 * bolt_dia:
             beta_lj = 1.075 - length_avail / (200 * bolt_dia)
@@ -1129,7 +1113,6 @@
                 beta_lj = beta_lj
 
             bolt_capacity_red = beta_lj * bolt_capacity
->>>>>>> 62c5c2b0
         else:
             length_avail =  2 * ((bolts_line * pitch) + end_dist) + gap
             if length_avail > 15 * bolt_dia:
