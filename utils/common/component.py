--- conflicted
+++ resolved
@@ -649,18 +649,11 @@
 
     def get_weld_strength(self, connecting_fu, weld_fabrication, t_weld, weld_angle):
         f_wd = IS800_2007.cl_10_5_7_1_1_fillet_weld_design_stress(connecting_fu, weld_fabrication)
-<<<<<<< HEAD
-        throat_tk = \
-            IS800_2007.cl_10_5_3_2_fillet_weld_effective_throat_thickness \
-                (t_weld, weld_angle)
-        weld_strength = f_wd * throat_tk
-=======
         self.throat_tk = \
             IS800_2007.cl_10_5_3_2_fillet_weld_effective_throat_thickness \
                 (t_weld, weld_angle)
         print ("throat_tk",self.throat_tk)
         weld_strength = f_wd * self.throat_tk
->>>>>>> f6ddb666
         self.strength = weld_strength
 
     def get_weld_stress(self,weld_shear =0.0, weld_axial=0.0, weld_twist=0.0, Ip_weld=1.0, y_max=0.0, x_max=0.0, l_weld=0.0):
@@ -671,12 +664,6 @@
         weld_stress = math.sqrt((T_wh+A_wh)**2 + (T_wv+V_wv)**2)
         self.stress = weld_stress
 
-<<<<<<< HEAD
-    def weld_size(self, plate_thickness, member_thickness):
-
-        max_weld_thickness = int(min(plate_thickness, member_thickness))
-        weld_thickness = round_down((max_weld_thickness-1.5),1,3)
-=======
     def weld_size(self, plate_thickness, member_thickness, edge_type = "Square"):
 
         max_weld_thickness = int(min(plate_thickness, member_thickness))
@@ -702,17 +689,13 @@
             weld_reason = "Size of weld is calculated based on the edge type i.e. square edge or round edge "
             pass
 
->>>>>>> f6ddb666
         if weld_thickness> 16 :
             weld_thickness =16
         else:
             pass
 
         self.size = weld_thickness
-<<<<<<< HEAD
-=======
         self.reason = weld_reason
->>>>>>> f6ddb666
 
 class Plate(Material):
 
@@ -1018,11 +1001,7 @@
                 print(2, bolts_one_line, pitch,
                       gauge, bolt_line, shear_load, axial_load, ecc, web_plate_h)
                 vres = self.get_vres(bolts_one_line, pitch,
-<<<<<<< HEAD
-                                     gauge, bolt_line, shear_load, axial_load, ecc)
-=======
                                      gauge, bolt_line, shear_load, axial_load, ecc,web_moment)
->>>>>>> f6ddb666
             else:
                 moment_demand = 0.0
                 vres = resultant_force / (bolt_line * bolts_one_line)
@@ -1031,11 +1010,7 @@
                                                       gauge, bolt_line, pitch, bolt_capacity,
                                                       bolt_dia)
 
-<<<<<<< HEAD
-            while bolt_line <= bolt_line_limit and vres > bolt_capacity_red and web_plate_h <= web_plate_h_max:
-=======
             while bolt_line <= bolt_line_limit and vres > bolt_capacity_red:
->>>>>>> f6ddb666
 
                 print(3, vres, bolt_capacity_red)
 
@@ -1067,14 +1042,11 @@
                                                                                max_edge_dist)
                     print("g,e,h ", gauge, edge_dist, web_plate_h)
 
-<<<<<<< HEAD
-=======
                 if bolt_line == 1:
                     pitch = 0.0
                 else:
                     pitch = min_gauge
 
->>>>>>> f6ddb666
                 if shear_ecc is True:
                     # If check for shear eccentricity is true, resultant force in bolt is calculated
                     ecc = (pitch * max((bolt_line - 1.5), 0)) + end_dist + gap
@@ -1083,17 +1055,10 @@
                     print(2, bolts_one_line, pitch,
                           gauge, bolt_line, shear_load, axial_load, ecc, web_plate_h)
                     vres = self.get_vres(bolts_one_line, pitch,
-<<<<<<< HEAD
-                                         gauge, bolt_line, shear_load, axial_load, ecc)
-                else:
-                    moment_demand = 0.0
-                    vres = vres / (bolt_line * bolts_one_line)
-=======
                                          gauge, bolt_line, shear_load, axial_load, ecc,web_moment )
                 else:
                     moment_demand = 0.0
                     vres = resultant_force / (bolt_line * bolts_one_line)
->>>>>>> f6ddb666
 
                 bolt_capacity_red = self.get_bolt_red(bolts_one_line,
                                                       gauge, bolt_line, pitch, bolt_capacity,
