import math
from utils.common.component import Angle, Column,Beam,Channel
from abc import ABC, abstractmethod


class Section_Properties(ABC):

    @abstractmethod
    def calc_Mass(self,param1,param2,param3,param4):
        pass

    @abstractmethod
    def calc_Area(self,param1,param2,param3,param4):
        pass

    @abstractmethod
    def calc_MomentOfAreaZ(self,param1,param2,param3,param4):
        pass

    @abstractmethod
    def calc_MomentOfAreaY(self,param1,param2,param3,param4):
        pass

    @abstractmethod
    def calc_RogZ(self,param1,param2,param3,param4):
        pass

    @abstractmethod
    def calc_RogY(self,param1,param2,param3,param4):
        pass

    @abstractmethod
    def calc_ElasticModulusZz(self,param1,param2,param3,param4):
        pass

    @abstractmethod
    def calc_ElasticModulusZy(self,param1,param2,param3,param4):
        pass

    @abstractmethod
    def calc_PlasticModulusZpz(self,param1,param2,param3,param4):
        pass

    @abstractmethod
    def calc_PlasticModulusZpy(self,param1,param2,param3,param4):
        pass

    @abstractmethod
    def calc_TorsionConstantIt(self,param1,param2,param3,param4):
        pass

    @abstractmethod
    def calc_WarpingConstantIw(self,param1,param2,param3,param4):
        pass

class I_sectional_Properties(Section_Properties):

    def calc_Mass(self, D, B, t_w, t_f, alpha=90, r_1=0, r_2=0):
        self.A = ((2 * B * t_f) + ((D - 2 * t_f) * t_w)) / 100
        self.M = 7850 * self.A / 10000
        return round(self.M, 2)

    def calc_Area(self, D, B, t_w, t_f, alpha=90, r_1=0, r_2=0):
        self.A = ((2 * B * t_f) + ((D - 2 * t_f) * t_w)) / 100
        return round(self.A, 2)

    def calc_MomentOfAreaZ(self, D, B, t_w, t_f, alpha=90, r_1=0, r_2=0):
        self.I_zz = ((D - 2 * t_f) ** 3 * t_w / 12 + (B * t_f ** 3) / 6 + (B / 2 * t_f * (D - t_f) ** 2)) / 10000
        return round(self.I_zz, 2)

    def calc_MomentOfAreaY(self, D, B, t_w, t_f, alpha=90, r_1=0, r_2=0):
        self.I_yy = ((D - 2 * t_f) * t_w ** 3 / 12 + B ** 3 * t_f / 6) / 10000
        return round(self.I_yy, 2)

    def calc_RogZ(self, D, B, t_w, t_f, alpha=90, r_1=0, r_2=0):
        self.A = ((2 * B * t_f) + ((D - 2 * t_f) * t_w)) / 100
        self.I_zz = ((D - 2 * t_f) ** 3 * t_w / 12 + (B * t_f ** 3) / 6 + (B / 2 * t_f * (D - t_f) ** 2)) / 10000
        self.r_z = math.sqrt(self.I_zz / self.A)
        return round(self.r_z, 2)

    def calc_RogY(self, D, B, t_w, t_f, alpha=90, r_1=0, r_2=0):
        self.A = ((2 * B * t_f) + ((D - 2 * t_f) * t_w)) / 100
        self.I_yy = ((D - 2 * t_f) * t_w ** 3 / 12 + B ** 3 * t_f / 6) / 10000
        self.r_y = math.sqrt(self.I_yy / self.A)

        return round(self.r_y, 2)

    def calc_ElasticModulusZz(self, D, B, t_w, t_f, alpha=90, r_1=0, r_2=0):
        self.I_zz = ((D - 2 * t_f) ** 3 * t_w / 12 + (B * t_f ** 3) / 6 + (B / 2 * t_f * (D - t_f) ** 2)) / 10000
        self.Z_ez = (self.I_zz * 2 * 10) / (D)
        return round(self.Z_ez, 2)

    def calc_ElasticModulusZy(self, D, B, t_w, t_f, alpha=90, r_1=0, r_2=0):
        self.I_yy = ((D - 2 * t_f) * t_w ** 3 / 12 + B ** 3 * t_f / 6) / 10000
        self.Z_ey = (self.I_yy * 2 * 10) / (B)
        return round(self.Z_ey, 1)

    def calc_PlasticModulusZpz(self, D, B, t_w, t_f, alpha=90, r_1=0, r_2=0):
        self.A = ((2 * B * t_f) + ((D - 2 * t_f) * t_w)) / 100
        self.y_p = (((D - 2 * t_f) ** 2 * t_w / 8 + B * t_f * (D - t_f) / 2) / ((D - t_f) / 2 * t_w + B * t_f)) / 10
        self.Z_pz = (2 * (self.A / 2 * self.y_p))
        return round(self.Z_pz, 2)

    def calc_PlasticModulusZpy(self, D, B, t_w, t_f, alpha=90, r_1=0, r_2=0):
        self.A = ((2 * B * t_f) + ((D - 2 * t_f) * t_w)) / 100
        self.z_p = ((((D - 2 * t_f) * t_w ** 2) / 8 + (B * t_f * B) / 4) / ((D - 2 * t_f) * t_w / 2 + (B * t_f)))
        self.Z_py = 2 * (self.A / 2 * self.z_p)
        return round(self.Z_py, 2)

    # TODO:add formula
    def calc_TorsionConstantIt(self, D, B, t_w, t_f, alpha=90, r_1=0, r_2=0):
        self.It = 2 * ((B * t_f ** 3) / 3) + ((D - (2 * t_f)) * t_w ** 3) / 3
        return round(self.It / 10000, 2)

    def calc_WarpingConstantIw(self, D, B, t_w, t_f, alpha=90, r_1=0, r_2=0):
        return 0.0

class Single_Angle_Properties(Section_Properties):
    "return in cm "

    def calc_Mass(self, a, b, t, l):
        self.A = t * (a + b - t)
        self.M = 7850 * self.A / 1000000
        return round(self.M, 2)

    def calc_Area(self, a, b, t, l):
        self.A = t * (a + b - t)
        return round(self.A / 100, 2)

    def calc_Cz(self, a, b, t, l):
        self.A = t * (a + b - t)
        self.Cz = ((0.5 * (b * a ** 2)) - (0.5 * (b - t) * (a ** 2 - t ** 2))) / self.A
        return round(self.Cz / 10, 2)

    def calc_Cy(self, a, b, t, l):
        self.A = t * (a + b - t)
        self.Cy = ((0.5 * (b ** 2) * a) - (0.5 * (b ** 2 - t ** 2) * (a - t))) / self.A
        return round(self.Cy / 10, 2)

    def calc_MomentOfAreaZ(self, a, b, t, l):
        Cza = self.calc_Cz(a, b, t, l) * 10
        self.I_zz = (a ** 3 * b) / 12 - ((b - t) * (a - t) ** 3) / 12 + (a * b * (a / 2 - Cza) ** 2) - (
                (a - t) * (b - t) * ((a + t) / 2 - Cza) ** 2)
        return round(self.I_zz / 10000, 2)

    def calc_MomentOfAreaY(self, a, b, t, l):
        Cya = self.calc_Cy(a, b, t, l) * 10
        self.I_yy = (b ** 3 * a) / 12 - ((a - t) * (b - t) ** 3) / 12 + (a * b * (b / 2 - Cya) ** 2) - (
                (a - t) * (b - t) * ((b + t) / 2 - Cya) ** 2)
        return round(self.I_yy / 10000, 2)

    def calc_MomentOfAreaYZ(self, a, b, t, l):
        Cya = self.calc_Cy(a, b, t, l) * 10
        Cza = self.calc_Cz(a, b, t, l) * 10
        self.I_yz = a * b * (a / 2 - Cza) * (b / 2 - Cya) - (
                (a - t) * (b - t) * (0.5 * (a + t) - Cza) * (0.5 * (b + t) - Cya))
        # self.I_yz = 1.000
        print(self.I_yz)
        return round(self.I_yz / 10000, 2)

    def calc_MomentOfAreaU(self, a, b, t, l):
        I_zza = self.calc_MomentOfAreaZ(a, b, t, l)
        I_yya = self.calc_MomentOfAreaY(a, b, t, l)
        I_yza = self.calc_MomentOfAreaYZ(a, b, t, l)
        self.I_u = 0.5 * (I_zza + I_yya) + math.sqrt(0.25 * (I_zza - I_yya) ** 2 + I_yza ** 2)
        return round(self.I_u, 2)

    def calc_MomentOfAreaV(self, a, b, t, l):
        I_zza = self.calc_MomentOfAreaZ(a, b, t, l)
        I_yya = self.calc_MomentOfAreaY(a, b, t, l)
        I_yza = self.calc_MomentOfAreaYZ(a, b, t, l)
        self.I_v = 0.5 * (I_zza + I_yya) - math.sqrt(0.25 * (I_zza - I_yya) ** 2 + I_yza ** 2)
        return round(self.I_v, 2)

    def calc_RogZ(self, a, b, t, l):
        I_zza = self.calc_MomentOfAreaZ(a, b, t, l)
        Aa = self.calc_Area(a, b, t, l)
        self.r_z = math.sqrt(I_zza / Aa)

        return round(self.r_z, 2)

    def calc_RogY(self, a, b, t, l):
        I_yya = self.calc_MomentOfAreaY(a, b, t, l)
        Aa = self.calc_Area(a, b, t, l)
        self.r_y = math.sqrt(I_yya / Aa)

        return round(self.r_y, 2)

    def calc_RogU(self, a, b, t, l):
        I_ua = self.calc_MomentOfAreaU(a, b, t, l)
        Aa = self.calc_Area(a, b, t, l)
        self.r_u = math.sqrt(I_ua / Aa)

        return round(self.r_u, 2)

    def calc_RogV(self, a, b, t, l):
        I_va = self.calc_MomentOfAreaV(a, b, t, l)
        Aa = self.calc_Area(a, b, t, l)
        self.r_v = math.sqrt(I_va / Aa)

        return round(self.r_v, 2)

    def calc_ElasticModulusZz(self, a, b, t, l):
        I_zza = self.calc_MomentOfAreaZ(a, b, t, l)
        Cza = self.calc_Cz(a, b, t, l)
        self.Z_zz = I_zza / (a / 10 - Cza)
        return round(self.Z_zz, 2)

    def calc_ElasticModulusZy(self, a, b, t, l):
        I_yya = self.calc_MomentOfAreaY(a, b, t, l)
        Cya = self.calc_Cy(a, b, t, l)
        self.Z_yy = I_yya / (b / 10 - Cya)
        return round(self.Z_yy, 2)

    def calc_PlasticModulusZpz(self, a, b, t, l):
        # Aa = self.calc_Area(a, b, t,l)*100
        # self.Z_pz = t * (b-t) * (a- (0.5* Aa/t)-0.5*t) + 0.5* t*(a**2 + (Aa/t)**2 - a*(Aa/t))
        # # self.Z_pz = t * (b-t) * (a- 0.5* Aa/t-0.5*t)
        #
        # # self.Z_pz = 1.000
        # return round(self.Z_pz/1000, 2)
        A_leg_a = (a - t) * t
        A_leg_b = b * t
        if A_leg_a > A_leg_b:
            x = a - (A_leg_a + A_leg_b) / (2 * t)
            A_1 = (a - x) * t
            A_2 = (x - t) * t
            A_3 = b * t
            y_1 = (a - x) / 2
            y_2 = (x - t) / 2
            y_3 = (x - t) + (t / 2)
            print("Leg A area is more than Leg B area")
        else:
            x = (A_leg_a + A_leg_b) / (2 * t)
            A_1 = (a - t) * t
            A_2 = (t - x) * t
            A_3 = x * t
            y_1 = (t - x) + (a - t) / 2
            y_2 = (t - x) / 2
            y_3 = x / 2
            print("Leg B area is more than Leg A area")

        Z_pz = A_1 * y_1 + A_2 * y_2 + A_3 * y_3
        return round(Z_pz / 1000, 2)

    def calc_PlasticModulusZpy(self, a, b, t, l):
        A_leg_a = a * t
        A_leg_b = (b - t) * t
        if A_leg_a > A_leg_b:
            x = (A_leg_a + A_leg_b) / (2 * a)
            A_1 = a * t
            A_2 = (t - x) * a
            A_3 = (b - t) * t
            y_1 = x / 2
            y_2 = (t - x) / 2
            y_3 = (t - x) + (b - t) / 2
            print("Leg A area is more than Leg B area")
        else:
            x = b - (A_leg_a + A_leg_b) / (2 * t)
            A_1 = a * t
            A_2 = (x - t) * t
            A_3 = (b - x) * t
            y_1 = (x - t) + (t / 2)
            y_2 = (x - t) / 2
            y_3 = (b - x) / 2
            print("Leg B area is more than Leg A area")

        Z_py = A_1 * y_1 + A_2 * y_2 + A_3 * y_3
        return round(Z_py / 1000, 2)

    def calc_TorsionConstantIt(self, a, b, t, l):
        self.I_t = ((b * (t ** 3)) / 3) + ((a - t) * (t ** 3) / 3)
        return round(self.I_t / 10000, 2)

    def calc_WarpingConstantIw(self,param1,param2,param3,param4):
        pass

class BBAngle_Properties(Section_Properties):
    "return in cm "

    def __init__(self):
        self.db = False

    def data(self, designation, material_grade=""):
        self.Angle_attributes = Angle(designation, material_grade)
        self.db = True

    def calc_Mass(self, a=0.0, b=0.0, t=0.0, l='Long Leg'):
        self.A = self.calc_Area(a, b, t, l)
        self.M = 7850 * self.A / 10000
        return round(self.M, 2)

    def calc_Area(self, a=0.0, b=0.0, t=0.0, l='Long Leg'):
        if self.db == False:
            self.A = 2 * t * (a + b - t)
        else:
            self.A = 2 * self.Angle_attributes.area
        return round(self.A / 100, 2)

    def calc_Cz(self, a=0.0, b=0.0, t=0.0, l='Long Leg'):
        if self.db == False:
            if l == "Long Leg":
                self.A = t * (a + b - t)
                self.Cz = ((0.5 * (b * a ** 2)) - (0.5 * (b - t) * (a ** 2 - t ** 2))) / self.A
            else:
                self.A = t * (a + b - t)
                self.Cz = ((0.5 * (b ** 2) * a) - (0.5 * (b ** 2 - t ** 2) * (a - t))) / self.A
        else:
            if l == "Long Leg":
                self.Cz = self.Angle_attributes.Cz
            else:
                self.Cz = self.Angle_attributes.Cy
        return round(self.Cz / 10, 2)

    def calc_Cy(self, a=0.0, b=0.0, t=0.0, l='Long Leg'):
        if self.db == False:
            if l == "Long Leg":
                self.A = t * (a + b - t)
                self.Cy = ((0.5 * (b ** 2) * a) - (0.5 * (b ** 2 - t ** 2) * (a - t))) / self.A
            else:
                self.A = t * (a + b - t)
                self.Cy = ((0.5 * (b * a ** 2)) - (0.5 * (b - t) * (a ** 2 - t ** 2))) / self.A
        else:
            if l == "Long Leg":
                self.Cy = self.Angle_attributes.Cy
            else:
                self.Cy = self.Angle_attributes.Cz
        return round(self.Cy / 10, 2)

    def calc_MomentOfAreaZ(self, a=0.0, b=0.0, t=0.0, l='Long Leg', thickness=0.0):
        if self.db == False:
            if l == "Long Leg":
                self.I_zz = 2 * Single_Angle_Properties().calc_MomentOfAreaZ(a, b, t, l) * 10000
            else:
                self.I_zz = 2 * Single_Angle_Properties().calc_MomentOfAreaY(a, b, t, l) * 10000

        else:
            if l == "Long Leg":
                self.I_zz = 2 * self.Angle_attributes.mom_inertia_z
            else:
                self.I_zz = 2 * self.Angle_attributes.mom_inertia_y

        return round(self.I_zz / 10000, 2)

    def calc_MomentOfAreaY(self, a=0.0, b=0.0, t=0.0, l='Long Leg', thickness=0.0):
        if self.db == False:
            if l == "Long Leg":
                mom_inertia_y = Single_Angle_Properties().calc_MomentOfAreaY(a, b, t, l) * 10000
                area = Single_Angle_Properties().calc_Area(a, b, t, l) * 100
                Cg_1 = Single_Angle_Properties().calc_Cy(a, b, t, l) * 10
                self.I_yy = (mom_inertia_y + (area * (Cg_1 + thickness/2) * (Cg_1 + thickness/2))) * 2
            else:
                mom_inertia_y = Single_Angle_Properties().calc_MomentOfAreaZ(a, b, t, l) * 10000
                area = Single_Angle_Properties().calc_Area(a, b, t, l) * 100
                Cg_1 = Single_Angle_Properties().calc_Cz(a, b, t, l) * 10
                self.I_yy = (mom_inertia_y + (area * (Cg_1 + thickness / 2) * (Cg_1 + thickness / 2))) * 2

        else:
            if l == "Long Leg":
                mom_inertia_y = self.Angle_attributes.mom_inertia_y
                area = self.Angle_attributes.area
                Cg_1 = self.Angle_attributes.Cy
                self.I_yy = (mom_inertia_y + (area * (Cg_1 + thickness / 2) * (Cg_1 + thickness / 2))) * 2
            else:
                mom_inertia_y = self.Angle_attributes.mom_inertia_z
                area = self.Angle_attributes.area
                Cg_1 = self.Angle_attributes.Cz
                self.I_yy = (mom_inertia_y + (area * (Cg_1 + thickness / 2) * (Cg_1 + thickness / 2))) * 2

        return round(self.I_yy / 10000, 2)

    def calc_RogZ(self, a=0.0, b=0.0, t=0.0, l='Long Leg', thickness=0.0):

        mom_inertia_z = self.calc_MomentOfAreaZ(a, b, t, l, thickness)
        area = self.calc_Area(a, b, t, l)
        self.r_z = math.sqrt(mom_inertia_z / area)

        return round(self.r_z, 2)

    def calc_RogY(self, a=0.0, b=0.0, t=0.0, l='Long Leg', thickness=0.0):
        mom_inertia_y = self.calc_MomentOfAreaY(a, b, t, l, thickness)
        area = self.calc_Area(a, b, t, l)
        self.r_y = math.sqrt(mom_inertia_y / area)

        return round(self.r_y, 2)

    def calc_ElasticModulusZz(self, a=0.0, b=0.0, t=0.0, l='Long Leg', thickness=0.0):
        mom_inertia_z = self.calc_MomentOfAreaZ(a, b, t, l, thickness)
        Cz = self.calc_Cz(a, b, t, l)*10
        if self.db == False:
            if l == "Long Leg":
                self.Z_zz = mom_inertia_z / ((a - Cz) / 10)
            else:
                self.Z_zz = mom_inertia_z / ((b - Cz) / 10)
        else:
            a = self.Angle_attributes.a
            b = self.Angle_attributes.b
            if l == "Long Leg":
                self.Z_zz = mom_inertia_z / ((a - Cz) / 10)
            else:
                self.Z_zz = mom_inertia_z / ((b - Cz) / 10)
        return round(self.Z_zz, 2)

    def calc_ElasticModulusZy(self, a=0.0, b=0.0, t=0.0, l='Long Leg', thickness=0.0):
        mom_inertia_y = self.calc_MomentOfAreaY(a, b, t, l, thickness)
        if self.db == False:
            if l == "Long Leg":
                self.Z_yy = mom_inertia_y / ((b + thickness / 2) / 10)
            else:
                self.Z_yy = mom_inertia_y / ((a + thickness / 2) / 10)
        else:
            a = self.Angle_attributes.a
            b= self.Angle_attributes.b
            if l == "Long Leg":
                self.Z_yy = mom_inertia_y / ((b + thickness / 2) / 10)
            else:
                self.Z_yy = mom_inertia_y / ((a + thickness / 2) / 10)

        return round(self.Z_yy, 2)

    def calc_PlasticModulusZpz(self, a=0.0, b=0.0, t=0.0, l='Long Leg', thickness=0):
        if self.db == False:
            if l == "Long Leg":
                self.Z_pz = 2 * Single_Angle_Properties().calc_PlasticModulusZpz(a, b, t, l)
            else:
                self.Z_pz = 2 * Single_Angle_Properties().calc_PlasticModulusZpy(a, b, t, l)
        else:
            if l == "Long Leg":
                self.Z_pz = 2 * self.Angle_attributes.plast_sec_mod_z / 1000
            else:
                self.Z_pz = 2 * self.Angle_attributes.plast_sec_mod_y / 1000
        return round(self.Z_pz, 2)

    def calc_PlasticModulusZpy(self, a=0.0, b=0.0, t=0.0, l='Long Leg', thickness=0):
        A = self.calc_Area(a, b, t, l)
        if l == "Long Leg":
            Cy =  Single_Angle_Properties().calc_Cy(a, b, t, l)
            self.Z_py = A * (Cy + Cy + thickness/10) / 2
        else:
            Cz =  Single_Angle_Properties().calc_Cz(a, b, t, l)
            self.Z_py = A * (Cz + Cz + thickness/10) / 2

        return round(self.Z_py, 2)

    def calc_TorsionConstantIt(self, a=0.0, b=0.0, t=0.0, l='Long Leg'):
        if self.db == False:
            self.I_t = 2 * (((b * (t ** 3)) / 3) + ((a - t) * (t ** 3) / 3))
        else:
            self.I_t = self.Angle_attributes.It * 2

        return round(self.I_t / 10000, 2)

    def calc_WarpingConstantIw(self,param1,param2,param3,param4):
        pass

class SAngle_Properties(Section_Properties):
    def __init__(self):
        self.db = False

    def data(self, designation, material_grade):
        self.Angle_attributes = Angle(designation, material_grade)
        self.db = True

    def calc_Mass(self, a, b, t, l):
        self.A = self.calc_Area(a, b, t, l)
        self.M = 7850 * self.A / 10000
        return round(self.M, 2)

    def calc_Area(self, a, b, t, l):
        if self.db == False:
            self.A = 2 * t * (a + b - t)
        else:
            self.A = 2 * self.Angle_attributes.area
        return round(self.A / 100, 2)

    def calc_Cz(self, a=0.0, b=0.0, t=0.0, l='Long Leg'):
        if self.db == False:
            if l == "Long Leg":
                self.A = t * (a + b - t)
                self.Cz = ((0.5 * (b * a ** 2)) - (0.5 * (b - t) * (a ** 2 - t ** 2))) / self.A
            else:
                self.A = t * (a + b - t)
                self.Cz = ((0.5 * (b ** 2) * a) - (0.5 * (b ** 2 - t ** 2) * (a - t))) / self.A
        else:
            if l == "Long Leg":
                self.Cz = self.Angle_attributes.Cz
            else:
                self.Cz = self.Angle_attributes.Cy
        return round(self.Cz / 10, 2)

    def calc_Cy(self, a=0.0, b=0.0, t=0.0, l='Long Leg'):
        if self.db == False:
            if l == "Long Leg":
                self.A = t * (a + b - t)
                self.Cy = ((0.5 * (b ** 2) * a) - (0.5 * (b ** 2 - t ** 2) * (a - t))) / self.A
            else:
                self.A = t * (a + b - t)
                self.Cy = ((0.5 * (b * a ** 2)) - (0.5 * (b - t) * (a ** 2 - t ** 2))) / self.A
        else:
            if l == "Long Leg":
                self.Cy = self.Angle_attributes.Cy
            else:
                self.Cy = self.Angle_attributes.Cz
        return round(self.Cy / 10, 2)

    def calc_MomentOfAreaZ(self, a, b, t, l, thickness=0.0):
        if self.db == False:
            if l == "Long Leg":
                mom_inertia_z = Single_Angle_Properties().calc_MomentOfAreaZ(a, b, t, l) * 10000
                area = Single_Angle_Properties().calc_Area(a, b, t, l) * 100
                Cg_1 = Single_Angle_Properties().calc_Cz(a, b, t, l) * 10
                self.I_zz = (mom_inertia_z + (area * (Cg_1) * (Cg_1))) * 2
            else:
                mom_inertia_y = Single_Angle_Properties().calc_MomentOfAreaY(a, b, t, l) * 10000
                area = Single_Angle_Properties().calc_Area(a, b, t, l) * 100
                Cg_1 = Single_Angle_Properties().calc_Cy(a, b, t, l) * 10
                self.I_zz = (mom_inertia_y + (area * (Cg_1) * (Cg_1))) * 2
        else:
            if l == "Long Leg":
                mom_inertia_z = self.Angle_attributes.mom_inertia_z
                area = self.Angle_attributes.area
                Cg_1 = self.Angle_attributes.Cz
                self.I_zz = (mom_inertia_z + (area * (Cg_1) * (Cg_1))) * 2
            else:
                mom_inertia_y = self.Angle_attributes.mom_inertia_y
                area = self.Angle_attributes.area
                Cg_1 = self.Angle_attributes.Cy
                self.I_zz = (mom_inertia_y + (area * (Cg_1) * (Cg_1))) * 2

        return round(self.I_zz / 10000, 2)

    def calc_MomentOfAreaY(self, a, b, t, l, thickness=0.0):
        if self.db == False:
            if l == "Long Leg":
                mom_inertia_y = Single_Angle_Properties().calc_MomentOfAreaY(a, b, t, l) * 10000
                area = Single_Angle_Properties().calc_Area(a, b, t, l) * 100
                Cg_1 = Single_Angle_Properties().calc_Cy(a, b, t, l) * 10
                self.I_yy = (mom_inertia_y + (area * (Cg_1 + thickness / 2) * (Cg_1 + thickness / 2))) * 2
            else:
                mom_inertia_z = Single_Angle_Properties().calc_MomentOfAreaZ(a, b, t, l) * 10000
                area = Single_Angle_Properties().calc_Area(a, b, t, l) * 100
                Cg_1 = Single_Angle_Properties().calc_Cz(a, b, t, l) * 10
                self.I_yy = (mom_inertia_z + (area * (Cg_1 + thickness / 2) * (Cg_1 + thickness / 2))) * 2
        else:
            if l == "Long Leg":
                mom_inertia_y = self.Angle_attributes.mom_inertia_y
                area = self.Angle_attributes.area
                Cg_1 = self.Angle_attributes.Cy
                self.I_yy = (mom_inertia_y + (area * (Cg_1 + thickness / 2) * (Cg_1 + thickness / 2))) * 2
            else:
                mom_inertia_z = self.Angle_attributes.mom_inertia_z
                area = self.Angle_attributes.area
                Cg_1 = self.Angle_attributes.Cz
                self.I_yy = (mom_inertia_z + (area * (Cg_1 + thickness / 2) * (Cg_1 + thickness / 2))) * 2

        return round(self.I_yy / 10000, 2)

    # def calc_MomentOfAreaYZ(self, a, b, t, l):
    #     Cza = self.calc_Cz(a, b, t, l) * 10
    #     Cya = self.calc_Cy(a, b, t, l) * 10
    #     self.I_yz = a * b * (a / 2 - Cya) * (b / 2 - Cza) - (
    #             (a - t) * (b - t) * (0.5 * (a + t) - Cya) * (0.5 * (b + t) - Cza))
    #     # self.I_yz = 1.000
    #     return round(self.I_yz / 10000, 2)
    def calc_MomentofAreaYZ(self, a, b, t, l, T = 0.0):
        if l == "Long Leg":
            x1 = ((b / 2) + (T / 2))
            y1 = a / 2
            A1 = a * b
            x2 = ((b + t) / 2) + T / 2
            y2 = (a + t) / 2
            A2 = (a - t) * (b - t)
            Iyz1 = x1 * y1 * A1
            Iyz2 = x2 * y2 * A2
        else:
            x1 = ((a / 2) + (T / 2))
            y1 = b / 2
            A1 = a * b
            x2 = ((a + t) / 2) + T / 2
            y2 = (b + t) / 2
            A2 = (b - t) * (a - t)
            Iyz1 = x1 * y1 * A1
            Iyz2 = x2 * y2 * A2

        I_yz = 2 * (Iyz1 - Iyz2)
        return round(I_yz/10000, 2)


    # def calc_MomentOfAreaV(self, a, b, t, l, thickness=0.0):
    #     "min MI will always have subscript v"
    #     if self.db == False:
    #         if a == b:
    #             self.I_vv = 2 * Single_Angle_Properties().calc_MomentOfAreaU(a, b, t, l) * 10000
    #
    #         else:
    #             if l == 'Long Leg':
    #                 mom_inertia_u = Single_Angle_Properties().calc_MomentOfAreaU(a, b, t, l) * 10000
    #                 area = Single_Angle_Properties().calc_Area(a, b, t, l) * 100
    #                 Cg1 = Single_Angle_Properties().calc_Cy(a, b, t, l) * 10
    #                 Cg2 = Single_Angle_Properties().calc_Cz(a, b, t, l) * 10
    #                 diag_cg = math.sqrt(Cg1 ** 2 + Cg2 ** 2)
    #                 value = Cg2 / diag_cg
    #                 angle1 = math.asin(value)
    #                 angle2 = math.pi - (2 * angle1)
    #                 Cg = diag_cg * math.cos(angle2)
    #                 angle3 = math.pi - (math.pi / 2 + angle2)
    #                 angle4 = angle1 - angle3
    #                 thk = thickness / 2 * math.sin(angle4)
    #                 self.I_vv = (mom_inertia_u + (area * (Cg + thk) * (Cg + thk))) * 2
    #             else:
    #                 mom_inertia_u = Single_Angle_Properties().calc_MomentOfAreaU(a, b, t, l) * 10000
    #                 area = Single_Angle_Properties().calc_Area(a, b, t, l) * 100
    #                 Cg1 = Single_Angle_Properties().calc_Cy(a, b, t, l) * 10
    #                 Cg2 = Single_Angle_Properties().calc_Cz(a, b, t, l) * 10
    #                 diag_cg = math.sqrt(Cg1 ** 2 + Cg2 ** 2)
    #                 value = Cg2 / diag_cg
    #                 angle1 = math.asin(value)
    #                 angle2 = math.pi - (2 * angle1)
    #                 Cg = diag_cg * math.cos(angle2)
    #                 angle3 = math.pi - (math.pi / 2 + angle2)
    #                 angle4 = angle3 + angle2/2
    #                 thk = thickness / 2 * math.sin(angle4)
    #                 self.I_vv = (mom_inertia_u + (area * (Cg + thk) * (Cg + thk))) * 2
    #
    #     else:
    #         if a == b:
    #             self.I_vv = 2 * self.Angle_attributes.mom_inertia_u
    #         else:
    #             if l == 'Long Leg':
    #                 mom_inertia_u = self.Angle_attributes.mom_inertia_u
    #                 area = self.Angle_attributes.area
    #                 Cg1 = self.Angle_attributes.Cy
    #                 Cg2 = self.Angle_attributes.Cz
    #                 diag_cg = math.sqrt(Cg1 ** 2 + Cg2 ** 2)
    #                 value = Cg2 / diag_cg
    #                 angle1 = math.asin(value)
    #                 angle2 = math.pi - (2 * angle1)
    #                 Cg = diag_cg * math.cos(angle2)
    #                 angle3 = math.pi - (math.pi / 2 + angle2)
    #                 angle4 = angle1 - angle3
    #                 thk = thickness / 2 * math.sin(angle4)
    #                 self.I_vv = (mom_inertia_u + (area * (Cg + thk) * (Cg + thk))) * 2
    #             else:
    #                 mom_inertia_u = self.Angle_attributes.mom_inertia_u
    #                 area = self.Angle_attributes.area
    #                 Cg1 = self.Angle_attributes.Cy
    #                 Cg2 = self.Angle_attributes.Cz
    #                 diag_cg = math.sqrt(Cg1 ** 2 + Cg2 ** 2)
    #                 value = Cg2 / diag_cg
    #                 angle1 = math.asin(value)
    #                 angle2 = math.pi - (2 * angle1)
    #                 Cg = diag_cg * math.cos(angle2)
    #                 angle3 = math.pi - (math.pi / 2 + angle2)
    #                 angle4 = angle3 + angle2/2
    #                 thk = thickness / 2 * math.sin(angle4)
    #                 self.I_vv = (mom_inertia_u + (area * (Cg + thk) * (Cg + thk))) * 2
    #
    #     return round(self.I_vv / 10000, 2)

    def calc_MomentOfAreaV(self, a, b, t, l, thickness=0.0):
        "min MI will always have subscript v"
<<<<<<< HEAD

        Izz = self.calc_MomentOfAreaZ(a,b,t,l,thickness)
        Iyy = self.calc_MomentOfAreaY(a,b,t,l,thickness)
        Iyz = self.calc_MomentofAreaYZ(a,b,t,l,thickness)
        self.I_vv = ((Izz + Iyy) / 2) - (((Izz - Iyy) / 2) ** 2 + Iyz ** 2) ** (1 / 2)

=======

        Izz = self.calc_MomentOfAreaZ(a,b,t,l,thickness)
        Iyy = self.calc_MomentOfAreaY(a,b,t,l,thickness)
        Iyz = self.calc_MomentofAreaYZ(a,b,t,l,thickness)
        self.I_vv = ((Izz + Iyy) / 2) - (((Izz - Iyy) / 2) ** 2 + Iyz ** 2) ** (1 / 2)

>>>>>>> 1b40bc28
        return round(self.I_vv,2)

    def calc_MomentOfAreaU(self, a, b, t, l, thickness=0.0):
        "min MI will always have subscript v"

        Izz = self.calc_MomentOfAreaZ(a, b, t, l, thickness)
        Iyy = self.calc_MomentOfAreaY(a, b, t, l, thickness)
        Iyz = self.calc_MomentofAreaYZ(a, b, t, l, thickness)
        self.I_uu = ((Izz + Iyy) / 2 ) +  (((Izz - Iyy)/2)**2 + Iyz**2)**(1/2)

        return round(self.I_uu,2)


    # def calc_MomentOfAreaU(self, a, b, t, l, thickness=0.0):
    #     if self.db == False:
    #         if a == b:
    #             mom_inertia_v = Single_Angle_Properties().calc_MomentOfAreaV(a, b, t, l) * 10000
    #             area = Single_Angle_Properties().calc_Area(a, b, t, l) * 100
    #             Cg_1 = Single_Angle_Properties().calc_Cy(a, b, t, l) * 10
    #             a = math.sqrt(2)
    #             self.I_uu = (mom_inertia_v + (
    #                         area * (a * Cg_1 + a * thickness / 2) * (a * Cg_1 + a * thickness / 2))) * 2
    #         else:
    #             if l == "Long Leg":
    #                 mom_inertia_v = Single_Angle_Properties().calc_MomentOfAreaV(a, b, t, l) * 10000
    #                 area = Single_Angle_Properties().calc_Area(a, b, t, l) * 100
    #                 Cg1 = Single_Angle_Properties().calc_Cy(a, b, t, l) * 10
    #                 Cg2 = Single_Angle_Properties().calc_Cz(a, b, t, l) * 10
    #                 diag_cg = math.sqrt(Cg1 ** 2 + Cg2 ** 2)
    #                 value = Cg2 / diag_cg
    #                 angle1 = math.asin(value)
    #                 angle2 = math.pi - (2 * angle1)
    #                 Cg = diag_cg * math.sin(angle2)
    #                 angle3 = math.pi - (math.pi / 2 + angle2)
    #                 angle4 = angle1 - angle3
    #                 thk = thickness / 2 * math.cos(angle4)
    #                 self.I_uu= (mom_inertia_v + (area * (Cg + thk) * (Cg + thk))) * 2
    #             else:
    #                 mom_inertia_v = Single_Angle_Properties().calc_MomentOfAreaV(a, b, t, l) * 10000
    #                 area = Single_Angle_Properties().calc_Area(a, b, t, l) * 100
    #                 Cg1 = Single_Angle_Properties().calc_Cy(a, b, t, l) * 10
    #                 Cg2 = Single_Angle_Properties().calc_Cz(a, b, t, l) * 10
    #                 diag_cg = math.sqrt(Cg1 ** 2 + Cg2 ** 2)
    #                 value = Cg2 / diag_cg
    #                 angle1 = math.asin(value)
    #                 angle2 = math.pi - (2 * angle1)
    #                 Cg = diag_cg * math.sin(angle2)
    #                 angle3 = math.pi - (math.pi / 2 + angle2)
    #                 angle4 = angle3 + angle2 / 2
    #                 thk = thickness / 2 * math.cos(angle4)
    #                 self.I_uu = (mom_inertia_v + (area * (Cg + thk) * (Cg + thk))) * 2
    #
    #     else:
    #         if a == b:
    #             mom_inertia_v = self.Angle_attributes.mom_inertia_v
    #             area = self.Angle_attributes.area
    #             Cg_1 = self.Angle_attributes.Cy
    #             a = math.sqrt(2)
    #             self.I_uu = (mom_inertia_v + (
    #                         area * (a * Cg_1 + a * thickness / 2) * (a * Cg_1 + a * thickness / 2))) * 2
    #
    #
    #         else:
    #             if l == "Long Leg":
    #                 mom_inertia_v = self.Angle_attributes.mom_inertia_v
    #                 area = self.Angle_attributes.area
    #                 Cg1 = self.Angle_attributes.Cy
    #                 Cg2 = self.Angle_attributes.Cz
    #                 diag_cg = math.sqrt(Cg1 ** 2 + Cg2 ** 2)
    #                 value = Cg2 / diag_cg
    #                 angle1 = math.asin(value)
    #                 angle2 = math.pi - (2 * angle1)
    #                 Cg = diag_cg * math.sin(angle2)
    #                 angle3 = math.pi - (math.pi / 2 + angle2)
    #                 angle4 = angle1 - angle3
    #                 thk = thickness / 2 * math.cos(angle4)
    #                 self.I_uu = (mom_inertia_v + (area * (Cg + thk) * (Cg + thk))) * 2
    #             else:
    #                 mom_inertia_v = self.Angle_attributes.mom_inertia_v
    #                 area = self.Angle_attributes.area
    #                 Cg1 = self.Angle_attributes.Cy
    #                 Cg2 = self.Angle_attributes.Cz
    #                 diag_cg = math.sqrt(Cg1 ** 2 + Cg2 ** 2)
    #                 value = Cg2 / diag_cg
    #                 angle1 = math.asin(value)
    #                 angle2 = math.pi - (2 * angle1)
    #                 Cg = diag_cg * math.sin(angle2)
    #                 angle3 = math.pi - (math.pi / 2 + angle2)
    #                 angle4 = angle3 + angle2 / 2
    #                 thk = thickness / 2 * math.cos(angle4)
    #                 self.I_uu = (mom_inertia_v + (area * (Cg + thk) * (Cg + thk))) * 2
    #
    #
    #     return round(self.I_uu / 10000, 2)

    def calc_RogZ(self, a, b, t, l, thickness=0.0):
        mom_inertia_z = self.calc_MomentOfAreaZ(a, b, t, l, thickness)
        area = self.calc_Area(a, b, t, l)
        self.r_z = math.sqrt(mom_inertia_z / area)

        return round(self.r_z, 2)

    def calc_RogY(self, a, b, t, l, thickness=0.0):
        mom_inertia_y = self.calc_MomentOfAreaY(a, b, t, l, thickness)
        area = self.calc_Area(a, b, t, l)
        self.r_y = math.sqrt(mom_inertia_y / area)

        return round(self.r_y, 2)

    def calc_RogV(self, a, b, t, l, thickness=0.0):
        mom_inertia_v = self.calc_MomentOfAreaV(a, b, t, l, thickness)
        area = self.calc_Area(a, b, t, l)
        self.r_v = math.sqrt(mom_inertia_v / area)

        return round(self.r_v, 2)

    def calc_RogU(self, a, b, t, l, thickness=0.0):
        mom_inertia_u = self.calc_MomentOfAreaU(a, b, t, l, thickness)
        area = self.calc_Area(a, b, t, l)
        self.r_u = math.sqrt(mom_inertia_u / area)

        return round(self.r_u, 2)

    def calc_ElasticModulusZz(self, a, b, t, l, thickness=0):
        mom_inertia_z = self.calc_MomentOfAreaZ(a, b, t, l, thickness)
        if l == "Long Leg":
            self.Z_zz = mom_inertia_z / (a / 10)
        else:
            self.Z_zz = mom_inertia_z / (b / 10)
        return round(self.Z_zz, 2)

    def calc_ElasticModulusZy(self, a, b, t, l, thickness=0):
        mom_inertia_y = self.calc_MomentOfAreaY(a, b, t, l, thickness)
        if l == "Long Leg":
            self.Z_yy = mom_inertia_y / ((b + thickness / 2) / 10)
        else:
            self.Z_yy = mom_inertia_y / ((a + thickness / 2) / 10)
        return round(self.Z_yy, 2)

    def calc_PlasticModulusZpz(self, a, b, t, l, thickness=0):
        if self.db == False:
            A = self.calc_Area(a, b, t, l) * 100
            if l == "Long Leg":
                Cz = Single_Angle_Properties().calc_Cz(a, b, t, l) * 10
                self.Z_pz = A * (Cz + Cz) / 2
            else:
                Cy = Single_Angle_Properties().calc_Cy(a, b, t, l) * 10
                self.Z_pz = A * (Cy + Cy) / 2
        else:
            A = self.Angle_attributes.area * 2
            if l == "Long Leg":
                Cz = self.Angle_attributes.Cz
                self.Z_pz = A * (Cz + Cz) / 2
            else:
                Cy = self.Angle_attributes.Cy
                self.Z_pz = A * (Cy + Cy) / 2

        return round(self.Z_pz / 1000, 2)

    def calc_PlasticModulusZpy(self, a, b, t, l, thickness=0):
        if self.db == False:
            A = self.calc_Area(a, b, t, l) * 100
            if l == "Long Leg":
                Cy = Single_Angle_Properties().calc_Cy(a, b, t, l) * 10
                self.Z_py = A * (Cy + Cy + thickness) / 2
            else:
                Cz = Single_Angle_Properties().calc_Cz(a, b, t, l) * 10
                self.Z_py = A * (Cz + Cz + thickness) / 2
        else:
            A = self.Angle_attributes.area * 2
            if l == "Long Leg":
                Cy = self.Angle_attributes.Cy
                self.Z_py = A * (Cy + Cy + thickness) / 2
            else:
                Cz = self.Angle_attributes.Cz
                self.Z_py = A * (Cz + Cz + thickness) / 2
        return round(self.Z_py / 1000, 2)

    def calc_TorsionConstantIt(self, a, b, t, l, thickness=0):
        if self.db == False:
            self.I_t = 2 * (((b * (t ** 3)) / 3) + ((a - t) * (t ** 3) / 3))
        else:
            self.I_t = self.Angle_attributes.It * 2
        return round(self.I_t / 10000, 2)

    def calc_WarpingConstantIw(self,param1,param2,param3,param4):
        pass

class Single_Channel_Properties(Section_Properties):

    def calc_Mass(self, f_w, f_t, w_h, w_t):
        print(f_w, f_t, w_h, w_t)
        Ac = self.calc_Area(f_w, f_t, w_h, w_t)
        self.M = 7850 * Ac / 10000
        return round(self.M, 2)

    def calc_Area(self, f_w, f_t, w_h, w_t):
        self.A = f_w * w_h - (w_h - 2 * f_t) * (f_w - w_t)
        return round(self.A / 100, 2)

    def calc_C_y(self, f_w, f_t, w_h, w_t):
        Ac = self.calc_Area(f_w, f_t, w_h, w_t) * 100
        # self.Cy = ((f_w * (w_h**2)/2) - ((f_w - w_t)**2 * (w_h - (2 * f_t))/2))/Ac
        self.Cy = ((w_h * (f_w ** 2) / 2) - (f_w - w_t) * (w_h - (2 * f_t)) * (w_t + (f_w - w_t) / 2)) / Ac
        return round(self.Cy / 10, 2)

    def calc_MomentOfAreaZ(self, f_w, f_t, w_h, w_t):
        self.I_zz = (f_w * w_h ** 3) / 12 - ((f_w - w_t) * (w_h - 2 * f_t) ** 3) / 12
        print(self.I_zz, "duvbdf")
        return round(self.I_zz / 10000, 2)

    def calc_MomentOfAreaY(self, f_w, f_t, w_h, w_t):
        Cyc = self.calc_C_y(f_w, f_t, w_h, w_t) * 10
        # Cyc = 13.2
        # self.I_yy = (w_h * (f_w**3)/12) + (f_w * w_h * (Cyc - (f_w/2))**2) - (((w_h - (2 * f_t)) * ((f_w - w_t)**3)/12) - ((w_h - (2 * f_t)) * (f_w - w_t) * (Cyc - ((f_w+w_t)/2))**2))
        self.I_yy = ((w_h * f_w ** 3) / 12) + w_h * f_w * (Cyc - (f_w / 2)) ** 2 - (
                ((w_h - 2 * f_t) * (f_w - w_t) ** 3) / 12) - (
                            w_h - 2 * f_t) * (f_w - w_t) * (Cyc - ((f_w + w_t) / 2)) ** 2
        return round(self.I_yy / 10000, 2)

    def calc_RogZ(self, f_w, f_t, w_h, w_t):
        Ac = self.calc_Area(f_w, f_t, w_h, w_t)
        I_zzc = self.calc_MomentOfAreaZ(f_w, f_t, w_h, w_t)
        self.R_zz = math.sqrt(I_zzc / Ac)
        return round(self.R_zz, 2)

    def calc_RogY(self, f_w, f_t, w_h, w_t):
        Ac = self.calc_Area(f_w, f_t, w_h, w_t)
        I_yyc = self.calc_MomentOfAreaY(f_w, f_t, w_h, w_t)
        self.R_yy = math.sqrt(I_yyc / Ac)
        return round(self.R_yy, 2)

    def calc_ElasticModulusZz(self, f_w, f_t, w_h, w_t):
        I_zzc = self.calc_MomentOfAreaZ(f_w, f_t, w_h, w_t)
        self.Z_zz = I_zzc / (0.5 * (w_h / 10))
        return round(self.Z_zz, 2)

    def calc_ElasticModulusZy(self, f_w, f_t, w_h, w_t):
        Cyc = self.calc_C_y(f_w, f_t, w_h, w_t)
        I_yyc = self.calc_MomentOfAreaY(f_w, f_t, w_h, w_t)
        self.Z_yy = I_yyc / ((f_w / 10) - Cyc)
        return round(self.Z_yy, 2)

    def calc_PlasticModulusZpz(self, f_w, f_t, w_h, w_t):
        self.Z_pz = f_w * (w_h ** 2) / 4 - (f_w - w_t) * ((w_h - 2 * f_t) ** 2) / 4
        return round(self.Z_pz / 1000, 2)

    def calc_PlasticModulusZpy(self, f_w, f_t, w_h, w_t):
        A_w = w_h * w_t
        A_f = 2 * (f_w - w_t) * f_t
        if A_w > A_f:
            x = (A_w + A_f) / (2 * w_h)
            A_1 = w_h * x
            A_2 = w_h * (w_t - x)
            A_3 = 2 * (f_w - w_t) * f_t
            y_1 = x / 2
            y_2 = (w_t - x) / 2
            y_3 = (w_t - x) + (f_w - w_t) / 2

            print("Web area is more than flange area")
        else:
            x = f_w - (A_w + A_f) / (4 * f_t)
            A_1 = w_h * w_t
            A_2 = 2 * (x - w_t) * f_t
            A_3 = 2 * (f_w - x) * f_t
            y_1 = (x - w_t) + (w_t / 2)
            y_2 = (x - w_t) / 2
            y_3 = (f_w - x) / 2
            print("Flange area is more than web area")

        self.Z_py = A_1 * y_1 + A_2 * y_2 + A_3 * y_3
        return round(self.Z_py / 1000, 2)

    def calc_TorsionConstantIt(self, f_w, f_t, w_h, w_t):
        self.It = 2 * ((f_w * f_t ** 3) / 3) + (w_h * w_t ** 3) / 3
        return round(self.It / 10000, 2)

    def calc_WarpingConstantIw(self,param1,param2,param3,param4):
        a = 0.0
        return a

class BBChannel_Properties(Section_Properties):

    def __init__(self):
        self.db = False

    def data(self, designation, material_grade):
        self.Channel_attributes = Channel(designation, material_grade)
        self.db = True

    def calc_Mass(self, f_w, f_t, w_h, w_t):
        self.A = self.calc_Area(f_w, f_t, w_h, w_t)
        self.M = 7850 * self.A / 10000
        return round(self.M, 2)

    def calc_Area(self, f_w, f_t, w_h, w_t):
        if self.db == False:
            self.A = 2 * (f_w * w_h - (w_h - 2 * f_t) * (f_w - w_t))
        else:
            self.A = 2 * self.Channel_attributes.area
        return round(self.A / 100, 2)

    #
    def calc_C_y(self, f_w, f_t, w_h, w_t):
        if self.db == False:
            Ac = Single_Channel_Properties().calc_Area(f_w, f_t, w_h, w_t) * 100
            self.Cy = ((w_h * (f_w ** 2) / 2) - (f_w - w_t) * (w_h - (2 * f_t)) * (w_t + (f_w - w_t) / 2)) / Ac
        else:
            self.Cy = self.Channel_attributes.Cy
        return round(self.Cy / 10, 2)

    def calc_MomentOfAreaZ(self, f_w, f_t, w_h, w_t, thickness=0.0):
        if self.db == False:
            self.I_zz = 2 * Single_Channel_Properties().calc_MomentOfAreaZ(f_w, f_t, w_h, w_t) * 10000
        else:
            self.I_zz = 2 * self.Channel_attributes.mom_inertia_z

        return round(self.I_zz / 10000, 2)

    def calc_MomentOfAreaY(self, f_w, f_t, w_h, w_t, thickness=0.0):
        if self.db == False:
            mom_inertia_y = Single_Channel_Properties().calc_MomentOfAreaY(f_w, f_t, w_h, w_t)*10000
            area = Single_Channel_Properties().calc_Area(f_w, f_t, w_h, w_t)*100
            Cg_1 = Single_Channel_Properties().calc_C_y(f_w, f_t, w_h, w_t)*10
            self.I_yy = (mom_inertia_y + (area * (Cg_1 + thickness / 2) * (Cg_1 + thickness / 2))) * 2
        else:
            mom_inertia_y = self.Channel_attributes.mom_inertia_y
            area = self.Channel_attributes.area
            Cg_1 = self.Channel_attributes.Cy
            self.I_yy = (mom_inertia_y + (area * (Cg_1 + thickness / 2) * (Cg_1 + thickness / 2))) * 2

        return round(self.I_yy/10000, 2)

    def calc_RogZ(self, f_w, f_t, w_h, w_t, thickness=0.0):
        mom_inertia_z = self.calc_MomentOfAreaZ(f_w, f_t, w_h, w_t, thickness)
        area = self.calc_Area(f_w, f_t, w_h, w_t)
        self.r_z = math.sqrt(mom_inertia_z / area)

        return round(self.r_z, 2)

    def calc_RogY(self, f_w, f_t, w_h, w_t, thickness=0.0):
        mom_inertia_y = self.calc_MomentOfAreaY(f_w, f_t, w_h, w_t, thickness)
        area = self.calc_Area(f_w, f_t, w_h, w_t)
        self.r_y = math.sqrt(mom_inertia_y / area)

        return round(self.r_y, 2)

    def calc_ElasticModulusZz(self, f_w, f_t, w_h, w_t, thickness=0.0):
        I_zzc = self.calc_MomentOfAreaZ(f_w, f_t, w_h, w_t, thickness)
        self.Z_zz = I_zzc / (0.5 * (w_h / 10))
        return round(self.Z_zz, 2)

    def calc_ElasticModulusZy(self, f_w, f_t, w_h, w_t, thickness=0.0):
        I_yyc = self.calc_MomentOfAreaY(f_w, f_t, w_h, w_t, thickness)
        self.Z_yy = I_yyc / ((f_w + thickness / 2) / 10)
        return round(self.Z_yy, 2)

    def calc_PlasticModulusZpz(self, f_w, f_t, w_h, w_t, thickness=0.0):
        # A = self.calc_Area(f_w, f_t, w_h, w_t)*100
        self.Z_pz = 2 * f_w * (w_h ** 2) / 4 - 2 * ((f_w - w_t) * ((w_h - 2 * f_t) ** 2) / 4)
        # self.Z_pz = A * (w_h/4 + w_h/4)/2
        return round(self.Z_pz / 1000, 2)

    def calc_PlasticModulusZpy(self, f_w, f_t, w_h, w_t, thickness=0.0):
        A = self.calc_Area(f_w, f_t, w_h, w_t)*100
        Cg_1 = Single_Channel_Properties().calc_C_y(f_w, f_t, w_h, w_t)*10
        # self.Z_py = 2 * w_h * ((f_w) ** 2) / 4 - 2 * ((w_h - 2 * f_t) * ((f_w - w_t) ** 2) / 4)
        self.Z_py = A * (Cg_1+Cg_1+thickness)/2
        return round(self.Z_py / 1000, 2)

    def calc_TorsionConstantIt(self, f_w, f_t, w_h, w_t):
        if self.db == False:
            self.It = (2 * ((f_w * f_t ** 3) / 3) + (w_h * w_t ** 3) / 3) * 2
        else:
            self.It = self.Channel_attributes.It * 2
        return round(self.It / 10000, 2)

    def calc_WarpingConstantIw(self, f_w, f_t, w_h, w_t):
        a = 0.0
        return a<|MERGE_RESOLUTION|>--- conflicted
+++ resolved
@@ -659,21 +659,12 @@
 
     def calc_MomentOfAreaV(self, a, b, t, l, thickness=0.0):
         "min MI will always have subscript v"
-<<<<<<< HEAD
 
         Izz = self.calc_MomentOfAreaZ(a,b,t,l,thickness)
         Iyy = self.calc_MomentOfAreaY(a,b,t,l,thickness)
         Iyz = self.calc_MomentofAreaYZ(a,b,t,l,thickness)
         self.I_vv = ((Izz + Iyy) / 2) - (((Izz - Iyy) / 2) ** 2 + Iyz ** 2) ** (1 / 2)
 
-=======
-
-        Izz = self.calc_MomentOfAreaZ(a,b,t,l,thickness)
-        Iyy = self.calc_MomentOfAreaY(a,b,t,l,thickness)
-        Iyz = self.calc_MomentofAreaYZ(a,b,t,l,thickness)
-        self.I_vv = ((Izz + Iyy) / 2) - (((Izz - Iyy) / 2) ** 2 + Iyz ** 2) ** (1 / 2)
-
->>>>>>> 1b40bc28
         return round(self.I_vv,2)
 
     def calc_MomentOfAreaU(self, a, b, t, l, thickness=0.0):
