"""Module for Indian Standard, IS 800 : 2007

Started on 01 - Nov - 2018

@author: ajmalbabums
"""
import math
from Common import *

class IS800_2007(object):
    """Perform calculations on steel design as per IS 800:2007

    """

    # ==========================================================================
    """    SECTION  1     GENERAL   """
    # ==========================================================================
    """    SECTION  2     MATERIALS   """
    # ==========================================================================
    """    SECTION  3     GENERAL DESIGN REQUIREMENTS   """
    # ==========================================================================
    """    SECTION  4     METHODS OF STRUCTURAL ANALYSIS   """
    # ==========================================================================
    """    SECTION  5     LIMIT STATE DESIGN   """
    # -------------------------------------------------------------
    #   5.4 Strength
    # -------------------------------------------------------------

    # Table 5 Partial Safety Factors for Materials, gamma_m (dict)
    cl_5_4_1_Table_5 = {"gamma_m0": {'yielding': 1.10, 'buckling': 1.10},
                        "gamma_m1": {'ultimate_stress': 1.25},
                        "gamma_mf": {KEY_DP_WELD_FAB_SHOP: 1.25, KEY_DP_WELD_FAB_FIELD: 1.25},
                        "gamma_mb": {KEY_DP_WELD_FAB_SHOP: 1.25, KEY_DP_WELD_FAB_FIELD: 1.25},
                        "gamma_mr": {KEY_DP_WELD_FAB_SHOP: 1.25, KEY_DP_WELD_FAB_FIELD: 1.25},
                        "gamma_mw": {KEY_DP_WELD_FAB_SHOP: 1.25, KEY_DP_WELD_FAB_FIELD: 1.50}
                        }

    # ==========================================================================
    """    SECTION  6     DESIGN OF TENSION MEMBERS   """
    # -------------------------------------------------------------
    #   6.4 Design Strength Due to Block Shear
    # -------------------------------------------------------------

    # cl. 6.4.1 Block shear strength of bolted connections
    @staticmethod
    def cl_6_4_1_block_shear_strength(A_vg, A_vn, A_tg, A_tn, f_u, f_y):
        """Calculate the block shear strength of bolted connections as per cl. 6.4.1

        Args:
            A_vg: Minimum gross area in shear along bolt line parallel to external force [in sq. mm] (float)
            A_vn: Minimum net area in shear along bolt line parallel to external force [in sq. mm] (float)
            A_tg: Minimum gross area in tension from the bolt hole to the toe of the angle,
                           end bolt line, perpendicular to the line of force, respectively [in sq. mm] (float)
            A_tn: Minimum net area in tension from the bolt hole to the toe of the angle,
                           end bolt line, perpendicular to the line of force, respectively [in sq. mm] (float)
            f_u: Ultimate stress of the plate material in MPa (float)
            f_y: Yield stress of the plate material in MPa (float)

        Return:
            block shear strength of bolted connection in N (float)

        Note:
            Reference:
            IS 800:2007, cl. 6.4.1

        """
        gamma_m0 = IS800_2007.cl_5_4_1_Table_5["gamma_m0"]['yielding']
        gamma_m1 = IS800_2007.cl_5_4_1_Table_5["gamma_m1"]['ultimate_stress']
        T_db1 = A_vg * f_y / (math.sqrt(3) * gamma_m0) + 0.9 * A_tn * f_u / gamma_m1
        T_db2 = 0.9 * A_vn * f_u / (math.sqrt(3) * gamma_m1) + A_tg * f_y / gamma_m0
        return min(T_db1, T_db2)

    # ==========================================================================
    """    SECTION  7     DESIGN OF COMPRESS1ON MEMBERS   """
    # ==========================================================================
    """    SECTION  8     DESIGN OF MEMBERS SUBJECTED TO BENDING   """
    # -------------------------------------------------------------
    #   8.4 Shear
    # -------------------------------------------------------------

    # cl. 8.4.1 shear strength of bolted connections
    @staticmethod
    def cl_8_4_design_shear_strength(A_vg, f_y, gamma_m0):
        V_d = A_vg * f_y / (math.sqrt(3) * gamma_m0)
        return V_d

        # TODO
        # pass

    def cl_8_2_1_2_design_moment_strength(beta_b, Z_p, f_y, gamma_m0):
        M_d = beta_b * Z_p * f_y / gamma_m0
        return M_d

    # ==========================================================================
    """    SECTION  9     MEMBER SUBJECTED TO COMBINED FORCES   """
    # ==========================================================================
    """   SECTION  10    CONNECTIONS    """
    # -------------------------------------------------------------
    #   10.1 General
    # -------------------------------------------------------------
    # -------------------------------------------------------------
    #   10.2 Location Details of Fasteners
    # -------------------------------------------------------------

    # cl. 10.2.1 Clearances for Holes for Fasteners
    @staticmethod
    def cl_10_2_1_bolt_hole_size(d, bolt_hole_type='Standard'):
        """Calculate bolt hole diameter as per Table 19 of IS 800:2007

        Args:
             d - Nominal diameter of fastener in mm (float)
             bolt_hole_type - Either 'Standard' or 'Over-sized' or 'short_slot' or 'long_slot' (str)

        Returns:
            bolt_hole_size -  Diameter of the bolt hole in mm (float)

        Note:
            Reference:
            IS 800, Table 19 (Cl 10.2.1)

        TODO:ADD KEY_DISP for for Standard/oversize etc and replace these strings

        """
        table_19 = {
            "12-14": {'Standard': 1.0, 'Over-sized': 3.0, 'short_slot': 4.0, 'long_slot': 2.5},
            "16-22": {'Standard': 2.0, 'Over-sized': 4.0, 'short_slot': 6.0, 'long_slot': 2.5},
            "24"   : {'Standard': 2.0, 'Over-sized': 6.0, 'short_slot': 8.0, 'long_slot': 2.5},
            "24+"  : {'Standard': 3.0, 'Over-sized': 8.0, 'short_slot': 10.0, 'long_slot': 2.5}
        }

        if d < 12:
            clearance = 0
        elif d <= 14:
            clearance = table_19["12-14"][bolt_hole_type]
        elif d <= 22:
            clearance = table_19["16-22"][bolt_hole_type]
        elif d <= 24:
            clearance = table_19["24"][bolt_hole_type]
        else:
            clearance = table_19["24+"][bolt_hole_type]
        if bolt_hole_type == 'long_slot':
            bolt_hole_size = (clearance + 1) * d
        else:
            bolt_hole_size = clearance + d
        return bolt_hole_size

    # cl. 10.2.2 Minimum Spacing
    @staticmethod
    def cl_10_2_2_min_spacing(d):
        """Calculate minimum distance between centre of fasteners

        Args:
             d - Nominal diameter of fastener in mm (float)

        Returns:
            Minimum distance between centre of fasteners in mm (float)

        Note:
            Reference:
            IS 800:2007, cl. 10.2.2

        """
        return 2.5 * d

    # cl. 10.2.3.1 Maximum Spacing
    @staticmethod
    def cl_10_2_3_1_max_spacing(plate_thicknesses):
        """Calculate maximum distance between centre of fasteners

        Args:
             plate_thicknesses- List of thicknesses in mm of connected plates (list or tuple)

        Returns:
            Maximum distance between centres of adjacent fasteners in mm (float)

        Note:
            Reference:
            IS 800:2007, cl. 10.2.3.1

        """
        t = min(plate_thicknesses)
        return min(32*t, 300.0)

    # cl. 10.2.3.2 Maximum pitch in tension and compression members
    @staticmethod
    def cl_10_2_3_2_max_pitch_tension_compression(d, plate_thicknesses, member_type):
        """Calculate maximum pitch between centre of fasteners lying in the direction of stress

        Args:
             d - Nominal diameter of fastener in mm (float)
             plate_thicknesses - List of thicknesses in mm of connected plates (list or tuple)
             member_type - Either 'tension' or 'compression' or 'compression_butting' (str)

        Returns:
            Maximum distance between centres of adjacent fasteners in mm (float)

        Note:
            Reference:
            IS 800:2007, cl. 10.2.3.2

        """
        t = min(plate_thicknesses)
        if member_type == 'tension':
            return min(16*t, 200.0)
        elif member_type == 'compression':
            return min(12*t, 200.0)
        else:
            # TODO compression members wherein forces are transferred through butting faces is given in else
            return 4.5 * d

    # cl. 10.2.4.2  Minimum Edge and End Distances
    @staticmethod
    def cl_10_2_4_2_min_edge_end_dist(d, bolt_hole_type='Standard', edge_type='a - Sheared or hand flame cut'):
        """Calculate minimum end and edge distance

        Args:
             d - Nominal diameter of fastener in mm (float)
             edge_type - Either 'hand_flame_cut' or 'machine_flame_cut' (str)

        Returns:
                Minimum edge and end distances from the centre of any hole to the nearest edge of a plate in mm (float)

        Note:
            Reference:
            IS 800:2007, cl. 10.2.4.2

        """

        d_0 = IS800_2007.cl_10_2_1_bolt_hole_size(d, bolt_hole_type)
        if edge_type == 'a - Sheared or hand flame cut':
            return 1.7 * d_0
        else:
            # TODO : bolt_hole_type == 'machine_flame_cut' is given in else
            return 1.5 * d_0

    # cl. 10.2.4.3  Maximum Edge Distance
    @staticmethod
    def cl_10_2_4_3_max_edge_dist(plate_thicknesses, f_y, corrosive_influences=False):
        """Calculate maximum end and edge distance

        Args:
             plate_thicknesses - List of thicknesses in mm of outer plates (list or tuple)
             f_y - Yield strength of plate material in MPa (float)
             corrosive_influences - Whether the members are exposed to corrosive influences or not (Boolean)

        Returns:
            Maximum edge distance to the nearest line of fasteners from an edge of any un-stiffened part in mm (float)

        Note:
            Reference:
            IS 800:2007, cl. 10.2.4.3

        """
        # TODO : Differentiate outer plates and connected plates.
        t = min(plate_thicknesses)
        epsilon = math.sqrt(250 / f_y)
        if corrosive_influences is True:
            return 40.0 + 4 * t
        else:
            return 12 * t * epsilon

    # -------------------------------------------------------------
    #   10.3 Bearing Type Bolts
    # -------------------------------------------------------------

    # cl. 10.3.2 Design strength of bearing type bolt
    @staticmethod
    def cl_10_3_2_bolt_design_strength(V_dsb, V_dpb):
        """Calculate design strength of bearing type bolt

        Args:
            V_dsb - Design shear strength of bearing bolt in N (float)
            V_dpb - Design bearing strength of bolt on the plate in N (float)

        Returns:
            V_db - Design strength of bearing bolt in N (float)

        Note:
            Reference:
            IS 800:2007,  cl 10.3.2

        """
        V_db = min(V_dsb, V_dpb)
        return V_db

    # cl. 10.3.3 Shear Capacity of Bearing Bolt

    @staticmethod

    def cl_10_3_3_bolt_shear_capacity(f_ub, A_nb, A_sb, n_n, n_s=0, safety_factor_parameter=KEY_DP_WELD_FAB_FIELD):
        """Calculate design shear strength of bearing bolt

        Args:
            f_ub - Ultimate tensile strength of the bolt in MPa (float)
            A_nb - Net shear area of the bolt at threads in sq. mm  (float)
            A_sb - Nominal plain shank area of the bolt in sq. mm  (float)
            n_n - Number of shear planes with threads intercepting the shear plane (int)
            n_s -  Number of shear planes without threads intercepting the shear plane (int)
            safety_factor_parameter - Either 'field' or 'shop' (str)

        return:
            V_dsb - Design shear strength of bearing bolt in N (float)

        Note:
            Reference:
            IS 800:2007,  cl 10.3.3

        """
        V_nsb = f_ub / math.sqrt(3) * (n_n * A_nb + n_s * A_sb)
        gamma_mb = IS800_2007.cl_5_4_1_Table_5['gamma_mb'][safety_factor_parameter]
        V_dsb = V_nsb/gamma_mb
        return V_dsb

    # cl. 10.3.3.1 Long joints
    @staticmethod
    def cl_10_3_3_1_bolt_long_joint(d, l_j):
        """ Calculate reduction factor for long joints.

        Args:
            l_j = Length of joint of a splice or end connection as defined in cl. 10.3.3.1 (float)
            d = Nominal diameter of the fastener (float)
        Return:
            beta_lj  = Reduction factor for long joints (float)

        Note:
            Reference:
            IS 800:2007,  cl 10.3.3.1

        """
        beta_lj = 1.075 - 0.005 * l_j / d
        if beta_lj <= 0.75:
            beta_lj = 0.75
        elif beta_lj >= 1.0:
            beta_lj = 1.0
        if l_j >= 15.0 * d:
            return beta_lj
        else:
            return 1.0

    # 10.3.3.2 Large grip lengths
    @staticmethod
    def cl_10_3_3_2_bolt_large_grip(d, l_g, l_j=0):
        """ Calculate reduction factor for large grip lengths.

        Args:
            l_g = Grip length equal to the total thickness of the connected plates as defined in cl. 10.3.3.2 (float)
            d = Nominal diameter of the fastener (float)
        Return:
            beta_lg = Reduction factor for large grip lengths (float) if applicable

        Note:
            Reference:
            IS 800:2007,  cl 10.3.3.2

        """
        beta_lg = 8.0 / (3.0 + l_g / d)
        if beta_lg >= IS800_2007.cl_10_3_3_1_bolt_long_joint(d, l_j):
            beta_lg = IS800_2007.cl_10_3_3_1_bolt_long_joint(d, l_j)
        if l_g <= 5.0 * d:
            beta_lg = 1
        elif l_g > 8.0 * d:
            return "GRIP LENGTH TOO LARGE"
        return beta_lg

    # cl. 10.3.4 Bearing Capacity of the Bolt
    @staticmethod
    def cl_10_3_4_bolt_bearing_capacity(f_u, f_ub, t, d, e, p, bolt_hole_type='Standard', safety_factor_parameter=KEY_DP_WELD_FAB_FIELD):

        """Calculate design bearing strength of a bolt on any plate.

        Args:
            f_u     - Ultimate tensile strength of the plate in MPa (float)
            f_ub    - Ultimate tensile strength of the bolt in MPa (float)
            t       - Summation of thicknesses of the connected plates in mm as defined in cl. 10.3.4 (float)
            d       - Diameter of the bolt in mm (float)
            e       - End distance of the fastener along bearing direction in mm (float)
            p       - Pitch distance of the fastener along bearing direction in mm (float)
            bolt_hole_type - Either 'Standard' or 'Over-sized' or 'short_slot' or 'long_slot' (str)
            safety_factor_parameter - Either 'field' or 'shop' (str)

        return:
            V_dpb - Design bearing strength of bearing bolt in N (float)

        Note:
            Reference:
            IS 800:2007,  cl 10.3.4

        """
        d_0 = IS800_2007.cl_10_2_1_bolt_hole_size(d, bolt_hole_type)
        k_b = min(e/(3.0*d_0), p/(3.0*d_0)-0.25, f_ub/f_u, 1.0)
        V_npb = 2.5 * k_b * d * t * f_u
        gamma_mb = IS800_2007.cl_5_4_1_Table_5['gamma_mb'][safety_factor_parameter]
        V_dpb = V_npb/gamma_mb
        print(bolt_hole_type)
        if bolt_hole_type == 'Over-sized' or bolt_hole_type == 'short_slot':
            V_dpb *= 0.7
        elif bolt_hole_type == 'long_slot':
            V_dpb *= 0.5
        return V_dpb,d_0,k_b,gamma_mb








    @staticmethod
    def cl_10_3_5_bearing_bolt_tension_resistance(f_ub, f_yb, A_sb, A_n, safety_factor_parameter=KEY_DP_WELD_FAB_FIELD):
        """Calculate design tensile strength of bearing bolt

        Args:
            f_ub - Ultimate tensile strength of the bolt in MPa (float)
            f_yb - Yield strength of the bolt in MPa (float)
            A_sb - Shank area of bolt in sq. mm  (float)
            A_n - Net tensile stress area of the bolts as per IS 1367 in sq. mm  (float)

        return:
            T_db - Design tensile strength of bearing bolt in N (float)

        Note:
            Reference:
            IS 800:2007,  cl 10.3.5
        """
        gamma_mb = IS800_2007.cl_5_4_1_Table_5['gamma_mb'][safety_factor_parameter]
        gamma_m0 = IS800_2007.cl_5_4_1_Table_5['gamma_m0']['yielding']
        T_nb = min(0.90 * f_ub * A_n, f_yb * A_sb * gamma_mb / gamma_m0)
        return T_nb / gamma_mb

        # cl. 10.3.6 Bolt subjected to combined shear and tension of bearing bolts
    @staticmethod
    def cl_10_3_6_bearing_bolt_combined_shear_and_tension(V_sb, V_db, T_b, T_db):
        """Check for bolt subjected to combined shear and tension

        Args:
            V_sb - factored shear force acting on the bolt,
            V_db - design shear capacity,
            T_b - factored tensile force acting on the bolt,
            T_db - design tension capacity.

        return: combined shear and friction value

        Note:
            Reference:
            IS 800:2007,  cl 10.3.6
        """
        return (V_sb / V_db) ** 2 + (T_b / T_db) ** 2


    # -------------------------------------------------------------
    #   10.4 Friction Grip Type Bolting
    # -------------------------------------------------------------

    # cl. 10.4.3 Slip Resistance
    @staticmethod
    def cl_10_4_3_bolt_slip_resistance(f_ub, A_nb, n_e, mu_f, bolt_hole_type='Standard', slip_resistance='service_load'):
        # TODO : Ensure default slip_resistance = 'service_load' or 'ultimate_load'
        """Calculate design shear strength of friction grip bolt as governed by slip

        Args:
            f_ub - Ultimate tensile strength of the bolt in MPa (float)
            A_nb - Net area of the bolt at threads in sq. mm  (float)
            n_e - Number of  effective interfaces offering  frictional resistance to slip (int)
            mu_f - coefficient of friction (slip factor) as specified in Table 20
            bolt_hole_type - Either 'Standard' or 'Over-sized' or 'short_slot' or 'long_slot' (str)
            slip_resistance - whether slip resistance is required at service load or ultimate load
                              Either 'service_load' or 'ultimate_load' (str)

        return:
            V_dsf - Design shear strength of friction grip bolt as governed by slip in N (float)

        Note:
            Reference:
            IS 800:2007,  cl 10.4.3
            AMENDMENT NO. 1 (JANUARY 2012) to IS 800:2007

        """
        f_0 = 0.70 * f_ub
        F_0 = A_nb * f_0
        if slip_resistance == 'service_load':
            gamma_mf = 1.10
        else:
            # TODO : slip _resistance for 'ultimate_load' is given in else
            gamma_mf = 1.25
        if bolt_hole_type == 'Standard':
            K_h = 1.0
        elif bolt_hole_type == 'Over-sized' or bolt_hole_type == 'short_slot' or bolt_hole_type == 'long_slot':
            K_h = 0.85
        else:
            # TODO : long_slot bolt loaded parallel to slot is given in else
            K_h = 0.7
        if mu_f >= 0.55:
            mu_f = 0.55
        V_nsf = mu_f * n_e * K_h * F_0
        V_dsf = V_nsf / gamma_mf
        return V_dsf,K_h,gamma_mf

    # Table 20 Typical Average Values for Coefficient of Friction, mu_f (list)
    cl_10_4_3_Table_20 = [0.20, 0.50, 0.10, 0.25, 0.30, 0.52, 0.30, 0.30, 0.50, 0.33, 0.48, 0.1]

    # cl. 10.4.5 Tension Resistance
    @staticmethod
    def cl_10_4_5_friction_bolt_tension_resistance(f_ub, f_yb, A_sb, A_n, safety_factor_parameter=KEY_DP_WELD_FAB_FIELD):
        """Calculate design tensile strength of friction grip bolt

        Args:
            f_ub - Ultimate tensile strength of the bolt in MPa (float)
            f_yb - Yield strength of the bolt in MPa (float)
            A_sb - Shank area of bolt in sq. mm  (float)
            A_n - Net tensile stress area of the bolts as per IS 1367 in sq. mm  (float)

        return:
            T_df - Design tensile strength of friction grip bolt in N (float)

        Note:
            Reference:
            IS 800:2007,  cl 10.4.5
            AMENDMENT NO. 1 (JANUARY 2012) to IS 800:2007

        """
        gamma_mf = IS800_2007.cl_5_4_1_Table_5['gamma_mf'][safety_factor_parameter]
        gamma_m0 = IS800_2007.cl_5_4_1_Table_5['gamma_m0']['yielding']
        gamma_m1 = IS800_2007.cl_5_4_1_Table_5['gamma_m1']['ultimate_stress']

        T_nf = min(0.9 * f_ub * A_n, f_yb * A_sb * gamma_m1 / gamma_m0)
        return T_nf / gamma_mf

    # cl. 10.4.6 Combined shear and Tension for friction grip bolts
    @staticmethod
    def cl_10_4_6_friction_bolt_combined_shear_and_tension(V_sf, V_df, T_f, T_df):
        """Calculate combined shear and tension of friction grip bolt

                Args:
                   V_sf - applied factored shear at design load
                   V_df - design shear strength
                   T_f - externally applied factored tension at design load
                   T_df - design tension strength

                return:
                    combined shear and friction value

                Note:
                    Reference:
                    IS 800:2007,  cl 10.4.6
        """
        return (V_sf / V_df) ** 2 + (T_f / T_df) ** 2







    @staticmethod
    def cl_10_4_7_bolt_prying_force(T_e, l_v, f_o, b_e, t, f_y, end_dist, pre_tensioned=False, eta=1.5):
        """Calculate prying force of friction grip bolt

                       Args:
                          2 * T_e - Force in
                          l_v - distance from the bolt centre line to the toe of the fillet weld or to half
                                the root radius for a rolled section,
                          beta - 2 for non pre-tensioned bolt and 1 for pre-tensioned bolt
                          eta - 1.5
                          b_e - effective width of flange per pair of bolts
                          f_o - proof stress in consistent units
                          t - thickness of the end plate

                       return:
                           Prying force of friction grip bolt

                       Note:
                           Reference:
                           IS 800:2007,  cl 10.4.7

        """
        beta = 2
        if pre_tensioned is True:
            beta = 1
        l_e = min(end_dist, 1.1 * t * math.sqrt(beta * f_o / f_y))
        Q = (l_v / 2 / l_e) * (T_e - ((beta * eta * f_o * b_e * t ** 4) / (27 * l_e * l_v ** 2)))
        return Q





    # -------------------------------------------------------------
    #   10.5 Welds and Welding
    # -------------------------------------------------------------

    # cl. 10.5.2.3 Minimum Size of First Run or of a Single Run Fillet Weld
    @staticmethod
    def cl_10_5_2_3_min_weld_size(part1_thickness, part2_thickness):
        """Calculate minimum size of fillet weld as per Table 21 of IS 800:2007

        Args:
            part1_thickness - Thickness of either plate element being welded in mm (float)
            part2_thickness - Thickness of other plate element being welded in mm (float)

        Returns:
            min_weld_size - Minimum size of first run or of a single run fillet weld in mm (float)

        Note:
            Reference:
            IS 800, Table 21 (Cl 10.5.2.3) : Minimum Size of First Run or of a Single Run Fillet Weld

        """
        thicker_part_thickness = max(part1_thickness, part2_thickness)
        thinner_part_thickness = min(part1_thickness, part2_thickness)

        if thicker_part_thickness <= 10.0:
            min_weld_size = 3
        elif thicker_part_thickness <= 20.0:
            min_weld_size = 5
        elif thicker_part_thickness <= 32.0:
            min_weld_size = 6
        else:  # thicker_part_thickness <= 50.0:
            min_weld_size = 10
        #TODO else:
        if min_weld_size > thinner_part_thickness:
            min_weld_size = thinner_part_thickness
        return min_weld_size

    @staticmethod
    def cl_10_5_3_1_max_weld_throat_thickness(part1_thickness, part2_thickness, special_circumstance=False):

        """Calculate maximum effective throat thickness of fillet weld

        Args:
            part1_thickness - Thickness of either plate element being welded in mm (float)
            part2_thickness - Thickness of other plate element being welded in mm (float)
            special_circumstance - (Boolean)

        Returns:
            maximum effective throat thickness of fillet weld in mm (float)

        Note:
            Reference:
            IS 800:2007,  cl 10.5.3.1

        """

        if special_circumstance is True:
            return min(part1_thickness, part2_thickness)
        else:
            return 0.7 * min(part1_thickness, part2_thickness)

    @staticmethod
    def cl_10_5_3_2_fillet_weld_effective_throat_thickness(fillet_size, fusion_face_angle=90):

        """Calculate effective throat thickness of fillet weld for stress calculation

        Args:
            fillet_size - Size of fillet weld in mm (float)
            fusion_face_angle - Angle between fusion faces in degrees (int)

        Returns:
            Effective throat thickness of fillet weld for stress calculation in mm (float)

        Note:
            Reference:
            IS 800:2007,  cl 10.5.3.2

        """
        table_22 = {'60-90': 0.70, '91-100': 0.65, '101-106': 0.60, '107-113': 0.55, '114-120': 0.50}
        fusion_face_angle = int(round(fusion_face_angle))
        if 60 <= fusion_face_angle <= 90:
            K = table_22['60-90']
        elif 91 <= fusion_face_angle <= 100:
            K = table_22['91-100']
        elif 101 <= fusion_face_angle <= 106:
            K = table_22['101-106']
        elif 107 <= fusion_face_angle <= 113:
            K = table_22['107-113']
        elif 114 <= fusion_face_angle <= 120:
            K = table_22['114-120']
        else:
            K = "NOT DEFINED"
        try:
            K = float(K)
        except ValueError:
            return
<<<<<<< HEAD
        throat = max((K * fillet_size), 3)
=======
        throat = max((K * fillet_size),3)
>>>>>>> a15ba211

        return throat

    @staticmethod
    def cl_10_5_4_1_fillet_weld_effective_length(fillet_size, available_length):

        """Calculate effective length of fillet weld from available length to weld in practice

        Args:
            fillet_size - Size of fillet weld in mm (float)
            available_length - Available length in mm to weld the plates in practice (float)

        Returns:
            Effective length of fillet weld in mm (float)

        Note:
            Reference:
            IS 800:2007,  cl 10.5.4.1

        """
        # TODO :  if available_length >= 4 * fillet_size
        effective_length = available_length - 2 * fillet_size
        return effective_length

    # cl. 10.5.7.1.1 Design stresses in fillet welds
    @staticmethod
    def cl_10_5_7_1_1_fillet_weld_design_stress(ultimate_stresses, fabrication=KEY_DP_WELD_FAB_SHOP):

        """Calculate the design strength of fillet weld

        Args:
            ultimate_stresses - Ultimate stresses of weld and parent metal in MPa (list or tuple)
            fabrication - Either 'shop' or 'field' (str)

        Returns:
            Design strength of fillet weld in MPa (float)

        Note:
            Reference:
            IS 800:2007,  cl 10.5.7.1.1

        """
        f_u = min(ultimate_stresses)
        f_wn = (f_u / math.sqrt(3))
        gamma_mw = IS800_2007.cl_5_4_1_Table_5['gamma_mw'][fabrication]
        f_wd = f_wn / gamma_mw
        return f_wd

    # cl. 10.5.7.3 Long joints
    @staticmethod
    def cl_10_5_7_3_weld_long_joint(l_j, t_t):

        """Calculate the reduction factor for long joints in welds

        Args:
            l_j - length of joints in the direction of force transfer in mm (float)
            t_t - throat size of the weld in mm (float)

        Returns:
             Reduction factor, beta_lw for long joints in welds (float)

        Note:
            Reference:
            IS 800:2007,  cl 10.5.7.3

        """
        if l_j <= 150 * t_t:
            return 1.0
        beta_lw = 1.2 - 0.2 * l_j / (150 * t_t)
        if beta_lw >= 1.0:
            beta_lw = 1.0
        return beta_lw

    # -------------------------------------------------------------
    #   10.6 Design of Connections
    # -------------------------------------------------------------
    # -------------------------------------------------------------
    #   10.7 Minimum Design Action on Connection
    # -------------------------------------------------------------
    # -------------------------------------------------------------
    #   10.8 Intersections
    # -------------------------------------------------------------
    # -------------------------------------------------------------
    #   10.9 Choice of Fasteners
    # -------------------------------------------------------------
    # -------------------------------------------------------------
    #   10.10 Connection Components
    # -------------------------------------------------------------
    # -------------------------------------------------------------
    #   10.11 Analysis of a Bolt/Weld Group
    # -------------------------------------------------------------
    # -------------------------------------------------------------
    #   10.12 Lug Angles
    # -------------------------------------------------------------
    # -------------------------------------------------------------
    # ==========================================================================
    """    SECTION  11    WORKING STRESS DESIGN   """
    # ==========================================================================
    """    SECTION  12    DESIGN AND DETAILING FOR EARTHQUAKE   """
    # ==========================================================================
    """    SECTION  13    FATIGUE   """
    # ==========================================================================
    """    SECTION  14    DESIGN ASSISTED BY TESTING   """
    # ==========================================================================
    """    SECTION  15    DURABILITY   """
    # ==========================================================================
    """    SECTION  16    FIRE RESISTANCE   """
    # ==========================================================================
    """    SECTION  17    FABRICATION AND ERECTION   """
    # ==========================================================================
    """    ANNEX  A       LIST OF REFERRED INDIAN STANDARDS   """
    # ==========================================================================
    """    ANNEX  B       ANALYSIS AND DESIGN METHODS   """
    # ==========================================================================
    """    ANNEX  C       DESIGN AGAINST FLOOR VIBRATION   """
    # ==========================================================================
    """    ANNEX  D       DETERMINATION OF EFFECTIVE LENGTH OF COLUMNS   """
    # ==========================================================================
    """    ANNEX  E       ELASTIC LATERAL TORSIONAL BUCKLING   """
    # ==========================================================================
    """    ANNEX  F       CONNECTIONS   """
    # ==========================================================================
    """    ANNEX  G       GENERAL RECOMMENDATIONS FOR STEELWORK TENDERS AND CONTRACTS   """
    # ==========================================================================
    """    ANNEX  H       PLASTIC PROPERTIES OF BEAMS   """
    # ==========================================================================
    """     ------------------END------------------     """<|MERGE_RESOLUTION|>--- conflicted
+++ resolved
@@ -680,11 +680,9 @@
             K = float(K)
         except ValueError:
             return
-<<<<<<< HEAD
-        throat = max((K * fillet_size), 3)
-=======
+
         throat = max((K * fillet_size),3)
->>>>>>> a15ba211
+
 
         return throat
 
