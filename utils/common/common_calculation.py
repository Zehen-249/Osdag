--- conflicted
+++ resolved
@@ -1,22 +1,13 @@
 import math
 
-<<<<<<< HEAD
-=======
 
-
->>>>>>> cf08a346
 def round_up(value, multiplier=1, minimum_value=0):
     """Round up the value to the next multiple of 'multiplier' with a minimum of 'minimum_value'"""
     value = max(value, minimum_value)
-    return math.ceil(value/multiplier) * multiplier
-
-<<<<<<< HEAD
-=======
+    return math.ceil(value / multiplier) * multiplier
 
 
->>>>>>> cf08a346
 def round_down(value, multiplier=1, minimum_value=0):
     """Round up the value to the next multiple of 'multiplier' with a minimum of 'minimum_value'"""
     value = max(value, minimum_value)
-    return math.floor(value/multiplier) * multiplier
-
+    return math.floor(value / multiplier) * multiplier