--- conflicted
+++ resolved
@@ -808,19 +808,6 @@
 VALUES_CLEAT_CUSTOMIZED = get_available_cleat_list(all_angles, 50.0, operator.ge)
 print(VALUES_CLEAT_CUSTOMIZED)
 
-
-<<<<<<< HEAD
-=======
-
-
-
-
-
-
-
-
-
->>>>>>> f193bb5f
 DISP_TITLE_COMPMEM='Compression member'
 
 KEY_SECTYPE = 'Section Type'
