#!/usr/bin/env python
# -*- coding: utf-8 -*- 
# @author: Amir, Umair, Arsil

import operator
import math


TYPE_COMBOBOX = 'ComboBox'
TYPE_TEXTBOX = 'TextBox'
TYPE_TITLE = 'Title'
TYPE_LABEL = 'Label'
TYPE_IMAGE = 'Image'
TYPE_IMAGE_COMPRESSION = 'Image_compression'
TYPE_COMBOBOX_CUSTOMIZED = 'ComboBox_Customized'
TYPE_OUT_BUTTON = 'Output_dock_Button'
TYPE_OUT_DOCK = 'Output_dock_Item'
TYPE_OUT_LABEL = 'Output_dock_Label'
TYPE_BREAK = 'Break'
TYPE_ENTER = 'Enter'
TYPE_TEXT_BROWSER = 'TextBrowser'
TYPE_NOTE = 'Note'
PATH_TO_DATABASE = "ResourceFiles/Database/Intg_osdag.sqlite"
DESIGN_FLAG = 'False'
VALUE_NOT_APPLICABLE = 'N/A'
TYPE_TAB_1 = "TYPE_TAB_1"
TYPE_TAB_2 = "TYPE_TAB_2"
TYPE_TAB_3 = "TYPE_TAB_3"


import sqlite3

from utils.common.component import *
from utils.common.component import *

import logging
# from design_type.connection.fin_plate_connection import FinPlateConnection
# from design_type.connection.column_cover_plate import ColumnCoverPlate

class OurLog(logging.Handler):

    def __init__(self, key):
        logging.Handler.__init__(self)
        self.key = key
        # self.key.setText("<h1>Welcome to Osdag</h1>")

    def handle(self, record):
        msg = self.format(record)
        if record.levelname == 'WARNING':
            msg = "<span style='color: yellow;'>"+ msg +"</span>"
        elif record.levelname == 'ERROR':
            msg = "<span style='color: red;'>"+ msg +"</span>"
        elif record.levelname == 'INFO':
            msg = "<span style='color: green;'>" + msg + "</span>"
        self.key.append(msg)
        # self.key.append(record.levelname)

def generate_missing_fields_error_string(missing_fields_list):
    """
    Args:
        missing_fields_list: list of fields that are not selected or entered
    Returns:
        error string that has to be displayed
    """
    # The base string which should be displayed
    information = "Please input the following required field"
    if len(missing_fields_list) > 1:
        # Adds 's' to the above sentence if there are multiple missing input fields
        information += "s"
    information += ": "
    # Loops through the list of the missing fields and adds each field to the above sentence with a comma

    for item in missing_fields_list:
        information = information + item + ", "

    # Removes the last comma
    information = information[:-2]
    information += "."

    return information

def connectdb1():
    """
    Function to fetch diameter values from Bolt Table
     """
    # @author: Amir

    lst = []
    conn = sqlite3.connect(PATH_TO_DATABASE)
    cursor = conn.execute("SELECT Bolt_diameter FROM Bolt")
    rows = cursor.fetchall()
    for row in rows:
        lst.append(row)
    l2 = tuple_to_str_popup(lst)
    return l2

def connectdb2():
    """
    Function to fetch diameter values from Bolt Table
     """
    # @author: Amir

    lst = []
    conn = sqlite3.connect(PATH_TO_DATABASE)
    cursor = conn.execute("SELECT Diameter FROM Anchor_Bolt")
    rows = cursor.fetchall()
    for row in rows:
        lst.append(row)
    l2 = tuple_to_str_popup(lst)
    return l2


def connectdb(table_name, call_type="dropdown"):

    """
        Function to fetch designation values from respective Tables.
         """

    # @author: Amir
    conn = sqlite3.connect(PATH_TO_DATABASE)
    lst = []
    if table_name == "Angles":
        cursor = conn.execute("SELECT Designation FROM Angles")

    elif table_name == "Channels":
        cursor = conn.execute("SELECT Designation FROM Channels")

    elif table_name == "Beams":
        cursor = conn.execute("SELECT Designation FROM Beams")

    elif table_name == "Bolt":
        cursor = conn.execute("SELECT Diameter_of_bolt FROM Bolt")

    elif table_name == "Material":
        cursor = conn.execute("SELECT Grade FROM Material")

    else:
        cursor = conn.execute("SELECT Designation FROM Columns")
    rows = cursor.fetchall()

    for row in rows:
        lst.append(row)

    final_lst = tuple_to_str(lst,call_type)
    return final_lst


def connect_for_red(table_name):

    """
        Function to fetch designation values from various Tables where source is IS808_Old
    """

    # @author: Arsil
    conn = sqlite3.connect(PATH_TO_DATABASE)
    lst = []
    if table_name == "Angles":
        cursor = conn.execute("SELECT Designation FROM Angles WHERE Source = 'IS808_Old'")

    elif table_name == "Channels":
        cursor = conn.execute("SELECT Designation FROM Channels WHERE Source = 'IS808_Old'")

    elif table_name == "Beams":
        cursor = conn.execute("SELECT Designation FROM Beams WHERE Source = 'IS808_Old'")

    elif table_name == "Columns":
        cursor = conn.execute("SELECT Designation FROM Columns WHERE Source = 'IS808_Old'")

    else:
        return []
    rows = cursor.fetchall()

    for row in rows:
        lst.append(row)

    final_lst = tuple_to_str_red(lst)
    return final_lst


def red_list_function():

    """
        Function to form a list for old values from Columns and Beams table.
     """

    # @author: Arsil

    red_list = []
    red_list_columns = connect_for_red("Columns")
    red_list_beams = connect_for_red("Beams")
    red_list.extend(red_list_beams)
    red_list.extend(red_list_columns)
    return red_list


def tuple_to_str_popup(tl):

    # @author: Amir

    arr = []
    for v in tl:
        val = ''.join(v)
        arr.append(val)
    return arr

def tuple_to_str(tl, call_type):
    if call_type is "dropdown":
        arr = ['Select Section']
    else:
        arr = []
    for v in tl:
        val = ''.join(v)
        arr.append(val)
    return arr


def tuple_to_str_red(tl):
    arr = []
    for v in tl:
        val = ''.join(v)
        arr.append(val)
    return arr


def get_oldcolumncombolist():
    '''(None) -> (List)
    This function returns the list of Indian Standard Column Designation.
    '''

    # @author: Arsil

    conn = sqlite3.connect(PATH_TO_DATABASE)
    old_columnList = []
    # columnQuery = QSqlQuery("SELECT Designation FROM Columns where Source = 'IS808_Old' order by id ASC")
    columnQuery = conn.execute("SELECT Designation FROM Columns WHERE Source = 'IS808_Old'")
    rows = columnQuery.fetchall()
    # a = columnQuery.size()
    # print(a)

    #comboList.append("Select section")
    # while(columnQuery.next()):
    #     old_columnList.append(columnQuery.value(0))
    for row in rows:
        old_columnList.append(row)

    final_lst = tuple_to_str_red(old_columnList)
    return final_lst



    #return old_columnList
def get_oldbeamcombolist():
    '''(None) -> (List)
       This function returns the list of Indian Standard Beams Designation.
       '''

    # @author: Arsil

    conn = sqlite3.connect(PATH_TO_DATABASE)
    old_columnList = []
    # columnQuery = QSqlQuery("SELECT Designation FROM Beams where Source = 'IS808_Old' order by id ASC")
    columnQuery = conn.execute("SELECT Designation FROM Beams WHERE Source = 'IS808_Old'")
    rows = columnQuery.fetchall()
    # a = columnQuery.size()
    # print(a)

    # comboList.append("Select section")
    # while(columnQuery.next()):
    #     old_columnList.append(columnQuery.value(0))
    for row in rows:
        old_columnList.append(row)

    final_lst = tuple_to_str_red(old_columnList)
    return final_lst


########
# Common Display Strings
############
KEY_DISP_SHEAR_YLD= 'Shear yielding Capacity (V_dy) (kN)'
KEY_DISP_BLK_SHEAR = 'Block Shear Capacity'
KEY_DISP_SHEAR_RUP = 'Shear Rupture Capacity (V_dn) (kN)'
KEY_DISP_MOM_DEMAND = 'Moment Demand'
KEY_DISP_MOM_CAPACITY = 'Moment Capacity'
DISP_MIN_PITCH = 'Min. Pitch (mm)'
DISP_MAX_PITCH = 'Max. Pitch (mm)'
DISP_MIN_GAUGE = 'Min. Gauge (mm)'
DISP_MAX_GAUGE = 'Max. Gauge (mm)'
DISP_MIN_EDGE = 'Min. Edge Distance (mm)'
DISP_MAX_EDGE = 'Max. Edge Distance (mm)'
DISP_MIN_END = 'Min. End Distance (mm)'
DISP_MAX_END = 'Max. End Distance (mm)'
DISP_MIN_PLATE_HEIGHT = 'Min. Plate Height (mm)'
DISP_MAX_PLATE_HEIGHT = 'Max. Plate Height (mm)'
DISP_MIN_PLATE_LENGTH = 'Min. Plate Length (mm)'
DISP_MIN_PLATE_THICK = 'Min.Plate Thickness (mm)'

DISP_MIN_PLATE_INNERHEIGHT = 'Min. Inner Plate Height (mm)'
DISP_MAX_PLATE_INNERHEIGHT = 'Max. Inner Plate Height (mm)'
DISP_MIN_PLATE_INNERLENGTH = 'Min. Inner Plate Length (mm)'

KEY_DISP_PLATE_BLK_SHEAR_SHEAR = 'Block Shear Capacity in Shear (V_db) (kN)'
KEY_DISP_PLATE_BLK_SHEAR_TENSION = 'Block Shear Capacity in Tension (T_db) (kN)'
KEY_DISP_SHEAR_CAPACITY = 'Shear Capacity (V_d) (kN)'
KEY_DISP_FU = 'Ultimate strength, fu (MPa)'
KEY_DISP_FY = 'Yield Strength , fy (MPa)'
KEY_DISP_IR = 'Interaction Ratio'
DISP_MIN_WELD_SIZE = 'Min Weld Size (mm)'
DISP_MAX_WELD_SIZE = 'Max Weld Size (mm)'
DISP_THROAT = 'Throat Thickness (mm)'
DISP_EFF = 'Effective Length (mm)'
DISP_WELD_STRENGTH = 'Weld Strength (kN/mm)'
###################################
# Key for Storing Module

KEY_MODULE = 'Module'
KEY_MAIN_MODULE = 'MainModule'
KEY_MODULE_STATUS = 'Module.Status'

TYPE_MODULE = 'Window Title'

KEY_DISP_FINPLATE = 'Fin Plate'
KEY_DISP_ENDPLATE = 'End Plate'
KEY_DISP_CLEATANGLE = 'Cleat Angle'
KEY_DISP_SEATED_ANGLE = 'Seated Angle'
KEY_DISP_BASE_PLATE = 'Base Plate'

KEY_DISP_BEAMCOVERPLATE = 'Beam Coverplate Connection'
KEY_DISP_COLUMNCOVERPLATE = 'Column Coverplate Connection'
KEY_DISP_BEAMCOVERPLATEWELD = 'Beam Coverplate  Weld Connection'
KEY_DISP_COLUMNCOVERPLATEWELD = 'Column Coverplate Weld Connection'
KEY_DISP_BEAMENDPLATE = 'Beam Endplate Connection'
KEY_DISP_COLUMNENDPLATE = 'Column Endplate Connection'

KEY_DISP_TENSION_BOLTED = 'Tension Members Bolted Design'
KEY_DISP_TENSION_WELDED = 'Tension Members Welded Design'
KEY_DISP_COMPRESSION = 'Compression Member'


DISP_TITLE_CM = 'Connecting members'

###################################
# Key for Storing Connectivity

KEY_CONN = 'Connectivity'

KEY_DISP_CONN = 'Connectivity *'

VALUES_CONN = ['Column flange-Beam web', 'Column web-Beam web', 'Beam-Beam']
VALUES_CONN_1 = ['Column flange-Beam web', 'Column web-Beam web']
VALUES_CONN_2 = ['Beam-Beam']
## Column End Plate ##
VALUES_CONN_3 = ['Flush End Plate','Extended Both Ways']
####


VALUES_CONN_BP = ['Welded-Slab Base', 'Bolted-Slab Base', 'Gusseted Base Plate', 'Hollow Section']



KEY_LOCATION = 'Conn_Location'
KEY_DISP_LOCATION = 'Conn_Location *'
VALUES_LOCATION = ['Select Location','Long Leg', 'Short Leg', 'Web']

KEY_IMAGE = 'Image'

KEY_LENGTH = 'Length(mm)'
KEY_DISP_LENGTH = 'Length(mm) *'

###################################
# Key for Storing Supporting_Section sub-key of Member

KEY_SUPTNGSEC = 'Member.Supporting_Section'
KEY_DISP_SUPTNGSEC = 'Supporting Section'
KEY_DISP_COLSEC = 'Column Section *'
VALUES_COLSEC = connectdb("Columns")


KEY_DISP_PRIBM = 'Primary beam *'
VALUES_PRIBM = connectdb("Beams")

###################################
# Key for Storing Supported_Section sub-key of Member

KEY_SUPTDSEC = 'Member.Supported_Section'
KEY_DISP_SUPTDSEC = 'Supported Section'
KEY_DISP_BEAMSEC = 'Beam Section *'
VALUES_BEAMSEC = connectdb("Beams")

KEY_DISP_SECBM = 'Secondary beam *'
VALUES_SECBM = connectdb("Beams")

###################################
# Key for Storing Material sub-key of Member
KEY_MATERIAL = 'Member.Material'
KEY_DISP_MATERIAL = 'Material *'
VALUES_MATERIAL = connectdb("Material")
KEY_SUPTNGSEC_MATERIAL = 'Member.Supporting_Section.Material'
KEY_SUPTDSEC_MATERIAL = 'Member.Supported_Section.Material'


###################################
# Keys for storing Load
DISP_TITLE_FSL = 'Factored load'

# Key for Storing Moment sub-key of Load
KEY_MOMENT = 'Load.Moment'
KEY_DISP_MOMENT = 'Moment(kNm)*'
KEY_MOMENT_MAJOR = 'Load.Moment.Major'
KEY_DISP_MOMENT_MAJOR = ' - Major axis (M<sub>z-z</sub>)'
KEY_MOMENT_MINOR = 'Load.Moment.Minor'
KEY_DISP_MOMENT_MINOR = ' - Minor axis (M<sub>y-y</sub>)'
KEY_DIA_ANCHOR = 'Anchor Bolt.Diameter'
DISP_TITLE_ANCHOR_BOLT = 'Anchor Bolt'
KEY_DISP_DIA_ANCHOR = 'Diameter(mm)*'
VALUES_DIA_ANCHOR = ['All', 'Customized']
KEY_TYP_ANCHOR = 'Anchor Bolt.Type'
KEY_DISP_TYP_ANCHOR = 'Type*'
VALUES_TYP_ANCHOR = ['Select Type', 'IS 5624-Type A', 'IS 5624-Type B', 'End Plate Type']
KEY_GRD_ANCHOR = 'Anchor Bolt.Grade'
KEY_DISP_GRD_ANCHOR = 'Grade*'
VALUES_GRD_ANCHOR = ['All', 'Customized']
DISP_TITLE_FOOTING = 'Pedestal/Footing'
KEY_GRD_FOOTING = 'Footing.Grade'
KEY_DISP_GRD_FOOTING = 'Grade*'
VALUES_GRD_FOOTING = ['Select Grade', 'M10', 'M15', 'M20', 'M25', 'M30', 'M35', 'M40', 'M45', 'M50', 'M55']

<<<<<<< HEAD
# Applied load
KEY_DISP_APPLIED_SHEAR_LOAD ='Applied Shear Load (kN)'
KEY_DISP_APPLIED_AXIAL_FORCE='Applied Axial Load (kN)'
KEY_DISP_APPLIED_MOMENT_LOAD='Applied Moment Load (kNm)'
KEY_DISP_AXIAL_FORCE_CON= 'Axial Load Considered (kN)'

# capacity
KEY_OUT_DISP_AXIAL_CAPACITY = "Axial Capacity Member Ac (kN)"
KEY_OUT_DISP_SHEAR_CAPACITY ="Shear Capacity Member Sc (kN)"
KEY_OUT_DISP_MOMENT_CAPACITY ="Moment Capacity Member Mc (kNm)"
KEY_OUT_DISP_PLASTIC_MOMENT_CAPACITY  = 'Plastic Moment Capacity Pmc (kNm)'
KEY_OUT_DISP_MOMENT_D_DEFORMATION= 'Moment Deformation Criteria Mdc (kNm)'


=======
>>>>>>> 338783c0

KEY_OUT_ANCHOR_BOLT_SHEAR = 'Anchor Bolt.Shear'
KEY_OUT_DISP_ANCHOR_BOLT_SHEAR = 'Shear Capacity (kN)'
KEY_OUT_ANCHOR_BOLT_BEARING = 'Anchor Bolt.Bearing'
KEY_OUT_DISP_ANCHOR_BOLT_BEARING = 'Bearing Capacity (kN)'
KEY_OUT_ANCHOR_BOLT_CAPACITY = 'Anchor Bolt.Capacity'
KEY_OUT_DISP_ANCHOR_BOLT_CAPACITY = 'Bolt Capacity'
KEY_OUT_ANCHOR_BOLT_COMBINED = 'Anchor Bolt.Combined'
KEY_OUT_DISP_ANCHOR_BOLT_COMBINED = 'Combined Capacity'
KEY_OUT_ANCHOR_BOLT_TENSION = 'Anchor Bolt.Tension'
KEY_OUT_DISP_ANCHOR_BOLT_TENSION = 'Tension Capacity (kN)'

# Applied load
KEY_DISP_APPLIED_SHEAR_LOAD ='Shear Load Vu (kN)'
KEY_DISP_APPLIED_AXIAL_FORCE='Axial Load Au (kN)'
KEY_DISP_APPLIED_MOMENT_LOAD='Moment Load Mu (kNm)'

# capacity
DISP_TITLE_MEMBER_CAPACITY ="Member Capacity"
KEY_MEMBER_CAPACITY = "section.memcapacity"
KEY_DISP_MEMBER_CAPACITY = "Member Capacity"
KEY_MEMBER_AXIALCAPACITY='section.MomCapacity'
KEY_OUT_DISP_AXIAL_CAPACITY = "Axial Capacity Ac (kN)"
KEY_MEMBER_SHEAR_CAPACITY='section.MomCapacity'
KEY_OUT_DISP_SHEAR_CAPACITY ="Shear Capacity Sc (kN)"
KEY_MEMBER_MOM_CAPACITY='section.MomCapacity'
KEY_OUT_DISP_MOMENT_CAPACITY ="Moment Capacity Mc (kNm)"
KEY_OUT_DISP_PLASTIC_MOMENT_CAPACITY  = 'Plastic Moment Capacity Pmc (kNm)'
KEY_OUT_DISP_MOMENT_D_DEFORMATION= 'Moment Deformation Criteria Mdc (kNm)'

KEY_OUT_BASEPLATE_THICKNNESS = 'Baseplate.Thickness'
KEY_OUT_DISP_BASEPLATE_THICKNNESS = 'Thickness (mm)'
KEY_OUT_BASEPLATE_LENGTH = 'Baseplate.Length'
KEY_OUT_DISP_BASEPLATE_LENGTH = 'Length (mm)'
KEY_OUT_BASEPLATE_WIDTH = 'Baseplate.Width'
KEY_OUT_DISP_BASEPLATE_WIDTH = 'Width (wp)'

DISP_TITLE_DETAILING = 'Detailing'
KEY_OUT_DETAILING_NO_OF_ANCHOR_BOLT = 'Deatiling.No of Anchor bolts'
KEY_OUT_DISP_DETAILING_NO_OF_ANCHOR_BOLT = 'No. of Anchor bolts'
KEY_OUT_DETAILING_PITCH_DISTANCE = 'Detailing.Pitch Distance'
KEY_OUT_DISP_DETAILING_PITCH_DISTANCE = 'Pitch Distance (mm)'
KEY_OUT_DETAILING_GAUGE_DISTANCE = 'Detailing.Gauge Distance'
KEY_OUT_DISP_DETAILING_GAUGE_DISTANCE = 'Gauge Distance (mm)'
KEY_OUT_DETAILING_END_DISTANCE = 'Detailing.End Distance'
KEY_OUT_DISP_DETAILING_END_DISTANCE = 'End Distance (e)'
KEY_OUT_DETAILING_EDGE_DISTANCE = 'Detailing.Edge Distance'
KEY_OUT_DISP_DETAILING_EDGE_DISTANCE = "Edge Distance (e')"
KEY_OUT_DETAILING_PROJECTION = 'Detailing.Projection'
KEY_OUT_DISP_DETAILING_PROJECTION = 'Projection (c)'

DISP_TITLE_GUSSET_PLATE = 'Gusset Plate'
KEY_OUT_GUSSET_PLATE_THICKNNESS = 'GussetPlate.Thickness'
KEY_OUT_DISP_GUSSET_PLATE_THICKNESS = 'Thickness (mm)'
KEY_OUT_GUSSET_PLATE_SHEAR_DEMAND = 'GussetPlate.Shear_Demand'
KEY_OUT_DISP_GUSSET_PLATE_SHEAR_DEMAND = 'Shear Demand (kN)'
KEY_OUT_GUSSET_PLATE_SHEAR = 'GussetPlate.Shear'
KEY_OUT_DISP_GUSSET_PLATE_SHEAR = 'Shear Capacity (kN)'
KEY_OUT_GUSSET_PLATE_MOMENT_DEMAND = 'GussetPlate.Moment_Demand'
KEY_OUT_DISP_GUSSET_PLATE_MOMENT_DEMAND = 'Moment Demand (kN-m)'
KEY_OUT_GUSSET_PLATE_MOMENT = 'GussetPlate.Moment'
KEY_OUT_DISP_GUSSET_PLATE_MOMENT = 'Moment Capacity (kN-m)'


DISP_TITLE_STIFFENER_PLATE = 'Stiffener Plate'
KEY_OUT_STIFFENER_PLATE_THICKNNESS = 'StiffenerPlate.Thickness'
KEY_OUT_DISP_STIFFENER_PLATE_THICKNESS = 'Thickness (mm)'
KEY_OUT_STIFFENER_PLATE_SHEAR_DEMAND = 'StiffenerPlate.Shear_Demand'
KEY_OUT_DISP_STIFFENER_PLATE_SHEAR_DEMAND = 'Shear Demand (kN)'
KEY_OUT_STIFFENER_PLATE_SHEAR = 'StiffenerPlate.Shear'
KEY_OUT_DISP_STIFFENER_PLATE_SHEAR = 'Shear Capacity (kN)'
KEY_OUT_STIFFENER_PLATE_MOMENT_DEMAND = 'StiffenerPlate.Moment_Demand'
KEY_OUT_DISP_STIFFENER_PLATE_MOMENT_DEMAND = 'Moment Demand (kN-m)'
KEY_OUT_STIFFENER_PLATE_MOMENT = 'StiffenerPlate.Moment'
KEY_OUT_DISP_STIFFENER_PLATE_MOMENT = 'Moment Capacity (kN-m)'


###################################
# Key for Storing Shear sub-key of Load
KEY_SHEAR = 'Load.Shear'
KEY_DISP_SHEAR = 'Shear(kN)*'

###################################
# Key for Storing Axial sub-key of Load
KEY_AXIAL = 'Load.Axial'
KEY_DISP_AXIAL = 'Axial (kN) *'


###################################
# Keys for Storing Bolt

DISP_TITLE_BOLT = 'Bolt'
DISP_TITLE_BOLT_CAPACITY = 'Bolt Capacity'

DISP_TITLE_WELD = 'Weld'
DISP_TITLE_WELD_CAPACITY = 'Weld Capacity'
DISP_TITLE_END_CONNECTION = 'End Connection'

DISP_TITLE_SECTION = 'SECTION'
DISP_TITLE_TENSION_SECTION = 'Section Capacity'
KEY_BOLT_FU = 'Bolt.fu'
KEY_BOLT_FY = 'Bolt.fy'
# Key for storing Diameter sub-key of Bolt
KEY_D = 'Bolt.Diameter'
KEY_DISP_D = 'Diameter (mm)*'
VALUES_D = ['All', 'Customized']

# Key for storing Type sub-key of Bolt
KEY_TYP = 'Bolt.Type'
KEY_DISP_TYP = 'Type *'
TYP_BEARING = "Bearing Bolt"
TYP_FRICTION_GRIP = "Friction Grip Bolt"
VALUES_TYP = ['Select Type', TYP_FRICTION_GRIP, TYP_BEARING]
VALUES_TYP_1 = ['Friction Grip Bolt']
VALUES_TYP_2 = ['Bearing Bolt']

# Key for storing Grade sub-key of Bolt
KEY_GRD = 'Bolt.Grade'
KEY_DISP_GRD = 'Grade *'
VALUES_GRD = ['All', 'Customized']
VALUES_GRD_CUSTOMIZED = ['3.6', '4.6', '4.8', '5.6', '5.8', '6.8', '8.8', '9.8', '10.9', '12.9']

#################################
# Key for storing Plate
DISP_TITLE_PLATE = 'Plate'
DISP_TITLE_GUSSET_PLATE = 'Gusset Plate'


# Key for storing Thickness sub-key of Plate
KEY_PLATETHK = 'Plate.Thickness'
KEY_PLATE_MATERIAL = 'Plate.Material'
KEY_PLATE_FU = 'Plate.Ultimate_Strength'
KEY_DISP_PLATE_FU = 'Ultimate strength, fu (MPa)'
KEY_PLATE_FY = 'Plate.Yield_Strength'
KEY_DISP_PLATE_FY = 'Yield Strength , fy (MPa)'
KEY_PLATE_MIN_HEIGHT = 'Plate.MinHeight'
KEY_PLATE_MAX_HEIGHT = 'Plate.MaxHeight'
KEY_DISP_PLATETHK = 'Thickness(mm)*'
VALUES_PLATETHK = ['All', 'Customized']
VALUES_PLATETHK_CUSTOMIZED = ['3', '4', '5', '6', '8', '10', '12', '14', '16', '18', '20', '22', '24', '26', '28', '30']



KEY_LOCATION = 'Conn_Location'
KEY_DISP_LOCATION = 'Conn_Location *'
VALUES_LOCATION = ['Select Location','Long Leg', 'Short Leg','Web']
VALUES_LOCATION_1 = ['Long Leg', 'Short Leg']
VALUES_LOCATION_2 = ["Web"]


KEY_IMAGE = 'Image'

KEY_LENGTH = 'Length(mm)'
KEY_DISP_LENGTH = 'Length (mm) *'

KEY_SLENDER = "Member.Slenderness"
KEY_DISP_SLENDER = 'Slenderness'



DISP_TITLE_TENSION = 'Tension Capacity'








DISP_TITLE_FLANGESPLICEPLATE = 'Flange splice plate '

KEY_FLANGEPLATE_PREFERENCES = 'Flange_Plate.Preferences'
KEY_DISP_FLANGESPLATE_PREFERENCES = 'Preferences'
VALUES_FLANGEPLATE_PREFERENCES = ['Cover plate location', 'Outside','Outside + Inside']

KEY_FLANGEPLATE_THICKNESS = 'flange_plate.thickness_provided'
KEY_DISP_FLANGESPLATE_THICKNESS = 'Thickness (mm)*'
VALUES_FLANGEPLATE_THICKNESS = ['All', 'Customized']

KEY_INNERFLANGEPLATE_THICKNESS = 'flange_plate.innerthickness_provided'
KEY_DISP_INNERFLANGESPLATE_THICKNESS = 'Thickness (mm)'

KEY_FLANGE_PLATE_HEIGHT = 'flange_plate.Height'
KEY_DISP_FLANGE_PLATE_HEIGHT = 'Height (mm)'
KEY_FLANGE_PLATE_LENGTH ='flange_plate.Length'
KEY_DISP_FLANGE_PLATE_LENGTH ='Length (mm)'

KEY_OUT_FLANGE_BOLT_SHEAR ="flange_bolt.shear capacity"


KEY_INNERPLATE= "flange_plate.Inner_plate_details"
KEY_DISP_INNERFLANGESPLICEPLATE = "Inner Plate Detials"
DISP_TITLE_INNERFLANGESPLICEPLATE = 'Inner Flange splice plate'
KEY_INNERFLANGE_PLATE_HEIGHT = 'flange_plate.InnerHeight'
KEY_DISP_INNERFLANGE_PLATE_HEIGHT = 'Height (mm)'
KEY_INNERFLANGE_PLATE_LENGTH ='flange_plate.InnerLength'
KEY_DISP_INNERFLANGE_PLATE_LENGTH ='Length (mm)'

KEY_FLANGE_SPACING ="Flange_plate.spacing"
KEY_DISP_FLANGE_SPACING = 'Spacing (mm)'
KEY_FLANGE_PITCH = 'Flange_plate.pitch_provided'
KEY_DISP_FLANGE_PLATE_PITCH = 'Pitch'
KEY_FLANGE_PLATE_GAUGE = "Flange_plate.gauge_provided "
KEY_DISP_FLANGE_PLATE_GAUGE ="Gauge"
KEY_ENDDIST_FLANGE= 'Flange_plate.end_dist_provided '
KEY_DISP_END_DIST_FLANGE = 'End Distance'
KEY_EDGEDIST_FLANGE= 'Flange_plate.edge_dist_provided'
KEY_DISP_EDGEDIST_FLANGE= 'Edge Distance'

KEY_FLANGE_CAPACITY ="Flange_plate.capacity"
KEY_DISP_FLANGE_CAPACITY= 'Capacity'
KEY_FLANGE_TEN_CAPACITY ="Section.flange_capacity"
KEY_DISP_FLANGE_TEN_CAPACITY ="Flange Tension Capacity (kN)"

KEY_FLANGE_PLATE_TEN_CAP ="Flange_plate.tension_capacity"
KEY_DISP_FLANGE_PLATE_TEN_CAP ="Plate Tension Capacity (kN)"


KEY_BLOCKSHEARCAP_FLANGE='Flange_plate.block_shear_capacity'
KEY_DISP_BLOCKSHEARCAP_FLANGE='Flange Block Shear Capacity (kN)'
KEY_TENSIONYIELDINGCAP_FLANGE = 'Flange_plate.tension_yielding_capacity'
KEY_DISP_TENSIONYIELDINGCAP_FLANGE = 'Flange Tension Yielding Capacity (kN)'
KEY_TENSIONRUPTURECAP_FLANGE= 'Flange_plate.tension_rupture_capacity'
KEY_DISP_TENSIONRUPTURECAP_FLANGE= 'Flange Tension Rupture Capacity (kN)'
KEY_SHEARYIELDINGCAP_FLANGE= 'Flange_plate.shear_yielding_capacity'
KEY_DISP_SHEARYIELDINGCAP_FLANGE= 'Shear Yielding Capacity (kN)'
KEY_SHEARRUPTURECAP_FLANGE= 'Flange_plate.shear_rupture_capacity'
KEY_DISP_SHEARRUPTURECAP_FLANGE= 'Shear Rupture Capacity (kN)'
KEY_FLANGE_PLATE_MOM_DEMAND = 'Flange_Plate.MomDemand'
KEY_FLANGE_DISP_PLATE_MOM_DEMAND = 'Flange Moment Demand (kNm)'
KEY_FLANGE_PLATE_MOM_CAPACITY='Flange_plate.MomCapacity'
KEY_FLANGE_DISP_PLATE_MOM_CAPACITY = 'Flange Moment Capacity (kNm)'
KEY_DESIGNATION = "section_size.designation"
KEY_DISP_DESIGNATION = "Designation"

KEY_TENSION_YIELDCAPACITY = "Member.tension_yielding"
KEY_DISP_TENSION_YIELDCAPACITY = 'Tension Yielding Capacity (kN)'
KEY_TENSION_RUPTURECAPACITY = "Member.tension_rupture"
KEY_DISP_TENSION_RUPTURECAPACITY = 'Tension Rupture Capacity (kN)'
KEY_TENSION_BLOCKSHEARCAPACITY = "Member.tension_blockshear"
KEY_DISP_TENSION_BLOCKSHEARCAPACITY = 'Block Shear Capacity (kN)'

KEY_TENSION_CAPACITY = "Member.tension_capacity"
KEY_DISP_TENSION_CAPACITY = "Tension Capacity (kN)"

KEY_EFFICIENCY = "Member.efficiency"
KEY_DISP_EFFICIENCY = "Utilization Ratio"

DISP_TITLE_BOLTDETAILS ='Bolt Details'
KEY_BOLT_DETAILS ="Bolt.Details"

DISP_TITLE_BOLT_CAPACITIES = 'Bolt Capacities'
KEY_BOLT_CAPACITIES = 'Bolt.Capacities'

KEY_DISP_BOLT_DETAILS = "Bolt Details"
KEY_FLANGE_BOLT_LINE = 'Flange_plate.Bolt_Line'
KEY_FLANGE_DISP_BOLT_LINE = 'Bolt Lines in flange'
KEY_FLANGE_BOLTS_ONE_LINE = 'Flange_plate.Bolt_OneLine'
KEY_FLANGE_DISP_BOLTS_ONE_LINE = 'Bolts in one Line in flange'
KEY_FLANGE_BOLTS_REQ = "Flange_plate.Bolt_required"
KEY_FLANGE_DISP_BOLTS_REQ = "Flange Bolt Required"
KEY_FLANGE_NUM_BOLTS_REQ = "Flange_plate.Bolt_required"


KEY_FLANGE_WELD_DETAILS = "Flange detail"
KEY_DISP_FLANGE_WELD_DETAILS = "Weld Details"

KEY_INNERFLANGE_WELD_DETAILS = "Inner Flange detail"
KEY_DISP_INNERFLANGE_WELD_DETAILS = "Weld Details"

KEY_WELD_TYPE = 'Weld.Type'
KEY_DISP_WELD_TYPE = 'Type'
VALUES_WELD_TYPE = ["Select type", "Fillet Weld", "Butt Weld"]
DISP_FLANGE_TITLE_WELD = 'Flange Weld'
KEY_FLANGE_WELD_SIZE = 'Flange_Weld.Size'
KEY_FLANGE_DISP_WELD_SIZE = 'Flange Weld Size (mm)'
KEY_FLANGE_WELD_STRENGTH = 'Flange_Weld.Strength'
KEY_FLANGE_DISP_WELD_STRENGTH = 'Flange Weld Strength (N/mm)'
KEY_FLANGE_WELD_STRESS = 'Flange_Weld.Stress'
KEY_FLANGE_DISP_WELD_STRESS = 'Flange Weld Stress (N/mm)'
KEY_FLANGE_WELD_LENGTH = 'Flange_Weld.Length'
KEY_DISP_FLANGE_WELD_LENGTH ='Flange Weld Length'
KEY_FLANGE_WELD_LENGTH_EFF = 'Flange_Weld.EffLength'
KEY_FLANGE_WELD_HEIGHT ='flange_Weld.height'
KEY_DISP_FLANGE_WELD_HEIGHT = 'Flange Weld Height'

KEY_INNERFLANGE_WELD_LENGTH = 'Flange_Weld.InnerLength'
KEY_DISP_INNERFLANGE_WELD_LENGTH ='Length (mm)'
KEY_INNERFLANGE_WELD_LENGTH_EFF = 'Flange_Weld.InnerEffLength'
KEY_INNERFLANGE_WELD_HEIGHT ='flange_Weld.Innerheight'
KEY_DISP_INNERFLANGE_WELD_HEIGHT = 'Height (mm)'
KEY_INNERFLANGE_WELD_STRESS = 'Inner_Flange_Weld.Stress'
KEY_INNERFLANGE_DISP_WELD_STRESS = 'Flange Weld Stress (N/mm)'
KEY_INNERFLANGE_WELD_STRENGTH = 'Inner_Flange_Weld.Strength'
KEY_INNERFLANGE_DISP_WELD_STRENGTH = 'Flange Weld Strength (N/mm)'

KEY_OUT_FLANGE_BOLT_SHEAR ='flange_bolt.bolt_shear_capacity'
KEY_OUT_DISP_FLANGE_BOLT_SHEAR = "Shear Capacity (kN)"
KEY_OUT_FLANGE_BOLT_BEARING = 'flange_bolt.bolt_bearing_capacity'
KEY_OUT_DISP_FLANGE_BOLT_BEARING = "Bearing Capacity (kN)"
KEY_OUT_FLANGE_BOLT_CAPACITY = 'flange_bolt.bolt_capacity'
KEY_OUT_DISP_FLANGE_BOLT_CAPACITY ="Bolt Capacity (kN)"
KEY_OUT_DISP_FLANGE_BOLT_SLIP= 'Slip Resistance'
KEY_FLANGE_BOLT_GRP_CAPACITY = 'flange_bolt.grp_bolt_capacity'
KEY_OUT_FLANGE_BOLT_GRP_CAPACITY = 'flange bolt grp bolt capacity (kN)'
KEY_OUT_MIN_PITCH= 'Min_pitch'
KEY_OUT_GRD_PROVIDED='flange_bolt.bolt_fu'
KEY_OUT_FLANGE_MIN_PITCH= 'flange_bolt.min_pitch_round'
KEY_OUT_FLANGE_MIN_EDGE_DIST= 'flange_bolt.min_edge_dist_round'
KEY_OUT_FLANGE_MAX_EDGE_DIST='flange_bolt.max_edge_dist_round'

KEY_OUT_DISP_FORCES_FLANGE = 'Forces Carried by Flange'
KEY_OUT_DISP_FORCES_WEB= 'Forces Carried by Web'

KEY_OUT_WEB_BOLT_SHEAR ='web_bolt.bolt_shear_capacity'
KEY_OUT_DISP_WEB_BOLT_SHEAR = "Shear Capacity (kN)"
KEY_OUT_WEB_BOLT_BEARING = 'web_bolt.bolt_bearing_capacity'
KEY_OUT_DISP_WEB_BOLT_BEARING = "Bearing Capacity (kN)"
KEY_OUT_WEB_BOLT_CAPACITY = 'web_bolt.bolt_capacity'
KEY_OUT_DISP_WEB_BOLT_CAPACITY ="Bolt Capacity (kN)"
KEY_OUT_DISP_WEB_BOLT_SLIP= 'Slip Resistance'
KEY_WEB_BOLT_GRP_CAPACITY = 'web_bolt.grp_bolt_capacity'
KEY_OUT_WEB_BOLT_GRP_CAPACITY = 'Web bolt grp bolt capacity (kN)'


DISP_TITLE_WEBSPLICEPLATE = 'Web splice plate'

KEY_WEBPLATE_THICKNESS = 'Web_Plate.thickness_provided'
KEY_DISP_WEBPLATE_THICKNESS = 'Thickness (mm)*'
VALUES_WEBPLATE_THICKNESS = ['All', 'Customized']
VALUES_PLATETHICKNESS_CUSTOMIZED = ['6', '8', '10', '12', '14', '16', '18', '20', '22', '24', '26', '28', '30','32','36','40']

KEY_WEB_PLATE_HEIGHT = 'Web_Plate.Height'
KEY_DISP_WEB_PLATE_HEIGHT = 'Height (mm)'
KEY_WEB_PLATE_LENGTH ='Web_Plate.Length'
KEY_DISP_WEB_PLATE_LENGTH ='Length (mm)'
KEY_OUT_WEB_BOLT_SHEAR ="Web_bolt.shear capacity"


KEY_WEB_SPACING ="Web_plate.spacing"
KEY_DISP_WEB_SPACING = 'Spacing (mm)'
KEY_WEB_PITCH = "Web_plate.pitch_provided"
KEY_DISP_WEB_PLATE_PITCH ="Pitch"
KEY_WEB_GAUGE = "Web_plate.gauge_provided "
KEY_DISP_WEB_PLATE_GAUGE ="Gauge"
KEY_ENDDIST_W= 'Web_plate.end_dist_provided '
KEY_DISP_END_DIST_W = 'End Distance'
KEY_EDGEDIST_W = 'Web_plate.edge_dist_provided'
KEY_DISP_EDGEDIST_W = 'Edge Distance'

KEY_WEB_CAPACITY ="Web_plate.capacity"
KEY_DISP_WEB_CAPACITY= 'Capacity'
KEY_WEB_TEN_CAPACITY ="Section.Tension_capacity_web"
KEY_DISP_WEB_TEN_CAPACITY ="Web Tension Capacity (kN)"
KEY_WEBPLATE_SHEAR_CAPACITY ="Section.shear_capacity_web_plate"
KEY_DISP_WEBPLATE_SHEAR_CAPACITY ="Plate Shear Capacity (kN)"
KEY_TEN_CAP_WEB_PLATE ="Web_plate.tension_capacity"
KEY_DISP_TEN_CAP_WEB_PLATE ="Plate Tension Capacity (kN)"


KEY_SHEARYIELDINGCAP_WEB= 'web_plate.shear_yielding_capacity'
KEY_DISP_SHEARYIELDINGCAP_WEB= 'Web Shear Yielding Capacity (kN)'
KEY_BLOCKSHEARCAP_WEB='web_plate.block_shear_capacity'
KEY_DISP_BLOCKSHEARCAP_WEB='Web Block Shear Capacity (kN)'
KEY_SHEARRUPTURECAP_WEB= 'web_plate.shear_rupture_capacity'
KEY_DISP_SHEARRUPTURECAP_WEB= 'Web Shear Rupture Capacity (kN)'
KEY_TENSIONYIELDINGCAP_WEB = "web_plate.tension_yielding_capacity"
KEY_DISP_TENSIONYIELDINGCAP_WEB ='Web Tension Yielding Capacity (kN)'
KEY_TENSIONRUPTURECAP_WEB ='web_plate.shear_rupture_capacity'
KEY_DISP_TENSIONRUPTURECAP_WEB ='Web Tension Rupture Capacity (kN)'
KEY_WEB_PLATE_MOM_DEMAND = 'Web_Plate.MomDemand'
KEY_WEB_DISP_PLATE_MOM_DEMAND = 'Web Moment Demand (kNm)'
KEY_WEB_PLATE_MOM_CAPACITY='Web_plate.MomCapacity'
KEY_WEB_DISP_PLATE_MOM_CAPACITY = 'Moment Capacity (kNm)'
KEY_WEB_BOLT_LINE = 'Web_plate.Bolt_Line'
KEY_WEB_DISP_BOLT_LINE = 'Bolt Lines in web'
KEY_WEB_BOLTS_REQ = "Web_plate.Bolt_required"
KEY_WEB_DISP_BOLTS_REQ = "Web Bolt Required"
KEY_WEB_BOLTS_ONE_LINE = 'Web_plate.Bolt_OneLine'
KEY_WEB_DISP_BOLTS_ONE_LINE = 'Bolts in one Line in web'

KEY_WEB_WELD_DETAILS = "Web detail"
KEY_DISP_WEB_WELD_DETAILS = "Weld Details"
DISP_WEB_TITLE_WELD = 'Web Weld'
KEY_WEB_WELD_SIZE = 'Web_Weld.Size'
KEY_WEB_DISP_WELD_SIZE = 'Web Weld Size (mm)'
KEY_WEB_WELD_STRENGTH = 'Web_Weld.Strength'
KEY_WEB_DISP_WELD_STRENGTH = 'Web Weld Strength (N/mm)'
KEY_WEB_WELD_STRESS = 'Web_Weld.Stress'
KEY_WEB_DISP_WELD_STRESS = 'Web Weld Stress (N/mm)'
KEY_WEB_WELD_LENGTH = 'Web_Weld.Length'
KEY_DISP_WEB_WELD_LENGTH = 'Web Weld Length'
KEY_WEB_WELD_LENGTH_EFF = 'Web_Weld.EffLength'
KEY_WEB_WELD_HEIGHT ='Web_Weld.height'
KEY_DISP_WEB_WELD_HEIGHT = 'Web Weld Height'


DISP_TITLE_ENDPLATE = 'End plate'

KEY_ENDPLATE_THICKNESS = 'Plate.end_plate.Thickness'
KEY_DISP_ENDPLATE_THICKNESS = 'Thickness(mm)*'
VALUES_ENDPLATE_THICKNESS = ['All', 'Customized']
VALUES_ENDPLATE_THICKNESS_CUSTOMIZED = ['3', '4', '5', '6', '8', '10', '12', '14', '16', '18', '20', '22', '24', '26', '28', '30']

VALUES_COLUMN_ENDPLATE_THICKNESS_CUSTOMIZED = VALUES_ENDPLATE_THICKNESS_CUSTOMIZED[3:12] + ['25','28','32','36','40','45','50','56','63','80']

ALL_WELD_SIZES = [3, 4, 5, 6, 8, 10, 12, 14, 16]


KEY_DP_ANCHOR_BOLT_DESIGNATION = 'DesignPreferences.Anchor_Bolt.Designation'
KEY_DP_ANCHOR_BOLT_TYPE = 'DesignPreferences.Anchor_Bolt.Type'
KEY_DISP_DP_ANCHOR_BOLT_TYPE = 'Anchor Bolt type'
KEY_DP_ANCHOR_BOLT_HOLE_TYPE = 'DesignPreferences.Anchor_Bolt.Bolt_Hole_Type'
KEY_DISP_DP_ANCHOR_BOLT_HOLE_TYPE = 'Anchor Bolt hole type'
KEY_DP_ANCHOR_BOLT_MATERIAL_G_O = 'DesignPreferences.Anchor_Bolt.Material_Grade_OverWrite'
KEY_DISP_DP_ANCHOR_BOLT_MATERIAL_G_O = 'Material grade overwrite (MPa) Fu'
KEY_DISP_DP_ANCHOR_BOLT_DESIGN_PARA = 'HSFG bolt design parameters:'
KEY_DP_ANCHOR_BOLT_SLIP_FACTOR = 'DesignPreferences.Anchor_Bolt.Slip_Factor'
KEY_DISP_DP_ANCHOR_BOLT_SLIP_FACTOR = 'Slip factor (µ_f)'
KEY_DP_ANCHOR_BOLT_GALVANIZED = 'DesignPreferences.Anchor_Bolt.Galvanized'
KEY_DISP_DP_ANCHOR_BOLT_GALVANIZED = 'Is galvanized?'
KEY_DP_ANCHOR_BOLT_LENGTH = 'DesignPreferences.Anchor_Bolt.Length'
KEY_DISP_DP_ANCHOR_BOLT_LENGTH = 'Length'
KEY_DP_ANCHOR_BOLT_FRICTION = 'DesignPreferences.Anchor_Bolt.Friction_coefficient'
KEY_DISP_DP_ANCHOR_BOLT_FRICTION = 'Friction coefficient between <br>concrete and anchor bolt'


KEY_DP_BOLT_TYPE = 'DesignPreferences.Bolt.Type'
KEY_DISP_DP_BOLT_TYPE = 'Bolt type'
KEY_DP_BOLT_HOLE_TYPE = 'DesignPreferences.Bolt.Bolt_Hole_Type'
KEY_DISP_DP_BOLT_HOLE_TYPE = 'Bolt hole type'
KEY_DP_BOLT_MATERIAL_G_O = 'DesignPreferences.Bolt.Material_Grade_OverWrite'
KEY_DISP_DP_BOLT_MATERIAL_G_O = 'Material grade overwrite (MPa) Fu'
KEY_DISP_DP_BOLT_DESIGN_PARA = 'HSFG bolt design parameters:'
KEY_DP_BOLT_SLIP_FACTOR = 'DesignPreferences.Bolt.Slip_Factor'
KEY_DISP_DP_BOLT_SLIP_FACTOR = 'Slip factor (µ_f)'
KEY_DP_WELD_FAB = 'DesignPreferences.Weld.Fab'

KEY_DISP_DP_BOLT_FU = 'Bolt Ultimate Strength (N/mm2)'
KEY_DISP_DP_BOLT_FY = 'Bolt Yield Strength (N/mm2)'


KEY_DP_WELD_TYPE = 'Weld.Type'
KEY_DISP_DP_WELD_TYPE ='Weld Type'
KEY_DP_WELD_FAB_SHOP = 'Shop Weld'
KEY_DP_WELD_FAB_FIELD = 'Field weld'
KEY_DP_WELD_FAB_VALUES = [KEY_DP_WELD_FAB_SHOP, KEY_DP_WELD_FAB_FIELD]

KEY_DISP_DP_WELD_FAB = 'Type of weld fabrication'
KEY_DP_WELD_MATERIAL_G_O = 'DesignPreferences.Weld.Material_Grade_OverWrite'
KEY_DISP_DP_WELD_MATERIAL_G_O = 'Material grade overwrite (MPa) Fu'
KEY_DP_DETAILING_EDGE_TYPE = 'DesignPreferences.Detailing.Edge_type'
KEY_DISP_DP_DETAILING_EDGE_TYPE = 'Type of edges'
KEY_DP_DETAILING_GAP = 'DesignPreferences.Detailing.Gap'
KEY_DISP_DP_DETAILING_GAP = 'Gap between beam and <br>support (mm)'
KEY_DP_DETAILING_CORROSIVE_INFLUENCES = 'DesignPreferences.Detailing.Corrosive_Influences'
KEY_DISP_DP_DETAILING_CORROSIVE_INFLUENCES = 'Are the members exposed to <br>corrosive influences'
KEY_DP_DESIGN_METHOD = 'DesignPreferences.Design.Design_Method'
KEY_DISP_DP_DESIGN_METHOD = 'Design Method'
KEY_DP_DESIGN_BASE_PLATE = 'DesignPreferences.Design.Base_Plate'
KEY_DISP_DP_DESIGN_BASE_PLATE = 'Base Plate'

KEY_SUPTNGSEC_DESIGNATION = 'Supporting_Section.Designation'
KEY_DISP_SUPTNGSEC_DESIGNATION = 'Designation'
KEY_DISP_MECH_PROP = 'Mechanical Properties'
KEY_SUPTNGSEC_FU = 'Supporting_Section.Ultimate_Strength'
KEY_DISP_SUPTNGSEC_FU = 'Ultimate strength, fu (MPa)'
KEY_SUPTNGSEC_FY = 'Supporting_Section.Yield_Strength'
KEY_DISP_SUPTNGSEC_FY = 'Yield Strength , fy (MPa)'
KEY_DISP_DIMENSIONS = 'Dimensions'
KEY_SUPTNGSEC_DEPTH = 'Supporting_Section.Depth'
KEY_DISP_SUPTNGSEC_DEPTH = 'Depth, D (mm)*'
KEY_SUPTNGSEC_FLANGE_W = 'Supporting_Section.Flange_Width'
KEY_DISP_SUPTNGSEC_FLANGE_W = 'Flange width, B (mm)*'
KEY_SUPTNGSEC_FLANGE_T = 'Supporting_Section.Flange_Thickness'
KEY_DISP_SUPTNGSEC_FLANGE_T = 'Flange thickness, T (mm)*'
KEY_SUPTNGSEC_WEB_T = 'Supporting_Section.Web_Thickness'
KEY_DISP_SUPTNGSEC_WEB_T = 'Web thickness, t (mm)*'
KEY_SUPTNGSEC_FLANGE_S = 'Supporting_Section.Flange_Slope'
KEY_DISP_SUPTNGSEC_FLANGE_S = 'Flange Slope, a (deg.)*'
KEY_SUPTNGSEC_ROOT_R = 'Supporting_Section.Root_Radius'
KEY_DISP_SUPTNGSEC_ROOT_R = 'Root radius, R1 (mm)*'
KEY_SUPTNGSEC_TOE_R = 'Supporting_Section.Toe_Radius'
KEY_DISP_SUPTNGSEC_TOE_R = 'Toe radius, R2 (mm)*'


KEY_SUPTNGSEC_TYPE = 'Supporting_Section.Type'
KEY_DISP_SUPTNGSEC_TYPE = 'Type'
KEY_SUPTNGSEC_MOD_OF_ELAST = 'Supporting_Section.Modulus_of_elasticity'
KEY_SUPTNGSEC_DISP_MOD_OF_ELAST = 'Modulus of elasticity, E (GPa)'
KEY_SUPTNGSEC_MOD_OF_RIGID = 'Supporting_Section.Modulus_of_rigidity'
KEY_SUPTNGSEC_DISP_MOD_OF_RIGID = 'Modulus of rifidity, G (GPa)'
KEY_DISP_SEC_PROP = 'Sectional Properties'
KEY_SUPTNGSEC_MASS = 'Supporting_Section.Mass_M'
KEY_DISP_SUPTNGSEC_MASS = 'Mass, M (Kg/m)'
KEY_SUPTNGSEC_SEC_AREA = 'Supporting_Section.Sectional_area_a'
KEY_DISP_SUPTNGSEC_SEC_AREA = 'Sectional area, a (mm<sup>2</sup>)'
KEY_SUPTNGSEC_MOA_LZ = 'Supporting_Section.2nd_Moment_of_area_lz'
KEY_DISP_SUPTNGSEC_MOA_LZ = '2nd Moment of area, l<sub>z</sub> (cm<sup>4</sup>)'
KEY_SUPTNGSEC_MOA_LY = 'Supporting_Section.2nd_Moment_of_area_ly'
KEY_DISP_SUPTNGSEC_MOA_LY = '2nd Moment of area, l<sub>y</sub> (cm<sup>4</sup>)'
KEY_SUPTNGSEC_ROG_RZ = 'Supporting_Section.Radius_of_gyration_rz'
KEY_DISP_SUPTNGSEC_ROG_RZ = 'Radius of gyration, r<sub>z</sub> (cm)'
KEY_SUPTNGSEC_ROG_RY = 'Supporting_Section.Radius_of_gyration_ry'
KEY_DISP_SUPTNGSEC_ROG_RY = 'Radius of gyration, r<sub>y</sub> (cm)'
KEY_SUPTNGSEC_EM_ZZ = 'Supporting_Section.Elastic_modulus_zz'
KEY_DISP_SUPTNGSEC_EM_ZZ = 'Elastic modulus, Z<sub>z</sub> (cm<sup>3</sup>)'
KEY_SUPTNGSEC_EM_ZY = 'Supporting_Section.Elastic_modulus_zy'
KEY_DISP_SUPTNGSEC_EM_ZY = 'Elastic modulus, Z<sub>y</sub> (cm<sup>3</sup>)'
KEY_SUPTNGSEC_PM_ZPZ = 'Supporting_Section.Plastic_modulus_zpz'
KEY_DISP_SUPTNGSEC_PM_ZPZ = 'Plastic modulus, Z<sub>pz</sub> (cm<sup>3</sup>)'
KEY_SUPTNGSEC_PM_ZPY = 'Supporting_Section.Plastic_modulus_zpy'
KEY_DISP_SUPTNGSEC_PM_ZPY = 'Plastic modulus, Z<sub>py</sub> (cm<sup>3</sup>)'


KEY_SUPTNGSEC_SOURCE = 'Supporting_Section.Source'
KEY_DISP_SUPTNGSEC_SOURCE = 'Source'
KEY_SUPTNGSEC_POISSON_RATIO = 'Supporting_Section.Poisson_Ratio'
KEY_DISP_SUPTNGSEC_POISSON_RATIO = 'Poissons ratio, v'
KEY_SUPTNGSEC_THERMAL_EXP = 'Supporting_Section.Thermal_Expansion'
KEY_DISP_SUPTNGSEC_THERMAL_EXP = 'Thermal expansion coeff.a <br>(x10<sup>-6</sup>/ <sup>0</sup>C)'

KEY_SUPTDSEC_DESIGNATION = 'Supported_Section.Designation'
KEY_DISP_SUPTDSEC_DESIGNATION = 'Designation'
KEY_SUPTDSEC_FU = 'Supported_Section.Ultimate_Strength'
KEY_DISP_SUPTDSEC_FU = 'Ultimate strength, fu (MPa)'
KEY_SUPTDSEC_FY = 'Supported_Section.Yield_Strength'
KEY_DISP_SUPTDSEC_FY = 'Yield Strength , fy (MPa)'
KEY_SUPTDSEC_DEPTH = 'Supported_Section.Depth'
KEY_DISP_SUPTDSEC_DEPTH = 'Depth, D (mm)*'
KEY_SUPTDSEC_FLANGE_W = 'Supported_Section.Flange_Width'
KEY_DISP_SUPTDSEC_FLANGE_W = 'Flange width, B (mm)*'
KEY_SUPTDSEC_FLANGE_T = 'Supported_Section.Flange_Thickness'
KEY_DISP_SUPTDSEC_FLANGE_T = 'Flange thickness, T (mm)*'
KEY_SUPTDSEC_WEB_T = 'Supported_Section.Web_Thickness'
KEY_DISP_SUPTDSEC_WEB_T = 'Web thickness, t (mm)*'
KEY_SUPTDSEC_FLANGE_S = 'Supported_Section.Flange_Slope'
KEY_DISP_SUPTDSEC_FLANGE_S = 'Flange Slope, a (deg.)*'
KEY_SUPTDSEC_ROOT_R = 'Supported_Section.Root_Radius'
KEY_DISP_SUPTDSEC_ROOT_R = 'Root radius, R1 (mm)*'
KEY_SUPTDSEC_TOE_R = 'Supported_Section.Toe_Radius'
KEY_DISP_SUPTDSEC_TOE_R = 'Toe radius, R2 (mm)*'


KEY_SUPTDSEC_TYPE = 'Supported_Section.Type'
KEY_DISP_SUPTDSEC_TYPE = 'Type'
KEY_SUPTDSEC_MOD_OF_ELAST = 'Supported_Section.Modulus_of_elasticity'
KEY_SUPTDSEC_DISP_MOD_OF_ELAST = 'Modulus of elasticity, E (GPa)'
KEY_SUPTDSEC_MOD_OF_RIGID = 'Supported_Section.Modulus_of_rigidity'
KEY_SUPTDSEC_DISP_MOD_OF_RIGID = 'Modulus of rifidity, G (GPa)'
KEY_SUPTDSEC_MASS = 'Supported_Section.Mass_M'
KEY_DISP_SUPTDSEC_MASS = 'Mass, M (Kg/m)'
KEY_SUPTDSEC_SEC_AREA = 'Supported_Section.Sectional_area_a'
KEY_DISP_SUPTDSEC_SEC_AREA = 'Sectional area, a (mm<sup>2</sup>)'
KEY_SUPTDSEC_MOA_LZ = 'Supported_Section.2nd_Moment_of_area_lz'
KEY_DISP_SUPTDSEC_MOA_LZ = '2nd Moment of area, l<sub>z</sub> (cm<sup>4</sup>)'
KEY_SUPTDSEC_MOA_LY = 'Supported_Section.2nd_Moment_of_area_ly'
KEY_DISP_SUPTDSEC_MOA_LY = '2nd Moment of area, l<sub>y</sub> (cm<sup>4</sup>)'
KEY_SUPTDSEC_ROG_RZ = 'Supported_Section.Radius_of_gyration_rz'
KEY_DISP_SUPTDSEC_ROG_RZ = 'Radius of gyration, r<sub>z</sub> (cm)'
KEY_SUPTDSEC_ROG_RY = 'Supported_Section.Radius_of_gyration_ry'
KEY_DISP_SUPTDSEC_ROG_RY = 'Radius of gyration, r<sub>y</sub> (cm)'
KEY_SUPTDSEC_EM_ZZ = 'Supported_Section.Elastic_modulus_zz'
KEY_DISP_SUPTDSEC_EM_ZZ = 'Elastic modulus, Z<sub>z</sub> (cm<sup>3</sup>)'
KEY_SUPTDSEC_EM_ZY = 'Supported_Section.Elastic_modulus_zy'
KEY_DISP_SUPTDSEC_EM_ZY = 'Elastic modulus, Z<sub>y</sub> (cm<sup>3</sup>)'
KEY_SUPTDSEC_PM_ZPZ = 'Supported_Section.Plastic_modulus_zpz'
KEY_DISP_SUPTDSEC_PM_ZPZ = 'Plastic modulus, Z<sub>pz</sub> (cm<sup>3</sup>)'
KEY_SUPTDSEC_PM_ZPY = 'Supported_Section.Plastic_modulus_zpy'
KEY_DISP_SUPTDSEC_PM_ZPY = 'Plastic modulus, Z<sub>py</sub> (cm<sup>3</sup>)'


KEY_SUPTDSEC_SOURCE = 'Supported_Section.Source'
KEY_DISP_SUPTDSEC_SOURCE = 'Source'
KEY_SUPTDSEC_POISSON_RATIO = 'Supported_Section.Poisson_Ratio'
KEY_DISP_SUPTDSEC_POISSON_RATIO = 'Poissons ratio, v'
KEY_SUPTDSEC_THERMAL_EXP = 'Supported_Section.Thermal_Expansion'
KEY_DISP_SUPTDSEC_THERMAL_EXP = 'Thermal expansion coeff.a <br>(x10<sup>-6</sup>/ <sup>0</sup>C)'


KEY_BASE_PLATE_MATERIAL = 'Base_Plate.Material'
KEY_DISP_BASE_PLATE_MATERIAL = 'Material'
KEY_BASE_PLATE_FU = 'Base_Plate.Fu'
KEY_DISP_BASE_PLATE_FU = 'Ultimate strength, fu (MPa)'
KEY_DSIP_BASE_PLATE_FY = 'Yield Strength , fy (MPa)'
KEY_BASE_PLATE_FY = 'Base_Plate.Fy'




KEY_ANGLE_DESIGNATION = 'Angle.Designation'
KEY_DISP_ANGLE_DESIGNATION = 'Designation'
KEY_ANGLE_FU = 'Angle.Ultimate_Strength'
KEY_DISP_ANGLE_FU = 'Ultimate strength, fu (MPa)'
KEY_ANGLE_FY = 'Angle.Yield_Strength'
KEY_DISP_ANGLE_FY = 'Yield Strength , fy (MPa)'
KEY_ANGLE_DEPTH = 'Angle.Depth'
KEY_DISP_ANGLE_DEPTH = 'Depth, D (mm)*'
KEY_ANGLE_FLANGE_W = 'Angle.Flange_Width'
KEY_DISP_ANGLE_FLANGE_W = 'Flange width, B (mm)*'
KEY_ANGLE_FLANGE_T = 'Angle.Flange_Thickness'
KEY_DISP_ANGLE_FLANGE_T = 'Flange thickness, T (mm)*'
KEY_ANGLE_WEB_T = 'Angle.Web_Thickness'
KEY_DISP_ANGLE_WEB_T = 'Web thickness, t (mm)*'
KEY_ANGLE_FLANGE_S = 'Angle.Flange_Slope'
KEY_DISP_ANGLE_FLANGE_S = 'Flange Slope, a (deg.)*'
KEY_ANGLE_ROOT_R = 'Angle.Root_Radius'
KEY_DISP_ANGLE_ROOT_R = 'Root radius, R1 (mm)*'
KEY_ANGLE_TOE_R = 'Angle.Toe_Radius'
KEY_DISP_ANGLE_TOE_R = 'Toe radius, R2 (mm)*'


KEY_ANGLE_TYPE = 'Angle.Type'
KEY_DISP_ANGLE_TYPE = 'Type'
KEY_ANGLE_MOD_OF_ELAST = 'Angle.Modulus_of_elasticity'
KEY_ANGLE_DISP_MOD_OF_ELAST = 'Modulus of elasticity, E (GPa)'
KEY_ANGLE_MOD_OF_RIGID = 'Angle.Modulus_of_rigidity'
KEY_ANGLE_DISP_MOD_OF_RIGID = 'Modulus of rifidity, G (GPa)'
KEY_ANGLE_MASS = 'Angle.Mass_M'
KEY_DISP_ANGLE_MASS = 'Mass, M (Kg/m)'
KEY_ANGLE_SEC_AREA = 'Angle.Sectional_area_a'
KEY_DISP_ANGLE_SEC_AREA = 'Sectional area, a (mm<sup>2</sup>)'
KEY_ANGLE_MOA_LZ = 'Angle.2nd_Moment_of_area_lz'
KEY_DISP_ANGLE_MOA_LZ = '2nd Moment of area, l<sub>z</sub> (cm<sup>4</sup>)'
KEY_ANGLE_MOA_LY = 'Angle.2nd_Moment_of_area_ly'
KEY_DISP_ANGLE_MOA_LY = '2nd Moment of area, l<sub>y</sub> (cm<sup>4</sup>)'
KEY_ANGLE_ROG_RZ = 'Angle.Radius_of_gyration_rz'
KEY_DISP_ANGLE_ROG_RZ = 'Radius of gyration, r<sub>z</sub> (cm)'
KEY_ANGLE_ROG_RY = 'Angle.Radius_of_gyration_ry'
KEY_DISP_ANGLE_ROG_RY = 'Radius of gyration, r<sub>y</sub> (cm)'
KEY_ANGLE_EM_ZZ = 'Angle.Elastic_modulus_zz'
KEY_DISP_ANGLE_EM_ZZ = 'Elastic modulus, Z<sub>z</sub> (cm<sup>3</sup>)'
KEY_ANGLE_EM_ZY = 'Angle.Elastic_modulus_zy'
KEY_DISP_ANGLE_EM_ZY = 'Elastic modulus, Z<sub>y</sub> (cm<sup>3</sup>)'
KEY_ANGLE_PM_ZPZ = 'Angle.Plastic_modulus_zpz'
KEY_DISP_ANGLE_PM_ZPZ = 'Plastic modulus, Z<sub>pz</sub> (cm<sup>3</sup>)'
KEY_ANGLE_PM_ZPY = 'Angle.Plastic_modulus_zpy'
KEY_DISP_ANGLE_PM_ZPY = 'Plastic modulus, Z<sub>py</sub> (cm<sup>3</sup>)'

KEY_ANGLE_SOURCE = 'Angle.Source'
KEY_DISP_ANGLE_SOURCE = 'Source'
KEY_ANGLE_POISSON_RATIO = 'Angle.Poisson_Ratio'
KEY_DISP_ANGLE_POISSON_RATIO = 'Poissons ratio, v'
KEY_ANGLE_THERMAL_EXP = 'Angle.Thermal_Expansion'
KEY_DISP_ANGLE_THERMAL_EXP = 'Thermal expansion coeff.a <br>(x10<sup>-6</sup>/ <sup>0</sup>C)'


KEY_BOLT_STATUS = 'Bolt.DesignStatus'
KEY_OUT_D_PROVIDED = 'Bolt.Diameter'
KEY_OUT_DISP_D_PROVIDED = 'Diameter (mm)'
KEY_OUT_GRD_PROVIDED = 'Bolt.Grade'
KEY_OUT_DISP_GRD_PROVIDED = 'Grade'
KEY_OUT_DISP_PC_PROVIDED = 'Property Class'
KEY_OUT_ROW_PROVIDED = 'Bolt.Rows'
KEY_OUT_DISP_ROW_PROVIDED = 'Rows of Bolts'
KEY_OUT_KB = 'Bolt.Kb'
KEY_OUT_BOLT_HOLE = 'Bolt.Hole'
KEY_DISP_BOLT_HOLE = 'Hole Diameter (mm)'
KEY_OUT_BOLT_SHEAR = 'Bolt.Shear'
KEY_OUT_DISP_BOLT_SHEAR = 'Shear Capacity (kN)'
KEY_OUT_BOLT_BEARING = 'Bolt.Bearing'
KEY_OUT_DISP_BOLT_BEARING = 'Bearing Capacity (kN)'
KEY_OUT_DISP_BOLT_SLIP= 'Slip Resistance'
KEY_OUT_BOLT_CAPACITY = 'Bolt.Capacity'
KEY_OUT_DISP_BOLT_CAPACITY = 'Capacity (kN)'
KEY_OUT_DISP_BOLT_VALUE = 'Bolt Value (kN)'
KEY_OUT_BOLT_FORCE = 'Bolt.Force'
KEY_OUT_DISP_BOLT_FORCE = 'Bolt Force (kN)'
KEY_OUT_DISP_BOLT_SHEAR_FORCE = 'Bolt Shear Force (kN)'
KEY_OUT_BOLT_TENSION_FORCE = 'Bolt.TensionForce'
KEY_OUT_DISP_BOLT_TENSION_FORCE = 'Bolt Tension Force (kN)'
KEY_OUT_BOLT_PRYING_FORCE = 'Bolt.PryingForce'
KEY_OUT_DISP_BOLT_PRYING_FORCE = 'Bolt Prying Force (kN)'
KEY_OUT_BOLT_TENSION_CAPACITY = 'Bolt.Tension'
KEY_OUT_DISP_BOLT_TENSION_CAPACITY = 'Bolt Tension Capacity (kN)'
KEY_OUT_BOLT_LINE = 'Bolt.Line'
KEY_OUT_BOLTS_REQUIRED = 'Bolt.Required'
KEY_OUT_LONG_JOINT = 'Long Joint Reduction'
KEY_OUT_BOLT_GRP_CAPACITY = 'Bolt.GroupCapacity'
KEY_OUT_DISP_BOLT_LINE = 'Bolt Lines (nos)'
KEY_OUT_BOLTS_ONE_LINE = 'Bolt.OneLine'
KEY_OUT_DISP_BOLTS_ONE_LINE = 'Bolts in Line (nos)'
KEY_OUT_SPACING = 'spacing'
KEY_OUT_DISP_SPACING = 'Spacing'
KEY_OUT_PITCH = 'Bolt.Pitch'
KEY_OUT_DISP_PITCH = 'Pitch (mm)'

KEY_OUT_MIN_PITCH = 'Bolt.MinPitch'





KEY_OUT_END_DIST = 'Bolt.EndDist'
KEY_OUT_DISP_END_DIST = 'End Distance (mm)'
KEY_OUT_GAUGE = 'Bolt.Gauge'
KEY_OUT_DISP_GAUGE = 'Gauge (mm)'

KEY_OUT_MIN_GAUGE = 'Bolt.MinGauge'
KEY_OUT_MAX_SPACING = 'Bolt.MaxGauge'

KEY_OUT_EDGE_DIST = 'Bolt.EdgeDist'
KEY_OUT_MIN_EDGE_DIST = 'Bolt.MinEdgeDist'
KEY_OUT_MAX_EDGE_DIST = 'Bolt.MaxEdgeDist'


KEY_OUT_DISP_EDGE_DIST = 'Edge Distance (mm)'


KEY_OUT_SPTNG_BOLT_SHEAR = 'Cleat.Sptng_leg.Shear'
KEY_OUT_SPTNG_BOLT_BEARING = 'Cleat.Sptng_leg.Bearing'
KEY_OUT_SPTNG_BOLT_CAPACITY = 'Cleat.Sptng_leg.Capacity'
KEY_OUT_SPTNG_BOLT_FORCE = 'Cleat.Sptng_leg.Force'
KEY_OUT_SPTNG_BOLT_LINE = 'Cleat.Sptng_leg.Line'
KEY_OUT_SPTNG_BOLTS_REQUIRED = 'Cleat.Sptng_leg.Required'

KEY_OUT_SPTNG_BOLT_GRP_CAPACITY = 'Cleat.Sptng_leg.GroupCapacity'

KEY_OUT_SPTNG_BOLTS_ONE_LINE = 'Cleat.Sptng_leg.OneLine'

KEY_OUT_SPTNG_SPACING = 'Cleat.Sptng_leg.spacing'

KEY_OUT_SPTNG_PITCH = 'Cleat.Sptng_leg.Pitch'

KEY_OUT_SPTNG_MIN_PITCH = 'Cleat.Sptng_leg.MinPitch'
KEY_OUT_SPTNG_END_DIST = 'Cleat.Sptng_leg.EndDist'
KEY_OUT_SPTNG_GAUGE = 'Cleat.Sptng_leg.Gauge'
KEY_OUT_SPTNG_MIN_GAUGE = 'Cleat.Sptng_leg.MinGauge'
KEY_OUT_SPTNG_MAX_SPACING = 'Cleat.Sptng_leg.MaxGauge'
KEY_OUT_SPTNG_EDGE_DIST = 'Cleat.Sptng_leg.EdgeDist'
KEY_OUT_SPTNG_MIN_EDGE_DIST = 'Cleat.Sptng_leg.MinEdgeDist'
KEY_OUT_SPTNG_MAX_EDGE_DIST = 'Cleat.Sptng_leg.MaxEdgeDist'


KEY_OUT_DISP_PLATETHK_REP = 'Thickness (tp) (mm)'
KEY_OUT_PLATETHK = 'Plate.Thickness'
KEY_OUT_DISP_PLATETHK = 'Thickness (mm)'
KEY_OUT_PLATE_HEIGHT = 'Plate.Height'
KEY_OUT_DISP_PLATE_HEIGHT = 'Height (mm)'
KEY_OUT_DISP_PLATE_MIN_HEIGHT = 'Min.Height (mm)'
KEY_OUT_PLATE_LENGTH = 'Plate.Length'
KEY_OUT_DISP_PLATE_LENGTH = 'Length (mm)'
KEY_OUT_DISP_PLATE_MIN_LENGTH = 'Min.Length (mm)'
KEY_OUT_PLATE_WIDTH = 'Plate.Width'
KEY_OUT_DISP_PLATE_WIDTH = 'Width (mm)'
c = 'Width (mm)'
KEY_OUT_PLATE_SHEAR = 'Plate.Shear'

KEY_OUT_DISP_PLATE_SHEAR = 'Shear yielding Capacity (kN)'
KEY_OUT_PLATE_YIELD = 'Plate.Yield'
KEY_OUT_DISP_PLATE_YIELD = 'Yield Capacity'
KEY_OUT_PLATE_RUPTURE = 'Plate.Rupture'
KEY_OUT_DISP_PLATE_RUPTURE = 'Rupture Capacity'

KEY_OUT_PLATE_BLK_SHEAR = 'Plate.BlockShear'
KEY_OUT_DISP_PLATE_BLK_SHEAR = 'Block Shear Capacity (kN)'
KEY_OUT_PLATE_MOM_DEMAND = 'Plate.MomDemand'

KEY_OUT_DISP_PLATE_MOM_DEMAND = 'Moment Demand (kN-m)'
KEY_OUT_DISP_PLATE_MOM_DEMAND_SEP = 'Moment Demand per Bolt (kN-m)'
KEY_OUT_PLATE_MOM_CAPACITY = 'Plate.MomCapacity'
KEY_OUT_DISP_PLATE_MOM_CAPACITY = 'Moment Capacity (kN-m)'
KEY_OUT_DISP_PLATE_MOM_CAPACITY_SEP = 'Moment Capacity per Bolt (kN-m)'

KEY_OUT_PLATE_CAPACITIES = 'capacities'
KEY_OUT_DISP_PLATE_CAPACITIES = 'Capacity'

KEY_OUT_WELD_SIZE = 'Weld.Size'
KEY_OUT_DISP_WELD_SIZE = 'Size(mm)'
KEY_OUT_WELD_SIZE_FLANGE = 'Weld.Size_flange'
KEY_OUT_DISP_WELD_SIZE_FLANGE = 'Size at Flange (mm)'
KEY_OUT_WELD_SIZE_WEB = 'Weld.Size_web'
KEY_OUT_DISP_WELD_SIZE_WEB = 'Size at Web (mm)'
KEY_OUT_WELD_SIZE_STIFFENER = 'Weld.Size_stiffener'
KEY_OUT_DISP_WELD_SIZE_STIFFENER = 'Size at Gusset/Stiffener (mm)'
KEY_OUT_WELD_STRENGTH = 'Weld.Strength'
KEY_OUT_DISP_WELD_STRENGTH = 'Strength(N/mm)'
KEY_OUT_WELD_STRESS = 'Weld.Stress'
KEY_OUT_DISP_WELD_STRESS = 'Stress(N/mm)'
KEY_OUT_WELD_LENGTH = 'Weld.Length'
KEY_OUT_DISP_WELD_LENGTH = 'Length (mm)'
KEY_OUT_WELD_LENGTH_EFF = 'Weld.EffLength'
KEY_OUT_DISP_WELD_LENGTH_EFF = 'Eff.Length (mm)'

KEY_OUT_DISP_MEMB_TEN_YIELD = 'Tension Yield Capacity (KN)'
KEY_OUT_DISP_MEMB_TEN_RUPTURE = 'Tension Rupture Capacity'
KEY_OUT_DISP_MEMB_BLK_SHEAR = 'Block Shear Capacity'
KEY_OUT_DISP_MEMB_BLK_SHEAR = 'Block Shear Capacity'


KEY_OUT_NO_BOLTS_FLANGE = 'ColumnEndPlate.nbf'
KEY_OUT_DISP_NO_BOLTS_FLANGE = 'No. of bolts along Flange'
KEY_OUT_NO_BOLTS_WEB = 'ColumnEndPlate.nbw'
KEY_OUT_DISP_NO_BOLTS_WEB = 'No. of bolts along Web'
KEY_OUT_NO_BOLTS = 'ColumnEndPlate.nb'
KEY_OUT_DISP_NO_BOLTS = 'Total no. of Bolts'
KEY_PITCH_2_FLANGE = 'ColumnEndPlate.p2_flange'
KEY_DISP_PITCH_2_FLANGE = 'Pitch2 along Flange'
KEY_PITCH_2_WEB = 'ColumnEndPlate.p2_web'
KEY_DISP_PITCH_2_WEB = 'Pitch2 along Web'


DISP_TITLE_WELD = 'Weld'
KEY_OUT_WELD_SIZE = 'Weld.Size'
KEY_OUT_DISP_WELD_SIZE = 'Size (mm)'
KEY_OUT_WELD_STRENGTH = 'Weld.Strength'
KEY_OUT_DISP_WELD_STRENGTH = 'Strength (N/mm)'
KEY_OUT_WELD_STRESS = 'Weld.Stress'
KEY_OUT_DISP_WELD_STRESS = 'Stress (N/mm)'
KEY_OUT_WELD_LENGTH = 'Weld.Length'
KEY_OUT_DISP_WELD_LENGTH = 'Length (mm)'
KEY_OUT_WELD_LENGTH_EFF = 'Weld.EffLength'
KEY_OUT_DISP_WELD_LENGTH_EFF = 'Eff.Length (mm)'

DISP_OUT_TITLE_SPTDLEG = "Supported Leg"
DISP_OUT_TITLE_SPTNGLEG = "Supporting Leg"
DISP_OUT_TITLE_CLEAT = "Cleat Angle"
KEY_OUT_CLEATTHK = 'Plate.Thickness'
KEY_OUT_DISP_CLEATTHK = 'Thickness (mm)'
KEY_OUT_CLEAT_HEIGHT = 'Plate.Height'
KEY_OUT_DISP_CLEAT_HEIGHT = 'Height (mm)'
KEY_OUT_CLEAT_SPTDLEG = 'Cleat.SupportedLength'
KEY_OUT_DISP_CLEAT_SPTDLEG = 'Length (mm)'
KEY_OUT_CLEAT_SPTNGLEG = 'Cleat.SupportingLength'
KEY_OUT_DISP_CLEAT_SPTNGLEG = 'Length (mm)'

KEY_OUT_CLEAT_SHEAR = 'Cleat.Shear'

KEY_OUT_CLEAT_BLK_SHEAR = 'Cleat.BlockShear'

KEY_OUT_CLEAT_MOM_DEMAND = 'Cleat.MomDemand'

KEY_OUT_CLEAT_MOM_CAPACITY = 'Cleat.MomCapacity'


KEY_SEC_PROFILE = 'Member.Profile'
KEY_DISP_SEC_PROFILE = 'Section Profile'
VALUES_SEC_PROFILE = ['Beams', 'Columns', 'Angles', 'Channels', 'Back to Back Angles', 'Back to Back Channels', 'Star Angles']
VALUES_SEC_PROFILE_2 = ['Angles', 'Back to Back Angles', 'Star Angles', 'Channels', 'Back to Back Channels']

KEY_LENZZ = 'Member.Length_zz'
KEY_DISP_LENZZ = 'Length (z-z)'


KEY_LENYY = 'Member.Length_yy'
KEY_DISP_LENYY = 'Length (y-y)'

DISP_TITLE_SC = 'Supporting Condition'

KEY_END1 = 'End_1'
KEY_DISP_END1 = 'End 1'
VALUES_END1 = ['Fixed', 'Free', 'Hinged', 'Roller']


KEY_END2 = 'End_2'
KEY_DISP_END2 = 'End 2'
VALUES_END2 = ['Fixed', 'Free', 'Hinged', 'Roller']

KEY_END_CONDITION = 'ENd Condition'
KEY_DISP_END_CONDITION = 'End Cndition'

DISP_TITLE_CLEAT = 'Cleat Angle'
DISP_TITLE_ANGLE = 'Angle Section'

KEY_CLEATHT='CleatHt'
KEY_DISP_CLEATHT='Height(mm)'

KEY_CLEATSEC='Cleat Section'
KEY_DISP_CLEATSEC='Cleat Section *'
# VALUES_CLEATSEC=['Select Section','20 20 X 3', '20 20 X 4', '25 25 x 3', '25 25 x 4', '25 25 x 5', '30 30 x 3', '30 30 x 4', '30 30 x 5', '35 35 x 3', '35 35 x 4', '35 35 x 5', '35 35 x 6', '40 40 x 3', '40 40 x 4', '40 40 x 5', '40 40 x 6', '45 45 x 3', '45 45 x 4', '45 45 x 5', '45 45 x 6', '50 50 x 3', '50 50 x 4', '50 50 x 5', '50 50 x 6', '50 50 x 7', '50 50 x 8', '55 55 x 4', '55 55 x 5', '55 55 x 6', '55 55 x 8', '55 55 x 10', '60 60 x 4', '60 60 x 5', '60 60 x 6', '60 60 x 8', '60 60 x 10', '65 65 x 4', '65 65 x 5', '65 65 x 6', '65 65 x 8', '65 65 x 10', '70 70 x 5', '70 70 x 6', '70 70 x 7', '70 70 x 8', '70 70 x 10', '75 75 x 5', '75 75 x 6', '75 75 x 8', '75 75 x 10', '80 80 x 6', '80 80 x 8', '80 80 x 10', '80 80 x 12', '90 90 x 6', '90 90 x 8', '90 90 x 10', '90 90 x 12', '100 100 x 6', '100 100 x 7', '100 100 x 8', '100 100 x 10', '100 100x 12', '100 100 x 15', '110 110 X 8', '110 110 X 10', '110 110 X 12', '110 110 X 16', '120 120 X 8', '120 120 X 10', '120 120 X 12', '120 120 X 15', '130 130 X 8', '130 130 X 9', '130 130 X 10', '130 130 X 12', '130 130 X 16', '150 150 X 10', '150 150 X 12', '150 150 X 15', '150 150 X 16', '150 150 X 18', '150 150 X 20', '150 150 X 10', '150 150 X 12', '150 150 X 15', '150 150 X 16', '150 150 X 18', '150 150 X 20', '180 180 X 15', '180 180 X 18', '180 180 X 20', '200 200 X 12', '200 200 X 16', '200 200 X 20', '200 200 X 24', '200 200 X 25', '30 20 X 3', '30 20 X 4', '30 20 X 5', '40 20 X 3', '40 20 X 4', '40 20 X 5', '40 25 X 3', '40 25 X 4', '40 25 X 5', '40 25 X 6', '45 30 X 3', '45 30 X 4', '45 30 X 5', '45 30 X 6', '50 30 X 3', '50 30 X 4', '50 30 X 5', '50 30 X 6', '60 30 X 5', '60 30 X 6', '60 40 X 5', '60 40 X 6', '60 40 X 7', '60 40 X 8', '65 45 X 5', '65 45 X 6', '65 45 X 8', '65 50 X 5', '65 50 X 6', '65 50 X 7', '65 50 X 8', '70 45 X 5', '70 45 X 6', '70 45 X 8', '70 45 X 10', '70 50 X 5', '70 50 X 6', '70 50 X 7', '70 50 X 8', '75 50X 5', '75 50X 6', '75 50X 7', '75 50X 8', '75 50X 10', '80 40 X 5', '80 40 X 6', '80 40 X 7', '80 40 X 8', '80 50 X 5', '80 50 X  6', '80 50 X  8', '80 50 X 10', '80 60 X 6', '80 60 X 7', '80 60 X 8', '90 60 X 6', '90 60 X  8', '90 60 X 10', '90 60 X 12', '90 65 X 6', '90 65 X 7', '90 65 X 8', '90 65 X 10', '100 50 X 6', '100 50 X 7', '100 50 X 8', '100 50 X 10', '100 65 X 6', '100 65 X  7', '100 65 X  8', '100 65 X 10', '100 75 X 6', '100 75 X  8', '100 75 X 10', '100 75 X 12', '120 80 X 8', '120 80 X 10', '120 80 X 12', '125 75 X 6', '125 75 X  8', '125 75 X 10', '125 75 X 12', '125 95 X 6', '125 95 X  8', '125 95 X 10', '125 95 X 12', '135 65 X 8', '135 65 X 10', '135 65 X 12', '135 65 X 8', '135 65 X 10', '135 65 X 12', '150 75 X 8', '150 75 X  9', '150 75 X 10', '150 75 X 12', '150 75 X 15', '150 90 X 10', '150 90 X X 12', '150 90 X X 15', '150 90 X 10', '150 90 X 12', '150 90 X 15', '150 115 X 8', '150 115 X 10', '150 115 X 12', '150 115 X 16', '200 100 X 10', '200 100 X 12', '200 100 X 15', '200 100 X 16', '200 100 X 10', '200 100 X 12', '200 100 X 15', '200 100 X 16', '200 150 X 10', '200 150 X 12', '200 150 X 15', '200 150 X 16', '200 150 X 18', '200 150 X 20', '200 150 X 10', '200 150 X 12', '200 150 X 15', '200 150 X 16', '200 150 X 18', '200 150 X 20']

KEY_SEATEDANGLE='Seated Angle'
KEY_DISP_SEATEDANGLE='Seated Angle *'
# VALUES_SEATEDANGLE=['20 20 X 3', '20 20 X 4', '25 25 x 3', '25 25 x 4', '25 25 x 5', '30 30 x 3', '30 30 x 4', '30 30 x 5', '35 35 x 3', '35 35 x 4', '35 35 x 5', '35 35 x 6', '40 40 x 3', '40 40 x 4', '40 40 x 5', '40 40 x 6', '45 45 x 3', '45 45 x 4', '45 45 x 5', '45 45 x 6', '50 50 x 3', '50 50 x 4', '50 50 x 5', '50 50 x 6', '50 50 x 7', '50 50 x 8', '55 55 x 4', '55 55 x 5', '55 55 x 6', '55 55 x 8', '55 55 x 10', '60 60 x 4', '60 60 x 5', '60 60 x 6', '60 60 x 8', '60 60 x 10', '65 65 x 4', '65 65 x 5', '65 65 x 6', '65 65 x 8', '65 65 x 10', '70 70 x 5', '70 70 x 6', '70 70 x 7', '70 70 x 8', '70 70 x 10', '75 75 x 5', '75 75 x 6', '75 75 x 8', '75 75 x 10', '80 80 x 6', '80 80 x 8', '80 80 x 10', '80 80 x 12', '90 90 x 6', '90 90 x 8', '90 90 x 10', '90 90 x 12', '100 100 x 6', '100 100 x 7', '100 100 x 8', '100 100 x 10', '100 100x 12', '100 100 x 15', '110 110 X 8', '110 110 X 10', '110 110 X 12', '110 110 X 16', '120 120 X 8', '120 120 X 10', '120 120 X 12', '120 120 X 15', '130 130 X 8', '130 130 X 9', '130 130 X 10', '130 130 X 12', '130 130 X 16', '150 150 X 10', '150 150 X 12', '150 150 X 15', '150 150 X 16', '150 150 X 18', '150 150 X 20', '150 150 X 10', '150 150 X 12', '150 150 X 15', '150 150 X 16', '150 150 X 18', '150 150 X 20', '180 180 X 15', '180 180 X 18', '180 180 X 20', '200 200 X 12', '200 200 X 16', '200 200 X 20', '200 200 X 24', '200 200 X 25', '30 20 X 3', '30 20 X 4', '30 20 X 5', '40 20 X 3', '40 20 X 4', '40 20 X 5', '40 25 X 3', '40 25 X 4', '40 25 X 5', '40 25 X 6', '45 30 X 3', '45 30 X 4', '45 30 X 5', '45 30 X 6', '50 30 X 3', '50 30 X 4', '50 30 X 5', '50 30 X 6', '60 30 X 5', '60 30 X 6', '60 40 X 5', '60 40 X 6', '60 40 X 7', '60 40 X 8', '65 45 X 5', '65 45 X 6', '65 45 X 8', '65 50 X 5', '65 50 X 6', '65 50 X 7', '65 50 X 8', '70 45 X 5', '70 45 X 6', '70 45 X 8', '70 45 X 10', '70 50 X 5', '70 50 X 6', '70 50 X 7', '70 50 X 8', '75 50X 5', '75 50X 6', '75 50X 7', '75 50X 8', '75 50X 10', '80 40 X 5', '80 40 X 6', '80 40 X 7', '80 40 X 8', '80 50 X 5', '80 50 X  6', '80 50 X  8', '80 50 X 10', '80 60 X 6', '80 60 X 7', '80 60 X 8', '90 60 X 6', '90 60 X  8', '90 60 X 10', '90 60 X 12', '90 65 X 6', '90 65 X 7', '90 65 X 8', '90 65 X 10', '100 50 X 6', '100 50 X 7', '100 50 X 8', '100 50 X 10', '100 65 X 6', '100 65 X  7', '100 65 X  8', '100 65 X 10', '100 75 X 6', '100 75 X  8', '100 75 X 10', '100 75 X 12', '120 80 X 8', '120 80 X 10', '120 80 X 12', '125 75 X 6', '125 75 X  8', '125 75 X 10', '125 75 X 12', '125 95 X 6', '125 95 X  8', '125 95 X 10', '125 95 X 12', '135 65 X 8', '135 65 X 10', '135 65 X 12', '135 65 X 8', '135 65 X 10', '135 65 X 12', '150 75 X 8', '150 75 X  9', '150 75 X 10', '150 75 X 12', '150 75 X 15', '150 90 X 10', '150 90 X X 12', '150 90 X X 15', '150 90 X 10', '150 90 X 12', '150 90 X 15', '150 115 X 8', '150 115 X 10', '150 115 X 12', '150 115 X 16', '200 100 X 10', '200 100 X 12', '200 100 X 15', '200 100 X 16', '200 100 X 10', '200 100 X 12', '200 100 X 15', '200 100 X 16', '200 150 X 10', '200 150 X 12', '200 150 X 15', '200 150 X 16', '200 150 X 18', '200 150 X 20', '200 150 X 10', '200 150 X 12', '200 150 X 15', '200 150 X 16', '200 150 X 18', '200 150 X 20']

KEY_TOPANGLE='Top Angle'
KEY_DISP_TOPANGLE='Top Angle *'
# VALUES_TOPANGLE=[
#     '20 20 X 3', '20 20 X 4', '25 25 x 3', '25 25 x 4', '25 25 x 5',
#     '30 30 x 3', '30 30 x 4', '30 30 x 5', '35 35 x 3', '35 35 x 4',
#     '35 35 x 5', '35 35 x 6', '40 40 x 3', '40 40 x 4', '40 40 x 5', '40 40 x 6', '45 45 x 3', '45 45 x 4', '45 45 x 5', '45 45 x 6', '50 50 x 3', '50 50 x 4', '50 50 x 5', '50 50 x 6', '50 50 x 7', '50 50 x 8', '55 55 x 4', '55 55 x 5', '55 55 x 6', '55 55 x 8', '55 55 x 10', '60 60 x 4', '60 60 x 5', '60 60 x 6', '60 60 x 8', '60 60 x 10', '65 65 x 4', '65 65 x 5', '65 65 x 6', '65 65 x 8', '65 65 x 10', '70 70 x 5', '70 70 x 6', '70 70 x 7', '70 70 x 8', '70 70 x 10', '75 75 x 5', '75 75 x 6', '75 75 x 8', '75 75 x 10', '80 80 x 6', '80 80 x 8', '80 80 x 10', '80 80 x 12', '90 90 x 6', '90 90 x 8', '90 90 x 10', '90 90 x 12', '100 100 x 6', '100 100 x 7', '100 100 x 8', '100 100 x 10', '100 100x 12', '100 100 x 15', '110 110 X 8', '110 110 X 10', '110 110 X 12', '110 110 X 16', '120 120 X 8', '120 120 X 10', '120 120 X 12', '120 120 X 15', '130 130 X 8', '130 130 X 9', '130 130 X 10', '130 130 X 12', '130 130 X 16', '150 150 X 10', '150 150 X 12', '150 150 X 15', '150 150 X 16', '150 150 X 18', '150 150 X 20', '150 150 X 10', '150 150 X 12', '150 150 X 15', '150 150 X 16', '150 150 X 18', '150 150 X 20', '180 180 X 15', '180 180 X 18', '180 180 X 20', '200 200 X 12', '200 200 X 16', '200 200 X 20', '200 200 X 24', '200 200 X 25', '30 20 X 3', '30 20 X 4', '30 20 X 5', '40 20 X 3', '40 20 X 4', '40 20 X 5', '40 25 X 3', '40 25 X 4', '40 25 X 5', '40 25 X 6', '45 30 X 3', '45 30 X 4', '45 30 X 5', '45 30 X 6', '50 30 X 3', '50 30 X 4', '50 30 X 5', '50 30 X 6', '60 30 X 5', '60 30 X 6', '60 40 X 5', '60 40 X 6', '60 40 X 7', '60 40 X 8', '65 45 X 5', '65 45 X 6', '65 45 X 8', '65 50 X 5', '65 50 X 6', '65 50 X 7', '65 50 X 8', '70 45 X 5', '70 45 X 6', '70 45 X 8', '70 45 X 10', '70 50 X 5', '70 50 X 6', '70 50 X 7', '70 50 X 8', '75 50X 5', '75 50X 6', '75 50X 7', '75 50X 8', '75 50X 10', '80 40 X 5', '80 40 X 6', '80 40 X 7', '80 40 X 8', '80 50 X 5', '80 50 X  6', '80 50 X  8', '80 50 X 10', '80 60 X 6', '80 60 X 7', '80 60 X 8', '90 60 X 6', '90 60 X  8', '90 60 X 10', '90 60 X 12', '90 65 X 6', '90 65 X 7', '90 65 X 8', '90 65 X 10', '100 50 X 6', '100 50 X 7', '100 50 X 8', '100 50 X 10', '100 65 X 6', '100 65 X  7', '100 65 X  8', '100 65 X 10', '100 75 X 6', '100 75 X  8', '100 75 X 10', '100 75 X 12', '120 80 X 8', '120 80 X 10', '120 80 X 12', '125 75 X 6', '125 75 X  8', '125 75 X 10', '125 75 X 12', '125 95 X 6', '125 95 X  8', '125 95 X 10', '125 95 X 12', '135 65 X 8', '135 65 X 10', '135 65 X 12', '135 65 X 8', '135 65 X 10', '135 65 X 12', '150 75 X 8', '150 75 X  9', '150 75 X 10', '150 75 X 12', '150 75 X 15', '150 90 X 10', '150 90 X X 12', '150 90 X X 15', '150 90 X 10', '150 90 X 12', '150 90 X 15', '150 115 X 8', '150 115 X 10', '150 115 X 12', '150 115 X 16', '200 100 X 10', '200 100 X 12', '200 100 X 15', '200 100 X 16', '200 100 X 10', '200 100 X 12', '200 100 X 15', '200 100 X 16', '200 150 X 10', '200 150 X 12', '200 150 X 15', '200 150 X 16', '200 150 X 18', '200 150 X 20', '200 150 X 10', '200 150 X 12', '200 150 X 15', '200 150 X 16', '200 150 X 18', '200 150 X 20']
VALUES_ANGLESEC= ['All', 'Customized']

VALUES_ANGLESEC_CUSTOMIZED= connectdb("Angles", call_type="popup")
# DISPLAY_TITLE_ANGLESEC='Select Sections'

#Design Report Strings
DISP_NUM_OF_BOLTS = 'No of Bolts'
DISP_NUM_OF_ROWS = 'No of Rows'
DISP_NUM_OF_COLUMNS = 'No of Columns'


def get_available_cleat_list(input_angle_list, max_leg_length=math.inf, min_leg_length=0.0, position="outer"):

    available_angles = []
    for designation in input_angle_list:
        leg_a_length,leg_b_length,t,r_r = get_leg_lengths(designation)
        if position == "inner":
            min_leg_length_outer = min_leg_length + t + r_r
            max_leg_length_outer = max_leg_length + t + r_r
        else:
            min_leg_length_outer = min_leg_length
            max_leg_length_outer = max_leg_length

        print(min_leg_length,max_leg_length)
        if operator.le(max(leg_a_length,leg_b_length),max_leg_length_outer) and operator.ge(min(leg_a_length,leg_b_length), min_leg_length_outer) and leg_a_length==leg_b_length:
            print("appended", designation)
            available_angles.append(designation)
        else:
            print("popped",designation)
    return available_angles


def get_leg_lengths(designation):

    """
        Function to fetch designation values from respective Tables.
    """
    conn = sqlite3.connect(PATH_TO_DATABASE)
    db_query = "SELECT AXB, t, R1 FROM Angles WHERE Designation = ?"
    cur = conn.cursor()
    cur.execute(db_query, (designation,))
    row = cur.fetchone()

    axb = row[0]
    t = row[1]
    r_r = row[2]
    axb = axb.lower()
    leg_a_length = float(axb.split("x")[0])
    leg_b_length = float(axb.split("x")[1])
    conn.close()
    return leg_a_length,leg_b_length,t,r_r

all_angles = connectdb("Angles","popup")
VALUES_CLEAT_CUSTOMIZED = get_available_cleat_list(all_angles, 200.0, 50.0)
# print(VALUES_CLEAT_CUSTOMIZED)

DISP_TITLE_COMPMEM='Compression member'

KEY_SECTYPE = 'Section Type'
KEY_DISP_SECTYPE = 'Section Type*'
VALUES_SECTYPE = ['Select Type','Beams','Columns','Angles','Back to Back Angles','Star Angles','Channels','Back to back Channels']


KEY_SECSIZE = 'Section Size'
KEY_DISP_SECSIZE = 'Section Size*'

KEY_LENMEM = 'Length of Member'
KEY_DISP_LENMEM = 'Length of Member'

DISP_TITLE_FL = 'Factored loads'

KEY_AXFOR = 'Axial Force'
KEY_DISP_AXFOR = 'Axial Force (kN)*'

KEY_PLTHK = 'Plate thk'
KEY_DISP_PLTHK = 'Plate thk (mm)'

KEY_PLTHICK = 'Plate thk'
KEY_DISP_PLTHICK = 'Plate Thickness'


KEY_DIAM = 'Diameter'
KEY_DISP_DIAM = 'Diameter (mm)'
VALUES_DIAM = ['Select diameter','12','16','20','24','30','36']

KEY_NOROWS = 'No of Rows of Bolts'
KEY_DISP_NOROWS = 'No of Rows of Bolts'


KEY_NOCOLS = 'No of Column of Bolts'
KEY_DISP_NOCOLS = 'No of Column of Bolts'


KEY_ROWPI = 'Row Pitch'
KEY_DISP_ROWPI = 'Row Pitch'


KEY_COLPI = 'Column Pitch'
KEY_DISP_COLPI = 'Column Pitch'


KEY_ENDDIST = 'End Distance'
KEY_DISP_ENDDIST = 'End Distance'


KEY_EDGEDIST = 'Edge Distance'
KEY_DISP_EDGEDIST = 'Edge Distance'


KEY_CONNLOC = 'Conn Location'
KEY_DISP_CONNLOC = 'Conn Location'
VALUES_CONNLOC_BOLT = ['Bolted','Web','Flange','Leg','Back to Back Web','Back to Back Angles','Star Angles']
VALUES_CONNLOC_WELD = ['Welded','Web','Flange','Leg','Back to Back Web','Back to Back Angles','Star Angles']


KEY_LEN_INLINE = 'Total length in line with tension'
KEY_DISP_LEN_INLINE = 'Total Length in line with tension'

KEY_LEN_OPPLINE = 'Total length opp line with tension'
KEY_DISP_LEN_OPPLINE = 'Total Length opp line with tension'


BOLT_DESCRIPTION = str("<!DOCTYPE HTML PUBLIC \"-//W3C//DTD HTML 4.0//EN\" \"http://www.w3.org/TR/REC-html40/strict.dtd\">\n"
                "<html><head><meta name=\"qrichtext\" content=\"1\" /><style type=\"text/css\">\n"
                "p, li { white-space: pre-wrap; }\n"
                "</style></head><body style=\" font-family:\'Arial\'; font-size:8.25pt; font-weight:400; font-style:normal;\">\n"
                "<table border=\"0\" style=\" margin-top:0px; margin-bottom:0px; margin-left:0px; margin-right:0px;\" cellspacing=\"2\" cellpadding=\"0\">\n"
                "<tr>\n"
                "<td colspan=\"3\">\n"
                "<p align=\"justify\" style=\" margin-top:12px; margin-bottom:12px; margin-left:0px; margin-right:0px; -qt-block-indent:0; text-indent:0px;\"><span style=\" font-family:\'MS Shell Dlg 2\'; font-size:8pt;\">IS 800 Table 20 Typical Average Values for Coefficient of Friction (</span><span style=\" font-family:\'Calibri,sans-serif\'; font-size:9pt;\">µ</span><span style=\" font-family:\'Calibri,sans-serif\'; font-size:9pt; vertical-align:sub;\">f</span><span style=\" font-family:\'MS Shell Dlg 2\'; font-size:8pt;\">)</span></p></td></tr></table>\n"
                "<p align=\"justify\" style=\"-qt-paragraph-type:empty; margin-top:12px; margin-bottom:12px; margin-left:0px; margin-right:0px; -qt-block-indent:0; text-indent:0px; font-family:\'MS Shell Dlg 2\'; font-size:8pt;\"><br /></p>\n"
                "<table border=\"0\" style=\" margin-top:0px; margin-bottom:0px; margin-left:0px; margin-right:0px;\" cellspacing=\"2\" cellpadding=\"0\">\n"
                "<tr>\n"
                "<td width=\"26\"></td>\n"
                "<td width=\"383\">\n"
                "<p align=\"justify\" style=\" margin-top:12px; margin-bottom:12px; margin-left:0px; margin-right:0px; -qt-block-indent:0; text-indent:0px;\"><span style=\" font-family:\'MS Shell Dlg 2\'; font-size:8pt;\">Treatment of Surfaces</span></p></td>\n"
                "<td width=\"78\">\n"
                "<p align=\"justify\" style=\" margin-top:12px; margin-bottom:12px; margin-left:0px; margin-right:0px; -qt-block-indent:0; text-indent:0px;\"><span style=\" font-family:\'MS Shell Dlg 2\'; font-size:8pt;\">  µ_f</span></p></td></tr>\n"
                "<tr>\n"
                "<td>\n"
                "<p align=\"justify\" style=\" margin-top:12px; margin-bottom:12px; margin-left:0px; margin-right:0px; -qt-block-indent:0; text-indent:0px;\"><span style=\" font-family:\'MS Shell Dlg 2\'; font-size:8pt;\">i)</span></p></td>\n"
                "<td>\n"
                "<p align=\"justify\" style=\" margin-top:12px; margin-bottom:12px; margin-left:0px; margin-right:0px; -qt-block-indent:0; text-indent:0px;\"><span style=\" font-family:\'MS Shell Dlg 2\'; font-size:8pt;\">Surfaces not treated</span></p></td>\n"
                "<td>\n"
                "<p align=\"justify\" style=\" margin-top:12px; margin-bottom:12px; margin-left:0px; margin-right:0px; -qt-block-indent:0; text-indent:0px;\"><span style=\" font-family:\'MS Shell Dlg 2\'; font-size:8pt;\">  0.2</span></p></td></tr>\n"
                "<tr>\n"
                "<td>\n"
                "<p align=\"justify\" style=\" margin-top:12px; margin-bottom:12px; margin-left:0px; margin-right:0px; -qt-block-indent:0; text-indent:0px;\"><span style=\" font-family:\'MS Shell Dlg 2\'; font-size:8pt;\">ii)</span></p></td>\n"
                "<td>\n"
                "<p align=\"justify\" style=\" margin-top:12px; margin-bottom:12px; margin-left:0px; margin-right:0px; -qt-block-indent:0; text-indent:0px;\"><span style=\" font-family:\'MS Shell Dlg 2\'; font-size:8pt;\">Surfaces blasted with short or grit with any loose rust removed, no pitting</span></p></td>\n"
                "<td>\n"
                "<p align=\"justify\" style=\" margin-top:12px; margin-bottom:12px; margin-left:0px; margin-right:0px; -qt-block-indent:0; text-indent:0px;\"><span style=\" font-family:\'MS Shell Dlg 2\'; font-size:8pt;\">  0.5</span></p></td></tr>\n"
                "<tr>\n"
                "<td>\n"
                "<p align=\"justify\" style=\" margin-top:12px; margin-bottom:12px; margin-left:0px; margin-right:0px; -qt-block-indent:0; text-indent:0px;\"><span style=\" font-family:\'MS Shell Dlg 2\'; font-size:8pt;\">iii)</span></p></td>\n"
                "<td>\n"
                "<p align=\"justify\" style=\" margin-top:12px; margin-bottom:12px; margin-left:0px; margin-right:0px; -qt-block-indent:0; text-indent:0px;\"><span style=\" font-family:\'MS Shell Dlg 2\'; font-size:8pt;\">Surfaces blasted with short or grit and hot-dip galvanized</span></p></td>\n"
                "<td>\n"
                "<p align=\"justify\" style=\" margin-top:12px; margin-bottom:12px; margin-left:0px; margin-right:0px; -qt-block-indent:0; text-indent:0px;\"><span style=\" font-family:\'MS Shell Dlg 2\'; font-size:8pt;\">  0.1</span></p></td></tr>\n"
                "<tr>\n"
                "<td>\n"
                "<p align=\"justify\" style=\" margin-top:12px; margin-bottom:12px; margin-left:0px; margin-right:0px; -qt-block-indent:0; text-indent:0px;\"><span style=\" font-family:\'MS Shell Dlg 2\'; font-size:8pt;\">iv)</span></p></td>\n"
                "<td>\n"
                "<p align=\"justify\" style=\" margin-top:12px; margin-bottom:12px; margin-left:0px; margin-right:0px; -qt-block-indent:0; text-indent:0px;\"><span style=\" font-family:\'MS Shell Dlg 2\'; font-size:8pt;\">Surfaces blasted with short or grit and spray - metallized with zinc (thickness 50-70 µm)</span></p></td>\n"
                "<td>\n"
                "<p align=\"justify\" style=\" margin-top:12px; margin-bottom:12px; margin-left:0px; margin-right:0px; -qt-block-indent:0; text-indent:0px;\"><span style=\" font-family:\'MS Shell Dlg 2\'; font-size:8pt;\">  0.25</span></p></td></tr>\n"
                "<tr>\n"
                "<td>\n"
                "<p align=\"justify\" style=\" margin-top:12px; margin-bottom:12px; margin-left:0px; margin-right:0px; -qt-block-indent:0; text-indent:0px;\"><span style=\" font-family:\'MS Shell Dlg 2\'; font-size:8pt;\">v)</span></p></td>\n"
                "<td>\n"
                "<p align=\"justify\" style=\" margin-top:12px; margin-bottom:12px; margin-left:0px; margin-right:0px; -qt-block-indent:0; text-indent:0px;\"><span style=\" font-family:\'MS Shell Dlg 2\'; font-size:8pt;\">Surfaces blasted with shot or grit and painted with ethylzinc silicate coat (thickness 30-60 µm)</span></p></td>\n"
                "<td>\n"
                "<p align=\"justify\" style=\" margin-top:12px; margin-bottom:12px; margin-left:0px; margin-right:0px; -qt-block-indent:0; text-indent:0px;\"><span style=\" font-family:\'MS Shell Dlg 2\'; font-size:8pt;\">  0.3</span></p></td></tr>\n"
                "<tr>\n"
                "<td>\n"
                "<p align=\"justify\" style=\" margin-top:12px; margin-bottom:12px; margin-left:0px; margin-right:0px; -qt-block-indent:0; text-indent:0px;\"><span style=\" font-family:\'MS Shell Dlg 2\'; font-size:8pt;\">vi)</span></p></td>\n"
                "<td>\n"
                "<p align=\"justify\" style=\" margin-top:12px; margin-bottom:12px; margin-left:0px; margin-right:0px; -qt-block-indent:0; text-indent:0px;\"><span style=\" font-family:\'MS Shell Dlg 2\'; font-size:8pt;\">Sand blasted surface, after light rusting</span></p></td>\n"
                "<td>\n"
                "<p align=\"justify\" style=\" margin-top:12px; margin-bottom:12px; margin-left:0px; margin-right:0px; -qt-block-indent:0; text-indent:0px;\"><span style=\" font-family:\'MS Shell Dlg 2\'; font-size:8pt;\">  0.52</span></p></td></tr>\n"
                "<tr>\n"
                "<td>\n"
                "<p align=\"justify\" style=\" margin-top:12px; margin-bottom:12px; margin-left:0px; margin-right:0px; -qt-block-indent:0; text-indent:0px;\"><span style=\" font-family:\'MS Shell Dlg 2\'; font-size:8pt;\">vii)</span></p></td>\n"
                "<td>\n"
                "<p align=\"justify\" style=\" margin-top:12px; margin-bottom:12px; margin-left:0px; margin-right:0px; -qt-block-indent:0; text-indent:0px;\"><span style=\" font-family:\'MS Shell Dlg 2\'; font-size:8pt;\">Surfaces blasted with shot or grit and painted with ethylzinc silicate coat (thickness 60-80 µm)</span></p></td>\n"
                "<td>\n"
                "<p align=\"justify\" style=\" margin-top:12px; margin-bottom:12px; margin-left:0px; margin-right:0px; -qt-block-indent:0; text-indent:0px;\"><span style=\" font-family:\'MS Shell Dlg 2\'; font-size:8pt;\">  0.3</span></p></td></tr>\n"
                "<tr>\n"
                "<td>\n"
                "<p align=\"justify\" style=\" margin-top:12px; margin-bottom:12px; margin-left:0px; margin-right:0px; -qt-block-indent:0; text-indent:0px;\"><span style=\" font-family:\'MS Shell Dlg 2\'; font-size:8pt;\">viii)</span></p></td>\n"
                "<td>\n"
                "<p align=\"justify\" style=\" margin-top:12px; margin-bottom:12px; margin-left:0px; margin-right:0px; -qt-block-indent:0; text-indent:0px;\"><span style=\" font-family:\'MS Shell Dlg 2\'; font-size:8pt;\">Surfaces blasted with shot or grit and painted with alcalizinc silicate coat (thickness 60-80 µm)</span></p></td>\n"
                "<td>\n"
                "<p align=\"justify\" style=\" margin-top:12px; margin-bottom:12px; margin-left:0px; margin-right:0px; -qt-block-indent:0; text-indent:0px;\"><span style=\" font-family:\'MS Shell Dlg 2\'; font-size:8pt;\">  0.3</span></p></td></tr>\n"
                "<tr>\n"
                "<td>\n"
                "<p align=\"justify\" style=\" margin-top:12px; margin-bottom:12px; margin-left:0px; margin-right:0px; -qt-block-indent:0; text-indent:0px;\"><span style=\" font-family:\'MS Shell Dlg 2\'; font-size:8pt;\">ix)</span></p></td>\n"
                "<td>\n"
                "<p align=\"justify\" style=\" margin-top:12px; margin-bottom:12px; margin-left:0px; margin-right:0px; -qt-block-indent:0; text-indent:0px;\"><span style=\" font-family:\'MS Shell Dlg 2\'; font-size:8pt;\">Surfaces blasted with shot or grit and spray metallized with aluminium (thickness &gt;50 µm)</span></p></td>\n"
                "<td>\n"
                "<p align=\"justify\" style=\" margin-top:12px; margin-bottom:12px; margin-left:0px; margin-right:0px; -qt-block-indent:0; text-indent:0px;\"><span style=\" font-family:\'MS Shell Dlg 2\'; font-size:8pt;\">  0.5</span></p></td></tr>\n"
                "<tr>\n"
                "<td>\n"
                "<p align=\"justify\" style=\" margin-top:12px; margin-bottom:12px; margin-left:0px; margin-right:0px; -qt-block-indent:0; text-indent:0px;\"><span style=\" font-family:\'MS Shell Dlg 2\'; font-size:8pt;\">x)</span></p></td>\n"
                "<td>\n"
                "<p align=\"justify\" style=\" margin-top:12px; margin-bottom:12px; margin-left:0px; margin-right:0px; -qt-block-indent:0; text-indent:0px;\"><span style=\" font-family:\'MS Shell Dlg 2\'; font-size:8pt;\">Clean mill scale</span></p></td>\n"
                "<td>\n"
                "<p align=\"justify\" style=\" margin-top:12px; margin-bottom:12px; margin-left:0px; margin-right:0px; -qt-block-indent:0; text-indent:0px;\"><span style=\" font-family:\'MS Shell Dlg 2\'; font-size:8pt;\">  0.33</span></p></td></tr>\n"
                "<tr>\n"
                "<td>\n"
                "<p align=\"justify\" style=\" margin-top:12px; margin-bottom:12px; margin-left:0px; margin-right:0px; -qt-block-indent:0; text-indent:0px;\"><span style=\" font-family:\'MS Shell Dlg 2\'; font-size:8pt;\">xi)</span></p></td>\n"
                "<td>\n"
                "<p align=\"justify\" style=\" margin-top:12px; margin-bottom:12px; margin-left:0px; margin-right:0px; -qt-block-indent:0; text-indent:0px;\"><span style=\" font-family:\'MS Shell Dlg 2\'; font-size:8pt;\">Sand blasted surface</span></p></td>\n"
                "<td>\n"
                "<p align=\"justify\" style=\" margin-top:12px; margin-bottom:12px; margin-left:0px; margin-right:0px; -qt-block-indent:0; text-indent:0px;\"><span style=\" font-family:\'MS Shell Dlg 2\'; font-size:8pt;\">  0.48</span></p></td></tr>\n"
                "<tr>\n"
                "<td>\n"
                "<p align=\"justify\" style=\" margin-top:12px; margin-bottom:12px; margin-left:0px; margin-right:0px; -qt-block-indent:0; text-indent:0px;\"><span style=\" font-family:\'MS Shell Dlg 2\'; font-size:8pt;\">xii)</span></p></td>\n"
                "<td>\n"
                "<p align=\"justify\" style=\" margin-top:12px; margin-bottom:12px; margin-left:0px; margin-right:0px; -qt-block-indent:0; text-indent:0px;\"><span style=\" font-family:\'MS Shell Dlg 2\'; font-size:8pt;\">Red lead painted surface</span></p></td>\n"
                "<td>\n"
                "<p align=\"justify\" style=\" margin-top:12px; margin-bottom:12px; margin-left:0px; margin-right:0px; -qt-block-indent:0; text-indent:0px;\"><span style=\" font-family:\'MS Shell Dlg 2\'; font-size:8pt;\">  0.1</span></p>\n"
                "<p align=\"justify\" style=\"-qt-paragraph-type:empty; margin-top:12px; margin-bottom:12px; margin-left:0px; margin-right:0px; -qt-block-indent:0; text-indent:0px; font-family:\'MS Shell Dlg 2\'; font-size:8pt;\"><br /></p></td></tr></table></body></html>")

WELD_DESCRIPTION = str("<!DOCTYPE HTML PUBLIC \"-//W3C//DTD HTML 4.0//EN\" \"http://www.w3.org/TR/REC-html40/strict.dtd\">\n"
               "<html><head><meta name=\"qrichtext\" content=\"1\" /><style type=\"text/css\">\n"
               "p, li { white-space: pre-wrap; }\n"
               "</style></head><body style=\" font-family:\'Arial\'; font-size:8.25pt; font-weight:400; font-style:normal;\">\n"
               "<p align=\"justify\" style=\" margin-top:0px; margin-bottom:0px; margin-left:0px; margin-right:0px; -qt-block-indent:0; text-indent:0px;\"><span style=\" font-family:\'MS Shell Dlg 2\'; font-size:8pt;\">Shop weld takes a material safety factor of 1.25</span></p>\n"
               "<p align=\"justify\" style=\" margin-top:0px; margin-bottom:0px; margin-left:0px; margin-right:0px; -qt-block-indent:0; text-indent:0px;\"><span style=\" font-family:\'MS Shell Dlg 2\'; font-size:8pt;\">Field weld takes a material safety factor of 1.5</span></p>\n"
               "<p align=\"justify\" style=\" margin-top:0px; margin-bottom:0px; margin-left:0px; margin-right:0px; -qt-block-indent:0; text-indent:0px;\"><span style=\" font-family:\'MS Shell Dlg 2\'; font-size:8pt;\">(IS 800 - cl. 5. 4. 1 or Table 5)</span></p></body></html>")

DETAILING_DESCRIPTION = str("<!DOCTYPE HTML PUBLIC \"-//W3C//DTD HTML 4.0//EN\" \"http://www.w3.org/TR/REC-html40/strict.dtd\">\n"
               "<html><head><meta name=\"qrichtext\" content=\"1\" /><style type=\"text/css\">\n"
               "p, li { white-space: pre-wrap; }\n"
               "</style></head><body style=\" font-family:\'Arial\'; font-size:8.25pt; font-weight:400; font-style:normal;\">\n"
               "<p align=\"justify\" style=\" margin-top:0px; margin-bottom:0px; margin-left:0px; margin-right:0px; -qt-block-indent:0; text-indent:0px;\"><span style=\" font-family:\'MS Shell Dlg 2\'; font-size:8pt;\">The minimum edge and end distances from the centre of any hole to the nearest edge of a plate shall not be less than </span><span style=\" font-family:\'MS Shell Dlg 2\'; font-size:8pt; font-weight:600;\">1.7</span><span style=\" font-family:\'MS Shell Dlg 2\'; font-size:8pt;\"> times the hole diameter in case of </span><span style=\" font-family:\'MS Shell Dlg 2\'; font-size:8pt; font-weight:600;\">[a- sheared or hand flame cut edges] </span><span style=\" font-family:\'MS Shell Dlg 2\'; font-size:8pt;\">and </span><span style=\" font-family:\'MS Shell Dlg 2\'; font-size:8pt; font-weight:600;\">1.5 </span><span style=\" font-family:\'MS Shell Dlg 2\'; font-size:8pt;\">times the hole diameter in case of </span><span style=\" font-family:\'MS Shell Dlg 2\'; font-size:8pt; font-weight:600;\">[b - Rolled, machine-flame cut, sawn and planed edges]</span><span style=\" font-family:\'MS Shell Dlg 2\'; font-size:8pt;\"> (IS 800 - cl. 10. 2. 4. 2)</span></p>\n"
               "<p align=\"justify\" style=\"-qt-paragraph-type:empty; margin-top:0px; margin-bottom:0px; margin-left:0px; margin-right:0px; -qt-block-indent:0; text-indent:0px; font-family:\'Calibri\'; font-size:8pt; vertical-align:middle;\"><br /></p>\n"
               "<p align=\"justify\" style=\" margin-top:0px; margin-bottom:0px; margin-left:0px; margin-right:0px; -qt-block-indent:0; text-indent:0px;\"><span style=\" font-family:\'MS Shell Dlg 2\'; font-size:8pt;\">This gap should include the tolerance value of 5mm. So if the assumed clearance is 5mm, then the gap should be = 10mm (= 5mm {clearance} + 5 mm{tolerance})</span></p>\n"
               "<p align=\"justify\" style=\"-qt-paragraph-type:empty; margin-top:0px; margin-bottom:0px; margin-left:0px; margin-right:0px; -qt-block-indent:0; text-indent:0px; font-family:\'Calibri\'; font-size:8pt;\"><br /></p>\n"
               "<p align=\"justify\" style=\" margin-top:0px; margin-bottom:0px; margin-left:0px; margin-right:0px; -qt-block-indent:0; text-indent:0px;\"><span style=\" font-family:\'MS Shell Dlg 2\'; font-size:8pt;\">Specifying whether the members are exposed to corrosive influences, here, only affects the calculation of the maximum edge distance as per cl. 10.2.4.3</span></p>\n"
               "<p align=\"justify\" style=\"-qt-paragraph-type:empty; margin-top:0px; margin-bottom:0px; margin-left:0px; margin-right:0px; -qt-block-indent:0; text-indent:0px; font-family:\'MS Shell Dlg 2\'; font-size:8pt;\"><br /></p></body></html>")<|MERGE_RESOLUTION|>--- conflicted
+++ resolved
@@ -425,7 +425,7 @@
 KEY_DISP_GRD_FOOTING = 'Grade*'
 VALUES_GRD_FOOTING = ['Select Grade', 'M10', 'M15', 'M20', 'M25', 'M30', 'M35', 'M40', 'M45', 'M50', 'M55']
 
-<<<<<<< HEAD
+
 # Applied load
 KEY_DISP_APPLIED_SHEAR_LOAD ='Applied Shear Load (kN)'
 KEY_DISP_APPLIED_AXIAL_FORCE='Applied Axial Load (kN)'
@@ -440,8 +440,6 @@
 KEY_OUT_DISP_MOMENT_D_DEFORMATION= 'Moment Deformation Criteria Mdc (kNm)'
 
 
-=======
->>>>>>> 338783c0
 
 KEY_OUT_ANCHOR_BOLT_SHEAR = 'Anchor Bolt.Shear'
 KEY_OUT_DISP_ANCHOR_BOLT_SHEAR = 'Shear Capacity (kN)'
