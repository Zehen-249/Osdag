TYPE_COMBOBOX = 'ComboBox'
TYPE_TEXTBOX = 'TextBox'
TYPE_TITLE = 'Title'
TYPE_LABEL = 'Label'

import sqlite3
from utils.common.component import Component
<<<<<<< HEAD


def connectdb1():
    lst = []
    conn = sqlite3.connect('C:/Users/pc/Desktop/demo database/DBbolt.db')
    cursor = conn.execute("SELECT Bolt_diameter FROM Bolt")
    rows = cursor.fetchall()
    for row in rows:
        lst.append(row)
    l2 = tuple_to_str(lst)
    return l2


def connectdb(table_name):
   
    conn = sqlite3.connect(Component().path_to_database)
    lst = []
    if table_name == "Angles":
        cursor = conn.execute("SELECT Designation FROM Angles")

    elif table_name == "Channels":
        cursor = conn.execute("SELECT Designation FROM Channels")
=======
def connectdb(table_name):
    a=Component()
    conn=sqlite3.connect(a.path_to_database)
    lst=[]
    if table_name=="Angles":
        cursor=conn.execute("SELECT Designation FROM Angles")
       
       
    elif table_name=="Channels":
        cursor=conn.execute("SELECT Designation FROM Channels")
       
    elif table_name=="Beams":
        cursor=conn.execute("SELECT Designation FROM Beams")
       
>>>>>>> e3f0f957
       
    elif table_name == "Beams":
        cursor = conn.execute("SELECT Designation FROM Beams")
    elif table_name == "Bolt":
        cursor = conn.execute("SELECT Diameter_of_bolt FROM Bolt")

    else:
        cursor = conn.execute("SELECT Designation FROM Columns")
    rows = cursor.fetchall()
     
    for row in rows:
        lst.append(row)
   
    final_lst = tuple_to_str(lst)
    return final_lst


def tuple_to_str(tl):
    arr = []
    for v in tl:
        val = ''.join(v)
        arr.append(val)
    return arr

DISP_TITLE_CM = 'Connecting members'

KEY_CONN = 'Connectivity'
KEY_DISP_CONN = 'Connectivity *'
VALUES_CONN = ['Column flange-Beam web', 'Column web-Beam web', 'Beam-Beam']
VALUES_CONN_1 = ['Column flange-Beam web', 'Column web-Beam web']
VALUES_CONN_2 = ['Beam-Beam']

KEY_SUPTNGSEC = 'Member.Supporting_Section'
KEY_DISP_SUPTNGSEC = 'Supporting Section'
KEY_DISP_COLSEC = 'Column Section *'
VALUES_COLSEC = connectdb("Columns")

KEY_DISP_PRIBM = 'Primary beam *'
VALUES_PRIBM = connectdb("Beams")


KEY_SUPTDSEC = 'Member.Supported_Section'
KEY_DISP_SUPTDSEC = 'Supported Section'
KEY_DISP_BEAMSEC = 'Beam Section *'
VALUES_BEAMSEC = connectdb("Beams")

KEY_DISP_SECBM = 'Secondary beam *'
VALUES_SECBM = connectdb("Beams")

KEY_FU = 'Member.fu'
KEY_DISP_FU = 'fu(MPa)*'

KEY_FY = 'Member.fy'
KEY_DISP_FY = 'fy(MPa)*'

DISP_TITLE_FSL = 'Factored shear load'

KEY_VERSH = 'Load.Vertical_Shear'
KEY_DISP_VERSH = 'Vert. Shear(kN)*'

DISP_TITLE_BOLT = 'Bolt'

KEY_D = 'Bolt.Diameter'
KEY_DISP_D = 'Diameter(mm)*'
VALUES_D = ['All','Customized']

KEY_TYP = 'Bolt.Type'
KEY_DISP_TYP = 'Type *'
VALUES_TYP = ['Select Type','Friction Grip Bolt','Bearing Bolt']
VALUES_TYP_1 = ['Friction Grip Bolt']
VALUES_TYP_2 = ['Bearing Bolt']

KEY_GRD = 'Bolt.Grade'
KEY_DISP_GRD = 'Grade *'

VALUES_GRD = ['All', 'Customized']
VALUES_GRD_CUSTOMIZED = ['3.6','4.6','4.8','5.6','5.8','6.8','8.8','9.8','10.9','12.9']


DISP_TITLE_PLATE = 'Plate'

KEY_PLATETHK = 'Plate.Thickness'
KEY_DISP_PLATETHK = 'Thickness(mm)*'
VALUES_PLATETHK = ['All','Customized']
VALUES_PLATETHK_CUSTOMIZED = ['3','4','5','6','8','10','12','14','16','18','20']

DISP_TITLE_CLEAT = 'Cleat Angle'

KEY_CLEATHT='CleatHt'
KEY_DISP_CLEATHT='Height(mm)'

KEY_CLEATSEC='Cleat Section'
KEY_DISP_CLEATSEC='Cleat Section *'
VALUES_CLEATSEC=['20 20 X 3', '20 20 X 4', '25 25 x 3', '25 25 x 4', '25 25 x 5', '30 30 x 3', '30 30 x 4', '30 30 x 5', '35 35 x 3', '35 35 x 4', '35 35 x 5', '35 35 x 6', '40 40 x 3', '40 40 x 4', '40 40 x 5', '40 40 x 6', '45 45 x 3', '45 45 x 4', '45 45 x 5', '45 45 x 6', '50 50 x 3', '50 50 x 4', '50 50 x 5', '50 50 x 6', '50 50 x 7', '50 50 x 8', '55 55 x 4', '55 55 x 5', '55 55 x 6', '55 55 x 8', '55 55 x 10', '60 60 x 4', '60 60 x 5', '60 60 x 6', '60 60 x 8', '60 60 x 10', '65 65 x 4', '65 65 x 5', '65 65 x 6', '65 65 x 8', '65 65 x 10', '70 70 x 5', '70 70 x 6', '70 70 x 7', '70 70 x 8', '70 70 x 10', '75 75 x 5', '75 75 x 6', '75 75 x 8', '75 75 x 10', '80 80 x 6', '80 80 x 8', '80 80 x 10', '80 80 x 12', '90 90 x 6', '90 90 x 8', '90 90 x 10', '90 90 x 12', '100 100 x 6', '100 100 x 7', '100 100 x 8', '100 100 x 10', '100 100x 12', '100 100 x 15', '110 110 X 8', '110 110 X 10', '110 110 X 12', '110 110 X 16', '120 120 X 8', '120 120 X 10', '120 120 X 12', '120 120 X 15', '130 130 X 8', '130 130 X 9', '130 130 X 10', '130 130 X 12', '130 130 X 16', '150 150 X 10', '150 150 X 12', '150 150 X 15', '150 150 X 16', '150 150 X 18', '150 150 X 20', '150 150 X 10', '150 150 X 12', '150 150 X 15', '150 150 X 16', '150 150 X 18', '150 150 X 20', '180 180 X 15', '180 180 X 18', '180 180 X 20', '200 200 X 12', '200 200 X 16', '200 200 X 20', '200 200 X 24', '200 200 X 25', '30 20 X 3', '30 20 X 4', '30 20 X 5', '40 20 X 3', '40 20 X 4', '40 20 X 5', '40 25 X 3', '40 25 X 4', '40 25 X 5', '40 25 X 6', '45 30 X 3', '45 30 X 4', '45 30 X 5', '45 30 X 6', '50 30 X 3', '50 30 X 4', '50 30 X 5', '50 30 X 6', '60 30 X 5', '60 30 X 6', '60 40 X 5', '60 40 X 6', '60 40 X 7', '60 40 X 8', '65 45 X 5', '65 45 X 6', '65 45 X 8', '65 50 X 5', '65 50 X 6', '65 50 X 7', '65 50 X 8', '70 45 X 5', '70 45 X 6', '70 45 X 8', '70 45 X 10', '70 50 X 5', '70 50 X 6', '70 50 X 7', '70 50 X 8', '75 50X 5', '75 50X 6', '75 50X 7', '75 50X 8', '75 50X 10', '80 40 X 5', '80 40 X 6', '80 40 X 7', '80 40 X 8', '80 50 X 5', '80 50 X  6', '80 50 X  8', '80 50 X 10', '80 60 X 6', '80 60 X 7', '80 60 X 8', '90 60 X 6', '90 60 X  8', '90 60 X 10', '90 60 X 12', '90 65 X 6', '90 65 X 7', '90 65 X 8', '90 65 X 10', '100 50 X 6', '100 50 X 7', '100 50 X 8', '100 50 X 10', '100 65 X 6', '100 65 X  7', '100 65 X  8', '100 65 X 10', '100 75 X 6', '100 75 X  8', '100 75 X 10', '100 75 X 12', '120 80 X 8', '120 80 X 10', '120 80 X 12', '125 75 X 6', '125 75 X  8', '125 75 X 10', '125 75 X 12', '125 95 X 6', '125 95 X  8', '125 95 X 10', '125 95 X 12', '135 65 X 8', '135 65 X 10', '135 65 X 12', '135 65 X 8', '135 65 X 10', '135 65 X 12', '150 75 X 8', '150 75 X  9', '150 75 X 10', '150 75 X 12', '150 75 X 15', '150 90 X 10', '150 90 X X 12', '150 90 X X 15', '150 90 X 10', '150 90 X 12', '150 90 X 15', '150 115 X 8', '150 115 X 10', '150 115 X 12', '150 115 X 16', '200 100 X 10', '200 100 X 12', '200 100 X 15', '200 100 X 16', '200 100 X 10', '200 100 X 12', '200 100 X 15', '200 100 X 16', '200 150 X 10', '200 150 X 12', '200 150 X 15', '200 150 X 16', '200 150 X 18', '200 150 X 20', '200 150 X 10', '200 150 X 12', '200 150 X 15', '200 150 X 16', '200 150 X 18', '200 150 X 20']
DISPLAY_TITLE_ANGLESEC='Angle sections'

KEY_SEATEDANGLE='SeatedAngle'
KEY_DISP_SEATEDANGLE='Seated Angle *'
VALUES_SEATEDANGLE=['20 20 X 3', '20 20 X 4', '25 25 x 3', '25 25 x 4', '25 25 x 5', '30 30 x 3', '30 30 x 4', '30 30 x 5', '35 35 x 3', '35 35 x 4', '35 35 x 5', '35 35 x 6', '40 40 x 3', '40 40 x 4', '40 40 x 5', '40 40 x 6', '45 45 x 3', '45 45 x 4', '45 45 x 5', '45 45 x 6', '50 50 x 3', '50 50 x 4', '50 50 x 5', '50 50 x 6', '50 50 x 7', '50 50 x 8', '55 55 x 4', '55 55 x 5', '55 55 x 6', '55 55 x 8', '55 55 x 10', '60 60 x 4', '60 60 x 5', '60 60 x 6', '60 60 x 8', '60 60 x 10', '65 65 x 4', '65 65 x 5', '65 65 x 6', '65 65 x 8', '65 65 x 10', '70 70 x 5', '70 70 x 6', '70 70 x 7', '70 70 x 8', '70 70 x 10', '75 75 x 5', '75 75 x 6', '75 75 x 8', '75 75 x 10', '80 80 x 6', '80 80 x 8', '80 80 x 10', '80 80 x 12', '90 90 x 6', '90 90 x 8', '90 90 x 10', '90 90 x 12', '100 100 x 6', '100 100 x 7', '100 100 x 8', '100 100 x 10', '100 100x 12', '100 100 x 15', '110 110 X 8', '110 110 X 10', '110 110 X 12', '110 110 X 16', '120 120 X 8', '120 120 X 10', '120 120 X 12', '120 120 X 15', '130 130 X 8', '130 130 X 9', '130 130 X 10', '130 130 X 12', '130 130 X 16', '150 150 X 10', '150 150 X 12', '150 150 X 15', '150 150 X 16', '150 150 X 18', '150 150 X 20', '150 150 X 10', '150 150 X 12', '150 150 X 15', '150 150 X 16', '150 150 X 18', '150 150 X 20', '180 180 X 15', '180 180 X 18', '180 180 X 20', '200 200 X 12', '200 200 X 16', '200 200 X 20', '200 200 X 24', '200 200 X 25', '30 20 X 3', '30 20 X 4', '30 20 X 5', '40 20 X 3', '40 20 X 4', '40 20 X 5', '40 25 X 3', '40 25 X 4', '40 25 X 5', '40 25 X 6', '45 30 X 3', '45 30 X 4', '45 30 X 5', '45 30 X 6', '50 30 X 3', '50 30 X 4', '50 30 X 5', '50 30 X 6', '60 30 X 5', '60 30 X 6', '60 40 X 5', '60 40 X 6', '60 40 X 7', '60 40 X 8', '65 45 X 5', '65 45 X 6', '65 45 X 8', '65 50 X 5', '65 50 X 6', '65 50 X 7', '65 50 X 8', '70 45 X 5', '70 45 X 6', '70 45 X 8', '70 45 X 10', '70 50 X 5', '70 50 X 6', '70 50 X 7', '70 50 X 8', '75 50X 5', '75 50X 6', '75 50X 7', '75 50X 8', '75 50X 10', '80 40 X 5', '80 40 X 6', '80 40 X 7', '80 40 X 8', '80 50 X 5', '80 50 X  6', '80 50 X  8', '80 50 X 10', '80 60 X 6', '80 60 X 7', '80 60 X 8', '90 60 X 6', '90 60 X  8', '90 60 X 10', '90 60 X 12', '90 65 X 6', '90 65 X 7', '90 65 X 8', '90 65 X 10', '100 50 X 6', '100 50 X 7', '100 50 X 8', '100 50 X 10', '100 65 X 6', '100 65 X  7', '100 65 X  8', '100 65 X 10', '100 75 X 6', '100 75 X  8', '100 75 X 10', '100 75 X 12', '120 80 X 8', '120 80 X 10', '120 80 X 12', '125 75 X 6', '125 75 X  8', '125 75 X 10', '125 75 X 12', '125 95 X 6', '125 95 X  8', '125 95 X 10', '125 95 X 12', '135 65 X 8', '135 65 X 10', '135 65 X 12', '135 65 X 8', '135 65 X 10', '135 65 X 12', '150 75 X 8', '150 75 X  9', '150 75 X 10', '150 75 X 12', '150 75 X 15', '150 90 X 10', '150 90 X X 12', '150 90 X X 15', '150 90 X 10', '150 90 X 12', '150 90 X 15', '150 115 X 8', '150 115 X 10', '150 115 X 12', '150 115 X 16', '200 100 X 10', '200 100 X 12', '200 100 X 15', '200 100 X 16', '200 100 X 10', '200 100 X 12', '200 100 X 15', '200 100 X 16', '200 150 X 10', '200 150 X 12', '200 150 X 15', '200 150 X 16', '200 150 X 18', '200 150 X 20', '200 150 X 10', '200 150 X 12', '200 150 X 15', '200 150 X 16', '200 150 X 18', '200 150 X 20']

KEY_TOPANGLE='TopAngle'
KEY_DISP_TOPANGLE='Top Angle *'
VALUES_TOPANGLE=[
    '20 20 X 3', '20 20 X 4', '25 25 x 3', '25 25 x 4', '25 25 x 5',
    '30 30 x 3', '30 30 x 4', '30 30 x 5', '35 35 x 3', '35 35 x 4',
    '35 35 x 5', '35 35 x 6', '40 40 x 3', '40 40 x 4', '40 40 x 5', '40 40 x 6', '45 45 x 3', '45 45 x 4', '45 45 x 5', '45 45 x 6', '50 50 x 3', '50 50 x 4', '50 50 x 5', '50 50 x 6', '50 50 x 7', '50 50 x 8', '55 55 x 4', '55 55 x 5', '55 55 x 6', '55 55 x 8', '55 55 x 10', '60 60 x 4', '60 60 x 5', '60 60 x 6', '60 60 x 8', '60 60 x 10', '65 65 x 4', '65 65 x 5', '65 65 x 6', '65 65 x 8', '65 65 x 10', '70 70 x 5', '70 70 x 6', '70 70 x 7', '70 70 x 8', '70 70 x 10', '75 75 x 5', '75 75 x 6', '75 75 x 8', '75 75 x 10', '80 80 x 6', '80 80 x 8', '80 80 x 10', '80 80 x 12', '90 90 x 6', '90 90 x 8', '90 90 x 10', '90 90 x 12', '100 100 x 6', '100 100 x 7', '100 100 x 8', '100 100 x 10', '100 100x 12', '100 100 x 15', '110 110 X 8', '110 110 X 10', '110 110 X 12', '110 110 X 16', '120 120 X 8', '120 120 X 10', '120 120 X 12', '120 120 X 15', '130 130 X 8', '130 130 X 9', '130 130 X 10', '130 130 X 12', '130 130 X 16', '150 150 X 10', '150 150 X 12', '150 150 X 15', '150 150 X 16', '150 150 X 18', '150 150 X 20', '150 150 X 10', '150 150 X 12', '150 150 X 15', '150 150 X 16', '150 150 X 18', '150 150 X 20', '180 180 X 15', '180 180 X 18', '180 180 X 20', '200 200 X 12', '200 200 X 16', '200 200 X 20', '200 200 X 24', '200 200 X 25', '30 20 X 3', '30 20 X 4', '30 20 X 5', '40 20 X 3', '40 20 X 4', '40 20 X 5', '40 25 X 3', '40 25 X 4', '40 25 X 5', '40 25 X 6', '45 30 X 3', '45 30 X 4', '45 30 X 5', '45 30 X 6', '50 30 X 3', '50 30 X 4', '50 30 X 5', '50 30 X 6', '60 30 X 5', '60 30 X 6', '60 40 X 5', '60 40 X 6', '60 40 X 7', '60 40 X 8', '65 45 X 5', '65 45 X 6', '65 45 X 8', '65 50 X 5', '65 50 X 6', '65 50 X 7', '65 50 X 8', '70 45 X 5', '70 45 X 6', '70 45 X 8', '70 45 X 10', '70 50 X 5', '70 50 X 6', '70 50 X 7', '70 50 X 8', '75 50X 5', '75 50X 6', '75 50X 7', '75 50X 8', '75 50X 10', '80 40 X 5', '80 40 X 6', '80 40 X 7', '80 40 X 8', '80 50 X 5', '80 50 X  6', '80 50 X  8', '80 50 X 10', '80 60 X 6', '80 60 X 7', '80 60 X 8', '90 60 X 6', '90 60 X  8', '90 60 X 10', '90 60 X 12', '90 65 X 6', '90 65 X 7', '90 65 X 8', '90 65 X 10', '100 50 X 6', '100 50 X 7', '100 50 X 8', '100 50 X 10', '100 65 X 6', '100 65 X  7', '100 65 X  8', '100 65 X 10', '100 75 X 6', '100 75 X  8', '100 75 X 10', '100 75 X 12', '120 80 X 8', '120 80 X 10', '120 80 X 12', '125 75 X 6', '125 75 X  8', '125 75 X 10', '125 75 X 12', '125 95 X 6', '125 95 X  8', '125 95 X 10', '125 95 X 12', '135 65 X 8', '135 65 X 10', '135 65 X 12', '135 65 X 8', '135 65 X 10', '135 65 X 12', '150 75 X 8', '150 75 X  9', '150 75 X 10', '150 75 X 12', '150 75 X 15', '150 90 X 10', '150 90 X X 12', '150 90 X X 15', '150 90 X 10', '150 90 X 12', '150 90 X 15', '150 115 X 8', '150 115 X 10', '150 115 X 12', '150 115 X 16', '200 100 X 10', '200 100 X 12', '200 100 X 15', '200 100 X 16', '200 100 X 10', '200 100 X 12', '200 100 X 15', '200 100 X 16', '200 150 X 10', '200 150 X 12', '200 150 X 15', '200 150 X 16', '200 150 X 18', '200 150 X 20', '200 150 X 10', '200 150 X 12', '200 150 X 15', '200 150 X 16', '200 150 X 18', '200 150 X 20']











DISP_TITLE_COMPMEM='Compression member'

KEY_SECTYPE = 'Section Type'
KEY_DISP_SECTYPE = 'Section Type*'
VALUES_SECTYPE = ['Select Type','Beams','Columns','Angles','Back to Back Angles','Star Angles','Channels','Back to back Channels']


KEY_SECSIZE = 'Section Size'
KEY_DISP_SECSIZE = 'Section Size*'
VALUES_SECSIZE_BEAMS = ['Select section','JB 150', 'JB 175', 'JB 200', 'JB 225', 'LB 100', 'LB 125', 'LB 150', 'LB 175', 'LB 200', 'LB 225', 'LB 250', 'LB 275', 'LB 300', 'LB 325', 'LB 350', 'LB 400', 'LB 450', 'LB 500', 'LB 550', 'LB 600', 'LB 75', 'LB(P) 100', 'LB(P) 175', 'LB(P) 200', 'LB(P) 300', 'MB 100', 'MB 125', 'MB 150', 'MB 175', 'MB 200', 'MB 225', 'MB 250', 'MB 300', 'MB 350', 'MB 400', 'MB 450', 'MB 500', 'MB 550', 'MB 600', 'NPB 100x55x8.1', 'NPB 120x60x10.4', 'NPB 140x70x12.9', 'NPB 160x80x15.8', 'NPB 180x90x15.4', 'NPB 180x90x18.8', 'NPB 180x90x21.3', 'NPB 200x100x18.4', 'NPB 200x100x22.4', 'NPB 200x100x25.1', 'NPB 200x130x27.2', 'NPB 200x130x32', 'NPB 220x110x26.2', 'NPB 220x110x29.4', 'NPB 240x120x26.2', 'NPB 240x120x30.7', 'NPB 240x120x34.3', 'NPB 250x125x30.1', 'NPB 250x150x33.9', 'NPB 250x150x39.8', 'NPB 250x150x46', 'NPB 250x175x43.9', 'NPB 270x135x30.7', 'NPB 270x135x36.1', 'NPB 270x135x42.3', 'NPB 300x150x36.5', 'NPB 300x150x42.2', 'NPB 300x150x49.3', 'NPB 300x165x39.9', 'NPB 300x165x45.8', 'NPB 300x165x53.5', 'NPB 300x200x59.6', 'NPB 300x200x66.7', 'NPB 300x200x74.4', 'NPB 330x160x43', 'NPB 330x160x49.1', 'NPB 330x160x57', 'NPB 350x170x50.2', 'NPB 350x170x57.1', 'NPB 350x170x66', 'NPB 350x250x79.2', 'NPB 400x180x57.4', 'NPB 400x180x66.3', 'NPB 450x190x67.2', 'NPB 450x190x77.6', 'NPB 450x190x92.4', 'NPB 500x200x107.3', 'NPB 500x200x79.4', 'NPB 500x200x90.7', 'NPB 550x210x105.5', 'NPB 550x210x122.5', 'NPB 550x210x92.1', 'NPB 600x220x107.6', 'NPB 600x220x122.4', 'NPB 600x220x154.5', 'NPB 750x270x146.9', 'NPB 750x270x174.5', 'NPB 750x270x197.7', 'NPB 750x270x202.5', 'UB 1016 x 305 x 222', 'UB 1016 x 305 x 249', 'UB 1016 x 305 x 272', 'UB 1016 x 305 x 314', 'UB 1016 x 305 x 349', 'UB 1016 x 305 x 393', 'UB 1016 x 305 x 437', 'UB 1016 x 305 x 487', 'UB 127 x 76 x 13', 'UB 152 x 89 x 16', 'UB 178 x 102 x 19', 'UB 203 x 102 x 23', 'UB 203 x 133 x 25', 'UB 203 x 133 x 30', 'UB 254 x 102 x 22', 'UB 254 x 102 x 25', 'UB 254 x 102 x 28', 'UB 254 x 146 x 31', 'UB 254 x 146 x 37', 'UB 254 x 146 x 43', 'UB 305 x 102 x 25', 'UB 305 x 102 x 28', 'UB 305 x 102 x 33', 'UB 305 x 127 x 37', 'UB 305 x 127 x 42', 'UB 305 x 127 x 48', 'UB 305 x 165 x 40', 'UB 305 x 165 x 46', 'UB 305 x 165 x 54', 'UB 356 x 127 x 33', 'UB 356 x 127 x 39', 'UB 356 x 171 x 45', 'UB 356 x 171 x 51', 'UB 356 x 171 x 57', 'UB 356 x 171 x 67', 'UB 406 x 140 x 39', 'UB 406 x 140 x 46', 'UB 406 x 178 x 54', 'UB 406 x 178 x 60', 'UB 406 x 178 x 67', 'UB 406 x 178 x 74', 'UB 457 x 152 x 52', 'UB 457 x 152 x 60', 'UB 457 x 152 x 67', 'UB 457 x 152 x 74', 'UB 457 x 152 x 82', 'UB 457 x 191 x 67', 'UB 457 x 191 x 74', 'UB 457 x 191 x 82', 'UB 457 x 191 x 89', 'UB 457 x 191 x 98', 'UB 533 x 210 x 101', 'UB 533 x 210 x 109', 'UB 533 x 210 x 122', 'UB 533 x 210 x 82', 'UB 533 x 210 x 92', 'UB 610 x 229 x 101', 'UB 610 x 229 x 113', 'UB 610 x 229 x 125', 'UB 610 x 229 x 140', 'UB 610 x 305 x 149', 'UB 610 x 305 x 179', 'UB 610 x 305 x 238', 'UB 686 x 254 x 125', 'UB 686 x 254 x 140', 'UB 686 x 254 x 152', 'UB 686 x 254 x 170', 'UB 762 x 267 x 134', 'UB 762 x 267 x 147', 'UB 762 x 267 x 173', 'UB 762 x 267 x 197', 'UB 914 x 305 x 201', 'UB 914 x 305 x 224', 'UB 914 x 305 x 253', 'UB 914 x 305 x 289', 'UB 914 x 419 x 343', 'UB 914 x 419 x 388', 'WB 150', 'WB 175', 'WB 200', 'WB 200*', 'WB 225', 'WB 250', 'WB 300', 'WB 350', 'WB 400', 'WB 450', 'WB 500', 'WB 550', 'WB 600', 'WB 600', 'WPB 100x100x12.2', 'WPB 100x100x16.7', 'WPB 100x100x20.4', 'WPB 100x100x41.8', 'WPB 120x120x15.5', 'WPB 120x120x19.9', 'WPB 120x120x26.7', 'WPB 120x120x52.1', 'WPB 140x140x18.1', 'WPB 140x140x24.7', 'WPB 140x140x33.7', 'WPB 140x140x63.2', 'WPB 160x160x23.8', 'WPB 160x160x30.4', 'WPB 160x160x42.6', 'WPB 160x160x76.2', 'WPB 180x180x28.7', 'WPB 180x180x35.5', 'WPB 180x180x51.2', 'WPB 180x180x88.9', 'WPB 200x200x101', 'WPB 200x200x103.1', 'WPB 200x200x34.6', 'WPB 200x200x42.3', 'WPB 200x200x50.9', 'WPB 200x200x61.3', 'WPB 200x200x73', 'WPB 200x200x88.2', 'WPB 220x220x117.3', 'WPB 220x220x40.4', 'WPB 220x220x50.5', 'WPB 220x220x71.5', 'WPB 240x240x156.7', 'WPB 240x240x47.4', 'WPB 240x240x60.3', 'WPB 240x240x83.2', 'WPB 250x250x104', 'WPB 250x250x117.6', 'WPB 250x250x133.9', 'WPB 250x250x151.7', 'WPB 250x250x74.5', 'WPB 260x260x172.4', 'WPB 260x260x54.1', 'WPB 260x260x68.2', 'WPB 260x260x93', 'WPB 280x280x103.1', 'WPB 280x280x188.5', 'WPB 280x280x61.2', 'WPB 280x280x76.4', 'WPB 300x300x117', 'WPB 300x300x237.9', 'WPB 300x300x69.8', 'WPB 300x300x88.3', 'WPB 300x300x96.8', 'WPB 320x300x126.7', 'WPB 320x300x245', 'WPB 320x300x74.2', 'WPB 320x300x97.6', 'WPB 340x300x104.8', 'WPB 340x300x134.2', 'WPB 340x300x247.9', 'WPB 340x300x78.9', 'WPB 360x300x112.1', 'WPB 360x300x141.8', 'WPB 360x300x250.3', 'WPB 360x300x83.7', 'WPB 360x370x137.3', 'WPB 360x370x150.9', 'WPB 360x370x165.3', 'WPB 360x370x182.6', 'WPB 360x370x199.9', 'WPB 400x300x124.8', 'WPB 400x300x155.3', 'WPB 400x300x255.7', 'WPB 400x300x92.4', 'WPB 400x400x189.9', 'WPB 400x400x219.7', 'WPB 400x400x239.6', 'WPB 450x300x139.8', 'WPB 450x300x171.1', 'WPB 450x300x263.3', 'WPB 450x300x99.7', 'WPB 500x300x107.4', 'WPB 500x300x128.7', 'WPB 500x300x155.1', 'WPB 500x300x187.3', 'WPB 500x300x270.3', 'WPB 550x300x120', 'WPB 550x300x166.2', 'WPB 550x300x199.4', 'WPB 550x300x278.2', 'WPB 600x300x128.8', 'WPB 600x300x177.8', 'WPB 600x300x211.9', 'WPB 600x300x285.5', 'WPB 650x300x138', 'WPB 650x300x189.7', 'WPB 650x300x224.8', 'WPB 650x300x293.4', 'WPB 700x300x149.9', 'WPB 700x300x204.5', 'WPB 700x300x240.5', 'WPB 700x300x300.7', 'WPB 800x300x171.5', 'WPB 800x300x224.4', 'WPB 800x300x262.3', 'WPB 800x300x317.3', 'WPB 850x300x179.9', 'WPB 850x300x197.5', 'WPB 850x300x214.7', 'WPB 850x300x230.5', 'WPB 850x300x254.5', 'WPB 900x300x198', 'WPB 900x300x251.6', 'WPB 900x300x291.5']
VALUES_SECSIZE_COLUMNS = ['Select section','HB 150','HB 150*','HB 150*','HB 200','HB 200*','HB 225','HB 225*','HB 250','HB 250*','HB 300','HB 300*','HB 350','HB 350*','HB 400','HB 400*','HB 450','HB 450*','PBP 200X43.8','PBP 200X53.5','PBP 220X57.2','PBP 260X75''PBP 260X87.3','PBP 300X110','PBP 300X126.1','PBP 300X149.1','PBP 300X180','PBP 300X186','PBP 300X222.9','PBP 300X78.4','PBP 300X88','PBP 300X94.9','PBP 320X102.8','PBP 320X117.3','PBP 320X146.7','PBP 320X184.1','PBP 320X88.5','PBP 360X108.9','PBP 360X133','PBP 360X152','PBP 360X173.9','PBP 360X180.2','PBP 360X84.3','PBP 400X122.4','PBP 400X140.2','PBP 400X158.1','PBP 400X176.1','PBP 400X194.2','PBP 400X212.5','PBP 400X230.9','SC 100','SC 120','SC 140','SC 150*','SC 160','SC 180','SC 200','SC 220','SC 250','UC 152 x 152 x 23','UC 152 x 152 x 30','UC 152 x 152 x 37','UC 203 x 203 x 46','UC 203 x 203 x 52','UC 203 x 203 x 60','UC 203 x 203 x 71','UC 203 x 203 x 86','UC 254 x 254 x 107','UC 254 x 254 x 132','UC 254 x 254 x 167','UC 254 x 254 x 73','UC 254 x 254 x 89','UC 305 x 305 x 118','UC 305 x 305 x 137','UC 305 x 305 x 158','UC 305 x 305 x 198','UC 305 x 305 x 240','UC 305 x 305 x 283','UC 305 x 305 x 97','UC 356 x 368 x 129','UC 356 x 368 x 153','UC 356 x 368 x 177','UC 356 x 368 x 202','UC 356 x 406 x 235','UC 356 x 406 x 287','UC 356 x 406 x 340','UC 356 x 406 x 393','UC 356 x 406 x 467','UC 356 x 406 x 551','UC 356 x 406 x 634']
VALUES_SECSIZE_ANGLES = ['20 20 X 3', '20 20 X 4', '25 25 x 3', '25 25 x 4', '25 25 x 5', '30 30 x 3', '30 30 x 4', '30 30 x 5', '35 35 x 3', '35 35 x 4', '35 35 x 5', '35 35 x 6', '40 40 x 3', '40 40 x 4', '40 40 x 5', '40 40 x 6', '45 45 x 3', '45 45 x 4', '45 45 x 5', '45 45 x 6', '50 50 x 3', '50 50 x 4', '50 50 x 5', '50 50 x 6', '50 50 x 7', '50 50 x 8', '55 55 x 4', '55 55 x 5', '55 55 x 6', '55 55 x 8', '55 55 x 10', '60 60 x 4', '60 60 x 5', '60 60 x 6', '60 60 x 8', '60 60 x 10', '65 65 x 4', '65 65 x 5', '65 65 x 6', '65 65 x 8', '65 65 x 10', '70 70 x 5', '70 70 x 6', '70 70 x 7', '70 70 x 8', '70 70 x 10', '75 75 x 5', '75 75 x 6', '75 75 x 8', '75 75 x 10', '80 80 x 6', '80 80 x 8', '80 80 x 10', '80 80 x 12', '90 90 x 6', '90 90 x 8', '90 90 x 10', '90 90 x 12', '100 100 x 6', '100 100 x 7', '100 100 x 8', '100 100 x 10', '100 100x 12', '100 100 x 15', '110 110 X 8', '110 110 X 10', '110 110 X 12', '110 110 X 16', '120 120 X 8', '120 120 X 10', '120 120 X 12', '120 120 X 15', '130 130 X 8', '130 130 X 9', '130 130 X 10', '130 130 X 12', '130 130 X 16', '150 150 X 10', '150 150 X 12', '150 150 X 15', '150 150 X 16', '150 150 X 18', '150 150 X 20', '150 150 X 10', '150 150 X 12', '150 150 X 15', '150 150 X 16', '150 150 X 18', '150 150 X 20', '180 180 X 15', '180 180 X 18', '180 180 X 20', '200 200 X 12', '200 200 X 16', '200 200 X 20', '200 200 X 24', '200 200 X 25', '30 20 X 3', '30 20 X 4', '30 20 X 5', '40 20 X 3', '40 20 X 4', '40 20 X 5', '40 25 X 3', '40 25 X 4', '40 25 X 5', '40 25 X 6', '45 30 X 3', '45 30 X 4', '45 30 X 5', '45 30 X 6', '50 30 X 3', '50 30 X 4', '50 30 X 5', '50 30 X 6', '60 30 X 5', '60 30 X 6', '60 40 X 5', '60 40 X 6', '60 40 X 7', '60 40 X 8', '65 45 X 5', '65 45 X 6', '65 45 X 8', '65 50 X 5', '65 50 X 6', '65 50 X 7', '65 50 X 8', '70 45 X 5', '70 45 X 6', '70 45 X 8', '70 45 X 10', '70 50 X 5', '70 50 X 6', '70 50 X 7', '70 50 X 8', '75 50X 5', '75 50X 6', '75 50X 7', '75 50X 8', '75 50X 10', '80 40 X 5', '80 40 X 6', '80 40 X 7', '80 40 X 8', '80 50 X 5', '80 50 X  6', '80 50 X  8', '80 50 X 10', '80 60 X 6', '80 60 X 7', '80 60 X 8', '90 60 X 6', '90 60 X  8', '90 60 X 10', '90 60 X 12', '90 65 X 6', '90 65 X 7', '90 65 X 8', '90 65 X 10', '100 50 X 6', '100 50 X 7', '100 50 X 8', '100 50 X 10', '100 65 X 6', '100 65 X  7', '100 65 X  8', '100 65 X 10', '100 75 X 6', '100 75 X  8', '100 75 X 10', '100 75 X 12', '120 80 X 8', '120 80 X 10', '120 80 X 12', '125 75 X 6', '125 75 X  8', '125 75 X 10', '125 75 X 12', '125 95 X 6', '125 95 X  8', '125 95 X 10', '125 95 X 12', '135 65 X 8', '135 65 X 10', '135 65 X 12', '135 65 X 8', '135 65 X 10', '135 65 X 12', '150 75 X 8', '150 75 X  9', '150 75 X 10', '150 75 X 12', '150 75 X 15', '150 90 X 10', '150 90 X X 12', '150 90 X X 15', '150 90 X 10', '150 90 X 12', '150 90 X 15', '150 115 X 8', '150 115 X 10', '150 115 X 12', '150 115 X 16', '200 100 X 10', '200 100 X 12', '200 100 X 15', '200 100 X 16', '200 100 X 10', '200 100 X 12', '200 100 X 15', '200 100 X 16', '200 150 X 10', '200 150 X 12', '200 150 X 15', '200 150 X 16', '200 150 X 18', '200 150 X 20', '200 150 X 10', '200 150 X 12', '200 150 X 15', '200 150 X 16', '200 150 X 18', '200 150 X 20']
VALUES_SECSIZE_CHANNELS = ['JC 100', 'JC 125', 'JC 150', 'JC 175', 'JC 200', 'LC 100', 'LC 125', 'LC 150', 'LC 175', 'LC 200', 'LC 225', 'LC 250', 'LC 300', 'LC 350', 'LC 400', 'LC 75', 'LC(P )150', 'LC(P) 125', 'LC(P) 200', 'LC(P) 300', 'MC 100', 'MC 125', 'MC 125*', 'MC 150', 'MC 150*', 'MC 175', 'MC 175*', 'MC 200', 'MC 200*', 'MC 225', 'MC 225*', 'MC 250', 'MC 250*', 'MC 250*', 'MC 300', 'MC 300*', 'MC 300*', 'MC 350', 'MC 400', 'MC 75  ', 'MCP 100', 'MCP 125', 'MCP 125*', 'MCP 150', 'MCP 150*', 'MCP 175', 'MCP 175*', 'MCP 200', 'MCP 200*', 'MCP 225', 'MCP 225*', 'MCP 250', 'MCP 250*', 'MCP 250*', 'MCP 300', 'MCP 300*', 'MCP 300*', 'MCP 350', 'MCP 400', 'MCP 75']
VALUES_SECSIZE_OTHER = ['Select section']


KEY_LENMEM = 'Length of Member'
KEY_DISP_LENMEM = 'Length of Member'


DISP_TITLE_FL = 'Factored loads'


KEY_AXFOR = 'Axial Force'
KEY_DISP_AXFOR = 'Axial Force (kN)*'

KEY_PLTHK = 'Plate thk'
KEY_DISP_PLTHK = 'Plate thk (mm)'

KEY_PLTHICK = 'Plate thk'
KEY_DISP_PLTHICK = 'Plate Thickness'


KEY_DIAM = 'Diameter'
KEY_DISP_DIAM = 'Diameter (mm)'
VALUES_DIAM = ['Select diameter','12','16','20','24','30','36']

KEY_NOROWS = 'No of Rows of Bolts'
KEY_DISP_NOROWS = 'No of Rows of Bolts'


KEY_NOCOLS = 'No of Column of Bolts'
KEY_DISP_NOCOLS = 'No of Column of Bolts'


KEY_ROWPI = 'Row Pitch'
KEY_DISP_ROWPI = 'Row Pitch'


KEY_COLPI = 'Column Pitch'
KEY_DISP_COLPI = 'Column Pitch'


KEY_ENDDIST = 'End Distance'
KEY_DISP_ENDDIST = 'End Distance'


KEY_EDGEDIST = 'Edge Distance'
KEY_DISP_EDGEDIST = 'Edge Distance'


DISP_TITLE_SC = 'Support Condition'


KEY_END1_TRANSLATION = 'End 1'
KEY_END1_ROTATION = 'End 1'
KEY_DISP_END1 = 'End 1'
VALUES_END1_TRANSLATION = ['Translation','Free','Restrained']
VALUES_END1_ROTATION = ['Rotation','Free','Restrained']


KEY_END2_TRANSLATION = 'End 2'
KEY_END2_ROTATION = 'End 2'
KEY_DISP_END2 = 'End 2'
VALUES_END2_TRANSLATION = ['Translation','Free','Restrained']
VALUES_END2_ROTATION = ['Rotation','Free','Restrained']


KEY_LENZZ = 'Member.Length_zz'
KEY_DISP_LENZZ = 'Length (z-z)'


KEY_LENYY = 'Length'
KEY_DISP_LENYY = 'Length (y-y)'


KEY_CONNLOC = 'Conn Location'
KEY_DISP_CONNLOC = 'Conn Location'
VALUES_CONNLOC_BOLT = ['Bolted','Web','Flange','Leg','Back to Back Web','Back to Back Angles','Star Angles']
VALUES_CONNLOC_WELD = ['Welded','Web','Flange','Leg','Back to Back Web','Back to Back Angles','Star Angles']


KEY_LEN_INLINE = 'Total length in line with tension'
KEY_DISP_LEN_INLINE = 'Total Length in line with tension'

KEY_LEN_OPPLINE = 'Total length opp line with tension'
KEY_DISP_LEN_OPPLINE = 'Total Length opp line with tension'



          <|MERGE_RESOLUTION|>--- conflicted
+++ resolved
@@ -5,8 +5,6 @@
 
 import sqlite3
 from utils.common.component import Component
-<<<<<<< HEAD
-
 
 def connectdb1():
     lst = []
@@ -28,22 +26,6 @@
 
     elif table_name == "Channels":
         cursor = conn.execute("SELECT Designation FROM Channels")
-=======
-def connectdb(table_name):
-    a=Component()
-    conn=sqlite3.connect(a.path_to_database)
-    lst=[]
-    if table_name=="Angles":
-        cursor=conn.execute("SELECT Designation FROM Angles")
-       
-       
-    elif table_name=="Channels":
-        cursor=conn.execute("SELECT Designation FROM Channels")
-       
-    elif table_name=="Beams":
-        cursor=conn.execute("SELECT Designation FROM Beams")
-       
->>>>>>> e3f0f957
        
     elif table_name == "Beams":
         cursor = conn.execute("SELECT Designation FROM Beams")
