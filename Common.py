--- conflicted
+++ resolved
@@ -108,11 +108,7 @@
 KEY_DISP_GRD = 'Grade *'
 
 VALUES_GRD = ['All', 'Customized']
-<<<<<<< HEAD
 VALUES_GRD_CUSTOMIZED = ['3.6','4.6','4.8','5.6','5.8','6.8','8.8','9.8','10.9','12.9']
-
-=======
->>>>>>> 492655e6
 
 DISP_TITLE_PLATE = 'Plate'
 
