#!/usr/bin/env python
# -*- coding: utf-8 -*- 
# @author: Amir, Umair, Arsil

import operator
import math
from utils.common.other_standards import *


PATH_TO_DATABASE = "ResourceFiles/Database/Intg_osdag.sqlite"


import sqlite3

from utils.common.component import *
from utils.common.component import *
import logging
# from design_type.connection.fin_plate_connection import FinPlateConnection
# from design_type.connection.column_cover_plate import ColumnCoverPlate

class OurLog(logging.Handler):

    def __init__(self, key):
        logging.Handler.__init__(self)

        self.key = key
        # self.key.setText("<h1>Welcome to Osdag</h1>")

    def handle(self, record):
        msg = self.format(record)
        if record.levelname == 'WARNING':
            msg = "<span style='color: blue;'>"+ msg +"</span>"
        elif record.levelname == 'ERROR':
            msg = "<span style='color: red;'>"+ msg +"</span>"
        elif record.levelname == 'INFO':
            msg = "<span style='color: green;'>" + msg + "</span>"
        self.key.append(msg)
<<<<<<< HEAD
=======
        self.key.append(record.levelname)

>>>>>>> 29abc33d
def connectdb1():
    """
    Function to fetch diameter values from Bolt Table
     """
    # @author: Amir

    lst = []
    conn = sqlite3.connect(PATH_TO_DATABASE)
    cursor = conn.execute("SELECT Bolt_diameter FROM Bolt")
    rows = cursor.fetchall()
    for row in rows:
        lst.append(row)
    l2 = tuple_to_str_popup(lst)
    return l2

def connectdb2():
    """
    Function to fetch diameter values from Bolt Table
     """
    # @author: Amir

    lst = []
    conn = sqlite3.connect(PATH_TO_DATABASE)
    cursor = conn.execute("SELECT Diameter FROM Anchor_Bolt")
    rows = cursor.fetchall()
    for row in rows:
        lst.append(row)
    l2 = tuple_to_str_popup(lst)
    return l2


def connectdb(table_name, call_type="dropdown"):

    """
        Function to fetch designation values from respective Tables.
         """

    # @author: Amir
    conn = sqlite3.connect(PATH_TO_DATABASE)
    lst = []
    if table_name == "Angles":
        cursor = conn.execute("SELECT Designation FROM Angles")

    elif table_name == "Channels":
        cursor = conn.execute("SELECT Designation FROM Channels")

    elif table_name == "Beams":
        cursor = conn.execute("SELECT Designation FROM Beams")

    elif table_name == "Bolt":
        cursor = conn.execute("SELECT Bolt_diameter FROM Bolt")

    elif table_name == "Material":
        cursor = conn.execute("SELECT Grade FROM Material")

    else:
        cursor = conn.execute("SELECT Designation FROM Columns")
    rows = cursor.fetchall()

    for row in rows:
        lst.append(row)

    final_lst = tuple_to_str(lst,call_type,table_name)
    if table_name == "Material" and call_type == "dropdown":
        final_lst.append("Custom")

    return final_lst


def connect_for_red(table_name):

    """
        Function to fetch designation values from various Tables where source is IS808_Old
    """

    # @author: Arsil
    conn = sqlite3.connect(PATH_TO_DATABASE)
    lst = []
    if table_name == "Angles":
        cursor = conn.execute("SELECT Designation FROM Angles WHERE Source = 'IS808_Old'")

    elif table_name == "Channels":
        cursor = conn.execute("SELECT Designation FROM Channels WHERE Source = 'IS808_Old'")

    elif table_name == "Beams":
        cursor = conn.execute("SELECT Designation FROM Beams WHERE Source = 'IS808_Old'")

    elif table_name == "Columns":
        cursor = conn.execute("SELECT Designation FROM Columns WHERE Source = 'IS808_Old'")

    else:
        return []
    rows = cursor.fetchall()

    for row in rows:
        lst.append(row)

    final_lst = tuple_to_str_red(lst)
    return final_lst


def red_list_function():

    """
        Function to form a list for old values from Columns and Beams table.
     """

    # @author: Arsil

    red_list = []
    red_list_columns = connect_for_red("Columns")
    red_list_beams = connect_for_red("Beams")
    red_list.extend(red_list_beams)
    red_list.extend(red_list_columns)
    return red_list


def tuple_to_str_popup(tl):

    # @author: Amir

    arr = []
    for v in tl:
        val = ''.join(v)
        arr.append(val)
    return arr

def tuple_to_str(tl, call_type,table_name=None):

    if call_type is "dropdown" and table_name != 'Material' and table_name != 'Bolt':
        arr = ['Select Section']
    else:
        arr = []
    for v in tl:
        val = ''.join(v)
        arr.append(val)
    return arr


def tuple_to_str_red(tl):
    arr = []
    for v in tl:
        val = ''.join(v)
        arr.append(val)
    return arr

##########################
# Type Keys (Type of input field, tab type etc.)
###########################
TYPE_COMBOBOX = 'ComboBox'
TYPE_TEXTBOX = 'TextBox'
TYPE_TITLE = 'Title'
TYPE_LABEL = 'Label'
TYPE_IMAGE = 'Image'
TYPE_IMAGE_COMPRESSION = 'Image_compression'
TYPE_COMBOBOX_CUSTOMIZED = 'ComboBox_Customized'
TYPE_OUT_BUTTON = 'Output_dock_Button'
TYPE_OUT_DOCK = 'Output_dock_Item'
TYPE_OUT_LABEL = 'Output_dock_Label'
TYPE_BREAK = 'Break'
TYPE_ENTER = 'Enter'
TYPE_TEXT_BROWSER = 'TextBrowser'
TYPE_NOTE = 'Note'
TYPE_WARNING = 'Warning'
DESIGN_FLAG = 'False'
VALUE_NOT_APPLICABLE = 'N/A'
TYPE_TAB_1 = "TYPE_TAB_1"
TYPE_TAB_2 = "TYPE_TAB_2"
TYPE_TAB_3 = "TYPE_TAB_3"
TYPE_SECTION = 'Popup_Section'
TYPE_CUSTOM_MATERIAL = 'New_Material_Popup'
TYPE_ENABLE_DISABLE = 'Enable/Disable'
TYPE_CHANGE_TAB_NAME = 'Change tab_name'
TYPE_REMOVE_TAB = 'Remove tab'
KEY_IMAGE = 'Image'
TYP_BEARING = "Bearing Bolt"
TYP_FRICTION_GRIP = "Friction Grip Bolt"

###################################
# Module Keys
###################################
KEY_MAIN_MODULE = 'MainModule'
KEY_MODULE_STATUS = 'Module.Status'

TYPE_MODULE = 'Window Title'

KEY_DISP_FINPLATE = 'Fin Plate'
KEY_DISP_ENDPLATE = 'End Plate'
KEY_DISP_CLEATANGLE = 'Cleat Angle'
KEY_DISP_SEATED_ANGLE = 'Seated Angle'
KEY_DISP_BASE_PLATE = 'Base Plate'

KEY_DISP_BEAMCOVERPLATE = 'Beam Coverplate Connection'
KEY_DISP_COLUMNCOVERPLATE = 'Column Coverplate Connection'
KEY_DISP_BEAMCOVERPLATEWELD = 'Beam Coverplate Weld Connection'
KEY_DISP_COLUMNCOVERPLATEWELD = 'Column Coverplate Weld Connection'
KEY_DISP_BEAMENDPLATE = 'Beam Endplate Connection'
KEY_DISP_COLUMNENDPLATE = 'Column Endplate Connection'
KEY_DISP_BCENDPLATE = 'Beam Column Endplate'
KEY_DISP_TENSION_BOLTED = 'Tension Members Bolted Design'
KEY_DISP_TENSION_WELDED = 'Tension Members Welded Design'
KEY_DISP_COMPRESSION = 'Compression Member'


DISP_TITLE_CM = 'Connecting members'

###################################
# All Input Keys
###################################
KEY_MODULE = 'Module'
KEY_CONN = 'Connectivity'
KEY_LOCATION = 'Conn_Location'
KEY_ENDPLATE_TYPE = 'EndPlateType'
KEY_MATERIAL = 'Material'
KEY_MATERIAL_FU = 'Material.Fu'
KEY_MATERIAL_FY = 'Material.Fy'


KEY_SEC_MATERIAL = 'Member.Material'
KEY_SEC_FU = 'Member.Fu'    #Extra Keys
KEY_SEC_FY = 'Member.Fy'    #Extra Keys

KEY_SECSIZE = 'Member.Designation'
KEY_SECSIZE_DP = 'Member.Designation_dp'
KEY_SECSIZE_SELECTED = 'Member.Designation_Selected'        #Extra Keys for Display
KEY_SUPTNGSEC = 'Member.Supporting_Section.Designation'
KEY_SUPTNGSEC_MATERIAL = 'Member.Supporting_Section.Material'
KEY_A = 'Member.A'
KEY_B = 'Member.B'


KEY_SUPTDSEC_FU = 'Member.Supported_Section.Fu'     #Extra Keys for DP Display
KEY_SUPTDSEC_FY = 'Member.Supported_Section.Fy'     #Extra Keys for DP Display

KEY_SUPTDSEC = 'Member.Supported_Section.Designation'
KEY_SUPTDSEC_MATERIAL = 'Member.Supported_Section.Material'
KEY_SUPTNGSEC_FU = 'Member.Supporting_Section.Fu'   #Extra Keys for DP Display
KEY_SUPTNGSEC_FY = 'Member.Supporting.Section.Fy'   #Extra Keys for DP Display

KEY_LENGTH = 'Member.Length'
KEY_SEC_PROFILE = 'Member.Profile'

KEY_SHEAR = 'Load.Shear'
KEY_AXIAL = 'Load.Axial'
KEY_MOMENT = 'Load.Moment'

KEY_D = 'Bolt.Diameter'
KEY_TYP = 'Bolt.Type'
KEY_GRD = 'Bolt.Grade'

KEY_DP_BOLT_MATERIAL_G_O = 'Bolt.Material_Grade_OverWrite'
KEY_DP_BOLT_HOLE_TYPE = 'Bolt.Bolt_Hole_Type'
KEY_DP_BOLT_TYPE = 'Bolt.TensionType'
KEY_DP_BOLT_SLIP_FACTOR = 'Bolt.Slip_Factor'

KEY_CONNECTOR_MATERIAL = 'Connector.Material'
KEY_CONNECTOR_FU = 'Connector.Fu'               #Extra Keys for DP Display
KEY_CONNECTOR_FY = 'Connector.Fy'               #Extra Keys for DP Display
KEY_CONNECTOR_FY_20 = 'Connector.Fy_20'         #Extra Keys for DP Display
KEY_CONNECTOR_FY_20_40 = 'Connector.Fy_20_40'   #Extra Keys for DP Display
KEY_CONNECTOR_FY_40 = 'Connector.Fy_40'         #Extra Keys for DP Display

KEY_PLATETHK = 'Connector.Plate.Thickness_List'
KEY_FLANGEPLATE_PREFERENCES = 'Connector.Flange_Plate.Preferences'
KEY_FLANGEPLATE_THICKNESS = 'Connector.Flange_Plate.Thickness_list'
KEY_WEBPLATE_THICKNESS = 'Connector.Web_Plate.Thickness_List'
KEY_ANGLE_LIST='Connector.Angle_List'
KEY_ANGLE_SELECTED = 'Connector.Angle_Selected'
KEY_SEATEDANGLE = 'Connector.Seated_Angle_List'
KEY_TOPANGLE = 'Connector.Top_Angle'


KEY_MOMENT_MAJOR = 'Load.Moment.Major'
KEY_MOMENT_MINOR = 'Load.Moment.Minor'
KEY_DIA_ANCHOR = 'Anchor Bolt.Diameter'
KEY_TYP_ANCHOR = 'Anchor Bolt.Type'
KEY_GRD_ANCHOR = 'Anchor Bolt.Grade'
KEY_GRD_FOOTING = 'Footing.Grade'


KEY_DP_WELD_FAB = 'Weld.Fab'
KEY_DP_WELD_MATERIAL_G_O = 'Weld.Material_Grade_OverWrite'
KEY_DP_WELD_TYPE = 'Weld.Type'

KEY_DP_DETAILING_EDGE_TYPE = 'Detailing.Edge_type'
KEY_DP_DETAILING_GAP = 'Detailing.Gap'
KEY_DP_DETAILING_CORROSIVE_INFLUENCES = 'Detailing.Corrosive_Influences'

KEY_DP_DESIGN_METHOD = 'Design.Design_Method'

###################
# Value Keys
###################

RED_LIST = [KEY_SUPTNGSEC, KEY_SUPTDSEC, KEY_SECSIZE]
VALUES_CONN = ['Column flange-Beam web', 'Column web-Beam web', 'Beam-Beam']
VALUES_CONN_1 = ['Column flange-Beam web', 'Column web-Beam web']
VALUES_CONN_2 = ['Beam-Beam']
VALUES_CONN_3 = ['Flush End Plate','Extended Both Ways']
VALUES_ENDPLATE_TYPE = ['Flush End Plate','Extended One Way','Extended Both Ways']
VALUES_CONN_BP = ['Welded Column Base', 'Welded+Bolted Column Base', 'Moment Base Plate', 'Hollow/Tubular Column Base']
VALUES_LOCATION = ['Select Location','Long Leg', 'Short Leg', 'Web']

# TODO: Every one is requested to use VALUES_ALL_CUSTOMIZED key instead of all other keys
VALUES_ALL_CUSTOMIZED = ['All', 'Customized']
VALUES_ENDPLATE_THICKNESS = ['All', 'Customized']
VALUES_DIA_ANCHOR = ['All', 'Customized']
VALUES_GRD_ANCHOR = ['All', 'Customized']
VALUES_D = ['All', 'Customized']
VALUES_GRD = ['All', 'Customized']
VALUES_PLATETHK = ['All', 'Customized']
VALUES_FLANGEPLATE_THICKNESS = ['All', 'Customized']
VALUES_WEBPLATE_THICKNESS = ['All', 'Customized']
VALUES_ANGLESEC= ['All', 'Customized']

ALL_WELD_SIZES = [3, 4, 5, 6, 8, 10, 12, 14, 16]
VALUES_TYP_ANCHOR = ['End Plate Type', 'IS 5624-Type A', 'IS 5624-Type B']
VALUES_GRD_FOOTING = ['Select Grade', 'M10', 'M15', 'M20', 'M25', 'M30', 'M35', 'M40', 'M45', 'M50', 'M55']
VALUES_TYP = [TYP_BEARING, TYP_FRICTION_GRIP]
TYP_FRICTION_GRIP = 'Friction Grip Bolt'
TYP_BEARING = 'Bearing Bolt'

# VALUES_GRD_CUSTOMIZED = ['3.6', '4.6', '4.8', '5.6', '5.8', '6.8', '8.8', '9.8', '10.9', '12.9']
VALUES_GRD_CUSTOMIZED = IS1367_Part3_2002.get_bolt_PC()
VALUES_PLATETHK_CUSTOMIZED = ['3', '4', '5', '6', '8', '10', '12', '14', '16', '18', '20', '22', '24','25', '26', '28', '30','32','36','40','45','50','56','63','80']
VALUES_ENDPLATE_THICKNESS_CUSTOMIZED = ['3', '4', '5', '6', '8', '10', '12', '14', '16', '18', '20', '22', '24', '26', '28', '30']
VALUES_COLUMN_ENDPLATE_THICKNESS_CUSTOMIZED = VALUES_ENDPLATE_THICKNESS_CUSTOMIZED[3:12] + ['25','28','32','36','40','45','50','56','63','80']
VALUES_FLANGEPLATE_PREFERENCES = ['Outside','Outside + Inside']
VALUES_LOCATION_1 = ['Long Leg', 'Short Leg']
VALUES_LOCATION_2 = ["Web"]
VALUES_SECTYPE = ['Select Type','Beams','Columns','Angles','Back to Back Angles','Star Angles','Channels','Back to back Channels']

VALUES_CONNLOC_BOLT = ['Bolted','Web','Flange','Leg','Back to Back Web','Back to Back Angles','Star Angles']
VALUES_CONNLOC_WELD = ['Welded','Web','Flange','Leg','Back to Back Web','Back to Back Angles','Star Angles']
VALUES_DIAM = connectdb("Bolt")
# VALUES_DIAM = ['Select diameter','12','16','20','24','30','36']
VALUES_IMG_TENSIONBOLTED = ["ResourceFiles/images/bA.png","ResourceFiles/images/bBBA.png","ResourceFiles/images/bSA.png","ResourceFiles/images/bC.png","ResourceFiles/images/bBBC.png"]
VALUES_IMG_TENSIONWELDED = ["ResourceFiles/images/wA.png","ResourceFiles/images/wBBA.png","ResourceFiles/images/wSA.png","ResourceFiles/images/wC.png","ResourceFiles/images/wBBC.png"]
VALUES_IMG_TENSIONBOLTED_DF01 = ["ResourceFiles/images/equaldp.png","ResourceFiles/images/bblequaldp.png","ResourceFiles/images/bbsequaldp.png","ResourceFiles/images/salequaldp.png","ResourceFiles/images/sasequaldp.png"]
VALUES_IMG_TENSIONBOLTED_DF02 = ["ResourceFiles/images/unequaldp.png","ResourceFiles/images/bblunequaldp.png","ResourceFiles/images/bbsunequaldp.png","ResourceFiles/images/salunequaldp.png","ResourceFiles/images/sasunequaldp.png"]

VALUES_BEAMSEC = connectdb("Beams")
VALUES_SECBM = connectdb("Beams")
VALUES_COLSEC = connectdb("Columns")
VALUES_MATERIAL = connectdb("Material")
VALUES_MATERIAL_SELECTED = "E 250 (Fe 410 W)A"
VALUES_PRIBM = connectdb("Beams")


############################
# Display Keys (Input Dock, Output Dock, Design preference, Design report)
############################
KEY_DISP_SHEAR_YLD= 'Shear yielding Capacity (V_dy) (kN)'
KEY_DISP_BLK_SHEAR = 'Block Shear Capacity'
KEY_DISP_SHEAR_RUP = 'Shear Rupture Capacity (V_dn) (kN)'
KEY_DISP_MOM_DEMAND = 'Moment Demand'
KEY_DISP_MOM_CAPACITY = 'Moment Capacity'
DISP_MIN_PITCH = 'Min. Pitch (mm)'
DISP_MAX_PITCH = 'Max. Pitch (mm)'
DISP_MIN_GAUGE = 'Min. Gauge (mm)'
DISP_MAX_GAUGE = 'Max. Gauge (mm)'
DISP_MIN_EDGE = 'Min. Edge Distance (mm)'
KEY_SPACING = "Spacing Check"
DISP_MAX_EDGE = 'Max. Edge Distance (mm)'
DISP_MIN_END = 'Min. End Distance (mm)'
DISP_MAX_END = 'Max. End Distance (mm)'
DISP_MIN_PLATE_HEIGHT = 'Min. Plate Height (mm)'
DISP_MAX_PLATE_HEIGHT = 'Max. Plate Height (mm)'
DISP_MIN_PLATE_LENGTH = 'Min. Plate Length (mm)'
DISP_MIN_PLATE_THICK = 'Min.Plate Thickness (mm)'

DISP_MIN_PLATE_INNERHEIGHT = 'Min. Inner Plate Height (mm)'
DISP_MAX_PLATE_INNERHEIGHT = 'Max. Inner Plate Height (mm)'
DISP_MIN_PLATE_INNERLENGTH = 'Min. Inner Plate Length (mm)'

KEY_DISP_PLATE_BLK_SHEAR_SHEAR = 'Block Shear Capacity in Shear (V_db) (kN)'
KEY_DISP_PLATE_BLK_SHEAR_TENSION = 'Block Shear Capacity in Tension (T_db) (kN)'
KEY_DISP_SHEAR_CAPACITY = 'Shear Capacity (V_d) (kN)'
KEY_DISP_FU = 'Ultimate strength, fu (MPa)'
KEY_DISP_FY = 'Yield Strength , fy (MPa)'
KEY_DISP_IR = 'Interaction Ratio'
DISP_MIN_WELD_SIZE = 'Min Weld Size (mm)'
DISP_MAX_WELD_SIZE = 'Max Weld Size (mm)'
DISP_THROAT = 'Throat Thickness (mm)'

DISP_WELD_STRENGTH = 'Weld Strength (kN/mm)'
KEY_DISP_FY_20 = 'Yield Strength , fy (MPa) (0-20mm)'
KEY_DISP_FY_20_40 = 'Yield Strength , fy (MPa) (20-40mm)'
KEY_DISP_FY_40 = 'Yield Strength , fy (MPa) (>40mm)'
DISP_TITLE_ANCHOR_BOLT = 'Anchor Bolt'
DISP_TITLE_FOOTING = 'Pedestal/Footing'

KEY_DISP_CONN = 'Connectivity'

KEY_DISP_ENDPLATE_TYPE = 'End Plate Type'


# VALUES_CONN_BP = ['Welded-Slab Base', 'Bolted-Slab Base', 'Gusseted Base Plate', 'Hollow Section']

KEY_DISP_LENGTH = 'Length (mm) *'
KEY_DISP_LOCATION = 'Conn_Location *'
KEY_DISP_MATERIAL = 'Material'
KEY_DISP_SUPTNGSEC = 'Supporting Section'
KEY_DISP_COLSEC = 'Column Section *'
KEY_DISP_PRIBM = 'Primary beam *'
KEY_DISP_SUPTDSEC = 'Supported Section'
KEY_DISP_BEAMSEC = 'Beam Section *'
KEY_DISP_SECBM = 'Secondary beam *'
DISP_TITLE_FSL = 'Factored load'
KEY_DISP_MOMENT = 'Moment(kNm)'

KEY_DISP_TOP_ANGLE = 'Top Angle'

KEY_DISP_DIA_ANCHOR = 'Diameter(mm)'
DISP_TITLE_BOLT = 'Bolt'
DISP_TITLE_BOLT_CAPACITY = 'Bolt Capacity'

DISP_TITLE_FLANGESPLICEPLATE = 'Flange splice plate '
DISP_TITLE_FLANGESPLICEPLATE_OUTER = 'Outer plate '
DISP_TITLE_FLANGESPLICEPLATE_INNER = 'Inner plate '
KEY_DISP_SLENDER = 'Slenderness'
<<<<<<< HEAD
KEY_DISP_PLATETHK = 'Thickness(mm)'
=======
KEY_DISP_PLATETHK = 'Thickness (mm)*'
>>>>>>> 29abc33d
DISP_TITLE_TENSION = 'Tension Capacity'
KEY_DISP_FLANGESPLATE_PREFERENCES = 'Preferences'
KEY_DISP_FLANGESPLATE_THICKNESS = 'Thickness (mm)'
KEY_DISP_INNERFLANGESPLATE_THICKNESS = 'Thickness (mm)'

DISP_TITLE_WELD = 'Weld'
DISP_TITLE_WELD_CAPACITY = 'Weld Capacity'
DISP_TITLE_END_CONNECTION = 'End Connection'
DISP_TITLE_WELD_DETAILS = 'Weld Details'
DISP_TITLE_CONN_DETAILS = 'Connection Details'


KEY_DISP_FLANGE_CAPACITY= 'Capacity'
KEY_DISP_FLANGE_PLATE_GAUGE ="Gauge"
KEY_DISP_FLANGE_SPACING = 'Spacing (mm)'
KEY_DISP_END_DIST_FLANGE = 'End Distance'
KEY_DISP_EDGEDIST_FLANGE= 'Edge Distance'
KEY_DISP_FLANGE_PLATE_PITCH = 'Pitch'

KEY_DISP_FLANGE_PLATE_TEN_CAP ="Plate Tension Capacity (kN)"
DISP_TITLE_SECTION = 'SECTION'
DISP_TITLE_TENSION_SECTION = 'Section Details'

KEY_DISP_D = 'Diameter (mm)'
KEY_DISP_SHEAR = 'Shear (kN)'
KEY_DISP_AXIAL = 'Axial (kN)'
KEY_DISP_AXIAL_STAR = 'Axial (kN)* '
DISP_TITLE_PLATE = 'Plate'
KEY_DISP_TYP = 'Type'
KEY_DISP_GRD_FOOTING = 'Grade*'
KEY_DISP_GRD = 'Grade'

KEY_DISP_MOMENT_MAJOR = ' - Major axis (M<sub>z-z</sub>)'
KEY_DISP_MOMENT_MINOR = ' - Minor axis (M<sub>y-y</sub>)'

# Applied load
KEY_DISP_APPLIED_SHEAR_LOAD ='Applied Shear Load (kN)'
KEY_DISP_APPLIED_AXIAL_FORCE='Applied Axial Load (kN)'
KEY_DISP_APPLIED_MOMENT_LOAD='Applied Moment Load (kNm)'
KEY_DISP_AXIAL_FORCE_CON= 'Axial Load Considered (kN)'

# capacity

KEY_OUT_DISP_AXIAL_CAPACITY = "Axial Capacity Member (kN)"
KEY_OUT_DISP_SHEAR_CAPACITY ="Shear Capacity Member (kN)"
KEY_OUT_DISP_MOMENT_CAPACITY ="Moment Capacity Member (kNm)"
KEY_OUT_DISP_PLASTIC_MOMENT_CAPACITY  = 'Plastic Moment Capacity (kNm)'
KEY_OUT_DISP_MOMENT_D_DEFORMATION= 'Moment Deformation Criteria (kNm)'



KEY_OUT_DIA_ANCHOR = 'Anchor Bolt.Diameter'
KEY_DISP_OUT_DIA_ANCHOR = 'Diameter(mm)'
KEY_OUT_GRD_ANCHOR = 'Anchor Bolt.Grade'
KEY_DISP_OUT_GRD_ANCHOR = 'Grade'
KEY_OUT_ANCHOR_BOLT_LENGTH = 'Anchor Bolt.Length'
KEY_DISP_OUT_ANCHOR_BOLT_LENGTH = 'Total Length'


KEY_OUT_DISP_ANCHOR_BOLT_SHEAR = 'Shear Capacity (kN)'
KEY_OUT_DISP_ANCHOR_BOLT_BEARING = 'Bearing Capacity (kN)'
KEY_OUT_DISP_ANCHOR_BOLT_CAPACITY = 'Bolt Capacity'
KEY_OUT_DISP_ANCHOR_BOLT_COMBINED = 'Combined Capacity'
KEY_OUT_DISP_ANCHOR_BOLT_TENSION = 'Tension Capacity (kN)'


DISP_TITLE_ANCHOR_BOLT_UPLIFT = 'Anchor Bolt for Uplift'
KEY_OUT_DIA_ANCHOR_UPLIFT = 'Anchor Bolt.Diameter_Uplift'
KEY_DISP_OUT_DIA_ANCHOR_UPLIFT = 'Diameter(mm)'
KEY_OUT_GRD_ANCHOR_UPLIFT = 'Anchor Bolt.Grade_Uplift'
KEY_DISP_OUT_GRD_ANCHOR_UPLIFT = 'Grade'
KEY_OUT_ANCHOR_BOLT_LENGTH_UPLIFT = 'Anchor Bolt.Length_Uplift'
KEY_DISP_OUT_ANCHOR_BOLT_LENGTH_UPLIFT = 'Total Length'
KEY_OUT_ANCHOR_BOLT_TENSION_UPLIFT = 'Anchor Bolt.Tension_Uplift'
KEY_OUT_DISP_ANCHOR_BOLT_TENSION_UPLIFT = 'Tension Capacity (kN)'


DISP_TITLE_MEMBER_CAPACITY ="Member Capacity"
KEY_DISP_MEMBER_CAPACITY = "Member Capacity"


KEY_OUT_DISP_BASEPLATE_WIDTH = 'Width (wp)'
KEY_OUT_DISP_BASEPLATE_LENGTH = 'Length (mm)'
KEY_OUT_DISP_BASEPLATE_THICKNNESS = 'Thickness (mm)'
DISP_TITLE_DETAILING = 'Detailing'

KEY_OUT_DISP_DETAILING_NO_OF_ANCHOR_BOLT = 'No. of Anchor bolts'

KEY_OUT_DISP_DETAILING_PITCH_DISTANCE = 'Pitch Distance (mm)'

KEY_OUT_DISP_DETAILING_GAUGE_DISTANCE = 'Gauge Distance (mm)'
KEY_OUT_DETAILING_END_DISTANCE = 'Detailing.End Distance'

KEY_OUT_DISP_DETAILING_END_DISTANCE = 'End Distance (e)'

KEY_OUT_DISP_DETAILING_EDGE_DISTANCE = "Edge Distance (e')"

KEY_OUT_DISP_DETAILING_PROJECTION = 'Projection (c)'
DISP_TITLE_STIFFENER_PLATE = 'Stiffener Plate'
KEY_OUT_DISP_STIFFENER_PLATE_THICKNESS = 'Thickness (mm)'
KEY_OUT_DISP_STIFFENER_PLATE_SHEAR_DEMAND = 'Shear Demand (kN)'
KEY_OUT_DISP_STIFFENER_PLATE_SHEAR = 'Shear Capacity (kN)'
KEY_OUT_DISP_STIFFENER_PLATE_MOMENT_DEMAND = 'Moment Demand (kN-m)'
KEY_OUT_DISP_STIFFENER_PLATE_MOMENT = 'Moment Capacity (kN-m)'
KEY_OUT_DISP_GUSSET_PLATE_MOMENT = 'Moment Capacity (kN-m)'
KEY_OUT_DISP_GUSSET_PLATE_MOMENT_DEMAND = 'Moment Demand (kN-m)'
KEY_OUT_DISP_GUSSET_PLATE_SHEAR = 'Shear Capacity (kN)'
KEY_OUT_DISP_GUSSET_PLATE_THICKNESS = 'Thickness (mm)'
KEY_OUT_DISP_GUSSET_PLATE_SHEAR_DEMAND = 'Shear Demand (kN)'
DISP_TITLE_GUSSET_PLATE = 'Gusset Plate Details'
KEY_DISP_FLANGE_PLATE_LENGTH ='Length (mm)'
KEY_DISP_FLANGE_PLATE_HEIGHT = 'Height (mm)'
KEY_DISP_INNERFLANGESPLICEPLATE = "Inner Plate Detials"
DISP_TITLE_INNERFLANGESPLICEPLATE = 'Inner Flange splice plate'
KEY_DISP_INNERFLANGE_PLATE_HEIGHT = 'Height (mm)'
KEY_DISP_INNERFLANGE_PLATE_LENGTH ='Length (mm)'




# DISP_TITLE_GUSSET_PLATE = 'Gusset Plate'
# KEY_OUT_GUSSET_PLATE_THICKNNESS = 'GussetPlate.Thickness'
# KEY_OUT_DISP_GUSSET_PLATE_THICKNESS = 'Thickness (mm)'
# KEY_OUT_GUSSET_PLATE_SHEAR_DEMAND = 'GussetPlate.Shear_Demand'
# KEY_OUT_DISP_GUSSET_PLATE_SHEAR_DEMAND = 'Shear Demand (kN)'
# KEY_OUT_GUSSET_PLATE_SHEAR = 'GussetPlate.Shear'
# KEY_OUT_DISP_GUSSET_PLATE_SHEAR = 'Shear Capacity (kN)'
# KEY_OUT_GUSSET_PLATE_MOMENT_DEMAND = 'GussetPlate.Moment_Demand'
# KEY_OUT_DISP_GUSSET_PLATE_MOMENT_DEMAND = 'Moment Demand (kN-m)'
# KEY_OUT_GUSSET_PLATE_MOMENT = 'GussetPlate.Moment'
# KEY_OUT_DISP_GUSSET_PLATE_MOMENT = 'Moment Capacity (kN-m)'

KEY_OUT_STIFFENER_PLATE_FLANGE = 'Stiffener_Plate.Column_flange'
KEY_DISP_OUT_STIFFENER_PLATE_FLANGE = 'Stiffener Plate'
DISP_TITLE_STIFFENER_PLATE_FLANGE = 'Stiffener Plate along Column flange'
KEY_OUT_STIFFENER_PLATE_FLANGE_THICKNNESS = 'Stiffener_Plate_Flange.Thickness'
KEY_OUT_DISP_STIFFENER_PLATE_FLANGE_THICKNESS = 'Thickness (mm)'
KEY_OUT_STIFFENER_PLATE_FLANGE_SHEAR_DEMAND = 'Stiffener_Plate_Flange.Shear_Demand'
KEY_OUT_DISP_STIFFENER_PLATE_FLANGE_SHEAR_DEMAND = 'Shear Demand (kN)'
KEY_OUT_STIFFENER_PLATE_FLANGE_SHEAR = 'Stiffener_Plate_Flange.Shear'
KEY_OUT_DISP_STIFFENER_PLATE_FLANGE_SHEAR = 'Shear Capacity (kN)'
KEY_OUT_STIFFENER_PLATE_FLANGE_MOMENT_DEMAND = 'Stiffener_Plate_Flange.Moment_Demand'
KEY_OUT_DISP_STIFFENER_PLATE_FLANGE_MOMENT_DEMAND = 'Moment Demand (kN-m)'
KEY_OUT_STIFFENER_PLATE_FLANGE_MOMENT = 'Stiffener_Plate_Flange.Moment'
KEY_OUT_DISP_STIFFENER_PLATE_FLANGE_MOMENT = 'Moment Capacity (kN-m)'

KEY_OUT_STIFFENER_PLATE_ALONG_WEB = 'Stiffener_Plate.Along_Column_web'
KEY_DISP_OUT_STIFFENER_PLATE_ALONG_WEB = 'Stiffener Plate'
DISP_TITLE_STIFFENER_PLATE_ALONG_WEB = 'Stiffener Plate along Column web'
KEY_OUT_STIFFENER_PLATE_ALONG_WEB_THICKNNESS = 'Stiffener_Plate_along_Web.Thickness'
KEY_OUT_DISP_STIFFENER_PLATE_ALONG_WEB_THICKNESS = 'Thickness (mm)'
KEY_OUT_STIFFENER_PLATE_ALONG_WEB_SHEAR_DEMAND = 'Stiffener_Plate_along_Web.Shear_Demand'
KEY_OUT_DISP_STIFFENER_PLATE_ALONG_WEB_SHEAR_DEMAND = 'Shear Demand (kN)'
KEY_OUT_STIFFENER_PLATE_ALONG_WEB_SHEAR = 'Stiffener_Plate_along_Web.Shear'
KEY_OUT_DISP_STIFFENER_PLATE_ALONG_WEB_SHEAR = 'Shear Capacity (kN)'
KEY_OUT_STIFFENER_PLATE_ALONG_WEB_MOMENT_DEMAND = 'Stiffener_Plate_along_Web.Moment_Demand'
KEY_OUT_DISP_STIFFENER_PLATE_ALONG_WEB_MOMENT_DEMAND = 'Moment Demand (kN-m)'
KEY_OUT_STIFFENER_PLATE_ALONG_WEB_MOMENT = 'Stiffener_Plate_along_Web.Moment'
KEY_OUT_DISP_STIFFENER_PLATE_ALONG_WEB_MOMENT = 'Moment Capacity (kN-m)'

KEY_OUT_STIFFENER_PLATE_ACROSS_WEB = 'Stiffener_Plate.Across_Column_web'
KEY_DISP_OUT_STIFFENER_PLATE_ACROSS_WEB = 'Stiffener Plate'
DISP_TITLE_STIFFENER_PLATE_ACROSS_WEB = 'Stiffener Plate across Column web'
KEY_OUT_STIFFENER_PLATE_ACROSS_WEB_THICKNNESS = 'Stiffener_Plate_across_Web.Thickness'
KEY_OUT_DISP_STIFFENER_PLATE_ACROSS_WEB_THICKNESS = 'Thickness (mm)'
KEY_OUT_STIFFENER_PLATE_ACROSS_WEB_SHEAR_DEMAND = 'Stiffener_Plate_across_Web.Shear_Demand'
KEY_OUT_DISP_STIFFENER_PLATE_ACROSS_WEB_SHEAR_DEMAND = 'Shear Demand (kN)'
KEY_OUT_STIFFENER_PLATE_ACROSS_WEB_SHEAR = 'Stiffener_Plate_across_Web.Shear'
KEY_OUT_DISP_STIFFENER_PLATE_ACROSS_WEB_SHEAR = 'Shear Capacity (kN)'
KEY_OUT_STIFFENER_PLATE_ACROSS_WEB_MOMENT_DEMAND = 'Stiffener_Plate_across_Web.Moment_Demand'
KEY_OUT_DISP_STIFFENER_PLATE_ACROSS_WEB_MOMENT_DEMAND = 'Moment Demand (kN-m)'
KEY_OUT_STIFFENER_PLATE_ACROSS_WEB_MOMENT = 'Stiffener_Plate_across_Web.Moment'
KEY_OUT_DISP_STIFFENER_PLATE_ACROSS_WEB_MOMENT = 'Moment Capacity (kN-m)'

#
# DISP_TITLE_STIFFENER_PLATE = 'Stiffener Plate'
# KEY_OUT_STIFFENER_PLATE_THICKNNESS = 'StiffenerPlate.Thickness'
# KEY_OUT_DISP_STIFFENER_PLATE_THICKNESS = 'Thickness (mm)'
# KEY_OUT_STIFFENER_PLATE_SHEAR_DEMAND = 'StiffenerPlate.Shear_Demand'
# KEY_OUT_DISP_STIFFENER_PLATE_SHEAR_DEMAND = 'Shear Demand (kN)'
# KEY_OUT_STIFFENER_PLATE_SHEAR = 'StiffenerPlate.Shear'
# KEY_OUT_DISP_STIFFENER_PLATE_SHEAR = 'Shear Capacity (kN)'
# KEY_OUT_STIFFENER_PLATE_MOMENT_DEMAND = 'StiffenerPlate.Moment_Demand'
# KEY_OUT_DISP_STIFFENER_PLATE_MOMENT_DEMAND = 'Moment Demand (kN-m)'
# KEY_OUT_STIFFENER_PLATE_MOMENT = 'StiffenerPlate.Moment'
# KEY_OUT_DISP_STIFFENER_PLATE_MOMENT = 'Moment Capacity (kN-m)'


KEY_DP_ANCHOR_BOLT_DESIGNATION = 'DesignPreferences.Anchor_Bolt.Designation'
KEY_DP_ANCHOR_BOLT_TYPE = 'DesignPreferences.Anchor_Bolt.Type'
KEY_DISP_DP_ANCHOR_BOLT_TYPE = 'Anchor Bolt type'
KEY_DP_ANCHOR_BOLT_HOLE_TYPE = 'DesignPreferences.Anchor_Bolt.Bolt_Hole_Type'
KEY_DISP_DP_ANCHOR_BOLT_HOLE_TYPE = 'Anchor Bolt hole type'
KEY_DP_ANCHOR_BOLT_MATERIAL_G_O = 'DesignPreferences.Anchor_Bolt.Material_Grade_OverWrite'
KEY_DISP_DP_ANCHOR_BOLT_MATERIAL_G_O = 'Material grade overwrite (MPa) Fu'
KEY_DISP_DP_ANCHOR_BOLT_DESIGN_PARA = 'HSFG bolt design parameters:'
KEY_DP_ANCHOR_BOLT_SLIP_FACTOR = 'DesignPreferences.Anchor_Bolt.Slip_Factor'
KEY_DISP_DP_ANCHOR_BOLT_SLIP_FACTOR = 'Slip factor (µ_f)'
KEY_DP_ANCHOR_BOLT_GALVANIZED = 'DesignPreferences.Anchor_Bolt.Galvanized'
KEY_DISP_DP_ANCHOR_BOLT_GALVANIZED = 'Is galvanized?'
KEY_DP_ANCHOR_BOLT_LENGTH = 'DesignPreferences.Anchor_Bolt.Length'
KEY_DISP_DP_ANCHOR_BOLT_LENGTH = 'Length'
KEY_DP_ANCHOR_BOLT_FRICTION = 'DesignPreferences.Anchor_Bolt.Friction_coefficient'
KEY_DISP_DP_ANCHOR_BOLT_FRICTION = 'Friction coefficient between <br>concrete and anchor bolt'


KEY_DISP_DP_BOLT_TYPE = 'Bolt type'

###################################
# Key for Storing Shear sub-key of Load


KEY_SHEAR_BP = 'Load.Shear_BP'
KEY_DISP_SHEAR_BP = 'Shear(kN)'
KEY_SHEAR_MAJOR = 'Load.Shear.Major'
KEY_DISP_SHEAR_MAJOR = ' - Along major axis (z-z)'
KEY_SHEAR_MINOR = 'Load.Shear.Minor'
KEY_DISP_SHEAR_MINOR = ' - Along minor axis (y-y)'


###################################
# Key for Storing Axial sub-key of Load
KEY_AXIAL_BP = 'Load.Axial_Compression'
KEY_DISP_AXIAL_BP = 'Axial Compression (kN) *'
KEY_AXIAL_TENSION_BP = 'Load.Axial_Tension'
KEY_DISP_AXIAL_TENSION_BP = 'Axial Tension/Uplift (kN) *'




KEY_DISP_DP_BOLT_HOLE_TYPE = 'Bolt hole type'

# KEY_PC = 'Bolt.PC'
KEY_DISP_PC = 'Property Class'
KEY_DISP_DP_BOLT_MATERIAL_G_O = 'Material grade overwrite (MPa) Fu'
KEY_DISP_DP_BOLT_DESIGN_PARA = 'HSFG bolt design parameters:'


KEY_DISP_DP_BOLT_SLIP_FACTOR = 'Slip factor (µ_f)'

KEY_DISP_DP_BOLT_FU = 'Bolt Ultimate Strength (N/mm2)'
KEY_DISP_DP_BOLT_FY = 'Bolt Yield Strength (N/mm2)'
KEY_DISP_GAMMA_M0 = "Governed by Yielding"
KEY_DISP_GAMMA_M1 = "Governed by Ultimate Stress"
KEY_DISP_GAMMA_MB = "Connection Bolts - Bearing Type"
KEY_DISP_GAMMA_MF = "Connection Bolts - Friction Type"
KEY_DISP_GAMMA_MW = "Connection Weld"


KEY_DISP_DP_WELD_TYPE = 'Weld Type'
KEY_DP_WELD_TYPE_FILLET = 'Fillet Weld'
KEY_DP_WELD_TYPE_GROOVE = 'Groove Weld'
KEY_DP_WELD_TYPE_VALUES = [KEY_DP_WELD_TYPE_FILLET, KEY_DP_WELD_TYPE_GROOVE]

KEY_DISP_DP_WELD_FAB = 'Type of weld fabrication'
KEY_DP_WELD_FAB_SHOP = 'Shop Weld'
KEY_DP_WELD_FAB_FIELD = 'Field weld'
KEY_DP_WELD_FAB_VALUES = [KEY_DP_WELD_FAB_SHOP, KEY_DP_WELD_FAB_FIELD]

KEY_DISP_DP_WELD_MATERIAL_G_O = 'Material grade overwrite (MPa) Fu'


KEY_DP_DESIGN_BASE_PLATE = 'DesignPreferences.Design.Base_Plate'
KEY_DISP_DP_DETAILING_EDGE_TYPE = 'Type of edges'

DISP_TITLE_INTERMITTENT = 'Intermittent Connection'
DISP_TITLE_BOLTD = 'Bolt Details'
DISP_TITLE_PLATED = 'Plate Details'

KEY_DISP_DP_DETAILING_GAP = 'Gap between beam and <br>support (mm)'

KEY_DISP_DP_DETAILING_CORROSIVE_INFLUENCES = 'Are the members exposed to <br>corrosive influences'
KEY_DISP_CORR_INFLUENCES = 'Are the members exposed to corrosive influences'
KEY_DISP_DP_DESIGN_METHOD = 'Design Method'

KEY_DISP_DP_DESIGN_BASE_PLATE = 'Base Plate'


KEY_DISP_MECH_PROP = 'Mechanical Properties'
KEY_DISP_DIMENSIONS = 'Dimensions'
KEY_DISP_DEPTH = 'Depth, D (mm)*'
KEY_DISP_FLANGE_W = 'Flange width, B (mm)*'
KEY_DISP_FLANGE_T = 'Flange thickness, T (mm)*'
KEY_DISP_WEB_HEIGHT = 'Web Height, D (mm*)'
KEY_DISP_WEB_T = 'Web thickness, t (mm)*'
KEY_DISP_FLANGE_S = 'Flange Slope, a (deg.)*'
KEY_DISP_ROOT_R = 'Root radius, R1 (mm)*'
KEY_DISP_TOE_R = 'Toe radius, R2 (mm)*'
KEY_DISP_TYPE = 'Type'
KEY_DISP_MOD_OF_ELAST = 'Modulus of elasticity, E (GPa)'
KEY_DISP_MOD_OF_RIGID = 'Modulus of rifidity, G (GPa)'
KEY_DISP_SEC_PROP = 'Sectional Properties'
KEY_DISP_MASS = 'Mass, M (Kg/m)'
KEY_DISP_Cz = 'Cz (cm)'
KEY_DISP_Cy = 'Cy (cm)'
KEY_DISP_AREA = 'Sectional area, a (cm<sup>2</sup>)'
KEY_DISP_MOA_IZ = '2nd Moment of area, I<sub>z</sub> (cm<sup>4</sup>)'
KEY_DISP_MOA_IY = '2nd Moment of area, I<sub>y</sub> (cm<sup>4</sup>)'
KEY_DISP_MOA_IU = '2nd Moment of area, I<sub>u</sub> (cm<sup>4</sup>)'
KEY_DISP_MOA_IV = '2nd Moment of area, I<sub>v</sub> (cm<sup>4</sup>)'
KEY_DISP_ROG_RZ = 'Radius of gyration, r<sub>z</sub> (cm)'
KEY_DISP_ROG_RY = 'Radius of gyration, r<sub>y</sub> (cm)'
KEY_DISP_ROG_RU = 'Radius of gyration, r<sub>u</sub> (cm)'
KEY_DISP_ROG_RV = 'Radius of gyration, r<sub>v</sub> (cm)'
KEY_DISP_EM_ZZ = 'Elastic modulus, Z<sub>z</sub> (cm<sup>3</sup>)'
KEY_DISP_EM_ZY = 'Elastic modulus, Z<sub>y</sub> (ccm<sup>3</sup>)'
KEY_DISP_PM_ZPZ = 'Plastic modulus, Z<sub>pz</sub> (cm<sup>3</sup>)'
KEY_DISP_PM_ZPY = 'Plastic modulus, Z<sub>py</sub> (cm<sup>3</sup>)'
KEY_DISP_It = 'Torsion Constant, I<sub>t</sub> (cm<sup>4</sup>)'
KEY_DISP_Iw = 'Warping Constant, I<sub>w</sub> (cm<sup>6</sup>)'
KEY_DISP_SOURCE = 'Source'
KEY_DISP_POISSON_RATIO = 'Poissons ratio, v'
KEY_DISP_THERMAL_EXP = 'Thermal expansion coeff.a <br>(x10<sup>-6</sup>/ <sup>0</sup>C)'
KEY_DISP_A= 'A'
KEY_DISP_B= 'B'
KEY_DISP_LEG_THK = 'Leg Thickness (mm)'
KEY_DISP_BASE_PLATE_MATERIAL = 'Material'
KEY_DISP_BASE_PLATE_FU = 'Ultimate strength, fu (MPa)'
KEY_DSIP_BASE_PLATE_FY = 'Yield Strength , fy (MPa)'


########################
# Output Keys
########################
KEY_OUT_ANCHOR_BOLT_SHEAR = 'Anchor Bolt.Shear'
KEY_OUT_ANCHOR_BOLT_BEARING = 'Anchor Bolt.Bearing'
KEY_OUT_ANCHOR_BOLT_CAPACITY = 'Anchor Bolt.Capacity'
KEY_OUT_ANCHOR_BOLT_COMBINED = 'Anchor Bolt.Combined'
KEY_OUT_ANCHOR_BOLT_TENSION = 'Anchor Bolt.Tension'
KEY_MEMBER_CAPACITY = "section.memcapacity"
KEY_MEMBER_AXIALCAPACITY='Section.AxialCapacity'
KEY_MEMBER_SHEAR_CAPACITY='Section.ShearCapacity'
KEY_MEMBER_MOM_CAPACITY='Section.MomCapacity'
KEY_OUT_BASEPLATE_THICKNNESS = 'Baseplate.Thickness'
KEY_OUT_BASEPLATE_LENGTH = 'Baseplate.Length'
KEY_OUT_BASEPLATE_WIDTH = 'Baseplate.Width'
KEY_OUT_DETAILING_PROJECTION = 'Detailing.Projection'
KEY_OUT_DETAILING_NO_OF_ANCHOR_BOLT = 'Deatiling.No of Anchor bolts'
KEY_OUT_DETAILING_EDGE_DISTANCE = 'Detailing.Edge Distance'
KEY_OUT_DETAILING_GAUGE_DISTANCE = 'Detailing.Gauge Distance'
KEY_OUT_DETAILING_PITCH_DISTANCE = 'Detailing.Pitch Distance'
KEY_BOLT_FU = 'Bolt.fu'
KEY_BOLT_FY = 'Bolt.fy'

KEY_OUT_GUSSET_PLATE_THICKNNESS = 'GussetPlate.Thickness'
KEY_OUT_GUSSET_PLATE_SHEAR_DEMAND = 'GussetPlate.Shear_Demand'
KEY_OUT_GUSSET_PLATE_SHEAR = 'GussetPlate.Shear'
KEY_OUT_GUSSET_PLATE_MOMENT_DEMAND = 'GussetPlate.Moment_Demand'
KEY_OUT_GUSSET_PLATE_MOMENT = 'GussetPlate.Moment'
KEY_OUT_STIFFENER_PLATE_THICKNNESS = 'StiffenerPlate.Thickness'

KEY_OUT_STIFFENER_PLATE_SHEAR_DEMAND = 'StiffenerPlate.Shear_Demand'
KEY_OUT_STIFFENER_PLATE_SHEAR = 'StiffenerPlate.Shear'
KEY_OUT_STIFFENER_PLATE_MOMENT_DEMAND = 'StiffenerPlate.Moment_Demand'
KEY_OUT_STIFFENER_PLATE_MOMENT = 'StiffenerPlate.Moment'

KEY_PLATE_MIN_HEIGHT = 'Plate.MinHeight'
KEY_PLATE_MAX_HEIGHT = 'Plate.MaxHeight'
KEY_SLENDER = "Member.Slenderness"

KEY_INNERFLANGEPLATE_THICKNESS = 'flange_plate.innerthickness_provided'
KEY_FLANGE_PLATE_HEIGHT = 'Flange_Plate.Height (mm)'
KEY_OUT_FLANGESPLATE_THICKNESS = 'flange_plate.Thickness'
KEY_FLANGE_PLATE_LENGTH ='flange_plate.Length'
KEY_OUT_FLANGE_BOLT_SHEAR ="flange_bolt.shear capacity"

KEY_INNERPLATE= "flange_plate.Inner_plate_details"

KEY_INNERFLANGE_PLATE_HEIGHT = 'Flange_Plate.InnerHeight'
KEY_INNERFLANGE_PLATE_LENGTH ='flange_plate.InnerLength'

KEY_DISP_AREA_CHECK ="Plate Area check (mm2)"


KEY_FLANGE_SPACING ="Flange_plate.spacing"

KEY_FLANGE_PITCH = 'Flange_plate.pitch_provided'

KEY_FLANGE_PLATE_GAUGE = "Flange_plate.gauge_provided "
KEY_ENDDIST_FLANGE= 'Flange_plate.end_dist_provided '
KEY_EDGEDIST_FLANGE= 'Flange_plate.edge_dist_provided'

KEY_FLANGE_CAPACITY ='section.flange_capacity'

# flange
KEY_FLANGE_TEN_CAPACITY ="Section.flange_capacity"
KEY_DISP_FLANGE_TEN_CAPACITY ="Flange Tension Capacity (kN)"
KEY_TENSIONYIELDINGCAP_FLANGE = 'section.tension_yielding_capacity'
KEY_DISP_TENSIONYIELDINGCAP_FLANGE = 'Tension Yielding Capacity (kN)'
KEY_TENSIONRUPTURECAP_FLANGE='section.tension_rupture_capacity '
KEY_DISP_TENSIONRUPTURECAP_FLANGE= 'Tension Rupture Capacity (kN)'
KEY_BLOCKSHEARCAP_FLANGE='section.block_shear_capacity'
KEY_DISP_BLOCKSHEARCAP_FLANGE='Block Shear Capacity (kN)'
# flange plate
KEY_TENSIONYIELDINGCAP_FLANGE_PLATE = 'Flange_plate.tension_yielding_capacity (kN)'
KEY_DISP_TENSIONYIELDINGCAP_FLANGE_PLATE ='Tension Yielding Capacity (kN)'
KEY_TENSIONRUPTURECAP_FLANGE_PLATE= 'Flange_plate.tension_rupture_capacity (kN)'
KEY_DISP_TENSIONRUPTURECAP_FLANGE_PLATE ='Tension Rupture Capacity (kN)'
KEY_BLOCKSHEARCAP_FLANGE_PLATE = 'flange_plate.block_shear_capacity '
KEY_DISP_BLOCKSHEARCAP_FLANGE_PLATE ='Block Shear Capacity (kN)'
KEY_FLANGE_PLATE_TEN_CAP ="flange_plate.tension_capacity_flange_plate"



# KEY_TENSIONRUPTURECAP_FLANGE= 'Flange_plate.tension_rupture_capacity'
# KEY_DISP_TENSIONRUPTURECAP_FLANGE= 'Flange Tension Rupture Capacity (kN)'
# KEY_SHEARYIELDINGCAP_FLANGE= 'Flange_plate.shear_yielding_capacity'
# KEY_DISP_SHEARYIELDINGCAP_FLANGE= 'Shear Yielding Capacity (kN)'
# KEY_SHEARRUPTURECAP_FLANGE= 'Flange_plate.shear_rupture_capacity'
# KEY_DISP_SHEARRUPTURECAP_FLANGE= 'Shear Rupture Capacity (kN)'
KEY_FLANGE_PLATE_MOM_DEMAND = 'Flange_Plate.MomDemand'
KEY_FLANGE_DISP_PLATE_MOM_DEMAND = 'Flange Moment Demand (kNm)'
KEY_FLANGE_PLATE_MOM_CAPACITY='Flange_plate.MomCapacity'
KEY_FLANGE_DISP_PLATE_MOM_CAPACITY = 'Flange Moment Capacity (kNm)'
KEY_DESIGNATION = "section_size.designation"
KEY_DISP_DESIGNATION = "Designation"


KEY_TENSION_YIELDCAPACITY = "Member.tension_yielding"
KEY_DISP_TENSION_YIELDCAPACITY = 'Tension Yielding Capacity (kN)'
KEY_TENSION_RUPTURECAPACITY = "Member.tension_rupture"
KEY_DISP_TENSION_RUPTURECAPACITY = 'Tension Rupture Capacity (kN)'
KEY_TENSION_BLOCKSHEARCAPACITY = "Member.tension_blockshear"
KEY_DISP_TENSION_BLOCKSHEARCAPACITY = 'Block Shear Capacity (kN)'

KEY_SHEAR_YIELDCAPACITY = "Member.shear_yielding"
KEY_SHEAR_RUPTURECAPACITY = "Member.shear_rupture"
KEY_SHEAR_BLOCKSHEARCAPACITY = "Member.shear_blockshear"



KEY_TENSION_CAPACITY = "Member.tension_capacity"
KEY_DISP_TENSION_CAPACITY = "Tension Capacity (kN)"

KEY_EFFICIENCY = "Member.efficiency"
KEY_DISP_EFFICIENCY = "Utilization Ratio"

DISP_TITLE_BOLTDETAILS ='Bolt Details'
KEY_BOLT_DETAILS ="Bolt.Details"

DISP_TITLE_BOLT_CAPACITIES = 'Bolt Capacities'
KEY_BOLT_CAPACITIES = 'Bolt.Capacities'
DISP_THROAT_THICKNESS = "Throat Thickness"
DISP_TITLE_BOLT_CAPACITY_FLANGE= 'Flange Bolt Capacity'
KEY_DISP_BOLT_DETAILS = "Bolt Details"
KEY_FLANGE_BOLT_LINE = 'Flange_plate.Bolt_Line'
KEY_FLANGE_DISP_BOLT_LINE = 'Bolt Lines '
KEY_FLANGE_BOLTS_ONE_LINE = 'Flange_plate.Bolt_OneLine'
KEY_FLANGE_DISP_BOLTS_ONE_LINE = 'Bolts in one Line '
KEY_FLANGE_BOLTS_REQ = "Flange_plate.Bolt_required"
KEY_FLANGE_DISP_BOLTS_REQ = "Bolt Required"
KEY_FLANGE_NUM_BOLTS_REQ = "Flange_plate.Bolt_required"


KEY_FLANGE_WELD_DETAILS = "Flange detail"
KEY_DISP_FLANGE_WELD_DETAILS = "Weld Details"

KEY_INNERFLANGE_WELD_DETAILS = "Inner Flange detail"
KEY_DISP_INNERFLANGE_WELD_DETAILS = "Weld Details"

KEY_WELD_TYPE = 'Weld.Type'
KEY_DISP_WELD_TYPE = 'Type'
VALUES_WELD_TYPE = ["Fillet Weld", "Groove Weld"]
VALUES_WELD_TYPE_EP = ["Groove Weld","Fillet Weld"]
DISP_FLANGE_TITLE_WELD = 'Flange Weld'
KEY_FLANGE_WELD_SIZE = 'Flange_Weld.Size'
KEY_FLANGE_DISP_WELD_SIZE = 'Flange Weld Size (mm)'
KEY_FLANGE_WELD_STRENGTH = 'Flange_Weld.Strength'
KEY_FLANGE_DISP_WELD_STRENGTH = 'Flange Weld Strength (N/mm)'
KEY_FLANGE_WELD_STRESS = 'Flange_Weld.Stress'
KEY_FLANGE_DISP_WELD_STRESS = 'Flange Weld Stress (N/mm)'
KEY_FLANGE_WELD_LENGTH = 'Flange_Weld.Length'
KEY_DISP_FLANGE_WELD_LENGTH ='Flange Weld Length'
KEY_FLANGE_WELD_LENGTH_EFF = 'Flange_Weld.EffLength'

KEY_DISP_WELD_LEN_EFF_OUTSIDE = 'EffLength. Outer+Inner flange'
KEY_DISP_CLEARANCE = "Clearance (mm)"
KEY_FLANGE_WELD_HEIGHT ='flange_Weld.height'
KEY_DISP_FLANGE_WELD_HEIGHT = 'Flange Weld Height'
DISP_EFF = "Effective length (mm)"
KEY_INNERFLANGE_WELD_LENGTH = 'Flange_Weld.InnerLength'
KEY_DISP_INNERFLANGE_WELD_LENGTH ='Length (mm)'
KEY_INNERFLANGE_WELD_LENGTH_EFF = 'Flange_Weld.InnerEffLength'
KEY_INNERFLANGE_WELD_HEIGHT ='flange_Weld.Innerheight'
KEY_DISP_INNERFLANGE_WELD_HEIGHT = 'Height (mm)'
KEY_INNERFLANGE_WELD_STRESS = 'Inner_Flange_Weld.Stress'
KEY_INNERFLANGE_DISP_WELD_STRESS = 'Flange Weld Stress (N/mm)'
KEY_INNERFLANGE_WELD_STRENGTH = 'Inner_Flange_Weld.Strength'
KEY_INNERFLANGE_DISP_WELD_STRENGTH = 'Flange Weld Strength (N/mm)'

KEY_OUT_FLANGE_BOLT_SHEAR ='flange_bolt.bolt_shear_capacity'
KEY_OUT_DISP_FLANGE_BOLT_SHEAR = "Shear Capacity (kN)"
KEY_OUT_FLANGE_BOLT_BEARING = 'flange_bolt.bolt_bearing_capacity'
KEY_OUT_DISP_FLANGE_BOLT_BEARING = "Bearing Capacity (kN)"
KEY_OUT_FLANGE_BOLT_CAPACITY = 'flange_bolt.bolt_capacity'
KEY_OUT_DISP_FLANGE_BOLT_CAPACITY ="Bolt Capacity (kN)"
KEY_OUT_DISP_FLANGE_BOLT_SLIP= 'Slip Resistance'
KEY_FLANGE_BOLT_GRP_CAPACITY = 'flange_bolt.grp_bolt_capacity'
KEY_OUT_FLANGE_BOLT_GRP_CAPACITY = 'flange bolt grp bolt capacity (kN)'
KEY_OUT_MIN_PITCH= 'Min_pitch'

KEY_OUT_FLANGE_MIN_PITCH= 'flange_bolt.min_pitch_round'
KEY_OUT_FLANGE_MIN_EDGE_DIST= 'flange_bolt.min_edge_dist_round'
KEY_OUT_FLANGE_MAX_EDGE_DIST='flange_bolt.max_edge_dist_round'

KEY_OUT_DISP_FORCES_FLANGE = 'Forces Carried by Flange'
KEY_OUT_DISP_FORCES_WEB= 'Forces Carried by Web'

KEY_OUT_WEB_BOLT_SHEAR ='web_bolt.bolt_shear_capacity'
KEY_OUT_DISP_WEB_BOLT_SHEAR = "Shear Capacity (kN)"
KEY_OUT_WEB_BOLT_BEARING = 'web_bolt.bolt_bearing_capacity'
KEY_OUT_DISP_WEB_BOLT_BEARING = "Bearing Capacity (kN)"
KEY_OUT_WEB_BOLT_CAPACITY = 'web_bolt.bolt_capacity'
KEY_OUT_DISP_WEB_BOLT_CAPACITY ="Bolt Capacity (kN)"
KEY_OUT_DISP_WEB_BOLT_SLIP= 'Slip Resistance'
KEY_WEB_BOLT_GRP_CAPACITY = 'web_bolt.grp_bolt_capacity'
KEY_OUT_WEB_BOLT_GRP_CAPACITY = 'Web bolt grp bolt capacity (kN)'
KEY_OUT_REQ_MOMENT_DEMAND_BOLT = "Moment Demand (kNm)"
KEY_OUT_REQ_PARA_BOLT = "Parameters required for bolt force (mm)"


DISP_TITLE_WEBSPLICEPLATE = 'Web splice plate'


KEY_DISP_WEBPLATE_THICKNESS = 'Thickness (mm)*'

VALUES_PLATETHICKNESS_CUSTOMIZED = ['6', '8', '10', '12', '14', '16', '18', '20', '22', '24', '26', '28', '30','32','36','40',
 '25','28','32','36','40','45','50','56','63','80']


KEY_WEB_PLATE_HEIGHT = 'Web_Plate.Height (mm)'
KEY_DISP_WEB_PLATE_HEIGHT = 'Height (mm)'
KEY_WEB_PLATE_LENGTH ='Web_Plate.Length'
KEY_OUT_WEBPLATE_THICKNESS = 'Web_Plate.Thickness'
KEY_DISP_WEB_PLATE_LENGTH ='Length (mm)'
DISP_TITLE_BOLT_CAPACITY_WEB = 'Web Bolt Capacity'
KEY_BOLT_CAPACITIES_WEB = 'Web Bolt.Capacities'

KEY_WEB_SPACING ="Web_plate.spacing"
KEY_DISP_WEB_SPACING = 'Spacing (mm)'
KEY_WEB_PITCH = "Web_plate.pitch_provided"
KEY_DISP_WEB_PLATE_PITCH ="Pitch"
KEY_WEB_GAUGE = "Web_plate.gauge_provided "
KEY_DISP_WEB_PLATE_GAUGE ="Gauge"
KEY_ENDDIST_W= 'Web_plate.end_dist_provided '
KEY_DISP_END_DIST_W = 'End Distance'
KEY_EDGEDIST_W = 'Web_plate.edge_dist_provided'
KEY_DISP_EDGEDIST_W = 'Edge Distance'

KEY_WEB_CAPACITY ='section.web_capacities'
KEY_DISP_WEB_CAPACITY ='Capacity'

# Web plate
KEY_WEB_PLATE_CAPACITY ="Web_plate.capacity"
KEY_DISP_WEB_PLATE_CAPACITY= 'Web Plate Tension Capacity (kN)'
KEY_TEN_YIELDCAPACITY_WEB_PLATE = "Web_plate.tension_yielding"
KEY_DISP_TENSION_YIELDCAPACITY_WEB_PLATE = 'Tension Yielding Capacity (kN)'
KEY_TENSION_RUPTURECAPACITY_WEB_PLATE = "Web_plate.tension_rupture"
KEY_DISP_TENSION_RUPTURECAPACITY_WEB_PLATE= 'Tension Rupture Capacity (kN)'
KEY_TENSION_BLOCKSHEARCAPACITY_WEB_PLATE = "Web_plate.tension_blockshear"
KEY_DISP_TENSION_BLOCKSHEARCAPACITY_WEB_PLATE = 'Block Shear Capacity (kN)'
# Web
KEY_TENSIONYIELDINGCAP_WEB = "section.tension_yielding_capacity_web"
KEY_DISP_TENSIONYIELDINGCAP_WEB ='Web Tension Yielding Capacity (kN)'
KEY_TENSIONRUPTURECAP_WEB ='section.tension_rupture_capacity_web'
KEY_DISP_TENSIONRUPTURECAP_WEB ='Web Tension Rupture Capacity (kN)'
KEY_TENSIONBLOCK_WEB ='section.block_shear_capacity_web'
KEY_DISP_BLOCKSHEARCAP_WEB ='Block Shear Capacity (kN)'
KEY_WEB_TEN_CAPACITY ="section.Tension_capacity_web"
KEY_DISP_WEB_TEN_CAPACITY ="Web Tension Capacity (kN)"
# web in shear
KEY_SHEARYIELDINGCAP_WEB_PLATE= 'web_plate.shear_yielding_capacity'
KEY_DISP_SHEARYIELDINGCAP_WEB_PLATE= 'Shear Yielding Capacity (kN)'
KEY_BLOCKSHEARCAP_WEB_PLATE='web_plate.block_shear_capacity'
KEY_DISP_BLOCKSHEARCAP_WEB_PLATE='Block Shear Capacity (kN)'
KEY_SHEARRUPTURECAP_WEB_PLATE= 'web_plate.shear_rupture_capacity'
KEY_DISP_SHEARRUPTURECAP_WEB_PLATE= 'Shear Rupture Capacity (kN)'
KEY_WEBPLATE_SHEAR_CAPACITY_PLATE ="Section.shear_capacity_web_plate"
KEY_DISP_WEBPLATE_SHEAR_CAPACITY_PLATE ="Web Plate Shear Capacity (kN)"



KEY_WEB_PLATE_MOM_DEMAND = 'Web_Plate.MomDemand'
KEY_WEB_DISP_PLATE_MOM_DEMAND = 'Web Moment Demand (kNm)'
KEY_WEB_PLATE_MOM_CAPACITY='Web_plate.MomCapacity'
KEY_WEB_DISP_PLATE_MOM_CAPACITY = 'Moment Capacity (kNm)'
KEY_WEB_BOLT_LINE = 'Web_plate.Bolt_Line'
KEY_WEB_DISP_BOLT_LINE = 'Bolt Lines'
KEY_WEB_BOLTS_REQ = "Web_plate.Bolt_required"
KEY_WEB_DISP_BOLTS_REQ = "Bolt Required"
KEY_WEB_BOLTS_ONE_LINE = 'Web_plate.Bolt_OneLine'
KEY_WEB_DISP_BOLTS_ONE_LINE = 'Bolts in one Line'

KEY_WEB_WELD_DETAILS = "Web detail"
KEY_DISP_WEB_WELD_DETAILS = "Weld Details"
DISP_WEB_TITLE_WELD = 'Web Weld'
KEY_WEB_WELD_SIZE = 'Web_Weld.Size'
KEY_WEB_DISP_WELD_SIZE = 'Web Weld Size (mm)'
KEY_WEB_WELD_STRENGTH = 'Web_Weld.Strength'
KEY_WEB_DISP_WELD_STRENGTH = 'Web Weld Strength (N/mm)'
KEY_WEB_WELD_STRESS = 'Web_Weld.Stress'
KEY_WEB_DISP_WELD_STRESS = 'Web Weld Stress (N/mm)'
KEY_WEB_WELD_LENGTH = 'Web_Weld.Length'
KEY_DISP_WEB_WELD_LENGTH = 'Web Weld Length'
KEY_WEB_WELD_LENGTH_EFF = 'Web_Weld.EffLength'
KEY_WEB_WELD_HEIGHT ='Web_Weld.height'
KEY_DISP_WEB_WELD_HEIGHT = 'Web Weld Height'
KEY_OUT_LONG_JOINT_WELD = 'Weld Strength post Long Joint (N/mm)'
KEY_OUT_DISP_RED_WELD_STRENGTH = 'Weld Strength (N/mm)'


DISP_TITLE_ENDPLATE = 'End plate'

KEY_ENDPLATE_THICKNESS = 'Plate.end_plate.Thickness'
KEY_DISP_ENDPLATE_THICKNESS = 'Thickness(mm)*'



KEY_BASE_PLATE_MATERIAL = 'Base_Plate.Material'

KEY_BASE_PLATE_FU = 'Base_Plate.Fu'



KEY_BASE_PLATE_FY = 'Base_Plate.Fy'







KEY_BOLT_STATUS = 'Bolt.DesignStatus'
KEY_OUT_D_PROVIDED = 'Bolt.Diameter'
KEY_OUT_DISP_D_PROVIDED = 'Diameter (mm)'
KEY_OUT_DISP_D_MIN= 'Min.Diameter (mm)'
KEY_OUT_INTER_D_PROVIDED = 'Bolt.InterDiameter'
KEY_OUT_DISP_INTER_D_PROVIDED = 'Diameter (mm)'




KEY_OUT_GRD_PROVIDED = 'Bolt.Grade_Provided'
KEY_OUT_DISP_GRD_PROVIDED = 'Grade'
KEY_OUT_INTER_GRD_PROVIDED = 'Bolt.InterGrade'
KEY_OUT_DISP_INTER_GRD_PROVIDED = 'Grade'




KEY_OUT_DISP_PC_PROVIDED = 'Property Class'
KEY_OUT_ROW_PROVIDED = 'Bolt.Rows'
KEY_OUT_DISP_ROW_PROVIDED = 'Rows of Bolts'
KEY_OUT_COL_PROVIDED = 'Bolt.Cols'
KEY_OUT_DISP_COL_PROVIDED = 'Columns of Bolts'
KEY_OUT_TOT_NO_BOLTS = 'Bolt.number'
KEY_OUT_DISP_TOT_NO_BOLTS = 'Number of Bolts'
KEY_OUT_KB = 'Bolt.Kb'
KEY_OUT_BOLT_HOLE = 'Bolt.Hole'
KEY_DISP_BOLT_HOLE = 'Hole Diameter (mm)'
KEY_DISP_BOLT_AREA = 'Nominal Stress Area (mm2)'
KEY_DISP_KB = 'Kb'

KEY_OUT_BOLT_SHEAR = 'Bolt.Shear'
KEY_OUT_DISP_BOLT_SHEAR = 'Shear Capacity (kN)'
KEY_OUT_BOLT_BEARING = 'Bolt.Bearing'
KEY_OUT_DISP_BOLT_BEARING = 'Bearing Capacity (kN)'
KEY_OUT_DISP_BOLT_SLIP= 'Slip Resistance'
KEY_OUT_BOLT_CAPACITY = 'Bolt.Capacity'
KEY_OUT_DISP_BOLT_CAPACITY = 'Capacity (kN)'
KEY_OUT_DISP_BOLT_VALUE = 'Bolt Value (kN)'
KEY_OUT_BOLT_FORCE = 'Bolt.Force'
KEY_OUT_DISP_BOLT_FORCE = 'Bolt Force (kN)'
KEY_OUT_DISP_BOLT_SHEAR_FORCE = 'Bolt Shear Force (kN)'
KEY_OUT_BOLT_TENSION_FORCE = 'Bolt.TensionForce'
KEY_OUT_DISP_BOLT_TENSION_FORCE = 'Bolt Tension Force (kN)'
KEY_OUT_BOLT_PRYING_FORCE = 'Bolt.PryingForce'
KEY_OUT_DISP_BOLT_PRYING_FORCE = 'Bolt Prying Force (kN)'
KEY_OUT_BOLT_TENSION_CAPACITY = 'Bolt.Tension'
KEY_OUT_DISP_BOLT_TENSION_CAPACITY = 'Bolt Tension Capacity (kN)'
KEY_OUT_BOLTS_REQUIRED = 'Bolt.Required'
KEY_OUT_LONG_JOINT = 'Bolt Capacity post Long Joint (kN)'
KEY_OUT_BOLT_GRP_CAPACITY = 'Bolt.GroupCapacity'
KEY_OUT_BOLT_LINE = 'Bolt.Line'
KEY_OUT_DISP_BOLT_LINE = 'Bolt Lines (nos)'
KEY_OUT_INTER_BOLT_LINE = 'Bolt.InterLine'
KEY_OUT_DISP_INTER_BOLT_LINE = 'Bolt Lines (nos)'



KEY_OUT_BOLTS_ONE_LINE = 'Bolt.OneLine'
KEY_OUT_DISP_BOLTS_ONE_LINE = 'Bolts in Lines (nos)'
KEY_OUT_INTER_BOLTS_ONE_LINE = 'Bolt.InterOneLine'
KEY_OUT_DISP_INTER_BOLTS_ONE_LINE = 'Bolts in Lines (nos)'


KEY_OUT_SPACING = 'spacing'
KEY_OUT_DISP_SPACING = 'Spacing'
KEY_OUT_PITCH = 'Bolt.Pitch'
KEY_OUT_DISP_PITCH = 'Pitch (mm)'







KEY_OUT_END_DIST = 'Bolt.EndDist'
KEY_OUT_DISP_END_DIST = 'End Distance (mm)'
KEY_OUT_GAUGE = 'Bolt.Gauge'
KEY_OUT_DISP_GAUGE = 'Gauge (mm)'
KEY_OUT_GAUGE_CENTRAL = 'Bolt.GaugeCentral'
KEY_OUT_DISP_GAUGE_CENTRAL = 'Central Gauge (mm)'

KEY_OUT_MIN_GAUGE = 'Bolt.MinGauge'
KEY_OUT_MAX_SPACING = 'Bolt.MaxGauge'

KEY_OUT_EDGE_DIST = 'Bolt.EdgeDist'
KEY_OUT_MIN_EDGE_DIST = 'Bolt.MinEdgeDist'
KEY_OUT_MAX_EDGE_DIST = 'Bolt.MaxEdgeDist'


KEY_OUT_DISP_EDGE_DIST = 'Edge Distance (mm)'


KEY_OUT_SPTNG_BOLT_SHEAR = 'Cleat.Sptng_leg.Shear'
KEY_OUT_SPTNG_BOLT_BEARING = 'Cleat.Sptng_leg.Bearing'
KEY_OUT_SPTNG_BOLT_CAPACITY = 'Cleat.Sptng_leg.Capacity'
KEY_OUT_SPTNG_BOLT_FORCE = 'Cleat.Sptng_leg.Force'
KEY_OUT_SPTNG_BOLT_LINE = 'Cleat.Sptng_leg.Line'
KEY_OUT_SPTNG_BOLTS_REQUIRED = 'Cleat.Sptng_leg.Required'

KEY_OUT_SPTNG_BOLT_GRP_CAPACITY = 'Cleat.Sptng_leg.GroupCapacity'

KEY_OUT_SPTNG_BOLTS_ONE_LINE = 'Cleat.Sptng_leg.OneLine'

KEY_OUT_SPTNG_SPACING = 'Cleat.Sptng_leg.spacing'

KEY_OUT_SPTNG_PITCH = 'Cleat.Sptng_leg.Pitch'

KEY_OUT_SPTNG_MIN_PITCH = 'Cleat.Sptng_leg.MinPitch'
KEY_OUT_SPTNG_END_DIST = 'Cleat.Sptng_leg.EndDist'
KEY_OUT_SPTNG_GAUGE = 'Cleat.Sptng_leg.Gauge'
KEY_OUT_SPTNG_MIN_GAUGE = 'Cleat.Sptng_leg.MinGauge'
KEY_OUT_SPTNG_MAX_SPACING = 'Cleat.Sptng_leg.MaxGauge'
KEY_OUT_SPTNG_EDGE_DIST = 'Cleat.Sptng_leg.EdgeDist'
KEY_OUT_SPTNG_MIN_EDGE_DIST = 'Cleat.Sptng_leg.MinEdgeDist'
KEY_OUT_SPTNG_MAX_EDGE_DIST = 'Cleat.Sptng_leg.MaxEdgeDist'


KEY_OUT_DISP_PLATETHK_REP = 'Thickness (mm)'
KEY_OUT_PLATETHK = 'Plate.Thickness'
KEY_OUT_DISP_PLATETHK = 'Thickness (mm)'
KEY_OUT_PLATE_HEIGHT = 'Plate.Height'
KEY_OUT_DISP_PLATE_HEIGHT = 'Height (mm)'
KEY_OUT_DISP_PLATE_MIN_HEIGHT = 'Min.Height (mm)'

KEY_OUT_INTER_PLATE_HEIGHT = 'Plate.InterHeight'
KEY_OUT_DISP_INTER_PLATE_HEIGHT = 'Height (mm)'


KEY_OUT_INTER_PLATE_LENGTH = 'Plate.InterLength'
KEY_OUT_DISP_INTER_PLATE_LENGTH = 'Length (mm)'


KEY_OUT_INTERCONNECTION = 'Intermittent.Connection'
KEY_OUT_DISP_INTERCONNECTION = 'Connection (nos)'

KEY_OUT_INTERSPACING = 'Intermittent.Spacing'
KEY_OUT_DISP_INTERSPACING = 'Spacing (mm)'


KEY_OUT_PLATE_CAPACITY = 'Plate.Capacity'
KEY_OUT_PLATE_LENGTH = 'Plate.Length'
KEY_OUT_DISP_PLATE_LENGTH = 'Length (mm)'
KEY_OUT_DISP_PLATE_MIN_LENGTH = 'Min.Length (mm)'
KEY_OUT_PLATE_WIDTH = 'Plate.Width'
KEY_OUT_DISP_PLATE_WIDTH = 'Width (mm)'
c = 'Width (mm)'

KEY_OUT_SEATED_ANGLE_DESIGNATION = "SeatedAngle.Designation"
KEY_OUT_DISP_ANGLE_DESIGNATION = "Designation"
KEY_OUT_SEATED_ANGLE_THICKNESS = "SeatedAngle.Thickness"
KEY_OUT_DISP_SEATED_ANGLE_THICKNESS = "Leg Thickness (mm)"
KEY_OUT_SEATED_ANGLE_LEGLENGTH = "SeatedAngle.LegLength"
KEY_OUT_DISP_SEATED_ANGLE_LEGLENGTH = "Leg Length (mm)"
KEY_OUT_SEATED_ANGLE_WIDTH = "SeatedAngle.Width"
KEY_OUT_DISP_ANGLE_WIDTH = "Width (mm)"
KEY_OUT_SEATED_ANGLE_BOLT_COL = "SeatedAngle.Bolt_Spacing_col"
KEY_OUT_DISP_SEATED_ANGLE_BOLT_COL = "Bolt Spacing Details"
KEY_OUT_SEATED_ANGLE_BOLT_BEAM = "SeatedAngle.Bolt_Spacing_beam"
KEY_OUT_DISP_SEATED_ANGLE_BOLT_BEAM = "Bolt Spacing Details"

KEY_OUT_TOP_ANGLE_DESIGNATION = "TopAngle.Designation"
# KEY_OUT_DISP_TOP_ANGLE_DESIGNATION = "Designation"
KEY_OUT_TOP_ANGLE_WIDTH = "TopAngle.Width"
# KEY_OUT_DISP_TOP_ANGLE_WIDTH = "Width (mm)"
KEY_OUT_TOP_ANGLE_BOLT_COL = "TopAngle.Bolt_Spacing_col"
KEY_OUT_DISP_TOP_ANGLE_BOLT_COL = "Bolt Spacing Details"
KEY_OUT_TOP_ANGLE_BOLT_BEAM = "TopAngle.Bolt_Spacing_beam"
KEY_OUT_DISP_TOP_ANGLE_BOLT_BEAM = "Bolt Spacing Details"

KEY_OUT_PLATE_SHEAR_DEMAND = 'Plate.ShearDemand'
KEY_OUT_DISP_PLATE_SHEAR_DEMAND = 'Shear Demand (kN)'
KEY_OUT_PLATE_SHEAR = 'Plate.Shear'
KEY_OUT_DISP_PLATE_SHEAR = 'Shear yielding Capacity (kN)'
KEY_OUT_PLATE_YIELD = 'Plate.Yield'
KEY_OUT_DISP_PLATE_YIELD = 'Yield Capacity'
KEY_OUT_PLATE_RUPTURE = 'Plate.Rupture'
KEY_OUT_DISP_PLATE_RUPTURE = 'Rupture Capacity (kN)'

KEY_OUT_PLATE_BLK_SHEAR = 'Plate.BlockShear'
KEY_OUT_DISP_PLATE_BLK_SHEAR = 'Block Shear Capacity (kN)'
KEY_OUT_PLATE_MOM_DEMAND = 'Plate.MomDemand'
KEY_OUT_DISP_PLATE_MOM_DEMAND = 'Moment Demand (kN-m)'
KEY_OUT_DISP_PLATE_MOM_DEMAND_SEP = 'Moment Demand per Bolt (kN-m)'
KEY_OUT_PLATE_MOM_CAPACITY = 'Plate.MomCapacity'
KEY_OUT_DISP_PLATE_MOM_CAPACITY = 'Moment Capacity (kN-m)'
KEY_OUT_DISP_PLATE_MOM_CAPACITY_SEP = 'Moment Capacity per Bolt (kN-m)'


KEY_OUT_PLATE_TENSION = 'Plate.TensionYield'

KEY_OUT_DISP_PLATE_TENSION = 'Tension yielding Capacity (kN)'

KEY_OUT_PLATE_TENSION_RUP = 'Plate.TensionRupture'
KEY_OUT_DISP_PLATE_TENSION_RUP = 'Tension Rupture Capacity (kN)'

KEY_OUT_PLATE_BLK_SHEAR_AXIAL = 'Plate.BlockShearAxial'
KEY_OUT_DISP_PLATE_BLK_SHEAR_AXIAL = 'Axial Block Shear Capacity (kN)'

KEY_OUT_PLATE_CAPACITIES = 'capacities'
KEY_OUT_DISP_PLATE_CAPACITIES = 'Capacity'

KEY_OUT_WELD_SIZE = 'Weld.Size'
KEY_OUT_DISP_WELD_SIZE = 'Size (mm)'

KEY_OUT_INTER_WELD_SIZE = 'InterWeld.Size'
KEY_OUT_DISP_INTER_WELD_SIZE = 'Size (mm)'

KEY_OUT_WELD_SIZE_FLANGE = 'Weld.Size_flange'
KEY_OUT_DISP_WELD_SIZE_FLANGE = 'Size at Flange (mm)'
KEY_OUT_WELD_SIZE_WEB = 'Weld.Size_web'
KEY_OUT_DISP_WELD_SIZE_WEB = 'Size at Web (mm)'
KEY_OUT_WELD_SIZE_STIFFENER = 'Weld.Size_stiffener'
KEY_OUT_DISP_WELD_SIZE_STIFFENER = 'Size at Gusset/Stiffener (mm)'
KEY_OUT_WELD_STRENGTH = 'Weld.Strength'
KEY_OUT_DISP_WELD_STRENGTH = 'Strength (N/mm)'
KEY_OUT_WELD_STRESS = 'Weld.Stress'
KEY_OUT_DISP_WELD_STRESS = 'Stress (N/mm)'
KEY_OUT_WELD_LENGTH = 'Weld.Length'
KEY_OUT_DISP_WELD_LENGTH = 'Length (mm)'
KEY_OUT_WELD_LENGTH_EFF = 'Weld.EffLength'
KEY_OUT_DISP_WELD_LENGTH_EFF = 'Eff.Length (mm)'

KEY_OUT_DISP_MEMB_TEN_YIELD = 'Tension Yield Capacity (KN)'
KEY_OUT_DISP_MEMB_TEN_RUPTURE = 'Tension Rupture Capacity'
KEY_OUT_DISP_MEMB_BLK_SHEAR = 'Block Shear Capacity'


KEY_OUT_NO_BOLTS_FLANGE = 'ColumnEndPlate.nbf'
KEY_OUT_DISP_NO_BOLTS_FLANGE = 'No. of bolts along Flange'
KEY_OUT_NO_BOLTS_WEB = 'ColumnEndPlate.nbw'
KEY_OUT_DISP_NO_BOLTS_WEB = 'No. of bolts along Web'
KEY_OUT_NO_BOLTS = 'ColumnEndPlate.nb'
KEY_OUT_DISP_NO_BOLTS = 'Total no. of Bolts'
KEY_PITCH_2_FLANGE = 'ColumnEndPlate.p2_flange'
KEY_DISP_PITCH_2_FLANGE = 'Pitch2 along Flange'
KEY_PITCH_2_WEB = 'ColumnEndPlate.p2_web'
KEY_DISP_PITCH_2_WEB = 'Pitch2 along Web'
KEY_CONN_PREFERENCE = 'plate.design_method'
KEY_DISP_CONN_PREFERENCE = 'Design Method'
VALUES_CONN_PREFERENCE = ["Select","Plate Oriented", "Bolt Oriented"]
KEY_OUT_STIFFENER_HEIGHT = 'Stiffener.height'
KEY_OUT_DISP_STIFFENER_HEIGHT = 'Stiffener Height'
KEY_OUT_STIFFENER_WIDTH = 'Stiffener.width'
KEY_OUT_DISP_STIFFENER_WIDTH = 'Stiffener Width'
KEY_OUT_STIFFENER_THICKNESS = 'Stiffener.thickness'
KEY_OUT_DISP_STIFFENER_THICKNESS = 'Stiffener Thickness'
KEY_OUT_WELD_TYPE = 'Stiffener.weld'
KEY_OUT_DISP_WELD_TYPE = 'Weld Type'
KEY_OUT_STIFFENER_DETAILS = 'Stiffener.details'
KEY_OUT_DISP_STIFFENER_DETAILS = 'Stiffener Details'
KEY_OUT_STIFFENER_TITLE = 'Stiffener.Title'
KEY_P2_WEB = 'Bolt.pitch2_web'
KEY_P2_FLANGE = 'Bolt.pitch2_flange'
KEY_Y_SQR = 'Bolt.y_sqr'
KEY_BOLT_TENSION = 'Bolt.t_b'
KEY_BOLT_SHEAR = 'Bolt.v_sb'
KEY_PLATE_MOMENT = 'Plate.m_ep'

DISP_TITLE_WELD = 'Weld'
KEY_OUT_WELD_SIZE = 'Weld.Size'
KEY_OUT_DISP_WELD_SIZE = 'Size (mm)'
KEY_OUT_WELD_STRENGTH = 'Weld.Strength'
KEY_OUT_DISP_WELD_STRENGTH = 'Strength (N/mm)'
KEY_OUT_WELD_STRESS = 'Weld.Stress'
KEY_OUT_DISP_WELD_STRESS = 'Stress (N/mm)'
KEY_OUT_WELD_LENGTH = 'Weld.Length'
KEY_OUT_DISP_WELD_LENGTH = 'Length (mm)'
KEY_OUT_WELD_LENGTH_EFF = 'Weld.EffLength'
KEY_OUT_DISP_WELD_LENGTH_EFF = 'Eff.Length (mm)'


DISP_OUT_TITLE_SPTDLEG = "Supported Leg"
DISP_OUT_TITLE_SPTNGLEG = "Supporting Leg"
DISP_OUT_TITLE_CLEAT = "Cleat Angle"
KEY_OUT_CLEATTHK = 'Plate.Thickness'
KEY_OUT_DISP_CLEATTHK = 'Thickness (mm)'
KEY_OUT_CLEAT_HEIGHT = 'Plate.Height'
KEY_OUT_DISP_CLEAT_HEIGHT = 'Height (mm)'
KEY_OUT_CLEAT_SPTDLEG = 'Cleat.SupportedLength'
KEY_OUT_DISP_CLEAT_SPTDLEG = 'Length (mm)'
KEY_OUT_CLEAT_SPTNGLEG = 'Cleat.SupportingLength'
KEY_OUT_DISP_CLEAT_SPTNGLEG = 'Length (mm)'

KEY_OUT_CLEAT_SHEAR = 'Cleat.Shear'

KEY_OUT_CLEAT_BLK_SHEAR = 'Cleat.BlockShear'

KEY_OUT_CLEAT_MOM_DEMAND = 'Cleat.MomDemand'

KEY_OUT_CLEAT_MOM_CAPACITY = 'Cleat.MomCapacity'



KEY_DISP_SEC_PROFILE = 'Section Profile*'
VALUES_SEC_PROFILE = ['Beams', 'Columns', 'Angles', 'Channels', 'Back to Back Angles', 'Back to Back Channels', 'Star Angles']
VALUES_SEC_PROFILE_2 = ['Angles', 'Back to Back Angles', 'Star Angles', 'Channels', 'Back to Back Channels']

KEY_LENZZ = 'Member.Length_zz'
KEY_DISP_LENZZ = 'Length (z-z)'


KEY_LENYY = 'Member.Length_yy'
KEY_DISP_LENYY = 'Length (y-y)'

DISP_TITLE_SC = 'Supporting Condition'

KEY_END1 = 'End_1'
KEY_DISP_END1 = 'End 1'
VALUES_END1 = ['Fixed', 'Free', 'Hinged', 'Roller']


KEY_END2 = 'End_2'
KEY_DISP_END2 = 'End 2'
VALUES_END2 = ['Fixed', 'Free', 'Hinged', 'Roller']

KEY_END_CONDITION = 'End Condition'
KEY_DISP_END_CONDITION = 'End Condition'
DISP_TITLE_CLEAT = 'Cleat Angle'
DISP_TITLE_ANGLE = 'Angle Section'
DISP_TITLE_CHANNEL = 'Channel Section'
KEY_CLEATHT='CleatHt'
KEY_DISP_CLEATHT='Height(mm)'
KEY_DISP_CLEATSEC='Cleat Section *'
KEY_DISP_SEATEDANGLE = 'Seated Angle *'
KEY_DISP_TOPANGLE = 'Top Angle *'
#Design Report Strings
DISP_NUM_OF_BOLTS = 'No of Bolts'
DISP_NUM_OF_ROWS = 'No of Rows'
DISP_NUM_OF_COLUMNS = 'No of Columns'
DISP_TITLE_COMPMEM='Compression member'
KEY_SECTYPE = 'Section Type'
KEY_DISP_SECTYPE = 'Section Type*'
KEY_DISP_SECSIZE = 'Section Size*'
KEY_LENMEM = 'Length of Member'
KEY_DISP_LENMEM = 'Length of Member'
DISP_TITLE_FL = 'Factored loads'
KEY_AXFOR = 'Axial Force'
KEY_DISP_AXFOR = 'Axial Force (kN)*'
KEY_PLTHK = 'Plate thk'
KEY_DISP_PLTHK = 'Plate thk (mm)'
KEY_PLTHICK = 'Plate thk'
KEY_DISP_PLTHICK = 'Plate Thickness'
KEY_DIAM = 'Diameter'
KEY_DISP_DIAM = 'Diameter (mm)'
KEY_NOROWS = 'No of Rows of Bolts'
KEY_DISP_NOROWS = 'No of Rows of Bolts'
KEY_NOCOLS = 'No of Column of Bolts'
KEY_DISP_NOCOLS = 'No of Column of Bolts'
KEY_ROWPI = 'Row Pitch'
KEY_DISP_ROWPI = 'Row Pitch'
KEY_COLPI = 'Column Pitch'
KEY_DISP_COLPI = 'Column Pitch'
KEY_ENDDIST = 'End Distance'
KEY_DISP_ENDDIST = 'End Distance'
KEY_EDGEDIST = 'Edge Distance'
KEY_DISP_EDGEDIST = 'Edge Distance'
KEY_CONNLOC = 'Conn Location'
KEY_DISP_CONNLOC = 'Conn Location'
KEY_LEN_INLINE = 'Total length in line with tension'
KEY_DISP_LEN_INLINE = 'Total Length in line with tension'
KEY_LEN_OPPLINE = 'Total length opp line with tension'
KEY_DISP_LEN_OPPLINE = 'Total Length opp line with tension'


VALUES_ANGLESEC_CUSTOMIZED= connectdb("Angles", call_type="popup")

def get_available_cleat_list(input_angle_list, max_leg_length=math.inf, min_leg_length=0.0, position="outer"):

    available_angles = []
    for designation in input_angle_list:
        leg_a_length,leg_b_length,t,r_r = get_leg_lengths(designation)
        if position == "inner":
            min_leg_length_outer = min_leg_length + t + r_r
            max_leg_length_outer = max_leg_length + t + r_r
        else:
            min_leg_length_outer = min_leg_length
            max_leg_length_outer = max_leg_length

        print(min_leg_length,max_leg_length)
        if operator.le(max(leg_a_length,leg_b_length),max_leg_length_outer) and operator.ge(min(leg_a_length,leg_b_length), min_leg_length_outer) and leg_a_length==leg_b_length:
            print("appended", designation)
            available_angles.append(designation)
        else:
            print("popped",designation)
    return available_angles


def get_leg_lengths(designation):

    """
        Function to fetch designation values from respective Tables.
    """
    conn = sqlite3.connect(PATH_TO_DATABASE)
    db_query = "SELECT a, b, t, R1 FROM Angles WHERE Designation = ?"
    cur = conn.cursor()
    cur.execute(db_query, (designation,))
    row = cur.fetchone()

    a = row[0]
    b = row[1]
    t = row[2]
    r_r = row[3]
    # axb = axb.lower()
    leg_a_length = float(a)
    leg_b_length = float(b)
    conn.close()
    return leg_a_length,leg_b_length,t,r_r

all_angles = connectdb("Angles","popup")
VALUES_CLEAT_CUSTOMIZED = get_available_cleat_list(all_angles, 200.0, 50.0)


BOLT_DESCRIPTION = str("<!DOCTYPE HTML PUBLIC \"-//W3C//DTD HTML 4.0//EN\" \"http://www.w3.org/TR/REC-html40/strict.dtd\">\n"
                "<html><head><meta name=\"qrichtext\" content=\"1\" /><style type=\"text/css\">\n"
                "p, li { white-space: pre-wrap; }\n"
                "</style></head><body style=\" font-family:\'Arial\'; font-size:8.25pt; font-weight:400; font-style:normal;\">\n"
                "<table border=\"0\" style=\" margin-top:0px; margin-bottom:0px; margin-left:0px; margin-right:0px;\" cellspacing=\"2\" cellpadding=\"0\">\n"
                "<tr>\n"
                "<td colspan=\"3\">\n"
                "<p align=\"justify\" style=\" margin-top:12px; margin-bottom:12px; margin-left:0px; margin-right:0px; -qt-block-indent:0; text-indent:0px;\"><span style=\" font-family:\'MS Shell Dlg 2\'; font-size:8pt;\">IS 800 Table 20 Typical Average Values for Coefficient of Friction (</span><span style=\" font-family:\'Calibri,sans-serif\'; font-size:9pt;\">µ</span><span style=\" font-family:\'Calibri,sans-serif\'; font-size:9pt; vertical-align:sub;\">f</span><span style=\" font-family:\'MS Shell Dlg 2\'; font-size:8pt;\">)</span></p></td></tr></table>\n"
                "<p align=\"justify\" style=\"-qt-paragraph-type:empty; margin-top:12px; margin-bottom:12px; margin-left:0px; margin-right:0px; -qt-block-indent:0; text-indent:0px; font-family:\'MS Shell Dlg 2\'; font-size:8pt;\"><br /></p>\n"
                "<table border=\"0\" style=\" margin-top:0px; margin-bottom:0px; margin-left:0px; margin-right:0px;\" cellspacing=\"2\" cellpadding=\"0\">\n"
                "<tr>\n"
                "<td width=\"26\"></td>\n"
                "<td width=\"383\">\n"
                "<p align=\"justify\" style=\" margin-top:12px; margin-bottom:12px; margin-left:0px; margin-right:0px; -qt-block-indent:0; text-indent:0px;\"><span style=\" font-family:\'MS Shell Dlg 2\'; font-size:8pt;\">Treatment of Surfaces</span></p></td>\n"
                "<td width=\"78\">\n"
                "<p align=\"justify\" style=\" margin-top:12px; margin-bottom:12px; margin-left:0px; margin-right:0px; -qt-block-indent:0; text-indent:0px;\"><span style=\" font-family:\'MS Shell Dlg 2\'; font-size:8pt;\">  µ_f</span></p></td></tr>\n"
                "<tr>\n"
                "<td>\n"
                "<p align=\"justify\" style=\" margin-top:12px; margin-bottom:12px; margin-left:0px; margin-right:0px; -qt-block-indent:0; text-indent:0px;\"><span style=\" font-family:\'MS Shell Dlg 2\'; font-size:8pt;\">i)</span></p></td>\n"
                "<td>\n"
                "<p align=\"justify\" style=\" margin-top:12px; margin-bottom:12px; margin-left:0px; margin-right:0px; -qt-block-indent:0; text-indent:0px;\"><span style=\" font-family:\'MS Shell Dlg 2\'; font-size:8pt;\">Surfaces not treated</span></p></td>\n"
                "<td>\n"
                "<p align=\"justify\" style=\" margin-top:12px; margin-bottom:12px; margin-left:0px; margin-right:0px; -qt-block-indent:0; text-indent:0px;\"><span style=\" font-family:\'MS Shell Dlg 2\'; font-size:8pt;\">  0.2</span></p></td></tr>\n"
                "<tr>\n"
                "<td>\n"
                "<p align=\"justify\" style=\" margin-top:12px; margin-bottom:12px; margin-left:0px; margin-right:0px; -qt-block-indent:0; text-indent:0px;\"><span style=\" font-family:\'MS Shell Dlg 2\'; font-size:8pt;\">ii)</span></p></td>\n"
                "<td>\n"
                "<p align=\"justify\" style=\" margin-top:12px; margin-bottom:12px; margin-left:0px; margin-right:0px; -qt-block-indent:0; text-indent:0px;\"><span style=\" font-family:\'MS Shell Dlg 2\'; font-size:8pt;\">Surfaces blasted with short or grit with any loose rust removed, no pitting</span></p></td>\n"
                "<td>\n"
                "<p align=\"justify\" style=\" margin-top:12px; margin-bottom:12px; margin-left:0px; margin-right:0px; -qt-block-indent:0; text-indent:0px;\"><span style=\" font-family:\'MS Shell Dlg 2\'; font-size:8pt;\">  0.5</span></p></td></tr>\n"
                "<tr>\n"
                "<td>\n"
                "<p align=\"justify\" style=\" margin-top:12px; margin-bottom:12px; margin-left:0px; margin-right:0px; -qt-block-indent:0; text-indent:0px;\"><span style=\" font-family:\'MS Shell Dlg 2\'; font-size:8pt;\">iii)</span></p></td>\n"
                "<td>\n"
                "<p align=\"justify\" style=\" margin-top:12px; margin-bottom:12px; margin-left:0px; margin-right:0px; -qt-block-indent:0; text-indent:0px;\"><span style=\" font-family:\'MS Shell Dlg 2\'; font-size:8pt;\">Surfaces blasted with short or grit and hot-dip galvanized</span></p></td>\n"
                "<td>\n"
                "<p align=\"justify\" style=\" margin-top:12px; margin-bottom:12px; margin-left:0px; margin-right:0px; -qt-block-indent:0; text-indent:0px;\"><span style=\" font-family:\'MS Shell Dlg 2\'; font-size:8pt;\">  0.1</span></p></td></tr>\n"
                "<tr>\n"
                "<td>\n"
                "<p align=\"justify\" style=\" margin-top:12px; margin-bottom:12px; margin-left:0px; margin-right:0px; -qt-block-indent:0; text-indent:0px;\"><span style=\" font-family:\'MS Shell Dlg 2\'; font-size:8pt;\">iv)</span></p></td>\n"
                "<td>\n"
                "<p align=\"justify\" style=\" margin-top:12px; margin-bottom:12px; margin-left:0px; margin-right:0px; -qt-block-indent:0; text-indent:0px;\"><span style=\" font-family:\'MS Shell Dlg 2\'; font-size:8pt;\">Surfaces blasted with short or grit and spray - metallized with zinc (thickness 50-70 µm)</span></p></td>\n"
                "<td>\n"
                "<p align=\"justify\" style=\" margin-top:12px; margin-bottom:12px; margin-left:0px; margin-right:0px; -qt-block-indent:0; text-indent:0px;\"><span style=\" font-family:\'MS Shell Dlg 2\'; font-size:8pt;\">  0.25</span></p></td></tr>\n"
                "<tr>\n"
                "<td>\n"
                "<p align=\"justify\" style=\" margin-top:12px; margin-bottom:12px; margin-left:0px; margin-right:0px; -qt-block-indent:0; text-indent:0px;\"><span style=\" font-family:\'MS Shell Dlg 2\'; font-size:8pt;\">v)</span></p></td>\n"
                "<td>\n"
                "<p align=\"justify\" style=\" margin-top:12px; margin-bottom:12px; margin-left:0px; margin-right:0px; -qt-block-indent:0; text-indent:0px;\"><span style=\" font-family:\'MS Shell Dlg 2\'; font-size:8pt;\">Surfaces blasted with shot or grit and painted with ethylzinc silicate coat (thickness 30-60 µm)</span></p></td>\n"
                "<td>\n"
                "<p align=\"justify\" style=\" margin-top:12px; margin-bottom:12px; margin-left:0px; margin-right:0px; -qt-block-indent:0; text-indent:0px;\"><span style=\" font-family:\'MS Shell Dlg 2\'; font-size:8pt;\">  0.3</span></p></td></tr>\n"
                "<tr>\n"
                "<td>\n"
                "<p align=\"justify\" style=\" margin-top:12px; margin-bottom:12px; margin-left:0px; margin-right:0px; -qt-block-indent:0; text-indent:0px;\"><span style=\" font-family:\'MS Shell Dlg 2\'; font-size:8pt;\">vi)</span></p></td>\n"
                "<td>\n"
                "<p align=\"justify\" style=\" margin-top:12px; margin-bottom:12px; margin-left:0px; margin-right:0px; -qt-block-indent:0; text-indent:0px;\"><span style=\" font-family:\'MS Shell Dlg 2\'; font-size:8pt;\">Sand blasted surface, after light rusting</span></p></td>\n"
                "<td>\n"
                "<p align=\"justify\" style=\" margin-top:12px; margin-bottom:12px; margin-left:0px; margin-right:0px; -qt-block-indent:0; text-indent:0px;\"><span style=\" font-family:\'MS Shell Dlg 2\'; font-size:8pt;\">  0.52</span></p></td></tr>\n"
                "<tr>\n"
                "<td>\n"
                "<p align=\"justify\" style=\" margin-top:12px; margin-bottom:12px; margin-left:0px; margin-right:0px; -qt-block-indent:0; text-indent:0px;\"><span style=\" font-family:\'MS Shell Dlg 2\'; font-size:8pt;\">vii)</span></p></td>\n"
                "<td>\n"
                "<p align=\"justify\" style=\" margin-top:12px; margin-bottom:12px; margin-left:0px; margin-right:0px; -qt-block-indent:0; text-indent:0px;\"><span style=\" font-family:\'MS Shell Dlg 2\'; font-size:8pt;\">Surfaces blasted with shot or grit and painted with ethylzinc silicate coat (thickness 60-80 µm)</span></p></td>\n"
                "<td>\n"
                "<p align=\"justify\" style=\" margin-top:12px; margin-bottom:12px; margin-left:0px; margin-right:0px; -qt-block-indent:0; text-indent:0px;\"><span style=\" font-family:\'MS Shell Dlg 2\'; font-size:8pt;\">  0.3</span></p></td></tr>\n"
                "<tr>\n"
                "<td>\n"
                "<p align=\"justify\" style=\" margin-top:12px; margin-bottom:12px; margin-left:0px; margin-right:0px; -qt-block-indent:0; text-indent:0px;\"><span style=\" font-family:\'MS Shell Dlg 2\'; font-size:8pt;\">viii)</span></p></td>\n"
                "<td>\n"
                "<p align=\"justify\" style=\" margin-top:12px; margin-bottom:12px; margin-left:0px; margin-right:0px; -qt-block-indent:0; text-indent:0px;\"><span style=\" font-family:\'MS Shell Dlg 2\'; font-size:8pt;\">Surfaces blasted with shot or grit and painted with alcalizinc silicate coat (thickness 60-80 µm)</span></p></td>\n"
                "<td>\n"
                "<p align=\"justify\" style=\" margin-top:12px; margin-bottom:12px; margin-left:0px; margin-right:0px; -qt-block-indent:0; text-indent:0px;\"><span style=\" font-family:\'MS Shell Dlg 2\'; font-size:8pt;\">  0.3</span></p></td></tr>\n"
                "<tr>\n"
                "<td>\n"
                "<p align=\"justify\" style=\" margin-top:12px; margin-bottom:12px; margin-left:0px; margin-right:0px; -qt-block-indent:0; text-indent:0px;\"><span style=\" font-family:\'MS Shell Dlg 2\'; font-size:8pt;\">ix)</span></p></td>\n"
                "<td>\n"
                "<p align=\"justify\" style=\" margin-top:12px; margin-bottom:12px; margin-left:0px; margin-right:0px; -qt-block-indent:0; text-indent:0px;\"><span style=\" font-family:\'MS Shell Dlg 2\'; font-size:8pt;\">Surfaces blasted with shot or grit and spray metallized with aluminium (thickness &gt;50 µm)</span></p></td>\n"
                "<td>\n"
                "<p align=\"justify\" style=\" margin-top:12px; margin-bottom:12px; margin-left:0px; margin-right:0px; -qt-block-indent:0; text-indent:0px;\"><span style=\" font-family:\'MS Shell Dlg 2\'; font-size:8pt;\">  0.5</span></p></td></tr>\n"
                "<tr>\n"
                "<td>\n"
                "<p align=\"justify\" style=\" margin-top:12px; margin-bottom:12px; margin-left:0px; margin-right:0px; -qt-block-indent:0; text-indent:0px;\"><span style=\" font-family:\'MS Shell Dlg 2\'; font-size:8pt;\">x)</span></p></td>\n"
                "<td>\n"
                "<p align=\"justify\" style=\" margin-top:12px; margin-bottom:12px; margin-left:0px; margin-right:0px; -qt-block-indent:0; text-indent:0px;\"><span style=\" font-family:\'MS Shell Dlg 2\'; font-size:8pt;\">Clean mill scale</span></p></td>\n"
                "<td>\n"
                "<p align=\"justify\" style=\" margin-top:12px; margin-bottom:12px; margin-left:0px; margin-right:0px; -qt-block-indent:0; text-indent:0px;\"><span style=\" font-family:\'MS Shell Dlg 2\'; font-size:8pt;\">  0.33</span></p></td></tr>\n"
                "<tr>\n"
                "<td>\n"
                "<p align=\"justify\" style=\" margin-top:12px; margin-bottom:12px; margin-left:0px; margin-right:0px; -qt-block-indent:0; text-indent:0px;\"><span style=\" font-family:\'MS Shell Dlg 2\'; font-size:8pt;\">xi)</span></p></td>\n"
                "<td>\n"
                "<p align=\"justify\" style=\" margin-top:12px; margin-bottom:12px; margin-left:0px; margin-right:0px; -qt-block-indent:0; text-indent:0px;\"><span style=\" font-family:\'MS Shell Dlg 2\'; font-size:8pt;\">Sand blasted surface</span></p></td>\n"
                "<td>\n"
                "<p align=\"justify\" style=\" margin-top:12px; margin-bottom:12px; margin-left:0px; margin-right:0px; -qt-block-indent:0; text-indent:0px;\"><span style=\" font-family:\'MS Shell Dlg 2\'; font-size:8pt;\">  0.48</span></p></td></tr>\n"
                "<tr>\n"
                "<td>\n"
                "<p align=\"justify\" style=\" margin-top:12px; margin-bottom:12px; margin-left:0px; margin-right:0px; -qt-block-indent:0; text-indent:0px;\"><span style=\" font-family:\'MS Shell Dlg 2\'; font-size:8pt;\">xii)</span></p></td>\n"
                "<td>\n"
                "<p align=\"justify\" style=\" margin-top:12px; margin-bottom:12px; margin-left:0px; margin-right:0px; -qt-block-indent:0; text-indent:0px;\"><span style=\" font-family:\'MS Shell Dlg 2\'; font-size:8pt;\">Red lead painted surface</span></p></td>\n"
                "<td>\n"
                "<p align=\"justify\" style=\" margin-top:12px; margin-bottom:12px; margin-left:0px; margin-right:0px; -qt-block-indent:0; text-indent:0px;\"><span style=\" font-family:\'MS Shell Dlg 2\'; font-size:8pt;\">  0.1</span></p>\n"
                "<p align=\"justify\" style=\"-qt-paragraph-type:empty; margin-top:12px; margin-bottom:12px; margin-left:0px; margin-right:0px; -qt-block-indent:0; text-indent:0px; font-family:\'MS Shell Dlg 2\'; font-size:8pt;\"><br /></p></td></tr></table></body></html>")

WELD_DESCRIPTION = str("<!DOCTYPE HTML PUBLIC \"-//W3C//DTD HTML 4.0//EN\" \"http://www.w3.org/TR/REC-html40/strict.dtd\">\n"
               "<html><head><meta name=\"qrichtext\" content=\"1\" /><style type=\"text/css\">\n"
               "p, li { white-space: pre-wrap; }\n"
               "</style></head><body style=\" font-family:\'Arial\'; font-size:8.25pt; font-weight:400; font-style:normal;\">\n"
               "<p align=\"justify\" style=\" margin-top:0px; margin-bottom:0px; margin-left:0px; margin-right:0px; -qt-block-indent:0; text-indent:0px;\"><span style=\" font-family:\'MS Shell Dlg 2\'; font-size:8pt;\">Shop weld takes a material safety factor of 1.25</span></p>\n"
               "<p align=\"justify\" style=\" margin-top:0px; margin-bottom:0px; margin-left:0px; margin-right:0px; -qt-block-indent:0; text-indent:0px;\"><span style=\" font-family:\'MS Shell Dlg 2\'; font-size:8pt;\">Field weld takes a material safety factor of 1.5</span></p>\n"
               "<p align=\"justify\" style=\" margin-top:0px; margin-bottom:0px; margin-left:0px; margin-right:0px; -qt-block-indent:0; text-indent:0px;\"><span style=\" font-family:\'MS Shell Dlg 2\'; font-size:8pt;\">(IS 800 - cl. 5. 4. 1 or Table 5)</span></p></body></html>")

DETAILING_DESCRIPTION = str("<!DOCTYPE HTML PUBLIC \"-//W3C//DTD HTML 4.0//EN\" \"http://www.w3.org/TR/REC-html40/strict.dtd\">\n"
               "<html><head><meta name=\"qrichtext\" content=\"1\" /><style type=\"text/css\">\n"
               "p, li { white-space: pre-wrap; }\n"
               "</style></head><body style=\" font-family:\'Arial\'; font-size:8.25pt; font-weight:400; font-style:normal;\">\n"
               "<p align=\"justify\" style=\" margin-top:0px; margin-bottom:0px; margin-left:0px; margin-right:0px; -qt-block-indent:0; text-indent:0px;\"><span style=\" font-family:\'MS Shell Dlg 2\'; font-size:8pt;\">The minimum edge and end distances from the centre of any hole to the nearest edge of a plate shall not be less than </span><span style=\" font-family:\'MS Shell Dlg 2\'; font-size:8pt; font-weight:600;\">1.7</span><span style=\" font-family:\'MS Shell Dlg 2\'; font-size:8pt;\"> times the hole diameter in case of </span><span style=\" font-family:\'MS Shell Dlg 2\'; font-size:8pt; font-weight:600;\">[a- sheared or hand flame cut edges] </span><span style=\" font-family:\'MS Shell Dlg 2\'; font-size:8pt;\">and </span><span style=\" font-family:\'MS Shell Dlg 2\'; font-size:8pt; font-weight:600;\">1.5 </span><span style=\" font-family:\'MS Shell Dlg 2\'; font-size:8pt;\">times the hole diameter in case of </span><span style=\" font-family:\'MS Shell Dlg 2\'; font-size:8pt; font-weight:600;\">[b - Rolled, machine-flame cut, sawn and planed edges]</span><span style=\" font-family:\'MS Shell Dlg 2\'; font-size:8pt;\"> (IS 800 - cl. 10. 2. 4. 2)</span></p>\n"
               "<p align=\"justify\" style=\"-qt-paragraph-type:empty; margin-top:0px; margin-bottom:0px; margin-left:0px; margin-right:0px; -qt-block-indent:0; text-indent:0px; font-family:\'Calibri\'; font-size:8pt; vertical-align:middle;\"><br /></p>\n"
               "<p align=\"justify\" style=\" margin-top:0px; margin-bottom:0px; margin-left:0px; margin-right:0px; -qt-block-indent:0; text-indent:0px;\"><span style=\" font-family:\'MS Shell Dlg 2\'; font-size:8pt;\">This gap should include the tolerance value of 5mm. So if the assumed clearance is 5mm, then the gap should be = 10mm (= 5mm {clearance} + 5 mm{tolerance})</span></p>\n"
               "<p align=\"justify\" style=\"-qt-paragraph-type:empty; margin-top:0px; margin-bottom:0px; margin-left:0px; margin-right:0px; -qt-block-indent:0; text-indent:0px; font-family:\'Calibri\'; font-size:8pt;\"><br /></p>\n"
               "<p align=\"justify\" style=\" margin-top:0px; margin-bottom:0px; margin-left:0px; margin-right:0px; -qt-block-indent:0; text-indent:0px;\"><span style=\" font-family:\'MS Shell Dlg 2\'; font-size:8pt;\">Specifying whether the members are exposed to corrosive influences, here, only affects the calculation of the maximum edge distance as per cl. 10.2.4.3</span></p>\n"
               "<p align=\"justify\" style=\"-qt-paragraph-type:empty; margin-top:0px; margin-bottom:0px; margin-left:0px; margin-right:0px; -qt-block-indent:0; text-indent:0px; font-family:\'MS Shell Dlg 2\'; font-size:8pt;\"><br /></p></body></html>")

<|MERGE_RESOLUTION|>--- conflicted
+++ resolved
@@ -35,11 +35,7 @@
         elif record.levelname == 'INFO':
             msg = "<span style='color: green;'>" + msg + "</span>"
         self.key.append(msg)
-<<<<<<< HEAD
-=======
-        self.key.append(record.levelname)
-
->>>>>>> 29abc33d
+
 def connectdb1():
     """
     Function to fetch diameter values from Bolt Table
@@ -461,11 +457,9 @@
 DISP_TITLE_FLANGESPLICEPLATE_OUTER = 'Outer plate '
 DISP_TITLE_FLANGESPLICEPLATE_INNER = 'Inner plate '
 KEY_DISP_SLENDER = 'Slenderness'
-<<<<<<< HEAD
+
 KEY_DISP_PLATETHK = 'Thickness(mm)'
-=======
-KEY_DISP_PLATETHK = 'Thickness (mm)*'
->>>>>>> 29abc33d
+
 DISP_TITLE_TENSION = 'Tension Capacity'
 KEY_DISP_FLANGESPLATE_PREFERENCES = 'Preferences'
 KEY_DISP_FLANGESPLATE_THICKNESS = 'Thickness (mm)'
