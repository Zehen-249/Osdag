--- conflicted
+++ resolved
@@ -5,22 +5,7 @@
 
 import sqlite3
 from utils.common.component import Component
-<<<<<<< HEAD
-def connectdb(table_name):
-    a=Component()
-    conn=sqlite3.connect(a.path_to_database)
-    lst=[]
-    if table_name=="Angles":
-        cursor=conn.execute("SELECT Designation FROM Angles")
-       
-       
-    elif table_name=="Channels":
-        cursor=conn.execute("SELECT Designation FROM Channels")
-       
-    elif table_name=="Beams":
-        cursor=conn.execute("SELECT Designation FROM Beams")
-       
-=======
+
 
 
 def connectdb(table_name):
@@ -32,7 +17,6 @@
 
     elif table_name == "Channels":
         cursor = conn.execute("SELECT Designation FROM Channels")
->>>>>>> 959bc7ce
        
     elif table_name == "Beams":
         cursor = conn.execute("SELECT Designation FROM Beams")
